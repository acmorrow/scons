<?xml version="1.0" encoding="UTF-8"?>
<screen xmlns="http://www.scons.org/dbxsd/v1.0" xmlns:xsi="http://www.w3.org/2001/XMLSchema-instance" xsi:schemaLocation="http://www.scons.org/dbxsd/v1.0 http://www.scons.org/dbxsd/v1.0/scons.xsd">% <userinput>scons</userinput>
scons: Reading SConscript files ...
<<<<<<< HEAD
{ 'BUILDERS': {'_InternalInstall': &lt;function InstallBuilderWrapper at 0x700000&amp;gt;, '_InternalInstallVersionedLib': &lt;function InstallVersionedBuilderWrapper at 0x700000&amp;gt;, '_InternalInstallAs': &lt;function InstallAsBuilderWrapper at 0x700000&amp;gt;},
  'CONFIGUREDIR': '#/.sconf_temp',
  'CONFIGURELOG': '#/config.log',
  'CPPSUFFIXES': [ '.c',
                   '.C',
                   '.cxx',
                   '.cpp',
                   '.c++',
                   '.cc',
                   '.h',
                   '.H',
                   '.hxx',
                   '.hpp',
                   '.hh',
                   '.F',
                   '.fpp',
                   '.FPP',
                   '.m',
                   '.mm',
                   '.S',
                   '.spp',
                   '.SPP',
                   '.sx'],
  'DSUFFIXES': ['.d'],
  'Dir': &lt;SCons.Defaults.Variable_Method_Caller object at 0x700000&amp;gt;,
  'Dirs': &lt;SCons.Defaults.Variable_Method_Caller object at 0x700000&amp;gt;,
  'ENV': { 'PATH': '/usr/local/bin:/opt/bin:/bin:/usr/bin'},
  'ESCAPE': &lt;function escape at 0x700000&amp;gt;,
  'File': &lt;SCons.Defaults.Variable_Method_Caller object at 0x700000&amp;gt;,
  'HOST_ARCH': None,
  'HOST_OS': None,
  'IDLSUFFIXES': ['.idl', '.IDL'],
  'INSTALL': &lt;function copyFunc at 0x700000&amp;gt;,
  'INSTALLVERSIONEDLIB': &lt;function copyFuncVersionedLib at 0x700000&amp;gt;,
  'LIBPREFIX': 'lib',
  'LIBPREFIXES': ['$LIBPREFIX'],
  'LIBSUFFIX': '.a',
  'LIBSUFFIXES': ['$LIBSUFFIX', '$SHLIBSUFFIX'],
  'MAXLINELENGTH': 128072,
  'OBJPREFIX': '',
  'OBJSUFFIX': '.o',
  'PLATFORM': 'posix',
  'PROGPREFIX': '',
  'PROGSUFFIX': '',
  'PSPAWN': &lt;function piped_env_spawn at 0x700000&amp;gt;,
  'RDirs': &lt;SCons.Defaults.Variable_Method_Caller object at 0x700000&amp;gt;,
  'SCANNERS': [],
  'SHELL': 'sh',
  'SHLIBPREFIX': '$LIBPREFIX',
  'SHLIBSUFFIX': '.so',
  'SHOBJPREFIX': '$OBJPREFIX',
  'SHOBJSUFFIX': '$OBJSUFFIX',
  'SPAWN': &lt;function subprocess_spawn at 0x700000&amp;gt;,
  'TARGET_ARCH': None,
  'TARGET_OS': None,
  'TEMPFILE': &lt;class 'SCons.Platform.TempFileMunge'&gt;,
  'TEMPFILEPREFIX': '@',
  'TOOLS': ['install', 'install'],
  '_CPPDEFFLAGS': '${_defines(CPPDEFPREFIX, CPPDEFINES, CPPDEFSUFFIX, __env__)}',
  '_CPPINCFLAGS': '$( ${_concat(INCPREFIX, CPPPATH, INCSUFFIX, __env__, RDirs, TARGET, SOURCE)} $)',
  '_LIBDIRFLAGS': '$( ${_concat(LIBDIRPREFIX, LIBPATH, LIBDIRSUFFIX, __env__, RDirs, TARGET, SOURCE)} $)',
  '_LIBFLAGS': '${_concat(LIBLINKPREFIX, LIBS, LIBLINKSUFFIX, __env__)}',
  '__DRPATH': '$_DRPATH',
  '__RPATH': '$_RPATH',
  '_concat': &lt;function _concat at 0x700000&amp;gt;,
  '_defines': &lt;function _defines at 0x700000&amp;gt;,
  '_stripixes': &lt;function _stripixes at 0x700000&amp;gt;}
scons: done reading SConscript files.
scons: Building targets ...
scons: `.' is up to date.
scons: done building targets.
=======
  File "/home/my/project/SConstruct", line 2

    print env.Dump()

            ^

SyntaxError: invalid syntax
>>>>>>> c03e43ea
</screen><|MERGE_RESOLUTION|>--- conflicted
+++ resolved
@@ -1,79 +1,6 @@
 <?xml version="1.0" encoding="UTF-8"?>
 <screen xmlns="http://www.scons.org/dbxsd/v1.0" xmlns:xsi="http://www.w3.org/2001/XMLSchema-instance" xsi:schemaLocation="http://www.scons.org/dbxsd/v1.0 http://www.scons.org/dbxsd/v1.0/scons.xsd">% <userinput>scons</userinput>
 scons: Reading SConscript files ...
-<<<<<<< HEAD
-{ 'BUILDERS': {'_InternalInstall': &lt;function InstallBuilderWrapper at 0x700000&amp;gt;, '_InternalInstallVersionedLib': &lt;function InstallVersionedBuilderWrapper at 0x700000&amp;gt;, '_InternalInstallAs': &lt;function InstallAsBuilderWrapper at 0x700000&amp;gt;},
-  'CONFIGUREDIR': '#/.sconf_temp',
-  'CONFIGURELOG': '#/config.log',
-  'CPPSUFFIXES': [ '.c',
-                   '.C',
-                   '.cxx',
-                   '.cpp',
-                   '.c++',
-                   '.cc',
-                   '.h',
-                   '.H',
-                   '.hxx',
-                   '.hpp',
-                   '.hh',
-                   '.F',
-                   '.fpp',
-                   '.FPP',
-                   '.m',
-                   '.mm',
-                   '.S',
-                   '.spp',
-                   '.SPP',
-                   '.sx'],
-  'DSUFFIXES': ['.d'],
-  'Dir': &lt;SCons.Defaults.Variable_Method_Caller object at 0x700000&amp;gt;,
-  'Dirs': &lt;SCons.Defaults.Variable_Method_Caller object at 0x700000&amp;gt;,
-  'ENV': { 'PATH': '/usr/local/bin:/opt/bin:/bin:/usr/bin'},
-  'ESCAPE': &lt;function escape at 0x700000&amp;gt;,
-  'File': &lt;SCons.Defaults.Variable_Method_Caller object at 0x700000&amp;gt;,
-  'HOST_ARCH': None,
-  'HOST_OS': None,
-  'IDLSUFFIXES': ['.idl', '.IDL'],
-  'INSTALL': &lt;function copyFunc at 0x700000&amp;gt;,
-  'INSTALLVERSIONEDLIB': &lt;function copyFuncVersionedLib at 0x700000&amp;gt;,
-  'LIBPREFIX': 'lib',
-  'LIBPREFIXES': ['$LIBPREFIX'],
-  'LIBSUFFIX': '.a',
-  'LIBSUFFIXES': ['$LIBSUFFIX', '$SHLIBSUFFIX'],
-  'MAXLINELENGTH': 128072,
-  'OBJPREFIX': '',
-  'OBJSUFFIX': '.o',
-  'PLATFORM': 'posix',
-  'PROGPREFIX': '',
-  'PROGSUFFIX': '',
-  'PSPAWN': &lt;function piped_env_spawn at 0x700000&amp;gt;,
-  'RDirs': &lt;SCons.Defaults.Variable_Method_Caller object at 0x700000&amp;gt;,
-  'SCANNERS': [],
-  'SHELL': 'sh',
-  'SHLIBPREFIX': '$LIBPREFIX',
-  'SHLIBSUFFIX': '.so',
-  'SHOBJPREFIX': '$OBJPREFIX',
-  'SHOBJSUFFIX': '$OBJSUFFIX',
-  'SPAWN': &lt;function subprocess_spawn at 0x700000&amp;gt;,
-  'TARGET_ARCH': None,
-  'TARGET_OS': None,
-  'TEMPFILE': &lt;class 'SCons.Platform.TempFileMunge'&gt;,
-  'TEMPFILEPREFIX': '@',
-  'TOOLS': ['install', 'install'],
-  '_CPPDEFFLAGS': '${_defines(CPPDEFPREFIX, CPPDEFINES, CPPDEFSUFFIX, __env__)}',
-  '_CPPINCFLAGS': '$( ${_concat(INCPREFIX, CPPPATH, INCSUFFIX, __env__, RDirs, TARGET, SOURCE)} $)',
-  '_LIBDIRFLAGS': '$( ${_concat(LIBDIRPREFIX, LIBPATH, LIBDIRSUFFIX, __env__, RDirs, TARGET, SOURCE)} $)',
-  '_LIBFLAGS': '${_concat(LIBLINKPREFIX, LIBS, LIBLINKSUFFIX, __env__)}',
-  '__DRPATH': '$_DRPATH',
-  '__RPATH': '$_RPATH',
-  '_concat': &lt;function _concat at 0x700000&amp;gt;,
-  '_defines': &lt;function _defines at 0x700000&amp;gt;,
-  '_stripixes': &lt;function _stripixes at 0x700000&amp;gt;}
-scons: done reading SConscript files.
-scons: Building targets ...
-scons: `.' is up to date.
-scons: done building targets.
-=======
   File "/home/my/project/SConstruct", line 2
 
     print env.Dump()
@@ -81,5 +8,4 @@
             ^
 
 SyntaxError: invalid syntax
->>>>>>> c03e43ea
 </screen>