<!DOCTYPE sconsdoc [
    <!ENTITY % scons SYSTEM "../scons.mod">
    %scons;
    <!ENTITY % builders-mod SYSTEM "builders.mod">
    %builders-mod;
    <!ENTITY % functions-mod SYSTEM "functions.mod">
    %functions-mod;
    <!ENTITY % tools-mod SYSTEM "tools.mod">
    %tools-mod;
    <!ENTITY % variables-mod SYSTEM "variables.mod">
    %variables-mod;
]>

<variablelist xmlns="http://www.scons.org/dbxsd/v1.0" xmlns:xsi="http://www.w3.org/2001/XMLSchema-instance" xsi:schemaLocation="http://www.scons.org/dbxsd/v1.0 http://www.scons.org/dbxsd/v1.0/scons.xsd">
  <varlistentry id="cv-__LDMODULEVERSIONFLAGS">
    <term>
      <envar>__LDMODULEVERSIONFLAGS</envar>
    </term>
    <listitem><para>
This construction variable automatically introduces &cv-link-_LDMODULEVERSIONFLAGS;
if &cv-link-LDMODULEVERSION; is set. Othervise it evaluates to an empty string.
</para>
</listitem>
  </varlistentry>
  <varlistentry id="cv-__NINJA_NO">
    <term>
      <envar>__NINJA_NO</envar>
    </term>
    <listitem><para>
                Internal flag. Used to tell SCons whether or not to try to import pypi's ninja python package.
                This is set to True when being called by Ninja?
            </para>
        </listitem>
  </varlistentry>
  <varlistentry id="cv-__SHLIBVERSIONFLAGS">
    <term>
      <envar>__SHLIBVERSIONFLAGS</envar>
    </term>
    <listitem><para>
This construction variable automatically introduces &cv-link-_SHLIBVERSIONFLAGS;
if &cv-link-SHLIBVERSION; is set. Othervise it evaluates to an empty string.
</para>
</listitem>
  </varlistentry>
  <varlistentry id="cv-APPLELINK_COMPATIBILITY_VERSION">
    <term>
      <envar>APPLELINK_COMPATIBILITY_VERSION</envar>
    </term>
    <listitem><para>
                On Mac OS X this is used to set the linker flag:

                -compatibility_version
            </para>
            <para>
                The value is specified as X[.Y[.Z]] where X is between 1 and 65535, Y can be omitted or between 1 and
                255, Z can be omitted or between 1 and 255. This value will be derived from &cv-link-SHLIBVERSION; if
                not
                specified. The lowest digit will be dropped and replaced by a 0.
            </para>
            <para>
                If the &cv-link-APPLELINK_NO_COMPATIBILITY_VERSION; is set then no -compatibility_version will be
                output.
            </para>
            <para>See MacOS's ld manpage for more details</para>
        </listitem>
  </varlistentry>
  <varlistentry id="cv-_APPLELINK_COMPATIBILITY_VERSION">
    <term>
      <envar>_APPLELINK_COMPATIBILITY_VERSION</envar>
    </term>
    <listitem><para>
                A macro (by default a generator function) used to create the linker flags to specify
                apple's linker's -compatibility_version flag.
                The default generator uses &cv-link-APPLELINK_COMPATIBILITY_VERSION;
                and &cv-link-APPLELINK_NO_COMPATIBILITY_VERSION; and  &cv-link-SHLIBVERSION;
                to determine the correct flag.
            </para>
        </listitem>
  </varlistentry>
  <varlistentry id="cv-APPLELINK_CURRENT_VERSION">
    <term>
      <envar>APPLELINK_CURRENT_VERSION</envar>
    </term>
    <listitem><para>
                On Mac OS X this is used to set the linker flag:

                -current_version
            </para>
            <para>
                The value is specified as X[.Y[.Z]] where X is between 1 and 65535, Y can be omitted or between 1 and
                255, Z can be omitted or between 1 and 255. This value will be set to &cv-link-SHLIBVERSION; if not
                specified.
            </para>
            <para>
                If the &cv-link-APPLELINK_NO_CURRENT_VERSION; is set then no -current_version will be
                output.
            </para>
            <para>See MacOS's ld manpage for more details</para>

        </listitem>
  </varlistentry>
  <varlistentry id="cv-_APPLELINK_CURRENT_VERSION">
    <term>
      <envar>_APPLELINK_CURRENT_VERSION</envar>
    </term>
    <listitem><para>
                A macro (by default a generator function) used to create the linker flags to specify apple's linker's
                -current_version flag.  The default generator uses &cv-link-APPLELINK_CURRENT_VERSION; and
                &cv-link-APPLELINK_NO_CURRENT_VERSION; and  &cv-link-SHLIBVERSION; to determine the correct flag.
            </para>
        </listitem>
  </varlistentry>
  <varlistentry id="cv-APPLELINK_NO_COMPATIBILITY_VERSION">
    <term>
      <envar>APPLELINK_NO_COMPATIBILITY_VERSION</envar>
    </term>
    <listitem><para>
                Set this to any True (1|True|non-empty string) value to disable adding -compatibility_version flag when
                generating versioned shared libraries.
            </para>
            <para>
                This overrides &cv-link-APPLELINK_COMPATIBILITY_VERSION;.
            </para>
        </listitem>
  </varlistentry>
  <varlistentry id="cv-APPLELINK_NO_CURRENT_VERSION">
    <term>
      <envar>APPLELINK_NO_CURRENT_VERSION</envar>
    </term>
    <listitem><para>
                Set this to any True (1|True|non-empty string) value to disable adding -current_version flag when
                generating versioned shared libraries.
            </para>
            <para>
                This overrides &cv-link-APPLELINK_CURRENT_VERSION;.
            </para>
        </listitem>
  </varlistentry>
  <varlistentry id="cv-AR">
    <term>
      <envar>AR</envar>
    </term>
    <listitem><para>
The static library archiver.
</para>
</listitem>
  </varlistentry>
  <varlistentry id="cv-ARCHITECTURE">
    <term>
      <envar>ARCHITECTURE</envar>
    </term>
    <listitem><para>
Specifies the system architecture for which
the package is being built.
The default is the system architecture
of the machine on which SCons is running.
This is used to fill in the
<literal>Architecture:</literal>
field in an Ipkg
<filename>control</filename> file,
and the <literal>BuildArch:</literal> field
in the RPM <filename>.spec</filename> file,
as well as forming part of the name of a generated RPM package file.
</para>
<para>See the &b-link-Package; builder.</para>
</listitem>
  </varlistentry>
  <varlistentry id="cv-ARCOM">
    <term>
      <envar>ARCOM</envar>
    </term>
    <listitem><para>
The command line used to generate a static library from object files.
</para>
</listitem>
  </varlistentry>
  <varlistentry id="cv-ARCOMSTR">
    <term>
      <envar>ARCOMSTR</envar>
    </term>
    <listitem><para>
The string displayed when a static library is
generated from object files.
If this is not set, then &cv-link-ARCOM; (the command line) is displayed.
</para>

<example_commands>
env = Environment(ARCOMSTR = "Archiving $TARGET")
</example_commands>
</listitem>
  </varlistentry>
  <varlistentry id="cv-ARFLAGS">
    <term>
      <envar>ARFLAGS</envar>
    </term>
    <listitem><para>
General options passed to the static library archiver.
</para>
</listitem>
  </varlistentry>
  <varlistentry id="cv-AS">
    <term>
      <envar>AS</envar>
    </term>
    <listitem><para>
The assembler.
</para>
</listitem>
  </varlistentry>
  <varlistentry id="cv-ASCOM">
    <term>
      <envar>ASCOM</envar>
    </term>
    <listitem><para>
The command line used to generate an object file
from an assembly-language source file.
</para>
</listitem>
  </varlistentry>
  <varlistentry id="cv-ASCOMSTR">
    <term>
      <envar>ASCOMSTR</envar>
    </term>
    <listitem><para>
The string displayed when an object file
is generated from an assembly-language source file.
If this is not set, then &cv-link-ASCOM; (the command line) is displayed.
</para>

<example_commands>
env = Environment(ASCOMSTR = "Assembling $TARGET")
</example_commands>
</listitem>
  </varlistentry>
  <varlistentry id="cv-ASFLAGS">
    <term>
      <envar>ASFLAGS</envar>
    </term>
    <listitem><para>
General options passed to the assembler.
</para>
</listitem>
  </varlistentry>
  <varlistentry id="cv-ASPPCOM">
    <term>
      <envar>ASPPCOM</envar>
    </term>
    <listitem><para>
The command line used to assemble an assembly-language
source file into an object file
after first running the file through the C preprocessor.
Any options specified
in the &cv-link-ASFLAGS; and &cv-link-CPPFLAGS; construction variables
are included on this command line.
</para>
</listitem>
  </varlistentry>
  <varlistentry id="cv-ASPPCOMSTR">
    <term>
      <envar>ASPPCOMSTR</envar>
    </term>
    <listitem><para>
The string displayed when an object file
is generated from an assembly-language source file
after first running the file through the C preprocessor.
If this is not set, then &cv-link-ASPPCOM; (the command line) is displayed.
</para>

<example_commands>
env = Environment(ASPPCOMSTR = "Assembling $TARGET")
</example_commands>
</listitem>
  </varlistentry>
  <varlistentry id="cv-ASPPFLAGS">
    <term>
      <envar>ASPPFLAGS</envar>
    </term>
    <listitem><para>
General options when an assembling an assembly-language
source file into an object file
after first running the file through the C preprocessor.
The default is to use the value of &cv-link-ASFLAGS;.
</para>
</listitem>
  </varlistentry>
  <varlistentry id="cv-BIBTEX">
    <term>
      <envar>BIBTEX</envar>
    </term>
    <listitem><para>
The bibliography generator for the TeX formatter and typesetter and the
LaTeX structured formatter and typesetter.
</para>
</listitem>
  </varlistentry>
  <varlistentry id="cv-BIBTEXCOM">
    <term>
      <envar>BIBTEXCOM</envar>
    </term>
    <listitem><para>
The command line used to call the bibliography generator for the
TeX formatter and typesetter and the LaTeX structured formatter and
typesetter.
</para>
</listitem>
  </varlistentry>
  <varlistentry id="cv-BIBTEXCOMSTR">
    <term>
      <envar>BIBTEXCOMSTR</envar>
    </term>
    <listitem><para>
The string displayed when generating a bibliography
for TeX or LaTeX.
If this is not set, then &cv-link-BIBTEXCOM; (the command line) is displayed.
</para>

<example_commands>
env = Environment(BIBTEXCOMSTR = "Generating bibliography $TARGET")
</example_commands>
</listitem>
  </varlistentry>
  <varlistentry id="cv-BIBTEXFLAGS">
    <term>
      <envar>BIBTEXFLAGS</envar>
    </term>
    <listitem><para>
General options passed to the bibliography generator for the TeX formatter
and typesetter and the LaTeX structured formatter and typesetter.
</para>
</listitem>
  </varlistentry>
  <varlistentry id="cv-BUILDERS">
    <term>
      <envar>BUILDERS</envar>
    </term>
    <listitem><para>
A dictionary mapping the names of the builders
available through the &consenv; to underlying Builder objects.
Custom builders need to be added to this to make them available.
</para>

<para>
A platform-dependent default list of builders such as
&b-link-Program;, &b-link-Library; etc. is used to
populate this &consvar; when the &consenv; is initialized
via the presence/absence of the tools those builders depend on.
&cv-BUILDERS; can be examined to learn which builders will
actually be available at run-time.
</para>

<para>
Note that if you initialize this &consvar; through
assignment when the &consenv; is created,
that value for &cv-BUILDERS; will override any defaults:
</para>

<example_commands>
bld = Builder(action='foobuild &lt; $SOURCE &gt; $TARGET')
env = Environment(BUILDERS={'NewBuilder': bld})
</example_commands>

<para>
To instead use a new Builder object in addition to the default Builders,
add your new Builder object like this:
</para>

<example_commands>
env = Environment()
env.Append(BUILDERS={'NewBuilder': bld})
</example_commands>

<para>
or this:
</para>

<example_commands>
env = Environment()
env['BUILDERS']['NewBuilder'] = bld
</example_commands>
</listitem>
  </varlistentry>
  <varlistentry id="cv-CACHEDIR_CLASS">
    <term>
      <envar>CACHEDIR_CLASS</envar>
    </term>
    <listitem><para>
The class type that SCons should use when instantiating a
new &f-link-CacheDir; for the given environment. It must be
a subclass of the SCons.CacheDir.CacheDir class.
        </para>
    </listitem>
  </varlistentry>
  <varlistentry id="cv-CC">
    <term>
      <envar>CC</envar>
    </term>
    <listitem><para>
The C compiler.
</para>
</listitem>
  </varlistentry>
  <varlistentry id="cv-CCCOM">
    <term>
      <envar>CCCOM</envar>
    </term>
    <listitem><para>
The command line used to compile a C source file to a (static) object
file.  Any options specified in the &cv-link-CFLAGS;, &cv-link-CCFLAGS; and
&cv-link-CPPFLAGS; construction variables are included on this command line.
See also &cv-link-SHCCCOM; for compiling to shared objects.
</para>
</listitem>
  </varlistentry>
  <varlistentry id="cv-CCCOMSTR">
    <term>
      <envar>CCCOMSTR</envar>
    </term>
    <listitem><para>
If set, the string displayed when a C source file
is compiled to a (static) object file.
If not set, then &cv-link-CCCOM; (the command line) is displayed.
See also &cv-link-SHCCCOMSTR; for compiling to shared objects.
</para>

<example_commands>
env = Environment(CCCOMSTR = "Compiling static object $TARGET")
</example_commands>
</listitem>
  </varlistentry>
  <varlistentry id="cv-CCFLAGS">
    <term>
      <envar>CCFLAGS</envar>
    </term>
    <listitem><para>
General options that are passed to the C and C++ compilers.
See also &cv-link-SHCCFLAGS; for compiling to shared objects.
</para>
</listitem>
  </varlistentry>
  <varlistentry id="cv-CCPCHFLAGS">
    <term>
      <envar>CCPCHFLAGS</envar>
    </term>
    <listitem><para>
Options added to the compiler command line
to support building with precompiled headers.
The default value expands expands to the appropriate
Microsoft Visual C++ command-line options
when the &cv-link-PCH; construction variable is set.
</para>
</listitem>
  </varlistentry>
  <varlistentry id="cv-CCPDBFLAGS">
    <term>
      <envar>CCPDBFLAGS</envar>
    </term>
    <listitem><para>
Options added to the compiler command line
to support storing debugging information in a
Microsoft Visual C++ PDB file.
The default value expands expands to appropriate
Microsoft Visual C++ command-line options
when the &cv-link-PDB; construction variable is set.
</para>

<para>
The Visual C++ compiler option that SCons uses by default
to generate PDB information is <option>/Z7</option>.
This works correctly with parallel (<option>-j</option>) builds
because it embeds the debug information in the intermediate object files,
as opposed to sharing a single PDB file between multiple object files.
This is also the only way to get debug information
embedded into a static library.
Using the <option>/Zi</option> instead may yield improved
link-time performance,
although parallel builds will no longer work.
</para>

<para>
You can generate PDB files with the <option>/Zi</option>
switch by overriding the default &cv-link-CCPDBFLAGS; variable as follows:
</para>

<example_commands>
env['CCPDBFLAGS'] = ['${(PDB and "/Zi /Fd%s" % File(PDB)) or ""}']
</example_commands>

<para>
An alternative would be to use the <option>/Zi</option>
to put the debugging information in a separate <filename>.pdb</filename>
file for each object file by overriding
the &cv-link-CCPDBFLAGS; variable as follows:
</para>

<example_commands>
env['CCPDBFLAGS'] = '/Zi /Fd${TARGET}.pdb'
</example_commands>
</listitem>
  </varlistentry>
  <varlistentry id="cv-CCVERSION">
    <term>
      <envar>CCVERSION</envar>
    </term>
    <listitem><para>
The version number of the C compiler.
This may or may not be set,
depending on the specific C compiler being used.
</para>
</listitem>
  </varlistentry>
  <varlistentry id="cv-CFILESUFFIX">
    <term>
      <envar>CFILESUFFIX</envar>
    </term>
    <listitem><para>
The suffix for C source files.
This is used by the internal CFile builder
when generating C files from Lex (.l) or YACC (.y) input files.
The default suffix, of course, is
<filename>.c</filename>
(lower case).
On case-insensitive systems (like Windows),
SCons also treats
<filename>.C</filename>
(upper case) files
as C files.
</para>
</listitem>
  </varlistentry>
  <varlistentry id="cv-CFLAGS">
    <term>
      <envar>CFLAGS</envar>
    </term>
    <listitem><para>
General options that are passed to the C compiler (C only; not C++).
See also &cv-link-SHCFLAGS; for compiling to shared objects.
</para>
</listitem>
  </varlistentry>
  <varlistentry id="cv-CHANGE_SPECFILE">
    <term>
      <envar>CHANGE_SPECFILE</envar>
    </term>
    <listitem><para>
A hook for modifying the file that controls the packaging build
(the <filename>.spec</filename> for RPM,
the <filename>control</filename> for Ipkg,
the <filename>.wxs</filename> for MSI).
If set, the function will be called
after the SCons template for the file has been written.
</para>
<para>See the &b-link-Package; builder.</para>
</listitem>
  </varlistentry>
  <varlistentry id="cv-CHANGED_SOURCES">
    <term>
      <envar>CHANGED_SOURCES</envar>
    </term>
    <listitem><para>
A reserved variable name
that may not be set or used in a construction environment.
(See the manpage section "Variable Substitution"
for more information).
</para>
</listitem>
  </varlistentry>
  <varlistentry id="cv-CHANGED_TARGETS">
    <term>
      <envar>CHANGED_TARGETS</envar>
    </term>
    <listitem><para>
A reserved variable name
that may not be set or used in a construction environment.
(See the manpage section "Variable Substitution"
for more information).
</para>
</listitem>
  </varlistentry>
  <varlistentry id="cv-CHANGELOG">
    <term>
      <envar>CHANGELOG</envar>
    </term>
    <listitem><para>
The name of a file containing the change log text
to be included in the package.
This is included as the
<literal>%changelog</literal>
section of the RPM
<filename>.spec</filename> file.
</para>
<para>See the &b-link-Package; builder.</para>
</listitem>
  </varlistentry>
  <varlistentry id="cv-COMPILATIONDB_COMSTR">
    <term>
      <envar>COMPILATIONDB_COMSTR</envar>
    </term>
    <listitem><para>
                The string displayed when the &b-link-CompilationDatabase;
                builder's action is run.
            </para>
        </listitem>
  </varlistentry>
  <varlistentry id="cv-COMPILATIONDB_PATH_FILTER">
    <term>
      <envar>COMPILATIONDB_PATH_FILTER</envar>
    </term>
    <listitem><para>
                A string which instructs &b-link-CompilationDatabase; to
                only include entries where the <literal>output</literal> member
                matches the pattern in the filter string using fnmatch, which
                uses glob style wildcards.

            </para>
            <para>
                The default value is an empty string '', which disables filtering.
            </para>
        </listitem>
  </varlistentry>
  <varlistentry id="cv-COMPILATIONDB_USE_ABSPATH">
    <term>
      <envar>COMPILATIONDB_USE_ABSPATH</envar>
    </term>
    <listitem><para>
                A boolean flag to instruct &b-link-CompilationDatabase;
                whether to write the <literal>file</literal> and
                <literal>output</literal> members
                in the compilation database using absolute or relative paths.
            </para>
            <para>
                The default value is False (use relative paths)
            </para>
        </listitem>
  </varlistentry>
  <varlistentry id="cv-_concat">
    <term>
      <envar>_concat</envar>
    </term>
    <listitem><para>
A function used to produce variables like &cv-link-_CPPINCFLAGS;. It takes
four or five
arguments: a prefix to concatenate onto each element, a list of
elements, a suffix to concatenate onto each element, an environment
for variable interpolation, and an optional function that will be
called to transform the list before concatenation.
</para>

<example_commands>
env['_CPPINCFLAGS'] = '$( ${_concat(INCPREFIX, CPPPATH, INCSUFFIX, __env__, RDirs)} $)',
</example_commands>
</listitem>
  </varlistentry>
  <varlistentry id="cv-CONFIGUREDIR">
    <term>
      <envar>CONFIGUREDIR</envar>
    </term>
    <listitem><para>
The name of the directory in which
Configure context test files are written.
The default is
<filename>.sconf_temp</filename>
in the top-level directory
containing the
<filename>SConstruct</filename>
file.
</para>
</listitem>
  </varlistentry>
  <varlistentry id="cv-CONFIGURELOG">
    <term>
      <envar>CONFIGURELOG</envar>
    </term>
    <listitem><para>
The name of the &Configure; context log file.
The default is
<filename>config.log</filename>
in the top-level directory
containing the
<filename>SConstruct</filename>
file.
</para>
</listitem>
  </varlistentry>
  <varlistentry id="cv-_CPPDEFFLAGS">
    <term>
      <envar>_CPPDEFFLAGS</envar>
    </term>
    <listitem><para>
An automatically-generated &consvar;
containing the C preprocessor command-line options
to define values.
The value of &cv-link-_CPPDEFFLAGS; is created
by respectively prepending and appending
&cv-link-CPPDEFPREFIX; and &cv-link-CPPDEFSUFFIX;
to each definition in &cv-link-CPPDEFINES;.
</para>
</listitem>
  </varlistentry>
  <varlistentry id="cv-CPPDEFINES">
    <term>
      <envar>CPPDEFINES</envar>
    </term>
    <listitem><para>
A platform independent specification of C preprocessor macro definitions.
The definitions will be added to command lines
through the automatically-generated
&cv-link-_CPPDEFFLAGS; &consvar; (see above),
which is constructed according to
the type of value of &cv-CPPDEFINES;:
</para>

<para>
If &cv-CPPDEFINES; is a string,
the values of the
&cv-link-CPPDEFPREFIX; and &cv-link-CPPDEFSUFFIX; &consvars;
will be respectively prepended and appended to 
<<<<<<< HEAD
each definition in &cv-CPPDEFINES;.
=======
each definition in &cv-link-CPPDEFINES;.
>>>>>>> 0d9a99d6
</para>

<example_commands>
# Will add -Dxyz to POSIX compiler command lines,
# and /Dxyz to Microsoft Visual C++ command lines.
env = Environment(CPPDEFINES='xyz')
</example_commands>

<para>
If &cv-CPPDEFINES; is a list,
the values of the
<<<<<<< HEAD
&cv-link-CPPDEFPREFIX; and &cv-link-CPPDEFSUFFIX; &consvars;
=======
&cv-CPPDEFPREFIX; and &cv-CPPDEFSUFFIX; &consvars;
>>>>>>> 0d9a99d6
will be respectively prepended and appended to 
each element in the list.
If any element is a list or tuple,
then the first item is the name being
defined and the second item is its value:
</para>

<example_commands>
# Will add -DB=2 -DA to POSIX compiler command lines,
# and /DB=2 /DA to Microsoft Visual C++ command lines.
env = Environment(CPPDEFINES=[('B', 2), 'A'])
</example_commands>

<para>
If &cv-CPPDEFINES; is a dictionary,
the values of the
<<<<<<< HEAD
&cv-link-CPPDEFPREFIX; and &cv-link-CPPDEFSUFFIX; &consvars;
=======
&cv-CPPDEFPREFIX; and &cv-CPPDEFSUFFIX; &consvars;
>>>>>>> 0d9a99d6
will be respectively prepended and appended to
each item from the dictionary.
The key of each dictionary item
is a name being defined
to the dictionary item's corresponding value;
if the value is
<literal>None</literal>,
then the name is defined without an explicit value.
Note that the resulting flags are sorted by keyword
to ensure that the order of the options on the
command line is consistent each time
&scons;
is run.
</para>

<example_commands>
# Will add -DA -DB=2 to POSIX compiler command lines,
# and /DA /DB=2 to Microsoft Visual C++ command lines.
env = Environment(CPPDEFINES={'B':2, 'A':None})
</example_commands>
</listitem>
  </varlistentry>
  <varlistentry id="cv-CPPDEFPREFIX">
    <term>
      <envar>CPPDEFPREFIX</envar>
    </term>
    <listitem><para>
The prefix used to specify preprocessor macro definitions
on the C compiler command line.
This will be prepended to each definition
in the &cv-link-CPPDEFINES; &consvar;
when the &cv-link-_CPPDEFFLAGS; variable is automatically generated.
</para>
</listitem>
  </varlistentry>
  <varlistentry id="cv-CPPDEFSUFFIX">
    <term>
      <envar>CPPDEFSUFFIX</envar>
    </term>
    <listitem><para>
The suffix used to specify preprocessor macro definitions
on the C compiler command line.
This will be appended to each definition
in the &cv-link-CPPDEFINES; &consvar;
when the &cv-link-_CPPDEFFLAGS; variable is automatically generated.
</para>
</listitem>
  </varlistentry>
  <varlistentry id="cv-CPPFLAGS">
    <term>
      <envar>CPPFLAGS</envar>
    </term>
    <listitem><para>
User-specified C preprocessor options.
These will be included in any command that uses the C preprocessor,
including not just compilation of C and C++ source files
via the &cv-link-CCCOM;,
&cv-link-SHCCCOM;,
&cv-link-CXXCOM; and
&cv-link-SHCXXCOM; command lines,
but also the &cv-link-FORTRANPPCOM;,
&cv-link-SHFORTRANPPCOM;,
&cv-link-F77PPCOM; and
&cv-link-SHF77PPCOM; command lines
used to compile a Fortran source file,
and the &cv-link-ASPPCOM; command line
used to assemble an assembly language source file,
after first running each file through the C preprocessor.
Note that this variable does
<emphasis>not</emphasis>
contain
<option>-I</option>
(or similar) include search path options
that scons generates automatically from &cv-link-CPPPATH;.
See &cv-link-_CPPINCFLAGS;, below,
for the variable that expands to those options.
</para>
</listitem>
  </varlistentry>
  <varlistentry id="cv-_CPPINCFLAGS">
    <term>
      <envar>_CPPINCFLAGS</envar>
    </term>
    <listitem><para>
An automatically-generated &consvar;
containing the C preprocessor command-line options
for specifying directories to be searched for include files.
The value of &cv-_CPPINCFLAGS; is created
by respectively prepending and appending
&cv-link-INCPREFIX; and &cv-link-INCSUFFIX;
to each directory in &cv-link-CPPPATH;.
</para>
</listitem>
  </varlistentry>
  <varlistentry id="cv-CPPPATH">
    <term>
      <envar>CPPPATH</envar>
    </term>
    <listitem><para>
The list of directories that the C preprocessor will search for include
directories. The C/C++ implicit dependency scanner will search these
directories for include files. 
In general it's not advised to put include directory directives
directly into &cv-link-CCFLAGS; or &cv-link-CXXFLAGS;
as the result will be non-portable
and the directories will not be searched by the dependency scanner.
&cv-CPPPATH; should be a list of path strings,
or a single string, not a pathname list joined by
Python's <systemitem>os.sep</systemitem>.
</para>

<para>
Note:
<<<<<<< HEAD
directory names in &cv-link-CPPPATH;
=======
directory names in &cv-CPPPATH;
>>>>>>> 0d9a99d6
will be looked-up relative to the directory of the SConscript file
when they are used in a command. 
To force &scons;
to look-up a directory relative to the root of the source tree use 
the <literal>#</literal> prefix:
</para>

<example_commands>
env = Environment(CPPPATH='#/include')
</example_commands>

<para>
The directory look-up can also be forced using the
&f-link-Dir;
function:
</para>

<example_commands>
include = Dir('include')
env = Environment(CPPPATH=include)
</example_commands>

<para>
The directory list will be added to command lines
through the automatically-generated
&cv-link-_CPPINCFLAGS; &consvar;,
which is constructed by
respectively prepending and appending the values of the
&cv-link-INCPREFIX; and &cv-link-INCSUFFIX; &consvars;
to each directory in &cv-link-CPPPATH;.
Any command lines you define that need
the &cv-CPPPATH; directory list should
include &cv-link-_CPPINCFLAGS;:
</para>

<example_commands>
env = Environment(CCCOM="my_compiler $_CPPINCFLAGS -c -o $TARGET $SOURCE")
</example_commands>
</listitem>
  </varlistentry>
  <varlistentry id="cv-CPPSUFFIXES">
    <term>
      <envar>CPPSUFFIXES</envar>
    </term>
    <listitem><para>
The list of suffixes of files that will be scanned
for C preprocessor implicit dependencies
(#include lines).
The default list is:
</para>

<example_commands>
[".c", ".C", ".cxx", ".cpp", ".c++", ".cc",
 ".h", ".H", ".hxx", ".hpp", ".hh",
 ".F", ".fpp", ".FPP",
 ".m", ".mm",
 ".S", ".spp", ".SPP"]
</example_commands>
</listitem>
  </varlistentry>
  <varlistentry id="cv-CXX">
    <term>
      <envar>CXX</envar>
    </term>
    <listitem><para>
The C++ compiler.
See also &cv-link-SHCXX; for compiling to shared objects..
</para>
</listitem>
  </varlistentry>
  <varlistentry id="cv-CXXCOM">
    <term>
      <envar>CXXCOM</envar>
    </term>
    <listitem><para>
The command line used to compile a C++ source file to an object file.
Any options specified in the &cv-link-CXXFLAGS; and
&cv-link-CPPFLAGS; construction variables
are included on this command line.
See also &cv-link-SHCXXCOM; for compiling to shared objects..
</para>
</listitem>
  </varlistentry>
  <varlistentry id="cv-CXXCOMSTR">
    <term>
      <envar>CXXCOMSTR</envar>
    </term>
    <listitem><para>
If set, the string displayed when a C++ source file
is compiled to a (static) object file.
If not set, then &cv-link-CXXCOM; (the command line) is displayed.
See also &cv-link-SHCXXCOMSTR; for compiling to shared objects..
</para>

<example_commands>
env = Environment(CXXCOMSTR = "Compiling static object $TARGET")
</example_commands>
</listitem>
  </varlistentry>
  <varlistentry id="cv-CXXFILESUFFIX">
    <term>
      <envar>CXXFILESUFFIX</envar>
    </term>
    <listitem><para>
The suffix for C++ source files.
This is used by the internal CXXFile builder
when generating C++ files from Lex (.ll) or YACC (.yy) input files.
The default suffix is
<filename>.cc</filename>.
SCons also treats files with the suffixes
<filename>.cpp</filename>,
<filename>.cxx</filename>,
<filename>.c++</filename>,
and
<filename>.C++</filename>
as C++ files,
and files with
<filename>.mm</filename>
suffixes as Objective C++ files.
On case-sensitive systems (Linux, UNIX, and other POSIX-alikes),
SCons also treats
<filename>.C</filename>
(upper case) files
as C++ files.
</para>
</listitem>
  </varlistentry>
  <varlistentry id="cv-CXXFLAGS">
    <term>
      <envar>CXXFLAGS</envar>
    </term>
    <listitem><para>
General options that are passed to the C++ compiler.
By default, this includes the value of &cv-link-CCFLAGS;,
so that setting &cv-CCFLAGS; affects both C and C++ compilation.
If you want to add C++-specific flags,
you must set or override the value of &cv-link-CXXFLAGS;.
See also &cv-link-SHCXXFLAGS; for compiling to shared objects..
</para>
</listitem>
  </varlistentry>
  <varlistentry id="cv-CXXVERSION">
    <term>
      <envar>CXXVERSION</envar>
    </term>
    <listitem><para>
The version number of the C++ compiler.
This may or may not be set,
depending on the specific C++ compiler being used.
</para>
</listitem>
  </varlistentry>
  <varlistentry id="cv-DC">
    <term>
      <envar>DC</envar>
    </term>
    <listitem><para>
The D compiler to use.
See also &cv-link-SHDC; for compiling to shared objects.
</para>
</listitem>
  </varlistentry>
  <varlistentry id="cv-DCOM">
    <term>
      <envar>DCOM</envar>
    </term>
    <listitem><para>
The command line used to compile a D file to an object file.
Any options specified in the &cv-link-DFLAGS; construction variable
is included on this command line.
See also &cv-link-SHDCOM; for compiling to shared objects.
</para>
</listitem>
  </varlistentry>
  <varlistentry id="cv-DCOMSTR">
    <term>
      <envar>DCOMSTR</envar>
    </term>
    <listitem><para>
If set, the string displayed when a D source file
is compiled to a (static) object file.
If not set, then &cv-link-DCOM; (the command line) is displayed.
See also &cv-link-SHDCOMSTR; for compiling to shared objects.
</para>
</listitem>
  </varlistentry>
  <varlistentry id="cv-DDEBUG">
    <term>
      <envar>DDEBUG</envar>
    </term>
    <listitem><para>
List of debug tags to enable when compiling.
</para>
</listitem>
  </varlistentry>
  <varlistentry id="cv-DDEBUGPREFIX">
    <term>
      <envar>DDEBUGPREFIX</envar>
    </term>
    <listitem><para>
DDEBUGPREFIX.
</para>
</listitem>
  </varlistentry>
  <varlistentry id="cv-DDEBUGSUFFIX">
    <term>
      <envar>DDEBUGSUFFIX</envar>
    </term>
    <listitem><para>
DDEBUGSUFFIX.
</para>
</listitem>
  </varlistentry>
  <varlistentry id="cv-DESCRIPTION">
    <term>
      <envar>DESCRIPTION</envar>
    </term>
    <listitem><para>
A long description of the project being packaged.
This is included in the relevant section
of the file that controls the packaging build.
</para>
<para>See the &b-link-Package; builder.</para>
</listitem>
  </varlistentry>
  <varlistentry id="cv-DESCRIPTION_lang">
    <term>
      <envar>DESCRIPTION_lang</envar>
    </term>
    <listitem><para>
A language-specific long description for
the specified <varname>lang</varname>.
This is used to populate a
<literal>%description -l</literal>
section of an RPM
<filename>.spec</filename> file.
</para>
<para>See the &b-link-Package; builder.</para>
</listitem>
  </varlistentry>
  <varlistentry id="cv-DFILESUFFIX">
    <term>
      <envar>DFILESUFFIX</envar>
    </term>
    <listitem><para>
DFILESUFFIX.
</para>
</listitem>
  </varlistentry>
  <varlistentry id="cv-DFLAGPREFIX">
    <term>
      <envar>DFLAGPREFIX</envar>
    </term>
    <listitem><para>
DFLAGPREFIX.
</para>
</listitem>
  </varlistentry>
  <varlistentry id="cv-DFLAGS">
    <term>
      <envar>DFLAGS</envar>
    </term>
    <listitem><para>
General options that are passed to the D compiler.
</para>
</listitem>
  </varlistentry>
  <varlistentry id="cv-DFLAGSUFFIX">
    <term>
      <envar>DFLAGSUFFIX</envar>
    </term>
    <listitem><para>
DFLAGSUFFIX.
</para>
</listitem>
  </varlistentry>
  <varlistentry id="cv-DINCPREFIX">
    <term>
      <envar>DINCPREFIX</envar>
    </term>
    <listitem><para>
DINCPREFIX.
</para>
</listitem>
  </varlistentry>
  <varlistentry id="cv-DINCSUFFIX">
    <term>
      <envar>DINCSUFFIX</envar>
    </term>
    <listitem><para>
DLIBFLAGSUFFIX.
</para>
</listitem>
  </varlistentry>
  <varlistentry id="cv-Dir">
    <term>
      <envar>Dir</envar>
    </term>
    <listitem><para>
A function that converts a string
into a Dir instance relative to the target being built.
</para>
</listitem>
  </varlistentry>
  <varlistentry id="cv-Dirs">
    <term>
      <envar>Dirs</envar>
    </term>
    <listitem><para>
A function that converts a list of strings
into a list of Dir instances relative to the target being built.
</para>
</listitem>
  </varlistentry>
  <varlistentry id="cv-DISABLE_AUTO_NINJA">
    <term>
      <envar>DISABLE_AUTO_NINJA</envar>
    </term>
    <listitem><para>
                Boolean (True|False). Default: False
                When True, SCons will not run ninja automatically after creating the ninja.build file.

            </para>
        </listitem>
  </varlistentry>
  <varlistentry id="cv-DLIB">
    <term>
      <envar>DLIB</envar>
    </term>
    <listitem><para>
Name of the lib tool to use for D codes.
</para>
</listitem>
  </varlistentry>
  <varlistentry id="cv-DLIBCOM">
    <term>
      <envar>DLIBCOM</envar>
    </term>
    <listitem><para>
The command line to use when creating libraries.
</para>
</listitem>
  </varlistentry>
  <varlistentry id="cv-DLIBDIRPREFIX">
    <term>
      <envar>DLIBDIRPREFIX</envar>
    </term>
    <listitem><para>
DLIBLINKPREFIX.
</para>
</listitem>
  </varlistentry>
  <varlistentry id="cv-DLIBDIRSUFFIX">
    <term>
      <envar>DLIBDIRSUFFIX</envar>
    </term>
    <listitem><para>
DLIBLINKSUFFIX.
</para>
</listitem>
  </varlistentry>
  <varlistentry id="cv-DLIBFLAGPREFIX">
    <term>
      <envar>DLIBFLAGPREFIX</envar>
    </term>
    <listitem><para>
DLIBFLAGPREFIX.
</para>
</listitem>
  </varlistentry>
  <varlistentry id="cv-DLIBFLAGSUFFIX">
    <term>
      <envar>DLIBFLAGSUFFIX</envar>
    </term>
    <listitem><para>
DLIBFLAGSUFFIX.
</para>
</listitem>
  </varlistentry>
  <varlistentry id="cv-DLIBLINKPREFIX">
    <term>
      <envar>DLIBLINKPREFIX</envar>
    </term>
    <listitem><para>
DLIBLINKPREFIX.
</para>
</listitem>
  </varlistentry>
  <varlistentry id="cv-DLIBLINKSUFFIX">
    <term>
      <envar>DLIBLINKSUFFIX</envar>
    </term>
    <listitem><para>
DLIBLINKSUFFIX.
</para>
</listitem>
  </varlistentry>
  <varlistentry id="cv-DLINK">
    <term>
      <envar>DLINK</envar>
    </term>
    <listitem><para>
Name of the linker to use for linking systems including D sources.
See also &cv-link-SHDLINK; for linking shared objects.
</para>
</listitem>
  </varlistentry>
  <varlistentry id="cv-DLINKCOM">
    <term>
      <envar>DLINKCOM</envar>
    </term>
    <listitem><para>
The command line to use when linking systems including D sources.
See also &cv-link-SHDLINKCOM; for linking shared objects.
</para>
</listitem>
  </varlistentry>
  <varlistentry id="cv-DLINKFLAGPREFIX">
    <term>
      <envar>DLINKFLAGPREFIX</envar>
    </term>
    <listitem><para>
DLINKFLAGPREFIX.
</para>
</listitem>
  </varlistentry>
  <varlistentry id="cv-DLINKFLAGS">
    <term>
      <envar>DLINKFLAGS</envar>
    </term>
    <listitem><para>
List of linker flags.
See also &cv-link-SHDLINKFLAGS; for linking shared objects.
</para>
</listitem>
  </varlistentry>
  <varlistentry id="cv-DLINKFLAGSUFFIX">
    <term>
      <envar>DLINKFLAGSUFFIX</envar>
    </term>
    <listitem><para>
DLINKFLAGSUFFIX.
</para>
</listitem>
  </varlistentry>
  <varlistentry id="cv-DOCBOOK_DEFAULT_XSL_EPUB">
    <term>
      <envar>DOCBOOK_DEFAULT_XSL_EPUB</envar>
    </term>
    <listitem><para>
The default XSLT file for the &b-link-DocbookEpub; builder within the
current environment, if no other XSLT gets specified via keyword.
</para>
</listitem>
  </varlistentry>
  <varlistentry id="cv-DOCBOOK_DEFAULT_XSL_HTML">
    <term>
      <envar>DOCBOOK_DEFAULT_XSL_HTML</envar>
    </term>
    <listitem><para>
The default XSLT file for the &b-link-DocbookHtml; builder within the
current environment, if no other XSLT gets specified via keyword.
</para>
</listitem>
  </varlistentry>
  <varlistentry id="cv-DOCBOOK_DEFAULT_XSL_HTMLCHUNKED">
    <term>
      <envar>DOCBOOK_DEFAULT_XSL_HTMLCHUNKED</envar>
    </term>
    <listitem><para>
The default XSLT file for the &b-link-DocbookHtmlChunked; builder within the
current environment, if no other XSLT gets specified via keyword.
</para>
</listitem>
  </varlistentry>
  <varlistentry id="cv-DOCBOOK_DEFAULT_XSL_HTMLHELP">
    <term>
      <envar>DOCBOOK_DEFAULT_XSL_HTMLHELP</envar>
    </term>
    <listitem><para>
The default XSLT file for the &b-link-DocbookHtmlhelp; builder within the
current environment, if no other XSLT gets specified via keyword.
</para>
</listitem>
  </varlistentry>
  <varlistentry id="cv-DOCBOOK_DEFAULT_XSL_MAN">
    <term>
      <envar>DOCBOOK_DEFAULT_XSL_MAN</envar>
    </term>
    <listitem><para>
The default XSLT file for the &b-link-DocbookMan; builder within the
current environment, if no other XSLT gets specified via keyword.
</para>
</listitem>
  </varlistentry>
  <varlistentry id="cv-DOCBOOK_DEFAULT_XSL_PDF">
    <term>
      <envar>DOCBOOK_DEFAULT_XSL_PDF</envar>
    </term>
    <listitem><para>
The default XSLT file for the &b-link-DocbookPdf; builder within the
current environment, if no other XSLT gets specified via keyword.
</para>
</listitem>
  </varlistentry>
  <varlistentry id="cv-DOCBOOK_DEFAULT_XSL_SLIDESHTML">
    <term>
      <envar>DOCBOOK_DEFAULT_XSL_SLIDESHTML</envar>
    </term>
    <listitem><para>
The default XSLT file for the &b-link-DocbookSlidesHtml; builder within the
current environment, if no other XSLT gets specified via keyword.
</para>
</listitem>
  </varlistentry>
  <varlistentry id="cv-DOCBOOK_DEFAULT_XSL_SLIDESPDF">
    <term>
      <envar>DOCBOOK_DEFAULT_XSL_SLIDESPDF</envar>
    </term>
    <listitem><para>
The default XSLT file for the &b-link-DocbookSlidesPdf; builder within the
current environment, if no other XSLT gets specified via keyword.
</para>
</listitem>
  </varlistentry>
  <varlistentry id="cv-DOCBOOK_FOP">
    <term>
      <envar>DOCBOOK_FOP</envar>
    </term>
    <listitem><para>
The path to the PDF renderer <literal>fop</literal> or <literal>xep</literal>,
if one of them is installed (<literal>fop</literal> gets checked first).
</para>
</listitem>
  </varlistentry>
  <varlistentry id="cv-DOCBOOK_FOPCOM">
    <term>
      <envar>DOCBOOK_FOPCOM</envar>
    </term>
    <listitem><para>
The full command-line for the
PDF renderer <literal>fop</literal> or <literal>xep</literal>.
</para>
</listitem>
  </varlistentry>
  <varlistentry id="cv-DOCBOOK_FOPCOMSTR">
    <term>
      <envar>DOCBOOK_FOPCOMSTR</envar>
    </term>
    <listitem><para>
The string displayed when a renderer like <literal>fop</literal> or
<literal>xep</literal> is used to create PDF output from an XML file.
</para>
</listitem>
  </varlistentry>
  <varlistentry id="cv-DOCBOOK_FOPFLAGS">
    <term>
      <envar>DOCBOOK_FOPFLAGS</envar>
    </term>
    <listitem><para>
Additonal command-line flags for the
PDF renderer <literal>fop</literal> or <literal>xep</literal>.
</para>
</listitem>
  </varlistentry>
  <varlistentry id="cv-DOCBOOK_XMLLINT">
    <term>
      <envar>DOCBOOK_XMLLINT</envar>
    </term>
    <listitem><para>
The path to the external executable <literal>xmllint</literal>, if it's installed.
Note, that this is only used as last fallback for resolving
XIncludes, if no lxml Python binding can be imported
in the current system.
</para>
</listitem>
  </varlistentry>
  <varlistentry id="cv-DOCBOOK_XMLLINTCOM">
    <term>
      <envar>DOCBOOK_XMLLINTCOM</envar>
    </term>
    <listitem><para>
The full command-line for the external executable
<literal>xmllint</literal>.
</para>
</listitem>
  </varlistentry>
  <varlistentry id="cv-DOCBOOK_XMLLINTCOMSTR">
    <term>
      <envar>DOCBOOK_XMLLINTCOMSTR</envar>
    </term>
    <listitem><para>
The string displayed when <literal>xmllint</literal> is used to resolve
XIncludes for a given XML file.
</para>
</listitem>
  </varlistentry>
  <varlistentry id="cv-DOCBOOK_XMLLINTFLAGS">
    <term>
      <envar>DOCBOOK_XMLLINTFLAGS</envar>
    </term>
    <listitem><para>
Additonal command-line flags for the external executable
<literal>xmllint</literal>.
</para>
</listitem>
  </varlistentry>
  <varlistentry id="cv-DOCBOOK_XSLTPROC">
    <term>
      <envar>DOCBOOK_XSLTPROC</envar>
    </term>
    <listitem><para>
The path to the external executable <literal>xsltproc</literal>
(or <literal>saxon</literal>, <literal>xalan</literal>), if one of them
is installed.
Note, that this is only used as last fallback for XSL transformations, if
no lxml Python binding can be imported in the current system.
</para>
</listitem>
  </varlistentry>
  <varlistentry id="cv-DOCBOOK_XSLTPROCCOM">
    <term>
      <envar>DOCBOOK_XSLTPROCCOM</envar>
    </term>
    <listitem><para>
The full command-line for the external executable
<literal>xsltproc</literal> (or <literal>saxon</literal>,
<literal>xalan</literal>).
</para>
</listitem>
  </varlistentry>
  <varlistentry id="cv-DOCBOOK_XSLTPROCCOMSTR">
    <term>
      <envar>DOCBOOK_XSLTPROCCOMSTR</envar>
    </term>
    <listitem><para>
The string displayed when <literal>xsltproc</literal> is used to transform
an XML file via a given XSLT stylesheet.
</para>
</listitem>
  </varlistentry>
  <varlistentry id="cv-DOCBOOK_XSLTPROCFLAGS">
    <term>
      <envar>DOCBOOK_XSLTPROCFLAGS</envar>
    </term>
    <listitem><para>
Additonal command-line flags for the external executable
<literal>xsltproc</literal> (or <literal>saxon</literal>,
<literal>xalan</literal>).
</para>
</listitem>
  </varlistentry>
  <varlistentry id="cv-DOCBOOK_XSLTPROCPARAMS">
    <term>
      <envar>DOCBOOK_XSLTPROCPARAMS</envar>
    </term>
    <listitem><para>
Additonal parameters that are not intended for the XSLT processor executable, but
the XSL processing itself. By default, they get appended at the end of the command line
for <literal>saxon</literal> and <literal>saxon-xslt</literal>, respectively.
</para>
</listitem>
  </varlistentry>
  <varlistentry id="cv-DPATH">
    <term>
      <envar>DPATH</envar>
    </term>
    <listitem><para>
  List of paths to search for import modules.
</para>
</listitem>
  </varlistentry>
  <varlistentry id="cv-DRPATHPREFIX">
    <term>
      <envar>DRPATHPREFIX</envar>
    </term>
    <listitem><para>
DRPATHPREFIX.
</para>
</listitem>
  </varlistentry>
  <varlistentry id="cv-DRPATHSUFFIX">
    <term>
      <envar>DRPATHSUFFIX</envar>
    </term>
    <listitem><para>
DRPATHSUFFIX.
</para>
</listitem>
  </varlistentry>
  <varlistentry id="cv-DSUFFIXES">
    <term>
      <envar>DSUFFIXES</envar>
    </term>
    <listitem><para>
The list of suffixes of files that will be scanned
for imported D package files.
The default list is <literal>['.d']</literal>.
</para>
</listitem>
  </varlistentry>
  <varlistentry id="cv-DVERPREFIX">
    <term>
      <envar>DVERPREFIX</envar>
    </term>
    <listitem><para>
DVERPREFIX.
</para>
</listitem>
  </varlistentry>
  <varlistentry id="cv-DVERSIONS">
    <term>
      <envar>DVERSIONS</envar>
    </term>
    <listitem><para>
List of version tags to enable when compiling.
</para>
</listitem>
  </varlistentry>
  <varlistentry id="cv-DVERSUFFIX">
    <term>
      <envar>DVERSUFFIX</envar>
    </term>
    <listitem><para>
DVERSUFFIX.
</para>
</listitem>
  </varlistentry>
  <varlistentry id="cv-DVIPDF">
    <term>
      <envar>DVIPDF</envar>
    </term>
    <listitem><para>
The TeX DVI file to PDF file converter.
</para>
</listitem>
  </varlistentry>
  <varlistentry id="cv-DVIPDFCOM">
    <term>
      <envar>DVIPDFCOM</envar>
    </term>
    <listitem><para>
The command line used to convert TeX DVI files into a PDF file.
</para>
</listitem>
  </varlistentry>
  <varlistentry id="cv-DVIPDFCOMSTR">
    <term>
      <envar>DVIPDFCOMSTR</envar>
    </term>
    <listitem><para>
The string displayed when a TeX DVI file
is converted into a PDF file.
If this is not set, then &cv-link-DVIPDFCOM; (the command line) is displayed.
</para>
</listitem>
  </varlistentry>
  <varlistentry id="cv-DVIPDFFLAGS">
    <term>
      <envar>DVIPDFFLAGS</envar>
    </term>
    <listitem><para>
General options passed to the TeX DVI file to PDF file converter.
</para>
</listitem>
  </varlistentry>
  <varlistentry id="cv-DVIPS">
    <term>
      <envar>DVIPS</envar>
    </term>
    <listitem><para>
The TeX DVI file to PostScript converter.
</para>
</listitem>
  </varlistentry>
  <varlistentry id="cv-DVIPSFLAGS">
    <term>
      <envar>DVIPSFLAGS</envar>
    </term>
    <listitem><para>
General options passed to the TeX DVI file to PostScript converter.
</para>
</listitem>
  </varlistentry>
  <varlistentry id="cv-ENV">
    <term>
      <envar>ENV</envar>
    </term>
    <listitem><para>
A dictionary of environment variables
to use when invoking commands. When
&cv-ENV; is used in a command all list
values will be joined using the path separator and any other non-string
values will simply be coerced to a string.
Note that, by default,
&scons;
does
<emphasis>not</emphasis>
propagate the environment in effect when you
execute
&scons;
to the commands used to build target files.
This is so that builds will be guaranteed
repeatable regardless of the environment
variables set at the time
&scons;
is invoked.
</para>

<para>
If you want to propagate your
environment variables
to the commands executed
to build target files,
you must do so explicitly:
</para>

<example_commands>
import os
env = Environment(ENV=os.environ.copy())
</example_commands>

<para>
Note that you can choose only to propagate
certain environment variables.
A common example is
the system
<envar>PATH</envar>
environment variable,
so that
&scons;
uses the same utilities
as the invoking shell (or other process):
</para>

<example_commands>
import os
env = Environment(ENV={'PATH': os.environ['PATH']})
</example_commands>
</listitem>
  </varlistentry>
  <varlistentry id="cv-ESCAPE">
    <term>
      <envar>ESCAPE</envar>
    </term>
    <listitem><para>
A function that will be called to escape shell special characters in
command lines. The function should take one argument: the command line
string to escape; and should return the escaped command line.
</para>
</listitem>
  </varlistentry>
  <varlistentry id="cv-F03">
    <term>
      <envar>F03</envar>
    </term>
    <listitem><para>
The Fortran 03 compiler.
You should normally set the &cv-link-FORTRAN; variable,
which specifies the default Fortran compiler
for all Fortran versions.
You only need to set &cv-link-F03; if you need to use a specific compiler
or compiler version for Fortran 03 files.
</para>
</listitem>
  </varlistentry>
  <varlistentry id="cv-F03COM">
    <term>
      <envar>F03COM</envar>
    </term>
    <listitem><para>
The command line used to compile a Fortran 03 source file to an object file.
You only need to set &cv-link-F03COM; if you need to use a specific
command line for Fortran 03 files.
You should normally set the &cv-link-FORTRANCOM; variable,
which specifies the default command line
for all Fortran versions.
</para>
</listitem>
  </varlistentry>
  <varlistentry id="cv-F03COMSTR">
    <term>
      <envar>F03COMSTR</envar>
    </term>
    <listitem><para>
If set, the string displayed when a Fortran 03 source file
is compiled to an object file.
If not set, then &cv-link-F03COM; or &cv-link-FORTRANCOM;
(the command line) is displayed.
</para>
</listitem>
  </varlistentry>
  <varlistentry id="cv-F03FILESUFFIXES">
    <term>
      <envar>F03FILESUFFIXES</envar>
    </term>
    <listitem><para>
The list of file extensions for which the F03 dialect will be used. By
default, this is <literal>['.f03']</literal>
</para>
</listitem>
  </varlistentry>
  <varlistentry id="cv-F03FLAGS">
    <term>
      <envar>F03FLAGS</envar>
    </term>
    <listitem><para>
General user-specified options that are passed to the Fortran 03 compiler.
Note that this variable does
<emphasis>not</emphasis>
contain
<option>-I</option>
(or similar) include search path options
that scons generates automatically from &cv-link-F03PATH;.
See
&cv-link-_F03INCFLAGS;
below,
for the variable that expands to those options.
You only need to set &cv-link-F03FLAGS; if you need to define specific
user options for Fortran 03 files.
You should normally set the &cv-link-FORTRANFLAGS; variable,
which specifies the user-specified options
passed to the default Fortran compiler
for all Fortran versions.
</para>
</listitem>
  </varlistentry>
  <varlistentry id="cv-_F03INCFLAGS">
    <term>
      <envar>_F03INCFLAGS</envar>
    </term>
    <listitem><para>
An automatically-generated construction variable
containing the Fortran 03 compiler command-line options
for specifying directories to be searched for include files.
The value of &cv-link-_F03INCFLAGS; is created
by appending &cv-link-INCPREFIX; and &cv-link-INCSUFFIX;
to the beginning and end
of each directory in &cv-link-F03PATH;.
</para>
</listitem>
  </varlistentry>
  <varlistentry id="cv-F03PATH">
    <term>
      <envar>F03PATH</envar>
    </term>
    <listitem><para>
The list of directories that the Fortran 03 compiler will search for include
directories. The implicit dependency scanner will search these
directories for include files. Don't explicitly put include directory
arguments in &cv-link-F03FLAGS; because the result will be non-portable
and the directories will not be searched by the dependency scanner. Note:
directory names in &cv-link-F03PATH; will be looked-up relative to the SConscript
directory when they are used in a command. To force
&scons;
to look-up a directory relative to the root of the source tree use #:
You only need to set &cv-link-F03PATH; if you need to define a specific
include path for Fortran 03 files.
You should normally set the &cv-link-FORTRANPATH; variable,
which specifies the include path
for the default Fortran compiler
for all Fortran versions.
</para>

<example_commands>
env = Environment(F03PATH='#/include')
</example_commands>

<para>
The directory look-up can also be forced using the
&Dir;()
function:
</para>

<example_commands>
include = Dir('include')
env = Environment(F03PATH=include)
</example_commands>

<para>
The directory list will be added to command lines
through the automatically-generated
&cv-link-_F03INCFLAGS;
construction variable,
which is constructed by
appending the values of the
&cv-link-INCPREFIX; and &cv-link-INCSUFFIX;
construction variables
to the beginning and end
of each directory in &cv-link-F03PATH;.
Any command lines you define that need
the F03PATH directory list should
include &cv-link-_F03INCFLAGS;:
</para>

<example_commands>
env = Environment(F03COM="my_compiler $_F03INCFLAGS -c -o $TARGET $SOURCE")
</example_commands>
</listitem>
  </varlistentry>
  <varlistentry id="cv-F03PPCOM">
    <term>
      <envar>F03PPCOM</envar>
    </term>
    <listitem><para>
The command line used to compile a Fortran 03 source file to an object file
after first running the file through the C preprocessor.
Any options specified in the &cv-link-F03FLAGS; and &cv-link-CPPFLAGS; construction variables
are included on this command line.
You only need to set &cv-link-F03PPCOM; if you need to use a specific
C-preprocessor command line for Fortran 03 files.
You should normally set the &cv-link-FORTRANPPCOM; variable,
which specifies the default C-preprocessor command line
for all Fortran versions.
</para>
</listitem>
  </varlistentry>
  <varlistentry id="cv-F03PPCOMSTR">
    <term>
      <envar>F03PPCOMSTR</envar>
    </term>
    <listitem><para>
If set, the string displayed when a Fortran 03 source file
is compiled to an object file
after first running the file through the C preprocessor.
If not set, then &cv-link-F03PPCOM; or &cv-link-FORTRANPPCOM;
(the command line) is displayed.
</para>
</listitem>
  </varlistentry>
  <varlistentry id="cv-F03PPFILESUFFIXES">
    <term>
      <envar>F03PPFILESUFFIXES</envar>
    </term>
    <listitem><para>
The list of file extensions for which the compilation + preprocessor pass for
F03 dialect will be used. By default, this is empty.
</para>
</listitem>
  </varlistentry>
  <varlistentry id="cv-F08">
    <term>
      <envar>F08</envar>
    </term>
    <listitem><para>
The Fortran 08 compiler.
You should normally set the &cv-link-FORTRAN; variable,
which specifies the default Fortran compiler
for all Fortran versions.
You only need to set &cv-link-F08; if you need to use a specific compiler
or compiler version for Fortran 08 files.
</para>
</listitem>
  </varlistentry>
  <varlistentry id="cv-F08COM">
    <term>
      <envar>F08COM</envar>
    </term>
    <listitem><para>
The command line used to compile a Fortran 08 source file to an object file.
You only need to set &cv-link-F08COM; if you need to use a specific
command line for Fortran 08 files.
You should normally set the &cv-link-FORTRANCOM; variable,
which specifies the default command line
for all Fortran versions.
</para>
</listitem>
  </varlistentry>
  <varlistentry id="cv-F08COMSTR">
    <term>
      <envar>F08COMSTR</envar>
    </term>
    <listitem><para>
If set, the string displayed when a Fortran 08 source file
is compiled to an object file.
If not set, then &cv-link-F08COM; or &cv-link-FORTRANCOM;
(the command line) is displayed.
</para>
</listitem>
  </varlistentry>
  <varlistentry id="cv-F08FILESUFFIXES">
    <term>
      <envar>F08FILESUFFIXES</envar>
    </term>
    <listitem><para>
The list of file extensions for which the F08 dialect will be used. By
default, this is <literal>['.f08']</literal>
</para>
</listitem>
  </varlistentry>
  <varlistentry id="cv-F08FLAGS">
    <term>
      <envar>F08FLAGS</envar>
    </term>
    <listitem><para>
General user-specified options that are passed to the Fortran 08 compiler.
Note that this variable does
<emphasis>not</emphasis>
contain
<option>-I</option>
(or similar) include search path options
that scons generates automatically from &cv-link-F08PATH;.
See
&cv-link-_F08INCFLAGS;
below,
for the variable that expands to those options.
You only need to set &cv-link-F08FLAGS; if you need to define specific
user options for Fortran 08 files.
You should normally set the &cv-link-FORTRANFLAGS; variable,
which specifies the user-specified options
passed to the default Fortran compiler
for all Fortran versions.
</para>
</listitem>
  </varlistentry>
  <varlistentry id="cv-_F08INCFLAGS">
    <term>
      <envar>_F08INCFLAGS</envar>
    </term>
    <listitem><para>
An automatically-generated construction variable
containing the Fortran 08 compiler command-line options
for specifying directories to be searched for include files.
The value of &cv-link-_F08INCFLAGS; is created
by appending &cv-link-INCPREFIX; and &cv-link-INCSUFFIX;
to the beginning and end
of each directory in &cv-link-F08PATH;.
</para>
</listitem>
  </varlistentry>
  <varlistentry id="cv-F08PATH">
    <term>
      <envar>F08PATH</envar>
    </term>
    <listitem><para>
The list of directories that the Fortran 08 compiler will search for include
directories. The implicit dependency scanner will search these
directories for include files. Don't explicitly put include directory
arguments in &cv-link-F08FLAGS; because the result will be non-portable
and the directories will not be searched by the dependency scanner. Note:
directory names in &cv-link-F08PATH; will be looked-up relative to the SConscript
directory when they are used in a command. To force
&scons;
to look-up a directory relative to the root of the source tree use #:
You only need to set &cv-link-F08PATH; if you need to define a specific
include path for Fortran 08 files.
You should normally set the &cv-link-FORTRANPATH; variable,
which specifies the include path
for the default Fortran compiler
for all Fortran versions.
</para>

<example_commands>
env = Environment(F08PATH='#/include')
</example_commands>

<para>
The directory look-up can also be forced using the
&Dir;()
function:
</para>

<example_commands>
include = Dir('include')
env = Environment(F08PATH=include)
</example_commands>

<para>
The directory list will be added to command lines
through the automatically-generated
&cv-link-_F08INCFLAGS;
construction variable,
which is constructed by
appending the values of the
&cv-link-INCPREFIX; and &cv-link-INCSUFFIX;
construction variables
to the beginning and end
of each directory in &cv-link-F08PATH;.
Any command lines you define that need
the F08PATH directory list should
include &cv-link-_F08INCFLAGS;:
</para>

<example_commands>
env = Environment(F08COM="my_compiler $_F08INCFLAGS -c -o $TARGET $SOURCE")
</example_commands>
</listitem>
  </varlistentry>
  <varlistentry id="cv-F08PPCOM">
    <term>
      <envar>F08PPCOM</envar>
    </term>
    <listitem><para>
The command line used to compile a Fortran 08 source file to an object file
after first running the file through the C preprocessor.
Any options specified in the &cv-link-F08FLAGS; and &cv-link-CPPFLAGS; construction variables
are included on this command line.
You only need to set &cv-link-F08PPCOM; if you need to use a specific
C-preprocessor command line for Fortran 08 files.
You should normally set the &cv-link-FORTRANPPCOM; variable,
which specifies the default C-preprocessor command line
for all Fortran versions.
</para>
</listitem>
  </varlistentry>
  <varlistentry id="cv-F08PPCOMSTR">
    <term>
      <envar>F08PPCOMSTR</envar>
    </term>
    <listitem><para>
If set, the string displayed when a Fortran 08 source file
is compiled to an object file
after first running the file through the C preprocessor.
If not set, then &cv-link-F08PPCOM; or &cv-link-FORTRANPPCOM;
(the command line) is displayed.
</para>
</listitem>
  </varlistentry>
  <varlistentry id="cv-F08PPFILESUFFIXES">
    <term>
      <envar>F08PPFILESUFFIXES</envar>
    </term>
    <listitem><para>
The list of file extensions for which the compilation + preprocessor pass for
F08 dialect will be used. By default, this is empty.
</para>
</listitem>
  </varlistentry>
  <varlistentry id="cv-F77">
    <term>
      <envar>F77</envar>
    </term>
    <listitem><para>
The Fortran 77 compiler.
You should normally set the &cv-link-FORTRAN; variable,
which specifies the default Fortran compiler
for all Fortran versions.
You only need to set &cv-link-F77; if you need to use a specific compiler
or compiler version for Fortran 77 files.
</para>
</listitem>
  </varlistentry>
  <varlistentry id="cv-F77COM">
    <term>
      <envar>F77COM</envar>
    </term>
    <listitem><para>
The command line used to compile a Fortran 77 source file to an object file.
You only need to set &cv-link-F77COM; if you need to use a specific
command line for Fortran 77 files.
You should normally set the &cv-link-FORTRANCOM; variable,
which specifies the default command line
for all Fortran versions.
</para>
</listitem>
  </varlistentry>
  <varlistentry id="cv-F77COMSTR">
    <term>
      <envar>F77COMSTR</envar>
    </term>
    <listitem><para>
If set, the string displayed when a Fortran 77 source file
is compiled to an object file.
If not set, then &cv-link-F77COM; or &cv-link-FORTRANCOM;
(the command line) is displayed.
</para>
</listitem>
  </varlistentry>
  <varlistentry id="cv-F77FILESUFFIXES">
    <term>
      <envar>F77FILESUFFIXES</envar>
    </term>
    <listitem><para>
The list of file extensions for which the F77 dialect will be used. By
default, this is <literal>['.f77']</literal>
</para>
</listitem>
  </varlistentry>
  <varlistentry id="cv-F77FLAGS">
    <term>
      <envar>F77FLAGS</envar>
    </term>
    <listitem><para>
General user-specified options that are passed to the Fortran 77 compiler.
Note that this variable does
<emphasis>not</emphasis>
contain
<option>-I</option>
(or similar) include search path options
that scons generates automatically from &cv-link-F77PATH;.
See
&cv-link-_F77INCFLAGS;
below,
for the variable that expands to those options.
You only need to set &cv-link-F77FLAGS; if you need to define specific
user options for Fortran 77 files.
You should normally set the &cv-link-FORTRANFLAGS; variable,
which specifies the user-specified options
passed to the default Fortran compiler
for all Fortran versions.
</para>
</listitem>
  </varlistentry>
  <varlistentry id="cv-_F77INCFLAGS">
    <term>
      <envar>_F77INCFLAGS</envar>
    </term>
    <listitem><para>
An automatically-generated construction variable
containing the Fortran 77 compiler command-line options
for specifying directories to be searched for include files.
The value of &cv-link-_F77INCFLAGS; is created
by appending &cv-link-INCPREFIX; and &cv-link-INCSUFFIX;
to the beginning and end
of each directory in &cv-link-F77PATH;.
</para>
</listitem>
  </varlistentry>
  <varlistentry id="cv-F77PATH">
    <term>
      <envar>F77PATH</envar>
    </term>
    <listitem><para>
The list of directories that the Fortran 77 compiler will search for include
directories. The implicit dependency scanner will search these
directories for include files. Don't explicitly put include directory
arguments in &cv-link-F77FLAGS; because the result will be non-portable
and the directories will not be searched by the dependency scanner. Note:
directory names in &cv-link-F77PATH; will be looked-up relative to the SConscript
directory when they are used in a command. To force
&scons;
to look-up a directory relative to the root of the source tree use #:
You only need to set &cv-link-F77PATH; if you need to define a specific
include path for Fortran 77 files.
You should normally set the &cv-link-FORTRANPATH; variable,
which specifies the include path
for the default Fortran compiler
for all Fortran versions.
</para>

<example_commands>
env = Environment(F77PATH='#/include')
</example_commands>

<para>
The directory look-up can also be forced using the
&Dir;()
function:
</para>

<example_commands>
include = Dir('include')
env = Environment(F77PATH=include)
</example_commands>

<para>
The directory list will be added to command lines
through the automatically-generated
&cv-link-_F77INCFLAGS;
construction variable,
which is constructed by
appending the values of the
&cv-link-INCPREFIX; and &cv-link-INCSUFFIX;
construction variables
to the beginning and end
of each directory in &cv-link-F77PATH;.
Any command lines you define that need
the F77PATH directory list should
include &cv-link-_F77INCFLAGS;:
</para>

<example_commands>
env = Environment(F77COM="my_compiler $_F77INCFLAGS -c -o $TARGET $SOURCE")
</example_commands>
</listitem>
  </varlistentry>
  <varlistentry id="cv-F77PPCOM">
    <term>
      <envar>F77PPCOM</envar>
    </term>
    <listitem><para>
The command line used to compile a Fortran 77 source file to an object file
after first running the file through the C preprocessor.
Any options specified in the &cv-link-F77FLAGS; and &cv-link-CPPFLAGS; construction variables
are included on this command line.
You only need to set &cv-link-F77PPCOM; if you need to use a specific
C-preprocessor command line for Fortran 77 files.
You should normally set the &cv-link-FORTRANPPCOM; variable,
which specifies the default C-preprocessor command line
for all Fortran versions.
</para>
</listitem>
  </varlistentry>
  <varlistentry id="cv-F77PPCOMSTR">
    <term>
      <envar>F77PPCOMSTR</envar>
    </term>
    <listitem><para>
If set, the string displayed when a Fortran 77 source file
is compiled to an object file
after first running the file through the C preprocessor.
If not set, then &cv-link-F77PPCOM; or &cv-link-FORTRANPPCOM;
(the command line) is displayed.
</para>
</listitem>
  </varlistentry>
  <varlistentry id="cv-F77PPFILESUFFIXES">
    <term>
      <envar>F77PPFILESUFFIXES</envar>
    </term>
    <listitem><para>
The list of file extensions for which the compilation + preprocessor pass for
F77 dialect will be used. By default, this is empty.
</para>
</listitem>
  </varlistentry>
  <varlistentry id="cv-F90">
    <term>
      <envar>F90</envar>
    </term>
    <listitem><para>
The Fortran 90 compiler.
You should normally set the &cv-link-FORTRAN; variable,
which specifies the default Fortran compiler
for all Fortran versions.
You only need to set &cv-link-F90; if you need to use a specific compiler
or compiler version for Fortran 90 files.
</para>
</listitem>
  </varlistentry>
  <varlistentry id="cv-F90COM">
    <term>
      <envar>F90COM</envar>
    </term>
    <listitem><para>
The command line used to compile a Fortran 90 source file to an object file.
You only need to set &cv-link-F90COM; if you need to use a specific
command line for Fortran 90 files.
You should normally set the &cv-link-FORTRANCOM; variable,
which specifies the default command line
for all Fortran versions.
</para>
</listitem>
  </varlistentry>
  <varlistentry id="cv-F90COMSTR">
    <term>
      <envar>F90COMSTR</envar>
    </term>
    <listitem><para>
If set, the string displayed when a Fortran 90 source file
is compiled to an object file.
If not set, then &cv-link-F90COM; or &cv-link-FORTRANCOM;
(the command line) is displayed.
</para>
</listitem>
  </varlistentry>
  <varlistentry id="cv-F90FILESUFFIXES">
    <term>
      <envar>F90FILESUFFIXES</envar>
    </term>
    <listitem><para>
The list of file extensions for which the F90 dialect will be used. By
default, this is <literal>['.f90']</literal>
</para>
</listitem>
  </varlistentry>
  <varlistentry id="cv-F90FLAGS">
    <term>
      <envar>F90FLAGS</envar>
    </term>
    <listitem><para>
General user-specified options that are passed to the Fortran 90 compiler.
Note that this variable does
<emphasis>not</emphasis>
contain
<option>-I</option>
(or similar) include search path options
that scons generates automatically from &cv-link-F90PATH;.
See
&cv-link-_F90INCFLAGS;
below,
for the variable that expands to those options.
You only need to set &cv-link-F90FLAGS; if you need to define specific
user options for Fortran 90 files.
You should normally set the &cv-link-FORTRANFLAGS; variable,
which specifies the user-specified options
passed to the default Fortran compiler
for all Fortran versions.
</para>
</listitem>
  </varlistentry>
  <varlistentry id="cv-_F90INCFLAGS">
    <term>
      <envar>_F90INCFLAGS</envar>
    </term>
    <listitem><para>
An automatically-generated construction variable
containing the Fortran 90 compiler command-line options
for specifying directories to be searched for include files.
The value of &cv-link-_F90INCFLAGS; is created
by appending &cv-link-INCPREFIX; and &cv-link-INCSUFFIX;
to the beginning and end
of each directory in &cv-link-F90PATH;.
</para>
</listitem>
  </varlistentry>
  <varlistentry id="cv-F90PATH">
    <term>
      <envar>F90PATH</envar>
    </term>
    <listitem><para>
The list of directories that the Fortran 90 compiler will search for include
directories. The implicit dependency scanner will search these
directories for include files. Don't explicitly put include directory
arguments in &cv-link-F90FLAGS; because the result will be non-portable
and the directories will not be searched by the dependency scanner. Note:
directory names in &cv-link-F90PATH; will be looked-up relative to the SConscript
directory when they are used in a command. To force
&scons;
to look-up a directory relative to the root of the source tree use #:
You only need to set &cv-link-F90PATH; if you need to define a specific
include path for Fortran 90 files.
You should normally set the &cv-link-FORTRANPATH; variable,
which specifies the include path
for the default Fortran compiler
for all Fortran versions.
</para>

<example_commands>
env = Environment(F90PATH='#/include')
</example_commands>

<para>
The directory look-up can also be forced using the
&Dir;()
function:
</para>

<example_commands>
include = Dir('include')
env = Environment(F90PATH=include)
</example_commands>

<para>
The directory list will be added to command lines
through the automatically-generated
&cv-link-_F90INCFLAGS;
construction variable,
which is constructed by
appending the values of the
&cv-link-INCPREFIX; and &cv-link-INCSUFFIX;
construction variables
to the beginning and end
of each directory in &cv-link-F90PATH;.
Any command lines you define that need
the F90PATH directory list should
include &cv-link-_F90INCFLAGS;:
</para>

<example_commands>
env = Environment(F90COM="my_compiler $_F90INCFLAGS -c -o $TARGET $SOURCE")
</example_commands>
</listitem>
  </varlistentry>
  <varlistentry id="cv-F90PPCOM">
    <term>
      <envar>F90PPCOM</envar>
    </term>
    <listitem><para>
The command line used to compile a Fortran 90 source file to an object file
after first running the file through the C preprocessor.
Any options specified in the &cv-link-F90FLAGS; and &cv-link-CPPFLAGS; construction variables
are included on this command line.
You only need to set &cv-link-F90PPCOM; if you need to use a specific
C-preprocessor command line for Fortran 90 files.
You should normally set the &cv-link-FORTRANPPCOM; variable,
which specifies the default C-preprocessor command line
for all Fortran versions.
</para>
</listitem>
  </varlistentry>
  <varlistentry id="cv-F90PPCOMSTR">
    <term>
      <envar>F90PPCOMSTR</envar>
    </term>
    <listitem><para>
If set, the string displayed when a Fortran 90 source file
is compiled after first running the file through the C preprocessor.
If not set, then &cv-link-F90PPCOM; or &cv-link-FORTRANPPCOM;
(the command line) is displayed.
</para>
</listitem>
  </varlistentry>
  <varlistentry id="cv-F90PPFILESUFFIXES">
    <term>
      <envar>F90PPFILESUFFIXES</envar>
    </term>
    <listitem><para>
The list of file extensions for which the compilation + preprocessor pass for
F90 dialect will be used. By default, this is empty.
</para>
</listitem>
  </varlistentry>
  <varlistentry id="cv-F95">
    <term>
      <envar>F95</envar>
    </term>
    <listitem><para>
The Fortran 95 compiler.
You should normally set the &cv-link-FORTRAN; variable,
which specifies the default Fortran compiler
for all Fortran versions.
You only need to set &cv-link-F95; if you need to use a specific compiler
or compiler version for Fortran 95 files.
</para>
</listitem>
  </varlistentry>
  <varlistentry id="cv-F95COM">
    <term>
      <envar>F95COM</envar>
    </term>
    <listitem><para>
The command line used to compile a Fortran 95 source file to an object file.
You only need to set &cv-link-F95COM; if you need to use a specific
command line for Fortran 95 files.
You should normally set the &cv-link-FORTRANCOM; variable,
which specifies the default command line
for all Fortran versions.
</para>
</listitem>
  </varlistentry>
  <varlistentry id="cv-F95COMSTR">
    <term>
      <envar>F95COMSTR</envar>
    </term>
    <listitem><para>
If set, the string displayed when a Fortran 95 source file
is compiled to an object file.
If not set, then &cv-link-F95COM; or &cv-link-FORTRANCOM;
(the command line) is displayed.
</para>
</listitem>
  </varlistentry>
  <varlistentry id="cv-F95FILESUFFIXES">
    <term>
      <envar>F95FILESUFFIXES</envar>
    </term>
    <listitem><para>
The list of file extensions for which the F95 dialect will be used. By
default, this is <literal>['.f95']</literal>
</para>
</listitem>
  </varlistentry>
  <varlistentry id="cv-F95FLAGS">
    <term>
      <envar>F95FLAGS</envar>
    </term>
    <listitem><para>
General user-specified options that are passed to the Fortran 95 compiler.
Note that this variable does
<emphasis>not</emphasis>
contain
<option>-I</option>
(or similar) include search path options
that scons generates automatically from &cv-link-F95PATH;.
See
&cv-link-_F95INCFLAGS;
below,
for the variable that expands to those options.
You only need to set &cv-link-F95FLAGS; if you need to define specific
user options for Fortran 95 files.
You should normally set the &cv-link-FORTRANFLAGS; variable,
which specifies the user-specified options
passed to the default Fortran compiler
for all Fortran versions.
</para>
</listitem>
  </varlistentry>
  <varlistentry id="cv-_F95INCFLAGS">
    <term>
      <envar>_F95INCFLAGS</envar>
    </term>
    <listitem><para>
An automatically-generated construction variable
containing the Fortran 95 compiler command-line options
for specifying directories to be searched for include files.
The value of &cv-link-_F95INCFLAGS; is created
by appending &cv-link-INCPREFIX; and &cv-link-INCSUFFIX;
to the beginning and end
of each directory in &cv-link-F95PATH;.
</para>
</listitem>
  </varlistentry>
  <varlistentry id="cv-F95PATH">
    <term>
      <envar>F95PATH</envar>
    </term>
    <listitem><para>
The list of directories that the Fortran 95 compiler will search for include
directories. The implicit dependency scanner will search these
directories for include files. Don't explicitly put include directory
arguments in &cv-link-F95FLAGS; because the result will be non-portable
and the directories will not be searched by the dependency scanner. Note:
directory names in &cv-link-F95PATH; will be looked-up relative to the SConscript
directory when they are used in a command. To force
&scons;
to look-up a directory relative to the root of the source tree use #:
You only need to set &cv-link-F95PATH; if you need to define a specific
include path for Fortran 95 files.
You should normally set the &cv-link-FORTRANPATH; variable,
which specifies the include path
for the default Fortran compiler
for all Fortran versions.
</para>

<example_commands>
env = Environment(F95PATH='#/include')
</example_commands>

<para>
The directory look-up can also be forced using the
&Dir;()
function:
</para>

<example_commands>
include = Dir('include')
env = Environment(F95PATH=include)
</example_commands>

<para>
The directory list will be added to command lines
through the automatically-generated
&cv-link-_F95INCFLAGS;
construction variable,
which is constructed by
appending the values of the
&cv-link-INCPREFIX; and &cv-link-INCSUFFIX;
construction variables
to the beginning and end
of each directory in &cv-link-F95PATH;.
Any command lines you define that need
the F95PATH directory list should
include &cv-link-_F95INCFLAGS;:
</para>

<example_commands>
env = Environment(F95COM="my_compiler $_F95INCFLAGS -c -o $TARGET $SOURCE")
</example_commands>
</listitem>
  </varlistentry>
  <varlistentry id="cv-F95PPCOM">
    <term>
      <envar>F95PPCOM</envar>
    </term>
    <listitem><para>
The command line used to compile a Fortran 95 source file to an object file
after first running the file through the C preprocessor.
Any options specified in the &cv-link-F95FLAGS; and &cv-link-CPPFLAGS; construction variables
are included on this command line.
You only need to set &cv-link-F95PPCOM; if you need to use a specific
C-preprocessor command line for Fortran 95 files.
You should normally set the &cv-link-FORTRANPPCOM; variable,
which specifies the default C-preprocessor command line
for all Fortran versions.
</para>
</listitem>
  </varlistentry>
  <varlistentry id="cv-F95PPCOMSTR">
    <term>
      <envar>F95PPCOMSTR</envar>
    </term>
    <listitem><para>
If set, the string displayed when a Fortran 95 source file
is compiled to an object file
after first running the file through the C preprocessor.
If not set, then &cv-link-F95PPCOM; or &cv-link-FORTRANPPCOM;
(the command line) is displayed.
</para>
</listitem>
  </varlistentry>
  <varlistentry id="cv-F95PPFILESUFFIXES">
    <term>
      <envar>F95PPFILESUFFIXES</envar>
    </term>
    <listitem><para>
The list of file extensions for which the compilation + preprocessor pass for
F95 dialect will be used. By default, this is empty.
</para>
</listitem>
  </varlistentry>
  <varlistentry id="cv-File">
    <term>
      <envar>File</envar>
    </term>
    <listitem><para>
A function that converts a string into a File instance relative to the
target being built.
</para>
</listitem>
  </varlistentry>
  <varlistentry id="cv-FORTRAN">
    <term>
      <envar>FORTRAN</envar>
    </term>
    <listitem><para>
The default Fortran compiler
for all versions of Fortran.
</para>
</listitem>
  </varlistentry>
  <varlistentry id="cv-FORTRANCOM">
    <term>
      <envar>FORTRANCOM</envar>
    </term>
    <listitem><para>
The command line used to compile a Fortran source file to an object file.
By default, any options specified
in the &cv-link-FORTRANFLAGS;,
&cv-link-CPPFLAGS;,
&cv-link-_CPPDEFFLAGS;,
&cv-link-_FORTRANMODFLAG;, and
&cv-link-_FORTRANINCFLAGS; construction variables
are included on this command line.
</para>
</listitem>
  </varlistentry>
  <varlistentry id="cv-FORTRANCOMSTR">
    <term>
      <envar>FORTRANCOMSTR</envar>
    </term>
    <listitem><para>
If set, the string displayed when a Fortran source file
is compiled to an object file.
If not set, then &cv-link-FORTRANCOM;
(the command line) is displayed.
</para>
</listitem>
  </varlistentry>
  <varlistentry id="cv-FORTRANFILESUFFIXES">
    <term>
      <envar>FORTRANFILESUFFIXES</envar>
    </term>
    <listitem><para>
The list of file extensions for which the FORTRAN dialect will be used. By
default, this is <literal>['.f', '.for', '.ftn']</literal>
</para>
</listitem>
  </varlistentry>
  <varlistentry id="cv-FORTRANFLAGS">
    <term>
      <envar>FORTRANFLAGS</envar>
    </term>
    <listitem><para>
General user-specified options that are passed to the Fortran compiler.
Note that this variable does
<emphasis>not</emphasis>
contain
<option>-I</option>
(or similar) include or module search path options
that scons generates automatically from &cv-link-FORTRANPATH;.
See
&cv-link-_FORTRANINCFLAGS; and &cv-link-_FORTRANMODFLAG;,
below,
for the variables that expand those options.
</para>
</listitem>
  </varlistentry>
  <varlistentry id="cv-_FORTRANINCFLAGS">
    <term>
      <envar>_FORTRANINCFLAGS</envar>
    </term>
    <listitem><para>
An automatically-generated construction variable
containing the Fortran compiler command-line options
for specifying directories to be searched for include
files and module files.
The value of &cv-link-_FORTRANINCFLAGS; is created
by respectively prepending and appending
&cv-link-INCPREFIX; and &cv-link-INCSUFFIX;
to the beginning and end
of each directory in &cv-link-FORTRANPATH;.
</para>
</listitem>
  </varlistentry>
  <varlistentry id="cv-FORTRANMODDIR">
    <term>
      <envar>FORTRANMODDIR</envar>
    </term>
    <listitem><para>
Directory location where the Fortran compiler should place
any module files it generates.  This variable is empty, by default. Some
Fortran compilers will internally append this directory in the search path
for module files, as well.
</para>
</listitem>
  </varlistentry>
  <varlistentry id="cv-FORTRANMODDIRPREFIX">
    <term>
      <envar>FORTRANMODDIRPREFIX</envar>
    </term>
    <listitem><para>
The prefix used to specify a module directory on the Fortran compiler command
line.
This will be prepended to the beginning of the directory
in the &cv-link-FORTRANMODDIR; construction variables
when the &cv-link-_FORTRANMODFLAG; variables is automatically generated.
</para>
</listitem>
  </varlistentry>
  <varlistentry id="cv-FORTRANMODDIRSUFFIX">
    <term>
      <envar>FORTRANMODDIRSUFFIX</envar>
    </term>
    <listitem><para>
The suffix used to specify a module directory on the Fortran compiler command
line.
This will be appended to the end of the directory
in the &cv-link-FORTRANMODDIR; construction variables
when the &cv-link-_FORTRANMODFLAG; variables is automatically generated.
</para>
</listitem>
  </varlistentry>
  <varlistentry id="cv-_FORTRANMODFLAG">
    <term>
      <envar>_FORTRANMODFLAG</envar>
    </term>
    <listitem><para>
An automatically-generated construction variable
containing the Fortran compiler command-line option
for specifying the directory location where the Fortran
compiler should place any module files that happen to get
generated during compilation.
The value of &cv-link-_FORTRANMODFLAG; is created
by respectively prepending and appending
&cv-link-FORTRANMODDIRPREFIX; and &cv-link-FORTRANMODDIRSUFFIX;
to the beginning and end of the directory in &cv-link-FORTRANMODDIR;.
</para>
</listitem>
  </varlistentry>
  <varlistentry id="cv-FORTRANMODPREFIX">
    <term>
      <envar>FORTRANMODPREFIX</envar>
    </term>
    <listitem><para>
The module file prefix used by the Fortran compiler.  SCons assumes that
the Fortran compiler follows the quasi-standard naming convention for
module files of
<filename>module_name.mod</filename>.
As a result, this variable is left empty, by default.  For situations in
which the compiler does not necessarily follow the normal convention,
the user may use this variable.  Its value will be appended to every
module file name as scons attempts to resolve dependencies.
</para>
</listitem>
  </varlistentry>
  <varlistentry id="cv-FORTRANMODSUFFIX">
    <term>
      <envar>FORTRANMODSUFFIX</envar>
    </term>
    <listitem><para>
The module file suffix used by the Fortran compiler.  SCons assumes that
the Fortran compiler follows the quasi-standard naming convention for
module files of
<filename>module_name.mod</filename>.
As a result, this variable is set to ".mod", by default.  For situations
in which the compiler does not necessarily follow the normal convention,
the user may use this variable.  Its value will be appended to every
module file name as scons attempts to resolve dependencies.
</para>
</listitem>
  </varlistentry>
  <varlistentry id="cv-FORTRANPATH">
    <term>
      <envar>FORTRANPATH</envar>
    </term>
    <listitem><para>
The list of directories that the Fortran compiler will search for
include files and (for some compilers) module files. The Fortran implicit
dependency scanner will search these directories for include files (but
not module files since they are autogenerated and, as such, may not
actually exist at the time the scan takes place). Don't explicitly put
include directory arguments in FORTRANFLAGS because the result will be
non-portable and the directories will not be searched by the dependency
scanner. Note: directory names in FORTRANPATH will be looked-up relative
to the SConscript directory when they are used in a command. To force
&scons;
to look-up a directory relative to the root of the source tree use #:
</para>

<example_commands>
env = Environment(FORTRANPATH='#/include')
</example_commands>

<para>
The directory look-up can also be forced using the
&Dir;()
function:
</para>

<example_commands>
include = Dir('include')
env = Environment(FORTRANPATH=include)
</example_commands>

<para>
The directory list will be added to command lines
through the automatically-generated
&cv-link-_FORTRANINCFLAGS;
construction variable,
which is constructed by
respectively prepending and appending the values of the
&cv-link-INCPREFIX; and &cv-link-INCSUFFIX;
construction variables
to the beginning and end
of each directory in &cv-link-FORTRANPATH;.
Any command lines you define that need
the FORTRANPATH directory list should
include &cv-link-_FORTRANINCFLAGS;:
</para>

<example_commands>
env = Environment(FORTRANCOM="my_compiler $_FORTRANINCFLAGS -c -o $TARGET $SOURCE")
</example_commands>
</listitem>
  </varlistentry>
  <varlistentry id="cv-FORTRANPPCOM">
    <term>
      <envar>FORTRANPPCOM</envar>
    </term>
    <listitem><para>
The command line used to compile a Fortran source file to an object file
after first running the file through the C preprocessor.
By default, any options specified in the &cv-link-FORTRANFLAGS;,
&cv-link-CPPFLAGS;,
&cv-link-_CPPDEFFLAGS;,
&cv-link-_FORTRANMODFLAG;, and
&cv-link-_FORTRANINCFLAGS;
construction variables are included on this command line.
</para>
</listitem>
  </varlistentry>
  <varlistentry id="cv-FORTRANPPCOMSTR">
    <term>
      <envar>FORTRANPPCOMSTR</envar>
    </term>
    <listitem><para>
If set, the string displayed when a Fortran source file
is compiled to an object file
after first running the file through the C preprocessor.
If not set, then &cv-link-FORTRANPPCOM;
(the command line) is displayed.
</para>
</listitem>
  </varlistentry>
  <varlistentry id="cv-FORTRANPPFILESUFFIXES">
    <term>
      <envar>FORTRANPPFILESUFFIXES</envar>
    </term>
    <listitem><para>
The list of file extensions for which the compilation + preprocessor pass for
FORTRAN dialect will be used. By default, this is <literal>['.fpp', '.FPP']</literal>
</para>
</listitem>
  </varlistentry>
  <varlistentry id="cv-FORTRANSUFFIXES">
    <term>
      <envar>FORTRANSUFFIXES</envar>
    </term>
    <listitem><para>
The list of suffixes of files that will be scanned
for Fortran implicit dependencies
(INCLUDE lines and USE statements).
The default list is:
</para>

<example_commands>
[".f", ".F", ".for", ".FOR", ".ftn", ".FTN", ".fpp", ".FPP",
".f77", ".F77", ".f90", ".F90", ".f95", ".F95"]
</example_commands>
</listitem>
  </varlistentry>
  <varlistentry id="cv-FRAMEWORKPATH">
    <term>
      <envar>FRAMEWORKPATH</envar>
    </term>
    <listitem><para>
                On Mac OS X with gcc,
                a list containing the paths to search for frameworks.
                Used by the compiler to find framework-style includes like
                #include &lt;Fmwk/Header.h&gt;.
                Used by the linker to find user-specified frameworks when linking (see
                &cv-link-FRAMEWORKS;).
                For example:
            </para>

            <example_commands>
env.AppendUnique(FRAMEWORKPATH='#myframeworkdir')
            </example_commands>

            <para>
                will add
            </para>

            <example_commands>
... -Fmyframeworkdir
            </example_commands>

            <para>
                to the compiler and linker command lines.
            </para>
        </listitem>
  </varlistentry>
  <varlistentry id="cv-_FRAMEWORKPATH">
    <term>
      <envar>_FRAMEWORKPATH</envar>
    </term>
    <listitem><para>
                On Mac OS X with gcc, an automatically-generated construction variable
                containing the linker command-line options corresponding to
                &cv-link-FRAMEWORKPATH;.
            </para>
        </listitem>
  </varlistentry>
  <varlistentry id="cv-FRAMEWORKPATHPREFIX">
    <term>
      <envar>FRAMEWORKPATHPREFIX</envar>
    </term>
    <listitem><para>
                On Mac OS X with gcc, the prefix to be used for the FRAMEWORKPATH entries.
                (see &cv-link-FRAMEWORKPATH;).
                The default value is
                <option>-F</option>.
            </para>
        </listitem>
  </varlistentry>
  <varlistentry id="cv-FRAMEWORKPREFIX">
    <term>
      <envar>FRAMEWORKPREFIX</envar>
    </term>
    <listitem><para>
                On Mac OS X with gcc,
                the prefix to be used for linking in frameworks
                (see &cv-link-FRAMEWORKS;).
                The default value is
                <option>-framework</option>.
            </para>
        </listitem>
  </varlistentry>
  <varlistentry id="cv-FRAMEWORKS">
    <term>
      <envar>FRAMEWORKS</envar>
    </term>
    <listitem><para>
                On Mac OS X with gcc, a list of the framework names to be linked into a
                program or shared library or bundle.
                The default value is the empty list.
                For example:
            </para>

            <example_commands>
env.AppendUnique(FRAMEWORKS=Split('System Cocoa SystemConfiguration'))
            </example_commands>

        </listitem>
  </varlistentry>
  <varlistentry id="cv-_FRAMEWORKS">
    <term>
      <envar>_FRAMEWORKS</envar>
    </term>
    <listitem><para>
                On Mac OS X with gcc,
                an automatically-generated construction variable
                containing the linker command-line options
                for linking with FRAMEWORKS.
            </para>
        </listitem>
  </varlistentry>
  <varlistentry id="cv-FRAMEWORKSFLAGS">
    <term>
      <envar>FRAMEWORKSFLAGS</envar>
    </term>
    <listitem><para>
                On Mac OS X with gcc,
                general user-supplied frameworks options to be added at
                the end of a command
                line building a loadable module.
                (This has been largely superseded by
                the &cv-link-FRAMEWORKPATH;, &cv-link-FRAMEWORKPATHPREFIX;,
                &cv-link-FRAMEWORKPREFIX; and &cv-link-FRAMEWORKS; variables
                described above.)
            </para>
        </listitem>
  </varlistentry>
  <varlistentry id="cv-GS">
    <term>
      <envar>GS</envar>
    </term>
    <listitem><para>
The Ghostscript program used to, for example, convert PostScript to PDF files.
</para>
</listitem>
  </varlistentry>
  <varlistentry id="cv-GSCOM">
    <term>
      <envar>GSCOM</envar>
    </term>
    <listitem><para>
The full Ghostscript command line used for the conversion process. Its default
value is <quote><literal>$GS $GSFLAGS -sOutputFile=$TARGET $SOURCES</literal></quote>.
</para>
</listitem>
  </varlistentry>
  <varlistentry id="cv-GSCOMSTR">
    <term>
      <envar>GSCOMSTR</envar>
    </term>
    <listitem><para>
The string displayed when
Ghostscript is called for the conversion process.
If this is not set (the default), then &cv-link-GSCOM; (the command line) is displayed.
</para>
</listitem>
  </varlistentry>
  <varlistentry id="cv-GSFLAGS">
    <term>
      <envar>GSFLAGS</envar>
    </term>
    <listitem><para>
General options passed to the Ghostscript program,
when converting PostScript to PDF files for example. Its default value
is <quote><literal>-dNOPAUSE -dBATCH -sDEVICE=pdfwrite</literal></quote>
</para>
</listitem>
  </varlistentry>
  <varlistentry id="cv-HOST_ARCH">
    <term>
      <envar>HOST_ARCH</envar>
    </term>
    <listitem><para>
        The name of the host hardware architecture used to create the Environment.
        If a platform is specified when creating the Environment, then
        that Platform's logic will handle setting this value.
        This value is immutable, and should not be changed by the user after
        the Environment is initialized.
        Currently only set for Win32.
</para>
    <para>
Sets the host architecture for the Visual C++ compiler. If not set,
default to the detected host architecture: note that this may depend
on the python you are using.
This variable must be passed as an argument to the Environment()
constructor; setting it later has no effect.
</para>

<para>
Valid values are the same as for &cv-link-TARGET_ARCH;.
</para>

<para>
This is currently only used on Windows, but in the future it may be
used on other OSes as well.
</para>
</listitem>
  </varlistentry>
  <varlistentry id="cv-HOST_OS">
    <term>
      <envar>HOST_OS</envar>
    </term>
    <listitem><para>
        The name of the host operating system used to create the Environment.
        If a platform is specified when creating the Environment, then
        that Platform's logic will handle setting this value.
        This value is immutable, and should not be changed by the user after
        the Environment is initialized.
        Currently only set for Win32.
</para>
    </listitem>
  </varlistentry>
  <varlistentry id="cv-IDLSUFFIXES">
    <term>
      <envar>IDLSUFFIXES</envar>
    </term>
    <listitem><para>
The list of suffixes of files that will be scanned
for IDL implicit dependencies
(#include or import lines).
The default list is:
</para>

<example_commands>
[".idl", ".IDL"]
</example_commands>
</listitem>
  </varlistentry>
  <varlistentry id="cv-IMPLIBNOVERSIONSYMLINKS">
    <term>
      <envar>IMPLIBNOVERSIONSYMLINKS</envar>
    </term>
    <listitem><para>
Used to override &cv-link-SHLIBNOVERSIONSYMLINKS;/&cv-link-LDMODULENOVERSIONSYMLINKS; when 
creating versioned import library for a shared library/loadable module. If not defined,
then &cv-link-SHLIBNOVERSIONSYMLINKS;/&cv-link-LDMODULENOVERSIONSYMLINKS; is used to determine
whether to disable symlink generation or not.
</para>
</listitem>
  </varlistentry>
  <varlistentry id="cv-IMPLIBPREFIX">
    <term>
      <envar>IMPLIBPREFIX</envar>
    </term>
    <listitem><para>
The prefix used for import library names. For example, cygwin uses import
libraries (<literal>libfoo.dll.a</literal>) in pair with dynamic libraries
(<literal>cygfoo.dll</literal>). The &t-link-cyglink; linker sets
&cv-link-IMPLIBPREFIX; to <literal>'lib'</literal> and &cv-link-SHLIBPREFIX;
to <literal>'cyg'</literal>.
</para>
</listitem>
  </varlistentry>
  <varlistentry id="cv-IMPLIBSUFFIX">
    <term>
      <envar>IMPLIBSUFFIX</envar>
    </term>
    <listitem><para>
The suffix used for import library names. For example, cygwin uses import
libraries (<literal>libfoo.dll.a</literal>) in pair with dynamic libraries
(<literal>cygfoo.dll</literal>). The &t-link-cyglink; linker sets
&cv-link-IMPLIBSUFFIX; to <literal>'.dll.a'</literal> and &cv-link-SHLIBSUFFIX;
to <literal>'.dll'</literal>.
</para>
</listitem>
  </varlistentry>
  <varlistentry id="cv-IMPLIBVERSION">
    <term>
      <envar>IMPLIBVERSION</envar>
    </term>
    <listitem><para>
Used to override &cv-link-SHLIBVERSION;/&cv-link-LDMODULEVERSION; when
generating versioned import library for a shared library/loadable module. If
undefined, the &cv-link-SHLIBVERSION;/&cv-link-LDMODULEVERSION; is used to
determine the version of versioned import library.
</para>
</listitem>
  </varlistentry>
  <varlistentry id="cv-IMPLICIT_COMMAND_DEPENDENCIES">
    <term>
      <envar>IMPLICIT_COMMAND_DEPENDENCIES</envar>
    </term>
    <listitem><para>
Controls whether or not SCons will
add implicit dependencies for the commands
executed to build targets.
</para>

<para>
By default, SCons will add
to each target
an implicit dependency on the command
represented by the first argument of any
command line it executes (which is typically
the command itself). By setting such
a dependency, &SCons; can determine that
a target should be rebuilt if the command changes,
such as when a compiler is upgraded to a new version.
The specific file for the dependency is
found by searching the
<varname>PATH</varname>
variable in the
<varname>ENV</varname> dictionary
in the &consenv; used to execute the command.
The default is the same as
setting the &consvar;
&cv-IMPLICIT_COMMAND_DEPENDENCIES;
to a True-like value (<quote>true</quote>,
<quote>yes</quote>,
or <quote>1</quote> - but not a number
greater than one, as that has a different meaning).
</para>

<para>
Action strings can be segmented by the
use of an AND operator, <literal>&amp;&amp;</literal>.
In a segemented string, each segment is a separate
<quote>command line</quote>, these are run
sequentially until one fails or the entire
sequence has been executed. If an
action string is segmented, then the selected
behavior of &cv-IMPLICIT_COMMAND_DEPENDENCIES;
is applied to each segment.
</para>

<para>
If &cv-IMPLICIT_COMMAND_DEPENDENCIES;
is set to a False-like value
(<quote>none</quote>,
<quote>false</quote>,
<quote>no</quote>,
<quote>0</quote>,
etc.),
then the implicit dependency will
not be added to the targets
built with that &consenv;.
</para>

<para>
If &cv-IMPLICIT_COMMAND_DEPENDENCIES;
is set to <quote>2</quote> or higher,
then that number of arguments in the command line
will be scanned for relative or absolute paths.
If any are present, they will be added as
implicit dependencies to the targets built
with that &consenv;.
The first argument in the command line will be
searched for using the <varname>PATH</varname>
variable in the <varname>ENV</varname> dictionary
in the &consenv; used to execute the command.
The other arguments will only be found if they
are absolute paths or valid paths relative
to the working directory.
</para>

<para>
If &cv-IMPLICIT_COMMAND_DEPENDENCIES;
is set to <quote>all</quote>,
then all arguments in the command line will be
scanned for relative or absolute paths.
If any are present, they will be added as
implicit dependencies to the targets built
with that &consenv;.
The first argument in the command line will be
searched for using the <varname>PATH</varname>
variable in the <varname>ENV</varname> dictionary
in the &consenv; used to execute the command.
The other arguments will only be found if they
are absolute paths or valid paths relative
to the working directory.
</para>

<example_commands>
env = Environment(IMPLICIT_COMMAND_DEPENDENCIES=False)
</example_commands>
</listitem>
  </varlistentry>
  <varlistentry id="cv-INCPREFIX">
    <term>
      <envar>INCPREFIX</envar>
    </term>
    <listitem><para>
The prefix used to specify an include directory on the C compiler command
line.
This will be prepended to each directory
in the &cv-link-CPPPATH; and &cv-link-FORTRANPATH; &consvars;
when the &cv-link-_CPPINCFLAGS; and &cv-link-_FORTRANINCFLAGS;
variables are automatically generated.
</para>
</listitem>
  </varlistentry>
  <varlistentry id="cv-INCSUFFIX">
    <term>
      <envar>INCSUFFIX</envar>
    </term>
    <listitem><para>
The suffix used to specify an include directory on the C compiler command
line.
This will be appended to each directory
in the &cv-link-CPPPATH; and &cv-link-FORTRANPATH; &consvars;
when the &cv-link-_CPPINCFLAGS; and &cv-link-_FORTRANINCFLAGS;
variables are automatically generated.
</para>
</listitem>
  </varlistentry>
  <varlistentry id="cv-INSTALL">
    <term>
      <envar>INSTALL</envar>
    </term>
    <listitem><para>
A function to be called to install a file into a
destination file name.
The default function copies the file into the destination
(and sets the destination file's mode and permission bits
to match the source file's).
The function takes the following arguments:
</para>

<example_commands>
def install(dest, source, env):
</example_commands>

<para>
<varname>dest</varname>
is the path name of the destination file.
<varname>source</varname>
is the path name of the source file.
<varname>env</varname>
is the construction environment
(a dictionary of construction values)
in force for this file installation.
</para>
</listitem>
  </varlistentry>
  <varlistentry id="cv-INSTALLSTR">
    <term>
      <envar>INSTALLSTR</envar>
    </term>
    <listitem><para>
The string displayed when a file is
installed into a destination file name.
The default is:
</para>
<example_commands>
Install file: "$SOURCE" as "$TARGET"
</example_commands>
</listitem>
  </varlistentry>
  <varlistentry id="cv-INTEL_C_COMPILER_VERSION">
    <term>
      <envar>INTEL_C_COMPILER_VERSION</envar>
    </term>
    <listitem><para>
Set by the &t-link-intelc; Tool
to the major version number of the Intel C compiler
selected for use.
</para>
</listitem>
  </varlistentry>
  <varlistentry id="cv-JAR">
    <term>
      <envar>JAR</envar>
    </term>
    <listitem><para>
The Java archive tool.
</para>
</listitem>
  </varlistentry>
  <varlistentry id="cv-JARCHDIR">
    <term>
      <envar>JARCHDIR</envar>
    </term>
    <listitem><para>
The directory to which the Java archive tool should change
(using the
<option>-C</option>
option).
</para>
</listitem>
  </varlistentry>
  <varlistentry id="cv-JARCOM">
    <term>
      <envar>JARCOM</envar>
    </term>
    <listitem><para>
The command line used to call the Java archive tool.
</para>
</listitem>
  </varlistentry>
  <varlistentry id="cv-JARCOMSTR">
    <term>
      <envar>JARCOMSTR</envar>
    </term>
    <listitem><para>
The string displayed when the Java archive tool
is called
If this is not set, then &cv-link-JARCOM; (the command line) is displayed.
</para>

<example_commands>
env = Environment(JARCOMSTR="JARchiving $SOURCES into $TARGET")
</example_commands>
</listitem>
  </varlistentry>
  <varlistentry id="cv-JARFLAGS">
    <term>
      <envar>JARFLAGS</envar>
    </term>
    <listitem><para>
General options passed to the Java archive tool.
By default this is set to
<option>cf</option>
to create the necessary
<command>jar</command>
file.
</para>
</listitem>
  </varlistentry>
  <varlistentry id="cv-JARSUFFIX">
    <term>
      <envar>JARSUFFIX</envar>
    </term>
    <listitem><para>
The suffix for Java archives:
<filename>.jar</filename>
by default.
</para>
</listitem>
  </varlistentry>
  <varlistentry id="cv-JAVABOOTCLASSPATH">
    <term>
      <envar>JAVABOOTCLASSPATH</envar>
    </term>
    <listitem><para>
                Specifies the list of directories that
                will be added to the
                &javac; command line
                via the <option>-bootclasspath</option> option.
                The individual directory names will be
                separated by the operating system's path separate character
                (<filename>:</filename> on UNIX/Linux/POSIX,
                <filename>;</filename>
                on Windows).
            </para>
        </listitem>
  </varlistentry>
  <varlistentry id="cv-JAVAC">
    <term>
      <envar>JAVAC</envar>
    </term>
    <listitem><para>
                The Java compiler.
            </para>
        </listitem>
  </varlistentry>
  <varlistentry id="cv-JAVACCOM">
    <term>
      <envar>JAVACCOM</envar>
    </term>
    <listitem><para>
                The command line used to compile a directory tree containing
                Java source files to
                corresponding Java class files.
                Any options specified in the &cv-link-JAVACFLAGS; construction variable
                are included on this command line.
            </para>
        </listitem>
  </varlistentry>
  <varlistentry id="cv-JAVACCOMSTR">
    <term>
      <envar>JAVACCOMSTR</envar>
    </term>
    <listitem><para>
                The string displayed when compiling
                a directory tree of Java source files to
                corresponding Java class files.
                If this is not set, then &cv-link-JAVACCOM; (the command line) is displayed.
            </para>

            <example_commands>
env = Environment(JAVACCOMSTR="Compiling class files $TARGETS from $SOURCES")
            </example_commands>
        </listitem>
  </varlistentry>
  <varlistentry id="cv-JAVACFLAGS">
    <term>
      <envar>JAVACFLAGS</envar>
    </term>
    <listitem><para>
                General options that are passed to the Java compiler.
            </para>
        </listitem>
  </varlistentry>
  <varlistentry id="cv-JAVACLASSDIR">
    <term>
      <envar>JAVACLASSDIR</envar>
    </term>
    <listitem><para>
                The directory in which Java class files may be found.
                This is stripped from the beginning of any Java .class
                file names supplied to the
                <literal>JavaH</literal>
                builder.
            </para>
        </listitem>
  </varlistentry>
  <varlistentry id="cv-JAVACLASSPATH">
    <term>
      <envar>JAVACLASSPATH</envar>
    </term>
    <listitem><para>
                Specifies the list of directories that
                will be searched for Java
                <filename>.class</filename>
                file.
                The directories in this list will be added to the
                &javac; and &javah; command lines
                via the <option>-classpath</option> option.
                The individual directory names will be
                separated by the operating system's path separate character
                (<filename>:</filename> on UNIX/Linux/POSIX,
                <filename>;</filename>
                on Windows).
            </para>

            <para>
                Note that this currently just adds the specified
                directory via the <option>-classpath</option> option.
                &SCons; does not currently search the
                &cv-JAVACLASSPATH; directories for dependency
                <filename>.class</filename>
                files.
            </para>
        </listitem>
  </varlistentry>
  <varlistentry id="cv-JAVACLASSSUFFIX">
    <term>
      <envar>JAVACLASSSUFFIX</envar>
    </term>
    <listitem><para>
                The suffix for Java class files;
                <filename>.class</filename>
                by default.
            </para>
        </listitem>
  </varlistentry>
  <varlistentry id="cv-JAVAH">
    <term>
      <envar>JAVAH</envar>
    </term>
    <listitem><para>
The Java generator for C header and stub files.
</para>
</listitem>
  </varlistentry>
  <varlistentry id="cv-JAVAHCOM">
    <term>
      <envar>JAVAHCOM</envar>
    </term>
    <listitem><para>
The command line used to generate C header and stub files
from Java classes.
Any options specified in the &cv-link-JAVAHFLAGS; construction variable
are included on this command line.
</para>
</listitem>
  </varlistentry>
  <varlistentry id="cv-JAVAHCOMSTR">
    <term>
      <envar>JAVAHCOMSTR</envar>
    </term>
    <listitem><para>
The string displayed when C header and stub files
are generated from Java classes.
If this is not set, then &cv-link-JAVAHCOM; (the command line) is displayed.
</para>

<example_commands>
env = Environment(JAVAHCOMSTR="Generating header/stub file(s) $TARGETS from $SOURCES")
</example_commands>
</listitem>
  </varlistentry>
  <varlistentry id="cv-JAVAHFLAGS">
    <term>
      <envar>JAVAHFLAGS</envar>
    </term>
    <listitem><para>
General options passed to the C header and stub file generator
for Java classes.
</para>
</listitem>
  </varlistentry>
  <varlistentry id="cv-JAVAINCLUDES">
    <term>
      <envar>JAVAINCLUDES</envar>
    </term>
    <listitem><para>
                Include path for Java header files (such as jni.h)
            </para>
        </listitem>
  </varlistentry>
  <varlistentry id="cv-JAVASOURCEPATH">
    <term>
      <envar>JAVASOURCEPATH</envar>
    </term>
    <listitem><para>
                Specifies the list of directories that
                will be searched for input
                <filename>.java</filename>
                file.
                The directories in this list will be added to the
                &javac; command line
                via the <option>-sourcepath</option> option.
                The individual directory names will be
                separated by the operating system's path separate character
                (<filename>:</filename> on UNIX/Linux/POSIX,
                <filename>;</filename>
                on Windows).
            </para>

            <para>
                Note that this currently just adds the specified
                directory via the <option>-sourcepath</option> option.
                &SCons; does not currently search the
                &cv-JAVASOURCEPATH; directories for dependency
                <filename>.java</filename>
                files.
            </para>
        </listitem>
  </varlistentry>
  <varlistentry id="cv-JAVASUFFIX">
    <term>
      <envar>JAVASUFFIX</envar>
    </term>
    <listitem><para>
                The suffix for Java files;
                <filename>.java</filename>
                by default.
            </para>
        </listitem>
  </varlistentry>
  <varlistentry id="cv-JAVAVERSION">
    <term>
      <envar>JAVAVERSION</envar>
    </term>
    <listitem><para>
                Specifies the Java version being used by the &b-Java; builder.
                This is <emphasis>not</emphasis> currently used to select one
                version of the Java compiler vs. another.
                Instead, you should set this to specify the version of Java
                supported by your &javac; compiler.
                The default is <literal>1.4</literal>.
            </para>

            <para>
                This is sometimes necessary because
                Java 1.5 changed the file names that are created
                for nested anonymous inner classes,
                which can cause a mismatch with the files
                that &SCons; expects will be generated by the &javac; compiler.
                Setting &cv-JAVAVERSION; to
                <literal>1.5</literal>
                (or <literal>1.6</literal>, as appropriate)
                can make &SCons; realize that a Java 1.5 or 1.6
                build is actually up to date.
            </para>
        </listitem>
  </varlistentry>
  <varlistentry id="cv-LATEX">
    <term>
      <envar>LATEX</envar>
    </term>
    <listitem><para>
The LaTeX structured formatter and typesetter.
</para>
</listitem>
  </varlistentry>
  <varlistentry id="cv-LATEXCOM">
    <term>
      <envar>LATEXCOM</envar>
    </term>
    <listitem><para>
The command line used to call the LaTeX structured formatter and typesetter.
</para>
</listitem>
  </varlistentry>
  <varlistentry id="cv-LATEXCOMSTR">
    <term>
      <envar>LATEXCOMSTR</envar>
    </term>
    <listitem><para>
The string displayed when calling
the LaTeX structured formatter and typesetter.
If this is not set, then &cv-link-LATEXCOM; (the command line) is displayed.
</para>

<example_commands>
env = Environment(LATEXCOMSTR = "Building $TARGET from LaTeX input $SOURCES")
</example_commands>
</listitem>
  </varlistentry>
  <varlistentry id="cv-LATEXFLAGS">
    <term>
      <envar>LATEXFLAGS</envar>
    </term>
    <listitem><para>
General options passed to the LaTeX structured formatter and typesetter.
</para>
</listitem>
  </varlistentry>
  <varlistentry id="cv-LATEXRETRIES">
    <term>
      <envar>LATEXRETRIES</envar>
    </term>
    <listitem><para>
The maximum number of times that LaTeX
will be re-run if the
<filename>.log</filename>
generated by the &cv-link-LATEXCOM; command
indicates that there are undefined references.
The default is to try to resolve undefined references
by re-running LaTeX up to three times.
</para>
</listitem>
  </varlistentry>
  <varlistentry id="cv-LATEXSUFFIXES">
    <term>
      <envar>LATEXSUFFIXES</envar>
    </term>
    <listitem><para>
The list of suffixes of files that will be scanned
for LaTeX implicit dependencies
(<literal>\include</literal> or <literal>\import</literal> files).
The default list is:
</para>

<example_commands>
[".tex", ".ltx", ".latex"]
</example_commands>
</listitem>
  </varlistentry>
  <varlistentry id="cv-LDMODULE">
    <term>
      <envar>LDMODULE</envar>
    </term>
    <listitem><para>
The linker for building loadable modules.
By default, this is the same as &cv-link-SHLINK;.
</para>
</listitem>
  </varlistentry>
  <varlistentry id="cv-LDMODULECOM">
    <term>
      <envar>LDMODULECOM</envar>
    </term>
    <listitem><para>
The command line for building loadable modules.
On Mac OS X, this uses the &cv-link-LDMODULE;,
&cv-link-LDMODULEFLAGS; and
&cv-link-FRAMEWORKSFLAGS; variables.
On other systems, this is the same as &cv-link-SHLINK;.
</para>
</listitem>
  </varlistentry>
  <varlistentry id="cv-LDMODULECOMSTR">
    <term>
      <envar>LDMODULECOMSTR</envar>
    </term>
    <listitem><para>
If set, the string displayed when building loadable modules.
If not set, then &cv-link-LDMODULECOM; (the command line) is displayed.
</para>
</listitem>
  </varlistentry>
  <varlistentry id="cv-LDMODULEEMITTER">
    <term>
      <envar>LDMODULEEMITTER</envar>
    </term>
    <listitem><para>
Contains the emitter specification for the
&b-link-LoadableModule; builder.
The manpage section "Builder Objects" contains
general information on specifying emitters.
</para>
</listitem>
  </varlistentry>
  <varlistentry id="cv-LDMODULEFLAGS">
    <term>
      <envar>LDMODULEFLAGS</envar>
    </term>
    <listitem><para>
General user options passed to the linker for building loadable modules.
</para>
</listitem>
  </varlistentry>
  <varlistentry id="cv-LDMODULENOVERSIONSYMLINKS">
    <term>
      <envar>LDMODULENOVERSIONSYMLINKS</envar>
    </term>
    <listitem><para>
Instructs the &b-link-LoadableModule; builder to not automatically create symlinks
for versioned modules. Defaults to <literal>$SHLIBNOVERSIONSYMLINKS</literal>
</para>
</listitem>
  </varlistentry>
  <varlistentry id="cv-LDMODULEPREFIX">
    <term>
      <envar>LDMODULEPREFIX</envar>
    </term>
    <listitem><para>
The prefix used for loadable module file names.
On Mac OS X, this is null;
on other systems, this is
the same as &cv-link-SHLIBPREFIX;.
</para>
</listitem>
  </varlistentry>
  <varlistentry id="cv-_LDMODULESONAME">
    <term>
      <envar>_LDMODULESONAME</envar>
    </term>
    <listitem><para>
A macro that automatically generates loadable module's SONAME based on $TARGET,
$LDMODULEVERSION and $LDMODULESUFFIX. Used by &b-link-LoadableModule; builder
when the linker tool supports SONAME (e.g. &t-link-gnulink;).
</para>
</listitem>
  </varlistentry>
  <varlistentry id="cv-LDMODULESUFFIX">
    <term>
      <envar>LDMODULESUFFIX</envar>
    </term>
    <listitem><para>
The suffix used for loadable module file names.
On Mac OS X, this is null;
on other systems, this is
the same as $SHLIBSUFFIX.
</para>
</listitem>
  </varlistentry>
  <varlistentry id="cv-LDMODULEVERSION">
    <term>
      <envar>LDMODULEVERSION</envar>
    </term>
    <listitem><para>
When this &consvar; is defined, a versioned loadable module
is created by &b-link-LoadableModule; builder. This activates the
&cv-link-_LDMODULEVERSIONFLAGS; and thus modifies the &cv-link-LDMODULECOM; as
required, adds the version number to the library name, and creates the symlinks
that are needed. &cv-link-LDMODULEVERSION; versions should exist in the same
format as &cv-link-SHLIBVERSION;.
</para>
</listitem>
  </varlistentry>
  <varlistentry id="cv-_LDMODULEVERSIONFLAGS">
    <term>
      <envar>_LDMODULEVERSIONFLAGS</envar>
    </term>
    <listitem><para>
This macro automatically introduces extra flags to &cv-link-LDMODULECOM; when
building versioned &b-link-LoadableModule; (that is when
&cv-link-LDMODULEVERSION; is set). <literal>_LDMODULEVERSIONFLAGS</literal>
usually adds &cv-link-SHLIBVERSIONFLAGS; and some extra dynamically generated
options (such as <literal>-Wl,-soname=$_LDMODULESONAME</literal>).  It is unused
by plain (unversioned) loadable modules.
</para>
</listitem>
  </varlistentry>
  <varlistentry id="cv-LDMODULEVERSIONFLAGS">
    <term>
      <envar>LDMODULEVERSIONFLAGS</envar>
    </term>
    <listitem><para>
Extra flags added to &cv-link-LDMODULECOM; when building versioned
&b-link-LoadableModule;. These flags are only used when &cv-link-LDMODULEVERSION; is
set.
</para>
</listitem>
  </varlistentry>
  <varlistentry id="cv-LEX">
    <term>
      <envar>LEX</envar>
    </term>
    <listitem><para>
The lexical analyzer generator.
</para>
</listitem>
  </varlistentry>
  <varlistentry id="cv-LEXCOM">
    <term>
      <envar>LEXCOM</envar>
    </term>
    <listitem><para>
The command line used to call the lexical analyzer generator
to generate a source file.
</para>
</listitem>
  </varlistentry>
  <varlistentry id="cv-LEXCOMSTR">
    <term>
      <envar>LEXCOMSTR</envar>
    </term>
    <listitem><para>
The string displayed when generating a source file
using the lexical analyzer generator.
If this is not set, then &cv-link-LEXCOM; (the command line) is displayed.
</para>

<example_commands>
env = Environment(LEXCOMSTR = "Lex'ing $TARGET from $SOURCES")
</example_commands>
</listitem>
  </varlistentry>
  <varlistentry id="cv-LEXFLAGS">
    <term>
      <envar>LEXFLAGS</envar>
    </term>
    <listitem><para>
General options passed to the lexical analyzer generator.
</para>
</listitem>
  </varlistentry>
  <varlistentry id="cv-LEXUNISTD">
    <term>
      <envar>LEXUNISTD</envar>
    </term>
    <listitem><para>
Used only on windows environments to set a lex flag to prevent 'unistd.h' from being included. The default value is '--nounistd'.
</para>
</listitem>
  </varlistentry>
  <varlistentry id="cv-_LIBDIRFLAGS">
    <term>
      <envar>_LIBDIRFLAGS</envar>
    </term>
    <listitem><para>
An automatically-generated construction variable
containing the linker command-line options
for specifying directories to be searched for library.
The value of &cv-_LIBDIRFLAGS; is created
by respectively prepending and appending &cv-link-LIBDIRPREFIX;
and &cv-link-LIBDIRSUFFIX;
to each directory in &cv-link-LIBPATH;.
</para>
</listitem>
  </varlistentry>
  <varlistentry id="cv-LIBDIRPREFIX">
    <term>
      <envar>LIBDIRPREFIX</envar>
    </term>
    <listitem><para>
The prefix used to specify a library directory on the linker command line.
This will be prepended to each directory
in the &cv-link-LIBPATH; construction variable
when the &cv-link-_LIBDIRFLAGS; variable is automatically generated.
</para>
</listitem>
  </varlistentry>
  <varlistentry id="cv-LIBDIRSUFFIX">
    <term>
      <envar>LIBDIRSUFFIX</envar>
    </term>
    <listitem><para>
The suffix used to specify a library directory on the linker command line.
This will be appended to each directory
in the &cv-link-LIBPATH; construction variable
when the &cv-link-_LIBDIRFLAGS; variable is automatically generated.
</para>
</listitem>
  </varlistentry>
  <varlistentry id="cv-LIBEMITTER">
    <term>
      <envar>LIBEMITTER</envar>
    </term>
    <listitem><para>
Contains the emitter specification for the
&b-link-StaticLibrary; builder.
The manpage section "Builder Objects" contains
general information on specifying emitters.
</para>
</listitem>
  </varlistentry>
  <varlistentry id="cv-_LIBFLAGS">
    <term>
      <envar>_LIBFLAGS</envar>
    </term>
    <listitem><para>
An automatically-generated construction variable
containing the linker command-line options
for specifying libraries to be linked with the resulting target.
The value of &cv-link-_LIBFLAGS; is created
by respectively prepending and appending &cv-link-LIBLINKPREFIX;
and &cv-link-LIBLINKSUFFIX;
to each filename in &cv-link-LIBS;.
</para>
</listitem>
  </varlistentry>
  <varlistentry id="cv-LIBLINKPREFIX">
    <term>
      <envar>LIBLINKPREFIX</envar>
    </term>
    <listitem><para>
The prefix used to specify a library to link on the linker command line.
This will be prepended to each library
in the &cv-link-LIBS; construction variable
when the &cv-link-_LIBFLAGS; variable is automatically generated.
</para>
</listitem>
  </varlistentry>
  <varlistentry id="cv-LIBLINKSUFFIX">
    <term>
      <envar>LIBLINKSUFFIX</envar>
    </term>
    <listitem><para>
The suffix used to specify a library to link on the linker command line.
This will be appended to each library
in the &cv-link-LIBS; construction variable
when the &cv-link-_LIBFLAGS; variable is automatically generated.
</para>
</listitem>
  </varlistentry>
  <varlistentry id="cv-LIBPATH">
    <term>
      <envar>LIBPATH</envar>
    </term>
    <listitem><para>
The list of directories that will be searched for libraries
specified by the &cv-link-LIBS; &consvar;.
&cv-LIBPATH; should be a list of path strings,
or a single string, not a pathname list joined by
Python's <systemitem>os.sep</systemitem>.
<!-- XXX OLD
The implicit dependency scanner will search these
directories for include files. Don't explicitly put include directory
arguments into &cv-LINKFLAGS; or &cv-SHLINKFLAGS;
because the result will be non-portable
and the directories will not be searched by the dependency scanner.
-->
<!-- XXX NEW -->
Do not put library search directives directly
into &cv-LINKFLAGS; or &cv-SHLINKFLAGS;
as the result will be non-portable.
<!-- end NEW -->
</para>

<para>
Note:
directory names in &cv-LIBPATH; will be looked-up relative to the
directory of the SConscript file
when they are used in a command. 
To force &scons;
to look-up a directory relative to the root of the source tree use 
the <literal>#</literal> prefix:
</para>

<example_commands>
env = Environment(LIBPATH='#/libs')
</example_commands>

<para>
The directory look-up can also be forced using the
&f-link-Dir; function:
</para>

<example_commands>
libs = Dir('libs')
env = Environment(LIBPATH=libs)
</example_commands>

<para>
The directory list will be added to command lines
through the automatically-generated
&cv-link-_LIBDIRFLAGS;
construction variable,
which is constructed by
respectively prepending and appending the values of the
&cv-link-LIBDIRPREFIX; and &cv-link-LIBDIRSUFFIX;
construction variables
to each directory in &cv-LIBPATH;.
Any command lines you define that need
the &cv-LIBPATH; directory list should
include &cv-_LIBDIRFLAGS;:
</para>

<example_commands>
env = Environment(LINKCOM="my_linker $_LIBDIRFLAGS $_LIBFLAGS -o $TARGET $SOURCE")
</example_commands>
</listitem>
  </varlistentry>
  <varlistentry id="cv-LIBPREFIX">
    <term>
      <envar>LIBPREFIX</envar>
    </term>
    <listitem><para>
The prefix used for (static) library file names.
A default value is set for each platform
(posix, win32, os2, etc.),
but the value is overridden by individual tools
(ar, mslib, sgiar, sunar, tlib, etc.)
to reflect the names of the libraries they create.
</para>
</listitem>
  </varlistentry>
  <varlistentry id="cv-LIBPREFIXES">
    <term>
      <envar>LIBPREFIXES</envar>
    </term>
    <listitem><para>
A list of all legal prefixes for library file names.
When searching for library dependencies,
SCons will look for files with these prefixes,
the base library name,
and suffixes from the &cv-link-LIBSUFFIXES; list.
</para>
</listitem>
  </varlistentry>
  <varlistentry id="cv-LIBS">
    <term>
      <envar>LIBS</envar>
    </term>
    <listitem><para>
A list of one or more libraries
that will be added to the link line
for linking with any executable program, shared library, or loadable module 
created by the &consenv; or override.
</para>

<para>
String-valued library names should include
only the library base names,
without prefixes such as <filename>lib</filename>
or suffixes such as <filename>.so</filename> or <filename>.dll</filename>.
The library list will be added to command lines
through the automatically-generated
&cv-_LIBFLAGS; &consvar;
which is constructed by
respectively prepending and appending the values of the
&cv-LIBLINKPREFIX; and &cv-LIBLINKSUFFIX; &consvars;
to each library name in &cv-LIBS;.
Library name strings should not include a
path component, instead the compiler will be
directed to look for libraries in the paths
specified by &cv-link-LIBPATH;.
</para>

<para>
Any command lines you define that need
the &cv-LIBS; library list should
include &cv-_LIBFLAGS;:
</para>

<example_commands>
env = Environment(LINKCOM="my_linker $_LIBDIRFLAGS $_LIBFLAGS -o $TARGET $SOURCE")
</example_commands>

<para>
If you add a
<classname>File</classname>
object to the
&cv-LIBS;
list, the name of that file will be added to
&cv-_LIBFLAGS;,
and thus to the link line, as-is, without
&cv-LIBLINKPREFIX;
or
&cv-LIBLINKSUFFIX;.
For example:
</para>

<example_commands>
env.Append(LIBS=File('/tmp/mylib.so'))
</example_commands>

<para>
In all cases, scons will add dependencies from the executable program to
all the libraries in this list.
</para>
</listitem>
  </varlistentry>
  <varlistentry id="cv-LIBSUFFIX">
    <term>
      <envar>LIBSUFFIX</envar>
    </term>
    <listitem><para>
The suffix used for (static) library file names.
A default value is set for each platform
(posix, win32, os2, etc.),
but the value is overridden by individual tools
(ar, mslib, sgiar, sunar, tlib, etc.)
to reflect the names of the libraries they create.
</para>
</listitem>
  </varlistentry>
  <varlistentry id="cv-LIBSUFFIXES">
    <term>
      <envar>LIBSUFFIXES</envar>
    </term>
    <listitem><para>
A list of all legal suffixes for library file names.
When searching for library dependencies,
SCons will look for files with prefixes from the &cv-link-LIBPREFIXES; list,
the base library name,
and these suffixes.
</para>
</listitem>
  </varlistentry>
  <varlistentry id="cv-LICENSE">
    <term>
      <envar>LICENSE</envar>
    </term>
    <listitem><para>
The abbreviated name, preferably the SPDX code, of the license under which
this project is released (GPL-3.0, LGPL-2.1, BSD-2-Clause etc.).
See
<ulink url="http://www.opensource.org/licenses/alphabetical">
http://www.opensource.org/licenses/alphabetical</ulink>
for a list of license names and SPDX codes.
</para>
<para>See the &b-link-Package; builder.</para>
</listitem>
  </varlistentry>
  <varlistentry id="cv-LINESEPARATOR">
    <term>
      <envar>LINESEPARATOR</envar>
    </term>
    <listitem><para>
The separator used by the &b-link-Substfile; and &b-link-Textfile; builders.
This value is used between sources when constructing the target.
It defaults to the current system line separator.
</para>
</listitem>
  </varlistentry>
  <varlistentry id="cv-LINGUAS_FILE">
    <term>
      <envar>LINGUAS_FILE</envar>
    </term>
    <listitem><para>
The &cv-LINGUAS_FILE; defines file(s) containing list of additional linguas
to be processed by &b-link-POInit;, &b-link-POUpdate; or &b-link-MOFiles;
builders. It also affects &b-link-Translate; builder. If the variable contains
a string, it defines name of the list file. The &cv-LINGUAS_FILE; may be a
list of file names as well. If &cv-LINGUAS_FILE; is set to
<literal>True</literal> (or non-zero numeric value), the list will be read from
default file named
<filename>LINGUAS</filename>.
</para>

</listitem>
  </varlistentry>
  <varlistentry id="cv-LINK">
    <term>
      <envar>LINK</envar>
    </term>
    <listitem><para>
The linker.
See also &cv-link-SHLINK; for linking shared objects.
</para>
<para>
On POSIX systems (those using the &t-link-link; tool),
you should normally not change this value as it defaults
to a "smart" linker tool which selects a compiler
driver matching the type of source files in use.
So for example, if you set &cv-link-CXX; to a specific
compiler name, and are compiling C++ sources,
the smartlink function will automatically select the same compiler
for linking.
</para>
</listitem>
  </varlistentry>
  <varlistentry id="cv-LINKCOM">
    <term>
      <envar>LINKCOM</envar>
    </term>
    <listitem><para>
The command line used to link object files into an executable.
See also &cv-link-SHLINKCOM; for linking shared objects.
</para>
</listitem>
  </varlistentry>
  <varlistentry id="cv-LINKCOMSTR">
    <term>
      <envar>LINKCOMSTR</envar>
    </term>
    <listitem><para>
If set, the string displayed when object files
are linked into an executable.
If not set, then &cv-link-LINKCOM; (the command line) is displayed.
See also &cv-link-SHLINKCOMSTR;.  for linking shared objects.
</para>

<example_commands>
env = Environment(LINKCOMSTR = "Linking $TARGET")
</example_commands>
</listitem>
  </varlistentry>
  <varlistentry id="cv-LINKFLAGS">
    <term>
      <envar>LINKFLAGS</envar>
    </term>
    <listitem><para>
General user options passed to the linker.
Note that this variable should
<emphasis>not</emphasis>
contain
<option>-l</option>
(or similar) options for linking with the libraries listed in &cv-link-LIBS;,
nor
<option>-L</option>
(or similar) library search path options
that scons generates automatically from &cv-link-LIBPATH;.
See
&cv-link-_LIBFLAGS;
above,
for the variable that expands to library-link options,
and
&cv-link-_LIBDIRFLAGS;
above,
for the variable that expands to library search path options.
See also &cv-link-SHLINKFLAGS;.  for linking shared objects.
</para>
</listitem>
  </varlistentry>
  <varlistentry id="cv-M4">
    <term>
      <envar>M4</envar>
    </term>
    <listitem><para>
The M4 macro preprocessor.
</para>
</listitem>
  </varlistentry>
  <varlistentry id="cv-M4COM">
    <term>
      <envar>M4COM</envar>
    </term>
    <listitem><para>
The command line used to pass files through the M4 macro preprocessor.
</para>
</listitem>
  </varlistentry>
  <varlistentry id="cv-M4COMSTR">
    <term>
      <envar>M4COMSTR</envar>
    </term>
    <listitem><para>
The string displayed when
a file is passed through the M4 macro preprocessor.
If this is not set, then &cv-link-M4COM; (the command line) is displayed.
</para>
</listitem>
  </varlistentry>
  <varlistentry id="cv-M4FLAGS">
    <term>
      <envar>M4FLAGS</envar>
    </term>
    <listitem><para>
General options passed to the M4 macro preprocessor.
</para>
</listitem>
  </varlistentry>
  <varlistentry id="cv-MAKEINDEX">
    <term>
      <envar>MAKEINDEX</envar>
    </term>
    <listitem><para>
The makeindex generator for the TeX formatter and typesetter and the
LaTeX structured formatter and typesetter.
</para>
</listitem>
  </varlistentry>
  <varlistentry id="cv-MAKEINDEXCOM">
    <term>
      <envar>MAKEINDEXCOM</envar>
    </term>
    <listitem><para>
The command line used to call the makeindex generator for the
TeX formatter and typesetter and the LaTeX structured formatter and
typesetter.
</para>
</listitem>
  </varlistentry>
  <varlistentry id="cv-MAKEINDEXCOMSTR">
    <term>
      <envar>MAKEINDEXCOMSTR</envar>
    </term>
    <listitem><para>
The string displayed when calling the makeindex generator for the
TeX formatter and typesetter
and the LaTeX structured formatter and typesetter.
If this is not set, then &cv-link-MAKEINDEXCOM; (the command line) is displayed.
</para>
</listitem>
  </varlistentry>
  <varlistentry id="cv-MAKEINDEXFLAGS">
    <term>
      <envar>MAKEINDEXFLAGS</envar>
    </term>
    <listitem><para>
General options passed to the makeindex generator for the TeX formatter
and typesetter and the LaTeX structured formatter and typesetter.
</para>
</listitem>
  </varlistentry>
  <varlistentry id="cv-MAXLINELENGTH">
    <term>
      <envar>MAXLINELENGTH</envar>
    </term>
    <listitem><para>
The maximum number of characters allowed on an external command line.
On Win32 systems,
link lines longer than this many characters
are linked via a temporary file name.
</para>
</listitem>
  </varlistentry>
  <varlistentry id="cv-MIDL">
    <term>
      <envar>MIDL</envar>
    </term>
    <listitem><para>
The Microsoft IDL compiler.
</para>
</listitem>
  </varlistentry>
  <varlistentry id="cv-MIDLCOM">
    <term>
      <envar>MIDLCOM</envar>
    </term>
    <listitem><para>
The command line used to pass files to the Microsoft IDL compiler.
</para>
</listitem>
  </varlistentry>
  <varlistentry id="cv-MIDLCOMSTR">
    <term>
      <envar>MIDLCOMSTR</envar>
    </term>
    <listitem><para>
The string displayed when
the Microsoft IDL compiler is called.
If this is not set, then &cv-link-MIDLCOM; (the command line) is displayed.
</para>
</listitem>
  </varlistentry>
  <varlistentry id="cv-MIDLFLAGS">
    <term>
      <envar>MIDLFLAGS</envar>
    </term>
    <listitem><para>
General options passed to the Microsoft IDL compiler.
</para>
</listitem>
  </varlistentry>
  <varlistentry id="cv-MOSUFFIX">
    <term>
      <envar>MOSUFFIX</envar>
    </term>
    <listitem><para>
Suffix used for <literal>MO</literal> files (default: <literal>'.mo'</literal>).
See &t-link-msgfmt; tool and &b-link-MOFiles; builder.
</para>
</listitem>
  </varlistentry>
  <varlistentry id="cv-MSGFMT">
    <term>
      <envar>MSGFMT</envar>
    </term>
    <listitem><para>
Absolute path to <command>msgfmt(1)</command> binary, found by
<function>Detect()</function>.
See &t-link-msgfmt; tool and &b-link-MOFiles; builder.
</para>
</listitem>
  </varlistentry>
  <varlistentry id="cv-MSGFMTCOM">
    <term>
      <envar>MSGFMTCOM</envar>
    </term>
    <listitem><para>
Complete command line to run <command>msgfmt(1)</command> program.
See &t-link-msgfmt; tool and &b-link-MOFiles; builder.
</para>
</listitem>
  </varlistentry>
  <varlistentry id="cv-MSGFMTCOMSTR">
    <term>
      <envar>MSGFMTCOMSTR</envar>
    </term>
    <listitem><para>
String to display when <command>msgfmt(1)</command> is invoked 
(default: <literal>''</literal>, which means ``print &cv-link-MSGFMTCOM;'').
See &t-link-msgfmt; tool and &b-link-MOFiles; builder.
</para>
</listitem>
  </varlistentry>
  <varlistentry id="cv-MSGFMTFLAGS">
    <term>
      <envar>MSGFMTFLAGS</envar>
    </term>
    <listitem><para>
Additional flags to <command>msgfmt(1)</command>.
See &t-link-msgfmt; tool and &b-link-MOFiles; builder.
</para>
</listitem>
  </varlistentry>
  <varlistentry id="cv-MSGINIT">
    <term>
      <envar>MSGINIT</envar>
    </term>
    <listitem><para>
Path to <command>msginit(1)</command> program (found via
<literal>Detect()</literal>).
See &t-link-msginit; tool and &b-link-POInit; builder.
</para>
</listitem>
  </varlistentry>
  <varlistentry id="cv-MSGINITCOM">
    <term>
      <envar>MSGINITCOM</envar>
    </term>
    <listitem><para>
Complete command line to run <command>msginit(1)</command> program.
See &t-link-msginit; tool and &b-link-POInit; builder.
</para>
</listitem>
  </varlistentry>
  <varlistentry id="cv-MSGINITCOMSTR">
    <term>
      <envar>MSGINITCOMSTR</envar>
    </term>
    <listitem><para>
String to display when <command>msginit(1)</command> is invoked 
(default: <literal>''</literal>, which means ``print &cv-link-MSGINITCOM;'').
See &t-link-msginit; tool and &b-link-POInit; builder.
</para>
</listitem>
  </varlistentry>
  <varlistentry id="cv-MSGINITFLAGS">
    <term>
      <envar>MSGINITFLAGS</envar>
    </term>
    <listitem><para>
List of additional flags to <command>msginit(1)</command> (default:
<literal>[]</literal>).
See &t-link-msginit; tool and &b-link-POInit; builder.
</para>
</listitem>
  </varlistentry>
  <varlistentry id="cv-_MSGINITLOCALE">
    <term>
      <envar>_MSGINITLOCALE</envar>
    </term>
    <listitem><para>
Internal ``macro''. Computes locale (language) name based on target filename
(default: <literal>'${TARGET.filebase}' </literal>).
</para>
<para>
See &t-link-msginit; tool and &b-link-POInit; builder.
</para>
</listitem>
  </varlistentry>
  <varlistentry id="cv-MSGMERGE">
    <term>
      <envar>MSGMERGE</envar>
    </term>
    <listitem><para>
Absolute path to <command>msgmerge(1)</command> binary as found by
<function>Detect()</function>.
See &t-link-msgmerge; tool and &b-link-POUpdate; builder.
</para>
</listitem>
  </varlistentry>
  <varlistentry id="cv-MSGMERGECOM">
    <term>
      <envar>MSGMERGECOM</envar>
    </term>
    <listitem><para>
Complete command line to run <command>msgmerge(1)</command> command.
See &t-link-msgmerge; tool and &b-link-POUpdate; builder.
</para>
</listitem>
  </varlistentry>
  <varlistentry id="cv-MSGMERGECOMSTR">
    <term>
      <envar>MSGMERGECOMSTR</envar>
    </term>
    <listitem><para>
String to be displayed when <command>msgmerge(1)</command> is invoked
(default: <literal>''</literal>, which means ``print &cv-link-MSGMERGECOM;'').
See &t-link-msgmerge; tool and &b-link-POUpdate; builder.
</para>
</listitem>
  </varlistentry>
  <varlistentry id="cv-MSGMERGEFLAGS">
    <term>
      <envar>MSGMERGEFLAGS</envar>
    </term>
    <listitem><para>
Additional flags to <command>msgmerge(1)</command> command.
See &t-link-msgmerge; tool and &b-link-POUpdate; builder.
</para>
</listitem>
  </varlistentry>
  <varlistentry id="cv-MSSDK_DIR">
    <term>
      <envar>MSSDK_DIR</envar>
    </term>
    <listitem><para>
The directory containing the Microsoft SDK
(either Platform SDK or Windows SDK)
to be used for compilation.
</para>
</listitem>
  </varlistentry>
  <varlistentry id="cv-MSSDK_VERSION">
    <term>
      <envar>MSSDK_VERSION</envar>
    </term>
    <listitem><para>
The version string of the Microsoft SDK
(either Platform SDK or Windows SDK)
to be used for compilation.
Supported versions include
<literal>6.1</literal>,
<literal>6.0A</literal>,
<literal>6.0</literal>,
<literal>2003R2</literal>
and 
<literal>2003R1</literal>.
</para>
</listitem>
  </varlistentry>
  <varlistentry id="cv-MSVC_BATCH">
    <term>
      <envar>MSVC_BATCH</envar>
    </term>
    <listitem><para>
When set to any true value,
specifies that SCons should batch
compilation of object files
when calling the Microsoft Visual C/C++ compiler.
All compilations of source files from the same source directory
that generate target files in a same output directory
and were configured in SCons using the same construction environment
will be built in a single call to the compiler.
Only source files that have changed since their
object files were built will be passed to each compiler invocation
(via the &cv-link-CHANGED_SOURCES; construction variable).
Any compilations where the object (target) file base name
(minus the <filename>.obj</filename>)
does not match the source file base name
will be compiled separately.
</para>
</listitem>
  </varlistentry>
  <varlistentry id="cv-MSVC_USE_SCRIPT">
    <term>
      <envar>MSVC_USE_SCRIPT</envar>
    </term>
    <listitem><para>
Use a batch script to set up the Microsoft Visual C++ compiler.
</para>

<para>
If set to the name of a Visual Studio <filename>.bat</filename> file
(e.g. <filename>vcvars.bat</filename>),
&SCons; will run that batch file instead of the auto-detected one,
and extract the relevant variables from the result (typically
<envar>%INCLUDE%</envar>,
<envar>%LIB%</envar>, and
<envar>%PATH%</envar>) for supplying to the build.
This can be useful to force the use of a compiler version that
&SCons; does not detect.
</para>

<para>
Setting
&cv-MSVC_USE_SCRIPT; to <constant>None</constant> bypasses the
Visual Studio autodetection entirely;
use this if you are running SCons in a Visual Studio <command>cmd</command>
window and importing the shell's environment variables - that
is, if you are sure everything is set correctly already and
you don't want &SCons; to change anything.
</para>
<para>
&cv-MSVC_USE_SCRIPT; overrides &cv-link-MSVC_VERSION; and &cv-link-TARGET_ARCH;.
</para>
</listitem>
  </varlistentry>
  <varlistentry id="cv-MSVC_UWP_APP">
    <term>
      <envar>MSVC_UWP_APP</envar>
    </term>
    <listitem><para>
Build libraries for a Universal Windows Platform (UWP) Application.
</para>

<para>
If &cv-MSVC_UWP_APP; is set, the Visual C++ environment will be set up to point
to the Windows Store compatible libraries and Visual C++ runtimes. In doing so,
any libraries that are built will be able to be used in a UWP App and published
to the Windows Store.
This flag will only have an effect with Visual Studio 2015 or later.
This variable must be passed as an argument to the Environment()
constructor; setting it later has no effect.
</para>

<para>
Valid values are '1' or '0'
</para>

</listitem>
  </varlistentry>
  <varlistentry id="cv-MSVC_VERSION">
    <term>
      <envar>MSVC_VERSION</envar>
    </term>
    <listitem><para>
Sets the preferred  version of Microsoft Visual C/C++ to use.
</para>

<para>
If &cv-MSVC_VERSION; is not set, SCons will (by default) select the
latest version of Visual C/C++ installed on your system.  If the
specified version isn't installed, tool initialization will fail.
This variable must be passed as an argument to the &f-link-Environment;
constructor; setting it later has no effect.
</para>

<para>
Valid values for Windows are
<literal>14.2</literal>,
<literal>14.1</literal>,
<literal>14.1Exp</literal>,
<literal>14.0</literal>,
<literal>14.0Exp</literal>,
<literal>12.0</literal>,
<literal>12.0Exp</literal>,
<literal>11.0</literal>,
<literal>11.0Exp</literal>,
<literal>10.0</literal>,
<literal>10.0Exp</literal>,
<literal>9.0</literal>,
<literal>9.0Exp</literal>,
<literal>8.0</literal>,
<literal>8.0Exp</literal>,
<literal>7.1</literal>,
<literal>7.0</literal>,
and <literal>6.0</literal>.
Versions ending in <literal>Exp</literal> refer to "Express" or
"Express for Desktop" editions.
</para>

</listitem>
  </varlistentry>
  <varlistentry id="cv-MSVS">
    <term>
      <envar>MSVS</envar>
    </term>
    <listitem><para>
        When the Microsoft Visual Studio tools are initialized,
        they set up this dictionary with the following keys:
      </para>
      <variablelist>
        <varlistentry>
          <term>VERSION</term> <listitem>
            <para>the version of MSVS being used (can be set via
            &cv-link-MSVS_VERSION;)</para>
          </listitem>
        </varlistentry> <varlistentry>
          <term>VERSIONS</term> <listitem>
            <para>the available versions of MSVS installed</para>
          </listitem>
        </varlistentry> <varlistentry>
          <term>VCINSTALLDIR</term> <listitem>
            <para>installed directory of Visual C++</para>
          </listitem>
        </varlistentry> <varlistentry>
          <term>VSINSTALLDIR</term> <listitem>
            <para>installed directory of Visual Studio</para>
          </listitem>
        </varlistentry> <varlistentry>
          <term>FRAMEWORKDIR</term> <listitem>
            <para>installed directory of the .NET framework</para>
          </listitem>
        </varlistentry> <varlistentry>
          <term>FRAMEWORKVERSIONS</term> <listitem>
            <para>
              list of installed versions of the .NET framework,
              sorted latest to oldest.
            </para>
          </listitem>
        </varlistentry>
        <varlistentry>
          <term>FRAMEWORKVERSION</term>
          <listitem>
            <para>latest installed version of the .NET framework</para>
          </listitem>
        </varlistentry>
        <varlistentry>
          <term>FRAMEWORKSDKDIR</term>
          <listitem>
            <para>installed location of the .NET SDK.</para>
          </listitem>
        </varlistentry>
        <varlistentry>
          <term>PLATFORMSDKDIR</term>
          <listitem>
            <para>installed location of the Platform SDK.</para>
          </listitem>
        </varlistentry>
        <varlistentry>
          <term>PLATFORMSDK_MODULES</term>
          <listitem>
            <para>
              dictionary of installed Platform SDK modules, where the
              dictionary keys are keywords for the various modules,
              and the values are 2-tuples where the first is the
              release date, and the second is the version number.
            </para>
          </listitem>
        </varlistentry>
      </variablelist>
      <para>If a value is not set, it was not available in the registry.</para>
    </listitem>
  </varlistentry>
  <varlistentry id="cv-MSVS_ARCH">
    <term>
      <envar>MSVS_ARCH</envar>
    </term>
    <listitem><para>Sets the architecture for which the generated project(s) should build.</para>
      <para>
        The default value is <literal>x86</literal>.
        <literal>amd64</literal> is also supported by &SCons; for
        most Visual Studio versions. Since Visual Studio 2015
        <literal>arm</literal> is supported, and since Visual Studio
        2017 <literal>arm64</literal> is supported.
        Trying to set &cv-MSVS_ARCH;
        to an architecture that's not supported for a given Visual
        Studio version will generate an error.
      </para>
    </listitem>
  </varlistentry>
  <varlistentry id="cv-MSVS_PROJECT_GUID">
    <term>
      <envar>MSVS_PROJECT_GUID</envar>
    </term>
    <listitem><para>
        The string placed in a generated
Microsoft Visual Studio project file as the value of the
        <literal>ProjectGUID</literal> attribute. There is no default
        value. If not
defined, a new GUID is generated.

      </para>
    </listitem>
  </varlistentry>
  <varlistentry id="cv-MSVS_SCC_AUX_PATH">
    <term>
      <envar>MSVS_SCC_AUX_PATH</envar>
    </term>
    <listitem><para>
        The path name placed in a generated
Microsoft Visual Studio project file as the value of the
        <literal>SccAuxPath</literal> attribute if the
        <envar>MSVS_SCC_PROVIDER</envar> construction variable is
        also set. There is
no default value.

      </para>
    </listitem>
  </varlistentry>
  <varlistentry id="cv-MSVS_SCC_CONNECTION_ROOT">
    <term>
      <envar>MSVS_SCC_CONNECTION_ROOT</envar>
    </term>
    <listitem><para>
        The root path of projects in your SCC workspace, i.e the
        path under which all project and solution files will be
        generated. It is used as a reference path from which the
        relative paths of the generated Microsoft Visual Studio project
        and solution files are computed. The relative project file path
        is placed as the value of the <literal>SccLocalPath</literal>
        attribute of the project file and as the values of the
        <literal>SccProjectFilePathRelativizedFromConnection[i]</literal>
        (where [i] ranges from 0 to the number of projects in the solution)
        attributes of the <literal>GlobalSection(SourceCodeControl)</literal>
        section of the Microsoft Visual Studio solution file. Similarly
        the relative solution file path is placed as the values of the
        <literal>SccLocalPath[i]</literal> (where [i] ranges from 0
        to the number of projects in the solution) attributes of the
        <literal>GlobalSection(SourceCodeControl)</literal> section of
        the Microsoft Visual Studio solution file. This is used only if
        the <envar>MSVS_SCC_PROVIDER</envar> construction variable is
        also set. The default value is the current working directory.
      </para>
    </listitem>
  </varlistentry>
  <varlistentry id="cv-MSVS_SCC_PROJECT_NAME">
    <term>
      <envar>MSVS_SCC_PROJECT_NAME</envar>
    </term>
    <listitem><para>
        The project name placed in a generated Microsoft
        Visual Studio project file as the value of the
        <literal>SccProjectName</literal> attribute if the
        <envar>MSVS_SCC_PROVIDER</envar> construction variable
        is also set. In this case the string is also placed in
        the <literal>SccProjectName0</literal> attribute of the
        <literal>GlobalSection(SourceCodeControl)</literal> section
        of the Microsoft Visual Studio solution file. There is no
        default value.
      </para>
    </listitem>
  </varlistentry>
  <varlistentry id="cv-MSVS_SCC_PROVIDER">
    <term>
      <envar>MSVS_SCC_PROVIDER</envar>
    </term>
    <listitem><para>
        The string placed in a generated Microsoft
        Visual Studio project file as the value of the
        <literal>SccProvider</literal> attribute. The string is
        also placed in the <literal>SccProvider0</literal> attribute
        of the <literal>GlobalSection(SourceCodeControl)</literal>
        section of the Microsoft Visual Studio solution file. There
        is no default value.
      </para>
    </listitem>
  </varlistentry>
  <varlistentry id="cv-MSVS_VERSION">
    <term>
      <envar>MSVS_VERSION</envar>
    </term>
    <listitem><para>Sets the preferred version of Microsoft Visual Studio to use.</para>
      <para>
        If &cv-MSVS_VERSION; is not set, &SCons; will (by default)
        select the latest version of Visual Studio installed on your
        system. So, if you have version 6 and version 7 (MSVS .NET)
        installed, it will prefer version 7. You can override this by
        specifying the <envar>MSVS_VERSION</envar> variable in the
        Environment initialization, setting it to the appropriate
        version ('6.0' or '7.0', for example). If the specified
        version isn't installed, tool initialization will fail.
      </para>
      <para>
        This is obsolete: use &cv-MSVC_VERSION; instead. If
        &cv-MSVS_VERSION; is set and &cv-MSVC_VERSION; is
        not, &cv-MSVC_VERSION; will be set automatically to
        &cv-MSVS_VERSION;. If both are set to different values,
        scons will raise an error.
      </para>
    </listitem>
  </varlistentry>
  <varlistentry id="cv-MSVSBUILDCOM">
    <term>
      <envar>MSVSBUILDCOM</envar>
    </term>
    <listitem><para>
        The build command line placed in a generated Microsoft Visual
        Studio project file. The default is to have Visual Studio
        invoke SCons with any specified build targets.
      </para>
    </listitem>
  </varlistentry>
  <varlistentry id="cv-MSVSCLEANCOM">
    <term>
      <envar>MSVSCLEANCOM</envar>
    </term>
    <listitem><para>
        The clean command line placed in a generated Microsoft Visual
        Studio project file. The default is to have Visual Studio
        invoke SCons with the -c option to remove any specified
        targets.
      </para>
    </listitem>
  </varlistentry>
  <varlistentry id="cv-MSVSENCODING">
    <term>
      <envar>MSVSENCODING</envar>
    </term>
    <listitem><para>
        The encoding string placed in a generated Microsoft
        Visual Studio project file. The default is encoding
        <literal>Windows-1252</literal>.
      </para>
    </listitem>
  </varlistentry>
  <varlistentry id="cv-MSVSPROJECTCOM">
    <term>
      <envar>MSVSPROJECTCOM</envar>
    </term>
    <listitem><para>The action used to generate Microsoft Visual Studio project files.</para>
    </listitem>
  </varlistentry>
  <varlistentry id="cv-MSVSPROJECTSUFFIX">
    <term>
      <envar>MSVSPROJECTSUFFIX</envar>
    </term>
    <listitem><para>
        The suffix used for Microsoft Visual Studio project (DSP)
        files. The default value is <filename>.vcproj</filename>
        when using Visual Studio version 7.x (.NET) or later version,
        and <filename>.dsp</filename> when using earlier versions of
        Visual Studio.
      </para>
    </listitem>
  </varlistentry>
  <varlistentry id="cv-MSVSREBUILDCOM">
    <term>
      <envar>MSVSREBUILDCOM</envar>
    </term>
    <listitem><para>
        The rebuild command line placed in a generated Microsoft
        Visual Studio project file. The default is to have Visual
        Studio invoke SCons with any specified rebuild targets.

      </para>
    </listitem>
  </varlistentry>
  <varlistentry id="cv-MSVSSCONS">
    <term>
      <envar>MSVSSCONS</envar>
    </term>
    <listitem><para>
        The SCons used in generated Microsoft Visual Studio project
        files. The default is the version of SCons being used to
        generate the project file.
      </para>
    </listitem>
  </varlistentry>
  <varlistentry id="cv-MSVSSCONSCOM">
    <term>
      <envar>MSVSSCONSCOM</envar>
    </term>
    <listitem><para>
        The default SCons command used in generated Microsoft Visual
        Studio project files.
      </para>
    </listitem>
  </varlistentry>
  <varlistentry id="cv-MSVSSCONSCRIPT">
    <term>
      <envar>MSVSSCONSCRIPT</envar>
    </term>
    <listitem><para>
        The sconscript file (that is, &SConstruct; or &SConscript;
        file) that will be invoked by Visual Studio project files
        (through the &cv-link-MSVSSCONSCOM; variable). The default
        is the same sconscript file that contains the call to
        &b-MSVSProject; to build the project file.
      </para>
    </listitem>
  </varlistentry>
  <varlistentry id="cv-MSVSSCONSFLAGS">
    <term>
      <envar>MSVSSCONSFLAGS</envar>
    </term>
    <listitem><para>
        The SCons flags used in generated Microsoft Visual Studio project files.
      </para>
    </listitem>
  </varlistentry>
  <varlistentry id="cv-MSVSSOLUTIONCOM">
    <term>
      <envar>MSVSSOLUTIONCOM</envar>
    </term>
    <listitem><para>The action used to generate Microsoft Visual Studio solution files.</para>
    </listitem>
  </varlistentry>
  <varlistentry id="cv-MSVSSOLUTIONSUFFIX">
    <term>
      <envar>MSVSSOLUTIONSUFFIX</envar>
    </term>
    <listitem><para>
        The suffix used for Microsoft Visual Studio solution (DSW)
        files. The default value is <filename>.sln</filename>
        when using Visual Studio version 7.x (.NET), and
        <filename>.dsw</filename> when using earlier versions of
        Visual Studio.
      </para>
    </listitem>
  </varlistentry>
  <varlistentry id="cv-MT">
    <term>
      <envar>MT</envar>
    </term>
    <listitem><para>
The program used on Windows systems to embed manifests into DLLs and EXEs.
See also &cv-link-WINDOWS_EMBED_MANIFEST;.
</para>
</listitem>
  </varlistentry>
  <varlistentry id="cv-MTEXECOM">
    <term>
      <envar>MTEXECOM</envar>
    </term>
    <listitem><para>
The Windows command line used to embed manifests into executables.
See also &cv-link-MTSHLIBCOM;.
</para>
</listitem>
  </varlistentry>
  <varlistentry id="cv-MTFLAGS">
    <term>
      <envar>MTFLAGS</envar>
    </term>
    <listitem><para>
Flags passed to the &cv-link-MT; manifest embedding program (Windows only).
</para>
</listitem>
  </varlistentry>
  <varlistentry id="cv-MTSHLIBCOM">
    <term>
      <envar>MTSHLIBCOM</envar>
    </term>
    <listitem><para>
The Windows command line used to embed manifests into shared libraries (DLLs).
See also &cv-link-MTEXECOM;.
</para>
</listitem>
  </varlistentry>
  <varlistentry id="cv-MWCW_VERSION">
    <term>
      <envar>MWCW_VERSION</envar>
    </term>
    <listitem><para>
The version number of the MetroWerks CodeWarrior C compiler
to be used.
</para>
</listitem>
  </varlistentry>
  <varlistentry id="cv-MWCW_VERSIONS">
    <term>
      <envar>MWCW_VERSIONS</envar>
    </term>
    <listitem><para>
A list of installed versions of the MetroWerks CodeWarrior C compiler
on this system.
</para>
</listitem>
  </varlistentry>
  <varlistentry id="cv-NAME">
    <term>
      <envar>NAME</envar>
    </term>
    <listitem><para>
Specfies the name of the project to package.
</para>
<para>See the &b-link-Package; builder.</para>
</listitem>
  </varlistentry>
  <varlistentry id="cv-NINJA_ALIAS_NAME">
    <term>
      <envar>NINJA_ALIAS_NAME</envar>
    </term>
    <listitem><para>
                Name of the Alias() which is will cause SCons to create the <filename>ninja.build</filename> file, and
                then (optionally) run ninja.
            </para>
        </listitem>
  </varlistentry>
  <varlistentry id="cv-NINJA_BUILDDIR">
    <term>
      <envar>NINJA_BUILDDIR</envar>
    </term>
    <listitem><para>
                This propagates directly into the generated Ninja.build file.
                From Ninja's docs:
                <blockquote>
                    <para>
                    builddir
                    A directory for some Ninja output files. ... (You can also store other build output in this
                    directory.)
                    </para>
                </blockquote>
            </para>
        </listitem>
  </varlistentry>
  <varlistentry id="cv-NINJA_COMPDB_EXPAND">
    <term>
      <envar>NINJA_COMPDB_EXPAND</envar>
    </term>
    <listitem><para>
                Boolean value (True|False) to instruct ninja to expand the command line arguments normally put into
                response files.
                This prevents lines in the compilation database like <quote>gcc @rsp_file</quote> and instead yields
                <quote>gcc -c -o myfile.o myfile.c -Ia -DXYZ</quote>
            </para>
            <para>
                Ninja's compdb tool added the <quote>-x</quote> flag in Ninja V1.9.0
            </para>
        </listitem>
  </varlistentry>
  <varlistentry id="cv-NINJA_ENV_VAR_CACHE">
    <term>
      <envar>NINJA_ENV_VAR_CACHE</envar>
    </term>
    <listitem><para>
                A string that sets the environment for any environment variables that
                differ between the OS environment and the SCons command ENV.

                It will be compatible with the default shell of the operating system.

                If not explicitly specified, SCons will generate this dynamically from the Environment()'s 'ENV'
                <quote>env['ENV']</quote>
                where those values differ from the existing shell..
            </para>
        </listitem>
  </varlistentry>
  <varlistentry id="cv-NINJA_FILE_NAME">
    <term>
      <envar>NINJA_FILE_NAME</envar>
    </term>
    <listitem><para>
                The filename for the generated Ninja build file defaults to <filename>ninja.build</filename>
            </para>
        </listitem>
  </varlistentry>
  <varlistentry id="cv-NINJA_GENERATED_SOURCE_SUFFIXES">
    <term>
      <envar>NINJA_GENERATED_SOURCE_SUFFIXES</envar>
    </term>
    <listitem><para>
                The list of source file suffixes which are generated by SCons build steps.
                All source files which match these suffixes will be added to the _generated_sources alias in the output
                ninja.build file.
                Then all other source files will be made to depend on this in the Ninja.build file, forcing the
                generated sources to be built first.
            </para>
        </listitem>
  </varlistentry>
  <varlistentry id="cv-NINJA_MSVC_DEPS_PREFIX">
    <term>
      <envar>NINJA_MSVC_DEPS_PREFIX</envar>
    </term>
    <listitem><para>
                This propagates directly into the generated Ninja.build file.
                From Ninja's docs
                <quote>defines the string which should be stripped from msvc’s /showIncludes output</quote>
            </para>
        </listitem>
  </varlistentry>
  <varlistentry id="cv-NINJA_POOL">
    <term>
      <envar>NINJA_POOL</envar>
    </term>
    <listitem><para>
                Set the <quote>ninja_pool</quote> for this or all targets in scope for this env var.
            </para>
        </listitem>
  </varlistentry>
  <varlistentry id="cv-NINJA_REGENERATE_DEPS">
    <term>
      <envar>NINJA_REGENERATE_DEPS</envar>
    </term>
    <listitem><para>
                A generator function used to create a ninja depsfile which includes all the files which would require
                SCons to be invoked if they change.
                Or a list of said files.
            </para>
        </listitem>
  </varlistentry>
  <varlistentry id="cv-_NINJA_REGENERATE_DEPS_FUNC">
    <term>
      <envar>_NINJA_REGENERATE_DEPS_FUNC</envar>
    </term>
    <listitem><para>
                Internal value used to specify the function to call with argument env to generate the list of files
                which if changed would require the ninja file to be regenerated.
            </para>
        </listitem>
  </varlistentry>
  <varlistentry id="cv-NINJA_SYNTAX">
    <term>
      <envar>NINJA_SYNTAX</envar>
    </term>
    <listitem><para>
                Theres also NINJA_SYNTAX which is the path to a custom ninja_syntax.py file which is used in generation.
                The tool currently assumes you have ninja installed through pip, and grabs the syntax file from that
                installation if none specified.
            </para>
        </listitem>
  </varlistentry>
  <varlistentry id="cv-no_import_lib">
    <term>
      <envar>no_import_lib</envar>
    </term>
    <listitem><para>
When set to non-zero,
suppresses creation of a corresponding Windows static import lib by the
<literal>SharedLibrary</literal>
builder when used with
MinGW, Microsoft Visual Studio or Metrowerks.
This also suppresses creation
of an export (.exp) file
when using Microsoft Visual Studio.
</para>
</listitem>
  </varlistentry>
  <varlistentry id="cv-OBJPREFIX">
    <term>
      <envar>OBJPREFIX</envar>
    </term>
    <listitem><para>
The prefix used for (static) object file names.
</para>
</listitem>
  </varlistentry>
  <varlistentry id="cv-OBJSUFFIX">
    <term>
      <envar>OBJSUFFIX</envar>
    </term>
    <listitem><para>
The suffix used for (static) object file names.
</para>
</listitem>
  </varlistentry>
  <varlistentry id="cv-PACKAGEROOT">
    <term>
      <envar>PACKAGEROOT</envar>
    </term>
    <listitem><para>
Specifies the directory where all files in resulting archive will be
placed if applicable.  The default value is <quote>&cv-NAME;-&cv-VERSION;</quote>.
</para>
<para>See the &b-link-Package; builder.</para>
</listitem>
  </varlistentry>
  <varlistentry id="cv-PACKAGETYPE">
    <term>
      <envar>PACKAGETYPE</envar>
    </term>
    <listitem><para>
Selects the package type to build when using the &b-link-Package;
builder. May be a string or list of strings. See the docuentation
for the builder for the currently supported types.
</para>

<para>
&cv-PACKAGETYPE; may be overridden with the <option>--package-type</option>
command line option.
</para>
<para>See the &b-link-Package; builder.</para>
</listitem>
  </varlistentry>
  <varlistentry id="cv-PACKAGEVERSION">
    <term>
      <envar>PACKAGEVERSION</envar>
    </term>
    <listitem><para>
The version of the package (not the underlying project).
This is currently only used by the rpm packager
and should reflect changes in the packaging,
not the underlying project code itself.
</para>
<para>See the &b-link-Package; builder.</para>
</listitem>
  </varlistentry>
  <varlistentry id="cv-PCH">
    <term>
      <envar>PCH</envar>
    </term>
    <listitem><para>
The Microsoft Visual C++ precompiled header that will be used when compiling
object files. This variable is ignored by tools other than Microsoft Visual C++.
When this variable is
defined SCons will add options to the compiler command line to
cause it to use the precompiled header, and will also set up the
dependencies for the PCH file.
Example:
</para>

<example_commands>
env['PCH'] = 'StdAfx.pch'
</example_commands>
</listitem>
  </varlistentry>
  <varlistentry id="cv-PCHCOM">
    <term>
      <envar>PCHCOM</envar>
    </term>
    <listitem><para>
The command line used by the
&b-link-PCH;
builder to generated a precompiled header.
</para>
</listitem>
  </varlistentry>
  <varlistentry id="cv-PCHCOMSTR">
    <term>
      <envar>PCHCOMSTR</envar>
    </term>
    <listitem><para>
The string displayed when generating a precompiled header.
If this is not set, then &cv-link-PCHCOM; (the command line) is displayed.
</para>
</listitem>
  </varlistentry>
  <varlistentry id="cv-PCHPDBFLAGS">
    <term>
      <envar>PCHPDBFLAGS</envar>
    </term>
    <listitem><para>
A construction variable that, when expanded,
adds the <option>/yD</option> flag to the command line
only if the &cv-link-PDB; construction variable is set.
</para>
</listitem>
  </varlistentry>
  <varlistentry id="cv-PCHSTOP">
    <term>
      <envar>PCHSTOP</envar>
    </term>
    <listitem><para>
This variable specifies how much of a source file is precompiled. This
variable is ignored by tools other than Microsoft Visual C++, or when
the PCH variable is not being used. When this variable is define it
must be a string that is the name of the header that
is included at the end of the precompiled portion of the source files, or
the empty string if the "#pragma hrdstop" construct is being used:
</para>

<example_commands>
env['PCHSTOP'] = 'StdAfx.h'
</example_commands>
</listitem>
  </varlistentry>
  <varlistentry id="cv-PDB">
    <term>
      <envar>PDB</envar>
    </term>
    <listitem><para>
The Microsoft Visual C++ PDB file that will store debugging information for
object files, shared libraries, and programs. This variable is ignored by
tools other than Microsoft Visual C++.
When this variable is
defined SCons will add options to the compiler and linker command line to
cause them to generate external debugging information, and will also set up the
dependencies for the PDB file.
Example:
</para>

<example_commands>
env['PDB'] = 'hello.pdb'
</example_commands>

<para>
The Visual C++ compiler switch that SCons uses by default
to generate PDB information is <option>/Z7</option>.
This works correctly with parallel (<option>-j</option>) builds
because it embeds the debug information in the intermediate object files,
as opposed to sharing a single PDB file between multiple object files.
This is also the only way to get debug information
embedded into a static library.
Using the <option>/Zi</option> instead may yield improved
link-time performance,
although parallel builds will no longer work.
You can generate PDB files with the <option>/Zi</option>
switch by overriding the default &cv-link-CCPDBFLAGS; variable;
see the entry for that variable for specific examples.
</para>
</listitem>
  </varlistentry>
  <varlistentry id="cv-PDFLATEX">
    <term>
      <envar>PDFLATEX</envar>
    </term>
    <listitem><para>
The &pdflatex; utility.
</para>
</listitem>
  </varlistentry>
  <varlistentry id="cv-PDFLATEXCOM">
    <term>
      <envar>PDFLATEXCOM</envar>
    </term>
    <listitem><para>
The command line used to call the &pdflatex; utility.
</para>
</listitem>
  </varlistentry>
  <varlistentry id="cv-PDFLATEXCOMSTR">
    <term>
      <envar>PDFLATEXCOMSTR</envar>
    </term>
    <listitem><para>
The string displayed when calling the &pdflatex; utility.
If this is not set, then &cv-link-PDFLATEXCOM; (the command line) is displayed.
</para>

<example_commands>
env = Environment(PDFLATEX;COMSTR = "Building $TARGET from LaTeX input $SOURCES")
</example_commands>
</listitem>
  </varlistentry>
  <varlistentry id="cv-PDFLATEXFLAGS">
    <term>
      <envar>PDFLATEXFLAGS</envar>
    </term>
    <listitem><para>
General options passed to the &pdflatex; utility.
</para>
</listitem>
  </varlistentry>
  <varlistentry id="cv-PDFPREFIX">
    <term>
      <envar>PDFPREFIX</envar>
    </term>
    <listitem><para>
The prefix used for PDF file names.
</para>
</listitem>
  </varlistentry>
  <varlistentry id="cv-PDFSUFFIX">
    <term>
      <envar>PDFSUFFIX</envar>
    </term>
    <listitem><para>
The suffix used for PDF file names.
</para>
</listitem>
  </varlistentry>
  <varlistentry id="cv-PDFTEX">
    <term>
      <envar>PDFTEX</envar>
    </term>
    <listitem><para>
The &pdftex; utility.
</para>
</listitem>
  </varlistentry>
  <varlistentry id="cv-PDFTEXCOM">
    <term>
      <envar>PDFTEXCOM</envar>
    </term>
    <listitem><para>
The command line used to call the &pdftex; utility.
</para>
</listitem>
  </varlistentry>
  <varlistentry id="cv-PDFTEXCOMSTR">
    <term>
      <envar>PDFTEXCOMSTR</envar>
    </term>
    <listitem><para>
The string displayed when calling the &pdftex; utility.
If this is not set, then &cv-link-PDFTEXCOM; (the command line) is displayed.
</para>

<example_commands>
env = Environment(PDFTEXCOMSTR = "Building $TARGET from TeX input $SOURCES")
</example_commands>
</listitem>
  </varlistentry>
  <varlistentry id="cv-PDFTEXFLAGS">
    <term>
      <envar>PDFTEXFLAGS</envar>
    </term>
    <listitem><para>
General options passed to the &pdftex; utility.
</para>
</listitem>
  </varlistentry>
  <varlistentry id="cv-PKGCHK">
    <term>
      <envar>PKGCHK</envar>
    </term>
    <listitem><para>
On Solaris systems,
the package-checking program that will
be used (along with &cv-PKGINFO;)
to look for installed versions of
the Sun PRO C++ compiler.
The default is
<filename>/usr/sbin/pgkchk</filename>.
</para>
</listitem>
  </varlistentry>
  <varlistentry id="cv-PKGINFO">
    <term>
      <envar>PKGINFO</envar>
    </term>
    <listitem><para>
On Solaris systems,
the package information program that will
be used (along with &cv-PKGCHK;)
to look for installed versions of
the Sun PRO C++ compiler.
The default is
<filename>pkginfo</filename>.
</para>
</listitem>
  </varlistentry>
  <varlistentry id="cv-PLATFORM">
    <term>
      <envar>PLATFORM</envar>
    </term>
    <listitem><para>
The name of the platform used to create the Environment.  If no platform is
specified when the Environment is created,
&scons;
autodetects the platform.
</para>

<example_commands>
env = Environment(tools = [])
if env['PLATFORM'] == 'cygwin':
    Tool('mingw')(env)
else:
    Tool('msvc')(env)
</example_commands>
</listitem>
  </varlistentry>
  <varlistentry id="cv-POAUTOINIT">
    <term>
      <envar>POAUTOINIT</envar>
    </term>
    <listitem><para>
The &cv-POAUTOINIT; variable, if set to <literal>True</literal> (on non-zero
numeric value), let the &t-link-msginit; tool to automatically initialize
<emphasis>missing</emphasis> <literal>PO</literal> files with
<command>msginit(1)</command>.  This applies to both,
&b-link-POInit; and &b-link-POUpdate; builders (and others that use any of
them).
</para>
</listitem>
  </varlistentry>
  <varlistentry id="cv-POCREATE_ALIAS">
    <term>
      <envar>POCREATE_ALIAS</envar>
    </term>
    <listitem><para>
Common alias for all <literal>PO</literal> files created with &b-POInit;
builder (default: <literal>'po-create'</literal>).
See &t-link-msginit; tool and &b-link-POInit; builder.
</para>
</listitem>
  </varlistentry>
  <varlistentry id="cv-POSUFFIX">
    <term>
      <envar>POSUFFIX</envar>
    </term>
    <listitem><para>
Suffix used for <literal>PO</literal> files (default: <literal>'.po'</literal>)
See &t-link-msginit; tool and &b-link-POInit; builder.
</para>
</listitem>
  </varlistentry>
  <varlistentry id="cv-POTDOMAIN">
    <term>
      <envar>POTDOMAIN</envar>
    </term>
    <listitem><para>
The &cv-POTDOMAIN; defines default domain, used to generate
<literal>POT</literal> filename as <filename>&cv-POTDOMAIN;.pot</filename> when
no <literal>POT</literal> file name is provided by the user. This applies to
&b-link-POTUpdate;, &b-link-POInit; and &b-link-POUpdate; builders (and
builders, that use them, e.g. &b-Translate;). Normally (if &cv-POTDOMAIN; is
not defined), the builders use <filename>messages.pot</filename> as default
<literal>POT</literal> file name.
</para>
</listitem>
  </varlistentry>
  <varlistentry id="cv-POTSUFFIX">
    <term>
      <envar>POTSUFFIX</envar>
    </term>
    <listitem><para>
Suffix used for PO Template files (default: <literal>'.pot'</literal>).
See &t-link-xgettext; tool and &b-link-POTUpdate; builder.
</para>
</listitem>
  </varlistentry>
  <varlistentry id="cv-POTUPDATE_ALIAS">
    <term>
      <envar>POTUPDATE_ALIAS</envar>
    </term>
    <listitem><para>
Name of the common phony target for all PO Templates created with
&b-link-POUpdate; (default: <literal>'pot-update'</literal>).
See &t-link-xgettext; tool and &b-link-POTUpdate; builder.
</para>
</listitem>
  </varlistentry>
  <varlistentry id="cv-POUPDATE_ALIAS">
    <term>
      <envar>POUPDATE_ALIAS</envar>
    </term>
    <listitem><para>
Common alias for all <literal>PO</literal> files being defined with
&b-link-POUpdate; builder (default: <literal>'po-update'</literal>).
See &t-link-msgmerge; tool and &b-link-POUpdate; builder.
</para>
</listitem>
  </varlistentry>
  <varlistentry id="cv-PRINT_CMD_LINE_FUNC">
    <term>
      <envar>PRINT_CMD_LINE_FUNC</envar>
    </term>
    <listitem><para>
A Python function used to print the command lines as they are executed
(assuming command printing is not disabled by the
<option>-q</option>
or
<option>-s</option>
options or their equivalents).
The function should take four arguments:
<varname>s</varname>,
the command being executed (a string),
<varname>target</varname>,
the target being built (file node, list, or string name(s)),
<varname>source</varname>,
the source(s) used (file node, list, or string name(s)), and
<varname>env</varname>,
the environment being used.
</para>

<para>
The function must do the printing itself.  The default implementation,
used if this variable is not set or is None, is:
</para>
<example_commands>
def print_cmd_line(s, target, source, env):
  sys.stdout.write(s + "\n")
</example_commands>

<para>
Here's an example of a more interesting function:
</para>

<example_commands>
def print_cmd_line(s, target, source, env):
   sys.stdout.write("Building %s -&gt; %s...\n" %
    (' and '.join([str(x) for x in source]),
     ' and '.join([str(x) for x in target])))
env=Environment(PRINT_CMD_LINE_FUNC=print_cmd_line)
env.Program('foo', 'foo.c')
</example_commands>

<para>
This just prints "Building <varname>targetname</varname> from <varname>sourcename</varname>..." instead
of the actual commands.
Such a function could also log the actual commands to a log file,
for example.
</para>
</listitem>
  </varlistentry>
  <varlistentry id="cv-PROGEMITTER">
    <term>
      <envar>PROGEMITTER</envar>
    </term>
    <listitem><para>
Contains the emitter specification for the
&b-link-Program; builder.
The manpage section "Builder Objects" contains
general information on specifying emitters.
</para>
</listitem>
  </varlistentry>
  <varlistentry id="cv-PROGPREFIX">
    <term>
      <envar>PROGPREFIX</envar>
    </term>
    <listitem><para>
The prefix used for executable file names.
</para>
</listitem>
  </varlistentry>
  <varlistentry id="cv-PROGSUFFIX">
    <term>
      <envar>PROGSUFFIX</envar>
    </term>
    <listitem><para>
The suffix used for executable file names.
</para>
</listitem>
  </varlistentry>
  <varlistentry id="cv-PSCOM">
    <term>
      <envar>PSCOM</envar>
    </term>
    <listitem><para>
The command line used to convert TeX DVI files into a PostScript file.
</para>
</listitem>
  </varlistentry>
  <varlistentry id="cv-PSCOMSTR">
    <term>
      <envar>PSCOMSTR</envar>
    </term>
    <listitem><para>
The string displayed when a TeX DVI file
is converted into a PostScript file.
If this is not set, then &cv-link-PSCOM; (the command line) is displayed.
</para>
</listitem>
  </varlistentry>
  <varlistentry id="cv-PSPREFIX">
    <term>
      <envar>PSPREFIX</envar>
    </term>
    <listitem><para>
The prefix used for PostScript file names.
</para>
</listitem>
  </varlistentry>
  <varlistentry id="cv-PSSUFFIX">
    <term>
      <envar>PSSUFFIX</envar>
    </term>
    <listitem><para>
The prefix used for PostScript file names.
</para>
</listitem>
  </varlistentry>
  <varlistentry id="cv-QT_AUTOSCAN">
    <term>
      <envar>QT_AUTOSCAN</envar>
    </term>
    <listitem><para>
Turn off scanning for mocable files. Use the Moc Builder to explicitly
specify files to run moc on.
</para>
</listitem>
  </varlistentry>
  <varlistentry id="cv-QT_BINPATH">
    <term>
      <envar>QT_BINPATH</envar>
    </term>
    <listitem><para>
The path where the qt binaries are installed.
The default value is '&cv-link-QTDIR;/bin'.
</para>
</listitem>
  </varlistentry>
  <varlistentry id="cv-QT_CPPPATH">
    <term>
      <envar>QT_CPPPATH</envar>
    </term>
    <listitem><para>
The path where the qt header files are installed.
The default value is '&cv-link-QTDIR;/include'.
Note: If you set this variable to None,
the tool won't change the &cv-link-CPPPATH;
construction variable.
</para>
</listitem>
  </varlistentry>
  <varlistentry id="cv-QT_DEBUG">
    <term>
      <envar>QT_DEBUG</envar>
    </term>
    <listitem><para>
Prints lots of debugging information while scanning for moc files.
</para>
</listitem>
  </varlistentry>
  <varlistentry id="cv-QT_LIB">
    <term>
      <envar>QT_LIB</envar>
    </term>
    <listitem><para>
Default value is 'qt'. You may want to set this to 'qt-mt'. Note: If you set
this variable to None, the tool won't change the &cv-link-LIBS; variable.
</para>
</listitem>
  </varlistentry>
  <varlistentry id="cv-QT_LIBPATH">
    <term>
      <envar>QT_LIBPATH</envar>
    </term>
    <listitem><para>
The path where the qt libraries are installed.
The default value is '&cv-link-QTDIR;/lib'.
Note: If you set this variable to None,
the tool won't change the &cv-link-LIBPATH;
construction variable.
</para>
</listitem>
  </varlistentry>
  <varlistentry id="cv-QT_MOC">
    <term>
      <envar>QT_MOC</envar>
    </term>
    <listitem><para>
Default value is '&cv-link-QT_BINPATH;/moc'.
</para>
</listitem>
  </varlistentry>
  <varlistentry id="cv-QT_MOCCXXPREFIX">
    <term>
      <envar>QT_MOCCXXPREFIX</envar>
    </term>
    <listitem><para>
Default value is ''. Prefix for moc output files, when source is a cxx file.
</para>
</listitem>
  </varlistentry>
  <varlistentry id="cv-QT_MOCCXXSUFFIX">
    <term>
      <envar>QT_MOCCXXSUFFIX</envar>
    </term>
    <listitem><para>
Default value is '.moc'. Suffix for moc output files, when source is a cxx
file.
</para>
</listitem>
  </varlistentry>
  <varlistentry id="cv-QT_MOCFROMCXXCOM">
    <term>
      <envar>QT_MOCFROMCXXCOM</envar>
    </term>
    <listitem><para>
Command to generate a moc file from a cpp file.
</para>
</listitem>
  </varlistentry>
  <varlistentry id="cv-QT_MOCFROMCXXCOMSTR">
    <term>
      <envar>QT_MOCFROMCXXCOMSTR</envar>
    </term>
    <listitem><para>
The string displayed when generating a moc file from a cpp file.
If this is not set, then &cv-link-QT_MOCFROMCXXCOM; (the command line) is displayed.
</para>
</listitem>
  </varlistentry>
  <varlistentry id="cv-QT_MOCFROMCXXFLAGS">
    <term>
      <envar>QT_MOCFROMCXXFLAGS</envar>
    </term>
    <listitem><para>
Default value is '-i'. These flags are passed to moc, when moccing a
C++ file.
</para>
</listitem>
  </varlistentry>
  <varlistentry id="cv-QT_MOCFROMHCOM">
    <term>
      <envar>QT_MOCFROMHCOM</envar>
    </term>
    <listitem><para>
Command to generate a moc file from a header.
</para>
</listitem>
  </varlistentry>
  <varlistentry id="cv-QT_MOCFROMHCOMSTR">
    <term>
      <envar>QT_MOCFROMHCOMSTR</envar>
    </term>
    <listitem><para>
The string displayed when generating a moc file from a cpp file.
If this is not set, then &cv-link-QT_MOCFROMHCOM; (the command line) is displayed.
</para>
</listitem>
  </varlistentry>
  <varlistentry id="cv-QT_MOCFROMHFLAGS">
    <term>
      <envar>QT_MOCFROMHFLAGS</envar>
    </term>
    <listitem><para>
Default value is ''. These flags are passed to moc, when moccing a header
file.
</para>
</listitem>
  </varlistentry>
  <varlistentry id="cv-QT_MOCHPREFIX">
    <term>
      <envar>QT_MOCHPREFIX</envar>
    </term>
    <listitem><para>
Default value is 'moc_'. Prefix for moc output files, when source is a header.
</para>
</listitem>
  </varlistentry>
  <varlistentry id="cv-QT_MOCHSUFFIX">
    <term>
      <envar>QT_MOCHSUFFIX</envar>
    </term>
    <listitem><para>
Default value is '&cv-link-CXXFILESUFFIX;'. Suffix for moc output files, when source is
a header.
</para>
</listitem>
  </varlistentry>
  <varlistentry id="cv-QT_UIC">
    <term>
      <envar>QT_UIC</envar>
    </term>
    <listitem><para>
Default value is '&cv-link-QT_BINPATH;/uic'.
</para>
</listitem>
  </varlistentry>
  <varlistentry id="cv-QT_UICCOM">
    <term>
      <envar>QT_UICCOM</envar>
    </term>
    <listitem><para>
Command to generate header files from .ui files.
</para>
</listitem>
  </varlistentry>
  <varlistentry id="cv-QT_UICCOMSTR">
    <term>
      <envar>QT_UICCOMSTR</envar>
    </term>
    <listitem><para>
The string displayed when generating header files from .ui files.
If this is not set, then &cv-link-QT_UICCOM; (the command line) is displayed.
</para>
</listitem>
  </varlistentry>
  <varlistentry id="cv-QT_UICDECLFLAGS">
    <term>
      <envar>QT_UICDECLFLAGS</envar>
    </term>
    <listitem><para>
Default value is ''. These flags are passed to uic, when creating a a h
file from a .ui file.
</para>
</listitem>
  </varlistentry>
  <varlistentry id="cv-QT_UICDECLPREFIX">
    <term>
      <envar>QT_UICDECLPREFIX</envar>
    </term>
    <listitem><para>
Default value is ''. Prefix for uic generated header files.
</para>
</listitem>
  </varlistentry>
  <varlistentry id="cv-QT_UICDECLSUFFIX">
    <term>
      <envar>QT_UICDECLSUFFIX</envar>
    </term>
    <listitem><para>
Default value is '.h'. Suffix for uic generated header files.
</para>
</listitem>
  </varlistentry>
  <varlistentry id="cv-QT_UICIMPLFLAGS">
    <term>
      <envar>QT_UICIMPLFLAGS</envar>
    </term>
    <listitem><para>
Default value is ''. These flags are passed to uic, when creating a cxx
file from a .ui file.
</para>
</listitem>
  </varlistentry>
  <varlistentry id="cv-QT_UICIMPLPREFIX">
    <term>
      <envar>QT_UICIMPLPREFIX</envar>
    </term>
    <listitem><para>
Default value is 'uic_'. Prefix for uic generated implementation files.
</para>
</listitem>
  </varlistentry>
  <varlistentry id="cv-QT_UICIMPLSUFFIX">
    <term>
      <envar>QT_UICIMPLSUFFIX</envar>
    </term>
    <listitem><para>
Default value is '&cv-link-CXXFILESUFFIX;'. Suffix for uic generated implementation
files.
</para>
</listitem>
  </varlistentry>
  <varlistentry id="cv-QT_UISUFFIX">
    <term>
      <envar>QT_UISUFFIX</envar>
    </term>
    <listitem><para>
Default value is '.ui'. Suffix of designer input files.
</para>
</listitem>
  </varlistentry>
  <varlistentry id="cv-QTDIR">
    <term>
      <envar>QTDIR</envar>
    </term>
    <listitem><para>
The qt tool tries to take this from os.environ.
It also initializes all QT_*
construction variables listed below.
(Note that all paths are constructed
with python's os.path.join() method,
but are listed here with the '/' separator
for easier reading.)
In addition, the construction environment
variables &cv-link-CPPPATH;,
&cv-link-LIBPATH; and
&cv-link-LIBS; may be modified
and the variables
&cv-link-PROGEMITTER;, &cv-link-SHLIBEMITTER; and &cv-link-LIBEMITTER;
are modified. Because the build-performance is affected when using this tool,
you have to explicitly specify it at Environment creation:
</para>

<example_commands>
Environment(tools=['default','qt'])
</example_commands>

<para>
The qt tool supports the following operations:
</para>

<para>
<emphasis role="strong">Automatic moc file generation from header files.</emphasis>
You do not have to specify moc files explicitly, the tool does it for you.
However, there are a few preconditions to do so: Your header file must have
the same filebase as your implementation file and must stay in the same
directory. It must have one of the suffixes .h, .hpp, .H, .hxx, .hh. You
can turn off automatic moc file generation by setting QT_AUTOSCAN to 0.
See also the corresponding
&b-Moc;()
builder method.
</para>

<para>
<emphasis role="strong">Automatic moc file generation from cxx files.</emphasis>
As stated in the qt documentation, include the moc file at the end of
the cxx file. Note that you have to include the file, which is generated
by the transformation ${QT_MOCCXXPREFIX}&lt;basename&gt;${QT_MOCCXXSUFFIX}, by default
&lt;basename&gt;.moc. A warning is generated after building the moc file, if you
do not include the correct file. If you are using VariantDir, you may
need to specify duplicate=1. You can turn off automatic moc file generation
by setting QT_AUTOSCAN to 0. See also the corresponding
&b-Moc;
builder method.
</para>

<para>
<emphasis role="strong">Automatic handling of .ui files.</emphasis>
The implementation files generated from .ui files are handled much the same
as yacc or lex files. Each .ui file given as a source of Program, Library or
SharedLibrary will generate three files, the declaration file, the
implementation file and a moc file. Because there are also generated headers,
you may need to specify duplicate=1 in calls to VariantDir.
See also the corresponding
&b-Uic;
builder method.
</para>
</listitem>
  </varlistentry>
  <varlistentry id="cv-RANLIB">
    <term>
      <envar>RANLIB</envar>
    </term>
    <listitem><para>
The archive indexer.
</para>
</listitem>
  </varlistentry>
  <varlistentry id="cv-RANLIBCOM">
    <term>
      <envar>RANLIBCOM</envar>
    </term>
    <listitem><para>
The command line used to index a static library archive.
</para>
</listitem>
  </varlistentry>
  <varlistentry id="cv-RANLIBCOMSTR">
    <term>
      <envar>RANLIBCOMSTR</envar>
    </term>
    <listitem><para>
The string displayed when a static library archive is indexed.
If this is not set, then &cv-link-RANLIBCOM; (the command line) is displayed.
</para>

<example_commands>
env = Environment(RANLIBCOMSTR = "Indexing $TARGET")
</example_commands>
</listitem>
  </varlistentry>
  <varlistentry id="cv-RANLIBFLAGS">
    <term>
      <envar>RANLIBFLAGS</envar>
    </term>
    <listitem><para>
General options passed to the archive indexer.
</para>
</listitem>
  </varlistentry>
  <varlistentry id="cv-RC">
    <term>
      <envar>RC</envar>
    </term>
    <listitem><para>
The resource compiler used to build
a Microsoft Visual C++ resource file.
</para>
</listitem>
  </varlistentry>
  <varlistentry id="cv-RCCOM">
    <term>
      <envar>RCCOM</envar>
    </term>
    <listitem><para>
The command line used to build
a Microsoft Visual C++ resource file.
</para>
</listitem>
  </varlistentry>
  <varlistentry id="cv-RCCOMSTR">
    <term>
      <envar>RCCOMSTR</envar>
    </term>
    <listitem><para>
The string displayed when invoking the resource compiler
to build a Microsoft Visual C++ resource file.
If this is not set, then &cv-link-RCCOM; (the command line) is displayed.
</para>
</listitem>
  </varlistentry>
  <varlistentry id="cv-RCFLAGS">
    <term>
      <envar>RCFLAGS</envar>
    </term>
    <listitem><para>
The flags passed to the resource compiler by the &b-link-RES; builder.
</para>
</listitem>
  </varlistentry>
  <varlistentry id="cv-RCINCFLAGS">
    <term>
      <envar>RCINCFLAGS</envar>
    </term>
    <listitem><para>
An automatically-generated construction variable
containing the command-line options
for specifying directories to be searched
by the resource compiler.
The value of &cv-RCINCFLAGS; is created
by respectively prepending and appending
&cv-link-RCINCPREFIX; and &cv-link-RCINCSUFFIX;
to the beginning and end
of each directory in &cv-link-CPPPATH;.
</para>
</listitem>
  </varlistentry>
  <varlistentry id="cv-RCINCPREFIX">
    <term>
      <envar>RCINCPREFIX</envar>
    </term>
    <listitem><para>
The prefix (flag) used to specify an include directory
on the resource compiler command line.
This will be prepended to the beginning of each directory
in the &cv-link-CPPPATH; construction variable
when the &cv-link-RCINCFLAGS; variable is expanded.
</para>
</listitem>
  </varlistentry>
  <varlistentry id="cv-RCINCSUFFIX">
    <term>
      <envar>RCINCSUFFIX</envar>
    </term>
    <listitem><para>
The suffix used to specify an include directory
on the resource compiler command line.
This will be appended to the end of each directory
in the &cv-link-CPPPATH; construction variable
when the &cv-link-RCINCFLAGS; variable is expanded.
</para>
</listitem>
  </varlistentry>
  <varlistentry id="cv-RDirs">
    <term>
      <envar>RDirs</envar>
    </term>
    <listitem><para>
A function that converts a string into a list of Dir instances by
searching the repositories.
</para>
</listitem>
  </varlistentry>
  <varlistentry id="cv-REGSVR">
    <term>
      <envar>REGSVR</envar>
    </term>
    <listitem><para>
The program used on Windows systems
to register a newly-built DLL library
whenever the &b-SharedLibrary; builder
is passed a keyword argument of <literal>register=1</literal>.
</para>
</listitem>
  </varlistentry>
  <varlistentry id="cv-REGSVRCOM">
    <term>
      <envar>REGSVRCOM</envar>
    </term>
    <listitem><para>
The command line used on Windows systems
to register a newly-built DLL library
whenever the &b-SharedLibrary; builder
is passed a keyword argument of <literal>register=1</literal>.
</para>
</listitem>
  </varlistentry>
  <varlistentry id="cv-REGSVRCOMSTR">
    <term>
      <envar>REGSVRCOMSTR</envar>
    </term>
    <listitem><para>
The string displayed when registering a newly-built DLL file.
If this is not set, then &cv-link-REGSVRCOM; (the command line) is displayed.
</para>
</listitem>
  </varlistentry>
  <varlistentry id="cv-REGSVRFLAGS">
    <term>
      <envar>REGSVRFLAGS</envar>
    </term>
    <listitem><para>
Flags passed to the DLL registration program
on Windows systems when a newly-built DLL library is registered.
By default,
this includes the <option>/s</option>
that prevents dialog boxes from popping up
and requiring user attention.
</para>
</listitem>
  </varlistentry>
  <varlistentry id="cv-RMIC">
    <term>
      <envar>RMIC</envar>
    </term>
    <listitem><para>
The Java RMI stub compiler.
</para>
</listitem>
  </varlistentry>
  <varlistentry id="cv-RMICCOM">
    <term>
      <envar>RMICCOM</envar>
    </term>
    <listitem><para>
The command line used to compile stub
and skeleton class files
from Java classes that contain RMI implementations.
Any options specified in the &cv-link-RMICFLAGS; construction variable
are included on this command line.
</para>
</listitem>
  </varlistentry>
  <varlistentry id="cv-RMICCOMSTR">
    <term>
      <envar>RMICCOMSTR</envar>
    </term>
    <listitem><para>
The string displayed when compiling
stub and skeleton class files
from Java classes that contain RMI implementations.
If this is not set, then &cv-link-RMICCOM; (the command line) is displayed.
</para>

<example_commands>
env = Environment(RMICCOMSTR = "Generating stub/skeleton class files $TARGETS from $SOURCES")
</example_commands>
</listitem>
  </varlistentry>
  <varlistentry id="cv-RMICFLAGS">
    <term>
      <envar>RMICFLAGS</envar>
    </term>
    <listitem><para>
General options passed to the Java RMI stub compiler.
</para>
</listitem>
  </varlistentry>
  <varlistentry id="cv-RPATH">
    <term>
      <envar>RPATH</envar>
    </term>
    <listitem><para>
A list of paths to search for shared libraries when running programs.
Currently only used in the GNU (gnulink),
IRIX (sgilink) and Sun (sunlink) linkers.
Ignored on platforms and toolchains that don't support it.
Note that the paths added to RPATH
are not transformed by
&scons;
in any way:  if you want an absolute
path, you must make it absolute yourself.
</para>
</listitem>
  </varlistentry>
  <varlistentry id="cv-_RPATH">
    <term>
      <envar>_RPATH</envar>
    </term>
    <listitem><para>
An automatically-generated construction variable
containing the rpath flags to be used when linking
a program with shared libraries.
The value of &cv-_RPATH; is created
by respectively prepending &cv-RPATHPREFIX; and appending &cv-RPATHSUFFIX;
to the beginning and end
of each directory in &cv-RPATH;.
</para>
</listitem>
  </varlistentry>
  <varlistentry id="cv-RPATHPREFIX">
    <term>
      <envar>RPATHPREFIX</envar>
    </term>
    <listitem><para>
The prefix used to specify a directory to be searched for
shared libraries when running programs.
This will be prepended to the beginning of each directory
in the &cv-RPATH; construction variable
when the &cv-_RPATH; variable is automatically generated.
</para>
</listitem>
  </varlistentry>
  <varlistentry id="cv-RPATHSUFFIX">
    <term>
      <envar>RPATHSUFFIX</envar>
    </term>
    <listitem><para>
The suffix used to specify a directory to be searched for
shared libraries when running programs.
This will be appended to the end of each directory
in the &cv-RPATH; construction variable
when the &cv-_RPATH; variable is automatically generated.
</para>
</listitem>
  </varlistentry>
  <varlistentry id="cv-RPCGEN">
    <term>
      <envar>RPCGEN</envar>
    </term>
    <listitem><para>
The RPC protocol compiler.
</para>
</listitem>
  </varlistentry>
  <varlistentry id="cv-RPCGENCLIENTFLAGS">
    <term>
      <envar>RPCGENCLIENTFLAGS</envar>
    </term>
    <listitem><para>
Options passed to the RPC protocol compiler
when generating client side stubs.
These are in addition to any flags specified in the
&cv-link-RPCGENFLAGS;
construction variable.
</para>
</listitem>
  </varlistentry>
  <varlistentry id="cv-RPCGENFLAGS">
    <term>
      <envar>RPCGENFLAGS</envar>
    </term>
    <listitem><para>
General options passed to the RPC protocol compiler.
</para>
</listitem>
  </varlistentry>
  <varlistentry id="cv-RPCGENHEADERFLAGS">
    <term>
      <envar>RPCGENHEADERFLAGS</envar>
    </term>
    <listitem><para>
Options passed to the RPC protocol compiler
when generating a header file.
These are in addition to any flags specified in the
&cv-link-RPCGENFLAGS;
construction variable.
</para>
</listitem>
  </varlistentry>
  <varlistentry id="cv-RPCGENSERVICEFLAGS">
    <term>
      <envar>RPCGENSERVICEFLAGS</envar>
    </term>
    <listitem><para>
Options passed to the RPC protocol compiler
when generating server side stubs.
These are in addition to any flags specified in the
&cv-link-RPCGENFLAGS;
construction variable.
</para>
</listitem>
  </varlistentry>
  <varlistentry id="cv-RPCGENXDRFLAGS">
    <term>
      <envar>RPCGENXDRFLAGS</envar>
    </term>
    <listitem><para>
Options passed to the RPC protocol compiler
when generating XDR routines.
These are in addition to any flags specified in the
&cv-link-RPCGENFLAGS;
construction variable.
</para>
</listitem>
  </varlistentry>
  <varlistentry id="cv-SCANNERS">
    <term>
      <envar>SCANNERS</envar>
    </term>
    <listitem><para>
A list of the available implicit dependency scanners.
New file scanners may be added by
appending to this list,
although the more flexible approach
is to associate scanners
with a specific Builder.
See the manpage sections "Builder Objects"
and "Scanner Objects"
for more information.
</para>
</listitem>
  </varlistentry>
  <varlistentry id="cv-SCONS_HOME">
    <term>
      <envar>SCONS_HOME</envar>
    </term>
    <listitem><para>
        The (optional) path to the SCons library directory,
        initialized from the external environment. If set, this is
        used to construct a shorter and more efficient search path in
        the &cv-link-MSVSSCONS; command line executed from Microsoft
        Visual Studio project files.
      </para>
    </listitem>
  </varlistentry>
  <varlistentry id="cv-SHCC">
    <term>
      <envar>SHCC</envar>
    </term>
    <listitem><para>
The C compiler used for generating shared-library objects.
See also &cv-link-CC; for compiling to static objects.
</para>
</listitem>
  </varlistentry>
  <varlistentry id="cv-SHCCCOM">
    <term>
      <envar>SHCCCOM</envar>
    </term>
    <listitem><para>
The command line used to compile a C source file
to a shared-library object file.
Any options specified in the &cv-link-SHCFLAGS;,
&cv-link-SHCCFLAGS; and
&cv-link-CPPFLAGS; construction variables
are included on this command line.
See also &cv-link-CCCOM; for compiling to static objects.
</para>
</listitem>
  </varlistentry>
  <varlistentry id="cv-SHCCCOMSTR">
    <term>
      <envar>SHCCCOMSTR</envar>
    </term>
    <listitem><para>
If set, the string displayed when a C source file
is compiled to a shared object file.
If not set, then &cv-link-SHCCCOM; (the command line) is displayed.
See also &cv-link-CCCOMSTR; for compiling to static objects.
</para>

<example_commands>
env = Environment(SHCCCOMSTR = "Compiling shared object $TARGET")
</example_commands>
</listitem>
  </varlistentry>
  <varlistentry id="cv-SHCCFLAGS">
    <term>
      <envar>SHCCFLAGS</envar>
    </term>
    <listitem><para>
Options that are passed to the C and C++ compilers
to generate shared-library objects.
See also &cv-link-CCFLAGS; for compiling to static objects.
</para>
</listitem>
  </varlistentry>
  <varlistentry id="cv-SHCFLAGS">
    <term>
      <envar>SHCFLAGS</envar>
    </term>
    <listitem><para>
Options that are passed to the C compiler (only; not C++)
to generate shared-library objects.
See also &cv-link-CFLAGS; for compiling to static objects.
</para>
</listitem>
  </varlistentry>
  <varlistentry id="cv-SHCXX">
    <term>
      <envar>SHCXX</envar>
    </term>
    <listitem><para>
The C++ compiler used for generating shared-library objects.
See also &cv-link-CXX; for compiling to static objects.
</para>
</listitem>
  </varlistentry>
  <varlistentry id="cv-SHCXXCOM">
    <term>
      <envar>SHCXXCOM</envar>
    </term>
    <listitem><para>
The command line used to compile a C++ source file
to a shared-library object file.
Any options specified in the &cv-link-SHCXXFLAGS; and
&cv-link-CPPFLAGS; construction variables
are included on this command line.
See also &cv-link-CXXCOM; for compiling to static objects.
</para>
</listitem>
  </varlistentry>
  <varlistentry id="cv-SHCXXCOMSTR">
    <term>
      <envar>SHCXXCOMSTR</envar>
    </term>
    <listitem><para>
If set, the string displayed when a C++ source file
is compiled to a shared object file.
If not set, then &cv-link-SHCXXCOM; (the command line) is displayed.
See also &cv-link-CXXCOMSTR; for compiling to static objects.
</para>

<example_commands>
env = Environment(SHCXXCOMSTR = "Compiling shared object $TARGET")
</example_commands>
</listitem>
  </varlistentry>
  <varlistentry id="cv-SHCXXFLAGS">
    <term>
      <envar>SHCXXFLAGS</envar>
    </term>
    <listitem><para>
Options that are passed to the C++ compiler
to generate shared-library objects.
See also &cv-link-CXXFLAGS; for compiling to static objects.
</para>
</listitem>
  </varlistentry>
  <varlistentry id="cv-SHDC">
    <term>
      <envar>SHDC</envar>
    </term>
    <listitem><para>
The name of the compiler to use when compiling D source
destined to be in a shared objects.
See also &cv-link-DC; for compiling to static objects.
</para>
</listitem>
  </varlistentry>
  <varlistentry id="cv-SHDCOM">
    <term>
      <envar>SHDCOM</envar>
    </term>
    <listitem><para>
The command line to use when compiling code to be part of shared objects.
See also &cv-link-DCOM; for compiling to static objects.
</para>
</listitem>
  </varlistentry>
  <varlistentry id="cv-SHDCOMSTR">
    <term>
      <envar>SHDCOMSTR</envar>
    </term>
    <listitem><para>
If set, the string displayed when a D source file
is compiled to a (shared) object file.
If not set, then &cv-link-SHDCOM; (the command line) is displayed.
See also &cv-link-DCOMSTR; for compiling to static objects.
</para>
</listitem>
  </varlistentry>
  <varlistentry id="cv-SHDLIBVERSIONFLAGS">
    <term>
      <envar>SHDLIBVERSIONFLAGS</envar>
    </term>
    <listitem><para>
Extra flags added to &cv-link-SHDLINKCOM; when building versioned
&b-link-SharedLibrary;. These flags are only used when &cv-link-SHLIBVERSION; is
set.
</para>
</listitem>
  </varlistentry>
  <varlistentry id="cv-SHDLINK">
    <term>
      <envar>SHDLINK</envar>
    </term>
    <listitem><para>
The linker to use when creating shared objects for code bases
include D sources.
See also &cv-link-DLINK; for linking static objects.
</para>
</listitem>
  </varlistentry>
  <varlistentry id="cv-SHDLINKCOM">
    <term>
      <envar>SHDLINKCOM</envar>
    </term>
    <listitem><para>
The command line to use when generating shared objects.
See also &cv-link-DLINKCOM; for linking static objects.
</para>
</listitem>
  </varlistentry>
  <varlistentry id="cv-SHDLINKFLAGS">
    <term>
      <envar>SHDLINKFLAGS</envar>
    </term>
    <listitem><para>
The list of flags to use when generating a shared object.
See also &cv-link-DLINKFLAGS; for linking static objects.
</para>
</listitem>
  </varlistentry>
  <varlistentry id="cv-SHELL">
    <term>
      <envar>SHELL</envar>
    </term>
    <listitem><para>
A string naming the shell program that will be passed to the
&cv-SPAWN;
function.
See the
&cv-SPAWN;
construction variable for more information.
</para>
</listitem>
  </varlistentry>
  <varlistentry id="cv-SHF03">
    <term>
      <envar>SHF03</envar>
    </term>
    <listitem><para>
The Fortran 03 compiler used for generating shared-library objects.
You should normally set the &cv-link-SHFORTRAN; variable,
which specifies the default Fortran compiler
for all Fortran versions.
You only need to set &cv-link-SHF03; if you need to use a specific compiler
or compiler version for Fortran 03 files.
</para>
</listitem>
  </varlistentry>
  <varlistentry id="cv-SHF03COM">
    <term>
      <envar>SHF03COM</envar>
    </term>
    <listitem><para>
The command line used to compile a Fortran 03 source file
to a shared-library object file.
You only need to set &cv-link-SHF03COM; if you need to use a specific
command line for Fortran 03 files.
You should normally set the &cv-link-SHFORTRANCOM; variable,
which specifies the default command line
for all Fortran versions.
</para>
</listitem>
  </varlistentry>
  <varlistentry id="cv-SHF03COMSTR">
    <term>
      <envar>SHF03COMSTR</envar>
    </term>
    <listitem><para>
If set, the string displayed when a Fortran 03 source file
is compiled to a shared-library object file.
If not set, then &cv-link-SHF03COM; or &cv-link-SHFORTRANCOM;
(the command line) is displayed.
</para>
</listitem>
  </varlistentry>
  <varlistentry id="cv-SHF03FLAGS">
    <term>
      <envar>SHF03FLAGS</envar>
    </term>
    <listitem><para>
Options that are passed to the Fortran 03 compiler
to generated shared-library objects.
You only need to set &cv-link-SHF03FLAGS; if you need to define specific
user options for Fortran 03 files.
You should normally set the &cv-link-SHFORTRANFLAGS; variable,
which specifies the user-specified options
passed to the default Fortran compiler
for all Fortran versions.
</para>
</listitem>
  </varlistentry>
  <varlistentry id="cv-SHF03PPCOM">
    <term>
      <envar>SHF03PPCOM</envar>
    </term>
    <listitem><para>
The command line used to compile a Fortran 03 source file to a
shared-library object file
after first running the file through the C preprocessor.
Any options specified in the &cv-link-SHF03FLAGS; and &cv-link-CPPFLAGS; construction variables
are included on this command line.
You only need to set &cv-link-SHF03PPCOM; if you need to use a specific
C-preprocessor command line for Fortran 03 files.
You should normally set the &cv-link-SHFORTRANPPCOM; variable,
which specifies the default C-preprocessor command line
for all Fortran versions.
</para>
</listitem>
  </varlistentry>
  <varlistentry id="cv-SHF03PPCOMSTR">
    <term>
      <envar>SHF03PPCOMSTR</envar>
    </term>
    <listitem><para>
If set, the string displayed when a Fortran 03 source file
is compiled to a shared-library object file
after first running the file through the C preprocessor.
If not set, then &cv-link-SHF03PPCOM; or &cv-link-SHFORTRANPPCOM;
(the command line) is displayed.
</para>
</listitem>
  </varlistentry>
  <varlistentry id="cv-SHF08">
    <term>
      <envar>SHF08</envar>
    </term>
    <listitem><para>
The Fortran 08 compiler used for generating shared-library objects.
You should normally set the &cv-link-SHFORTRAN; variable,
which specifies the default Fortran compiler
for all Fortran versions.
You only need to set &cv-link-SHF08; if you need to use a specific compiler
or compiler version for Fortran 08 files.
</para>
</listitem>
  </varlistentry>
  <varlistentry id="cv-SHF08COM">
    <term>
      <envar>SHF08COM</envar>
    </term>
    <listitem><para>
The command line used to compile a Fortran 08 source file
to a shared-library object file.
You only need to set &cv-link-SHF08COM; if you need to use a specific
command line for Fortran 08 files.
You should normally set the &cv-link-SHFORTRANCOM; variable,
which specifies the default command line
for all Fortran versions.
</para>
</listitem>
  </varlistentry>
  <varlistentry id="cv-SHF08COMSTR">
    <term>
      <envar>SHF08COMSTR</envar>
    </term>
    <listitem><para>
If set, the string displayed when a Fortran 08 source file
is compiled to a shared-library object file.
If not set, then &cv-link-SHF08COM; or &cv-link-SHFORTRANCOM;
(the command line) is displayed.
</para>
</listitem>
  </varlistentry>
  <varlistentry id="cv-SHF08FLAGS">
    <term>
      <envar>SHF08FLAGS</envar>
    </term>
    <listitem><para>
Options that are passed to the Fortran 08 compiler
to generated shared-library objects.
You only need to set &cv-link-SHF08FLAGS; if you need to define specific
user options for Fortran 08 files.
You should normally set the &cv-link-SHFORTRANFLAGS; variable,
which specifies the user-specified options
passed to the default Fortran compiler
for all Fortran versions.
</para>
</listitem>
  </varlistentry>
  <varlistentry id="cv-SHF08PPCOM">
    <term>
      <envar>SHF08PPCOM</envar>
    </term>
    <listitem><para>
The command line used to compile a Fortran 08 source file to a
shared-library object file
after first running the file through the C preprocessor.
Any options specified in the &cv-link-SHF08FLAGS; and &cv-link-CPPFLAGS; construction variables
are included on this command line.
You only need to set &cv-link-SHF08PPCOM; if you need to use a specific
C-preprocessor command line for Fortran 08 files.
You should normally set the &cv-link-SHFORTRANPPCOM; variable,
which specifies the default C-preprocessor command line
for all Fortran versions.
</para>
</listitem>
  </varlistentry>
  <varlistentry id="cv-SHF08PPCOMSTR">
    <term>
      <envar>SHF08PPCOMSTR</envar>
    </term>
    <listitem><para>
If set, the string displayed when a Fortran 08 source file
is compiled to a shared-library object file
after first running the file through the C preprocessor.
If not set, then &cv-link-SHF08PPCOM; or &cv-link-SHFORTRANPPCOM;
(the command line) is displayed.
</para>
</listitem>
  </varlistentry>
  <varlistentry id="cv-SHF77">
    <term>
      <envar>SHF77</envar>
    </term>
    <listitem><para>
The Fortran 77 compiler used for generating shared-library objects.
You should normally set the &cv-link-SHFORTRAN; variable,
which specifies the default Fortran compiler
for all Fortran versions.
You only need to set &cv-link-SHF77; if you need to use a specific compiler
or compiler version for Fortran 77 files.
</para>
</listitem>
  </varlistentry>
  <varlistentry id="cv-SHF77COM">
    <term>
      <envar>SHF77COM</envar>
    </term>
    <listitem><para>
The command line used to compile a Fortran 77 source file
to a shared-library object file.
You only need to set &cv-link-SHF77COM; if you need to use a specific
command line for Fortran 77 files.
You should normally set the &cv-link-SHFORTRANCOM; variable,
which specifies the default command line
for all Fortran versions.
</para>
</listitem>
  </varlistentry>
  <varlistentry id="cv-SHF77COMSTR">
    <term>
      <envar>SHF77COMSTR</envar>
    </term>
    <listitem><para>
If set, the string displayed when a Fortran 77 source file
is compiled to a shared-library object file.
If not set, then &cv-link-SHF77COM; or &cv-link-SHFORTRANCOM;
(the command line) is displayed.
</para>
</listitem>
  </varlistentry>
  <varlistentry id="cv-SHF77FLAGS">
    <term>
      <envar>SHF77FLAGS</envar>
    </term>
    <listitem><para>
Options that are passed to the Fortran 77 compiler
to generated shared-library objects.
You only need to set &cv-link-SHF77FLAGS; if you need to define specific
user options for Fortran 77 files.
You should normally set the &cv-link-SHFORTRANFLAGS; variable,
which specifies the user-specified options
passed to the default Fortran compiler
for all Fortran versions.
</para>
</listitem>
  </varlistentry>
  <varlistentry id="cv-SHF77PPCOM">
    <term>
      <envar>SHF77PPCOM</envar>
    </term>
    <listitem><para>
The command line used to compile a Fortran 77 source file to a
shared-library object file
after first running the file through the C preprocessor.
Any options specified in the &cv-link-SHF77FLAGS; and &cv-link-CPPFLAGS; construction variables
are included on this command line.
You only need to set &cv-link-SHF77PPCOM; if you need to use a specific
C-preprocessor command line for Fortran 77 files.
You should normally set the &cv-link-SHFORTRANPPCOM; variable,
which specifies the default C-preprocessor command line
for all Fortran versions.
</para>
</listitem>
  </varlistentry>
  <varlistentry id="cv-SHF77PPCOMSTR">
    <term>
      <envar>SHF77PPCOMSTR</envar>
    </term>
    <listitem><para>
If set, the string displayed when a Fortran 77 source file
is compiled to a shared-library object file
after first running the file through the C preprocessor.
If not set, then &cv-link-SHF77PPCOM; or &cv-link-SHFORTRANPPCOM;
(the command line) is displayed.
</para>
</listitem>
  </varlistentry>
  <varlistentry id="cv-SHF90">
    <term>
      <envar>SHF90</envar>
    </term>
    <listitem><para>
The Fortran 90 compiler used for generating shared-library objects.
You should normally set the &cv-link-SHFORTRAN; variable,
which specifies the default Fortran compiler
for all Fortran versions.
You only need to set &cv-link-SHF90; if you need to use a specific compiler
or compiler version for Fortran 90 files.
</para>
</listitem>
  </varlistentry>
  <varlistentry id="cv-SHF90COM">
    <term>
      <envar>SHF90COM</envar>
    </term>
    <listitem><para>
The command line used to compile a Fortran 90 source file
to a shared-library object file.
You only need to set &cv-link-SHF90COM; if you need to use a specific
command line for Fortran 90 files.
You should normally set the &cv-link-SHFORTRANCOM; variable,
which specifies the default command line
for all Fortran versions.
</para>
</listitem>
  </varlistentry>
  <varlistentry id="cv-SHF90COMSTR">
    <term>
      <envar>SHF90COMSTR</envar>
    </term>
    <listitem><para>
If set, the string displayed when a Fortran 90 source file
is compiled to a shared-library object file.
If not set, then &cv-link-SHF90COM; or &cv-link-SHFORTRANCOM;
(the command line) is displayed.
</para>
</listitem>
  </varlistentry>
  <varlistentry id="cv-SHF90FLAGS">
    <term>
      <envar>SHF90FLAGS</envar>
    </term>
    <listitem><para>
Options that are passed to the Fortran 90 compiler
to generated shared-library objects.
You only need to set &cv-link-SHF90FLAGS; if you need to define specific
user options for Fortran 90 files.
You should normally set the &cv-link-SHFORTRANFLAGS; variable,
which specifies the user-specified options
passed to the default Fortran compiler
for all Fortran versions.
</para>
</listitem>
  </varlistentry>
  <varlistentry id="cv-SHF90PPCOM">
    <term>
      <envar>SHF90PPCOM</envar>
    </term>
    <listitem><para>
The command line used to compile a Fortran 90 source file to a
shared-library object file
after first running the file through the C preprocessor.
Any options specified in the &cv-link-SHF90FLAGS; and &cv-link-CPPFLAGS; construction variables
are included on this command line.
You only need to set &cv-link-SHF90PPCOM; if you need to use a specific
C-preprocessor command line for Fortran 90 files.
You should normally set the &cv-link-SHFORTRANPPCOM; variable,
which specifies the default C-preprocessor command line
for all Fortran versions.
</para>
</listitem>
  </varlistentry>
  <varlistentry id="cv-SHF90PPCOMSTR">
    <term>
      <envar>SHF90PPCOMSTR</envar>
    </term>
    <listitem><para>
If set, the string displayed when a Fortran 90 source file
is compiled to a shared-library object file
after first running the file through the C preprocessor.
If not set, then &cv-link-SHF90PPCOM; or &cv-link-SHFORTRANPPCOM;
(the command line) is displayed.
</para>
</listitem>
  </varlistentry>
  <varlistentry id="cv-SHF95">
    <term>
      <envar>SHF95</envar>
    </term>
    <listitem><para>
The Fortran 95 compiler used for generating shared-library objects.
You should normally set the &cv-link-SHFORTRAN; variable,
which specifies the default Fortran compiler
for all Fortran versions.
You only need to set &cv-link-SHF95; if you need to use a specific compiler
or compiler version for Fortran 95 files.
</para>
</listitem>
  </varlistentry>
  <varlistentry id="cv-SHF95COM">
    <term>
      <envar>SHF95COM</envar>
    </term>
    <listitem><para>
The command line used to compile a Fortran 95 source file
to a shared-library object file.
You only need to set &cv-link-SHF95COM; if you need to use a specific
command line for Fortran 95 files.
You should normally set the &cv-link-SHFORTRANCOM; variable,
which specifies the default command line
for all Fortran versions.
</para>
</listitem>
  </varlistentry>
  <varlistentry id="cv-SHF95COMSTR">
    <term>
      <envar>SHF95COMSTR</envar>
    </term>
    <listitem><para>
If set, the string displayed when a Fortran 95 source file
is compiled to a shared-library object file.
If not set, then &cv-link-SHF95COM; or &cv-link-SHFORTRANCOM;
(the command line) is displayed.
</para>
</listitem>
  </varlistentry>
  <varlistentry id="cv-SHF95FLAGS">
    <term>
      <envar>SHF95FLAGS</envar>
    </term>
    <listitem><para>
Options that are passed to the Fortran 95 compiler
to generated shared-library objects.
You only need to set &cv-link-SHF95FLAGS; if you need to define specific
user options for Fortran 95 files.
You should normally set the &cv-link-SHFORTRANFLAGS; variable,
which specifies the user-specified options
passed to the default Fortran compiler
for all Fortran versions.
</para>
</listitem>
  </varlistentry>
  <varlistentry id="cv-SHF95PPCOM">
    <term>
      <envar>SHF95PPCOM</envar>
    </term>
    <listitem><para>
The command line used to compile a Fortran 95 source file to a
shared-library object file
after first running the file through the C preprocessor.
Any options specified in the &cv-link-SHF95FLAGS; and &cv-link-CPPFLAGS; construction variables
are included on this command line.
You only need to set &cv-link-SHF95PPCOM; if you need to use a specific
C-preprocessor command line for Fortran 95 files.
You should normally set the &cv-link-SHFORTRANPPCOM; variable,
which specifies the default C-preprocessor command line
for all Fortran versions.
</para>
</listitem>
  </varlistentry>
  <varlistentry id="cv-SHF95PPCOMSTR">
    <term>
      <envar>SHF95PPCOMSTR</envar>
    </term>
    <listitem><para>
If set, the string displayed when a Fortran 95 source file
is compiled to a shared-library object file
after first running the file through the C preprocessor.
If not set, then &cv-link-SHF95PPCOM; or &cv-link-SHFORTRANPPCOM;
(the command line) is displayed.
</para>
</listitem>
  </varlistentry>
  <varlistentry id="cv-SHFORTRAN">
    <term>
      <envar>SHFORTRAN</envar>
    </term>
    <listitem><para>
The default Fortran compiler used for generating shared-library objects.
</para>
</listitem>
  </varlistentry>
  <varlistentry id="cv-SHFORTRANCOM">
    <term>
      <envar>SHFORTRANCOM</envar>
    </term>
    <listitem><para>
The command line used to compile a Fortran source file
to a shared-library object file.
</para>
</listitem>
  </varlistentry>
  <varlistentry id="cv-SHFORTRANCOMSTR">
    <term>
      <envar>SHFORTRANCOMSTR</envar>
    </term>
    <listitem><para>
If set, the string displayed when a Fortran source file
is compiled to a shared-library object file.
If not set, then &cv-link-SHFORTRANCOM;
(the command line) is displayed.
</para>
</listitem>
  </varlistentry>
  <varlistentry id="cv-SHFORTRANFLAGS">
    <term>
      <envar>SHFORTRANFLAGS</envar>
    </term>
    <listitem><para>
Options that are passed to the Fortran compiler
to generate shared-library objects.
</para>
</listitem>
  </varlistentry>
  <varlistentry id="cv-SHFORTRANPPCOM">
    <term>
      <envar>SHFORTRANPPCOM</envar>
    </term>
    <listitem><para>
The command line used to compile a Fortran source file to a
shared-library object file
after first running the file through the C preprocessor.
Any options specified
in the &cv-link-SHFORTRANFLAGS; and
&cv-link-CPPFLAGS; construction variables
are included on this command line.
</para>
</listitem>
  </varlistentry>
  <varlistentry id="cv-SHFORTRANPPCOMSTR">
    <term>
      <envar>SHFORTRANPPCOMSTR</envar>
    </term>
    <listitem><para>
If set, the string displayed when a Fortran source file
is compiled to a shared-library object file
after first running the file through the C preprocessor.
If not set, then &cv-link-SHFORTRANPPCOM;
(the command line) is displayed.
</para>
</listitem>
  </varlistentry>
  <varlistentry id="cv-SHLIBEMITTER">
    <term>
      <envar>SHLIBEMITTER</envar>
    </term>
    <listitem><para>
Contains the emitter specification for the
&b-link-SharedLibrary; builder.
The manpage section "Builder Objects" contains
general information on specifying emitters.
</para>
</listitem>
  </varlistentry>
  <varlistentry id="cv-SHLIBNOVERSIONSYMLINKS">
    <term>
      <envar>SHLIBNOVERSIONSYMLINKS</envar>
    </term>
    <listitem><para>
Instructs the &b-link-SharedLibrary; builder to not create symlinks for versioned
shared libraries.
</para>
</listitem>
  </varlistentry>
  <varlistentry id="cv-SHLIBPREFIX">
    <term>
      <envar>SHLIBPREFIX</envar>
    </term>
    <listitem><para>
The prefix used for shared library file names.
</para>
</listitem>
  </varlistentry>
  <varlistentry id="cv-_SHLIBSONAME">
    <term>
      <envar>_SHLIBSONAME</envar>
    </term>
    <listitem><para>
A macro that automatically generates shared library's SONAME based on $TARGET,
$SHLIBVERSION and $SHLIBSUFFIX. Used by &b-link-SharedLibrary; builder when
the linker tool supports SONAME (e.g. &t-link-gnulink;).
</para>
</listitem>
  </varlistentry>
  <varlistentry id="cv-SHLIBSUFFIX">
    <term>
      <envar>SHLIBSUFFIX</envar>
    </term>
    <listitem><para>
The suffix used for shared library file names.
</para>
</listitem>
  </varlistentry>
  <varlistentry id="cv-SHLIBVERSION">
    <term>
      <envar>SHLIBVERSION</envar>
    </term>
    <listitem><para>
When this &consvar; is defined, a versioned shared library
is created by the &b-link-SharedLibrary; builder. This activates the
&cv-link-_SHLIBVERSIONFLAGS; and thus modifies the &cv-link-SHLINKCOM; as
required, adds the version number to the library name, and creates the symlinks
that are needed.  &cv-link-SHLIBVERSION; versions should exist as alpha-numeric,
decimal-delimited values as defined by the regular expression "\w+[\.\w+]*".
Example &cv-link-SHLIBVERSION; values include '1', '1.2.3', and '1.2.gitaa412c8b'.
</para>
</listitem>
  </varlistentry>
  <varlistentry id="cv-_SHLIBVERSIONFLAGS">
    <term>
      <envar>_SHLIBVERSIONFLAGS</envar>
    </term>
    <listitem><para>
This macro automatically introduces extra flags to &cv-link-SHLINKCOM; when
building versioned &b-link-SharedLibrary; (that is when &cv-link-SHLIBVERSION;
is set). <literal>_SHLIBVERSIONFLAGS</literal> usually adds &cv-link-SHLIBVERSIONFLAGS;
and some extra dynamically generated options (such as
<literal>-Wl,-soname=$_SHLIBSONAME</literal>. It is unused by "plain"
(unversioned) shared libraries.
</para>
</listitem>
  </varlistentry>
  <varlistentry id="cv-SHLIBVERSIONFLAGS">
    <term>
      <envar>SHLIBVERSIONFLAGS</envar>
    </term>
    <listitem><para>
Extra flags added to &cv-link-SHLINKCOM; when building versioned
&b-link-SharedLibrary;. These flags are only used when &cv-link-SHLIBVERSION; is
set.
</para>
</listitem>
  </varlistentry>
  <varlistentry id="cv-SHLINK">
    <term>
      <envar>SHLINK</envar>
    </term>
    <listitem><para>
The linker for programs that use shared libraries.
See also &cv-link-LINK; for linking static objects.
</para>
<para>
On POSIX systems (those using the &t-link-link; tool),
you should normally not change this value as it defaults
to a "smart" linker tool which selects a compiler
driver matching the type of source files in use.
So for example, if you set &cv-link-SHCXX; to a specific
compiler name, and are compiling C++ sources,
the smartlink function will automatically select the same compiler
for linking.
</para>
</listitem>
  </varlistentry>
  <varlistentry id="cv-SHLINKCOM">
    <term>
      <envar>SHLINKCOM</envar>
    </term>
    <listitem><para>
The command line used to link programs using shared libraries.
See also &cv-link-LINKCOM; for linking static objects.
</para>
</listitem>
  </varlistentry>
  <varlistentry id="cv-SHLINKCOMSTR">
    <term>
      <envar>SHLINKCOMSTR</envar>
    </term>
    <listitem><para>
The string displayed when programs using shared libraries are linked.
If this is not set, then &cv-link-SHLINKCOM; (the command line) is displayed.
See also &cv-link-LINKCOMSTR;  for linking static objects.
</para>

<example_commands>
env = Environment(SHLINKCOMSTR = "Linking shared $TARGET")
</example_commands>
</listitem>
  </varlistentry>
  <varlistentry id="cv-SHLINKFLAGS">
    <term>
      <envar>SHLINKFLAGS</envar>
    </term>
    <listitem><para>
General user options passed to the linker for programs using shared libraries.
Note that this variable should
<emphasis>not</emphasis>
contain
<option>-l</option>
(or similar) options for linking with the libraries listed in &cv-link-LIBS;,
nor
<option>-L</option>
(or similar) include search path options
that scons generates automatically from &cv-link-LIBPATH;.
See
&cv-link-_LIBFLAGS;
above,
for the variable that expands to library-link options,
and
&cv-link-_LIBDIRFLAGS;
above,
for the variable that expands to library search path options.
See also &cv-link-LINKFLAGS;  for linking static objects.
</para>
</listitem>
  </varlistentry>
  <varlistentry id="cv-SHOBJPREFIX">
    <term>
      <envar>SHOBJPREFIX</envar>
    </term>
    <listitem><para>
The prefix used for shared object file names.
</para>
</listitem>
  </varlistentry>
  <varlistentry id="cv-SHOBJSUFFIX">
    <term>
      <envar>SHOBJSUFFIX</envar>
    </term>
    <listitem><para>
The suffix used for shared object file names.
</para>
</listitem>
  </varlistentry>
  <varlistentry id="cv-SONAME">
    <term>
      <envar>SONAME</envar>
    </term>
    <listitem><para>
Variable used to hard-code SONAME for versioned shared library/loadable module.
<example_commands>
env.SharedLibrary('test', 'test.c', SHLIBVERSION='0.1.2', SONAME='libtest.so.2')
</example_commands>
The variable is used, for example, by &t-link-gnulink; linker tool.
</para>
</listitem>
  </varlistentry>
  <varlistentry id="cv-SOURCE">
    <term>
      <envar>SOURCE</envar>
    </term>
    <listitem><para>
A reserved variable name
that may not be set or used in a construction environment.
(See the manpage section "Variable Substitution"
for more information).
</para>
</listitem>
  </varlistentry>
  <varlistentry id="cv-SOURCE_URL">
    <term>
      <envar>SOURCE_URL</envar>
    </term>
    <listitem><para>
The URL
(web address)
of the location from which the project was retrieved.
This is used to fill in the
<literal>Source:</literal>
field in the controlling information for Ipkg and RPM packages.
</para>
<para>See the &b-link-Package; builder.</para>
</listitem>
  </varlistentry>
  <varlistentry id="cv-SOURCES">
    <term>
      <envar>SOURCES</envar>
    </term>
    <listitem><para>
A reserved variable name
that may not be set or used in a construction environment.
(See the manpage section "Variable Substitution"
for more information).
</para>
</listitem>
  </varlistentry>
  <varlistentry id="cv-SOVERSION">
    <term>
      <envar>SOVERSION</envar>
    </term>
    <listitem><para>
This will construct the <varname>SONAME</varname> using on the base library name 
(<parameter>test</parameter> in the example below) and use specified <varname>SOVERSION</varname>
to create <varname>SONAME</varname>.
<example_commands>
env.SharedLibrary('test', 'test.c', SHLIBVERSION='0.1.2', SOVERSION='2')
</example_commands>
The variable is used, for example, by &t-link-gnulink; linker tool.
</para>
<para>
In the example above <varname>SONAME</varname> would be <filename>libtest.so.2</filename> 
which would be a symlink and point to <filename>libtest.so.0.1.2</filename>
</para>
</listitem>
  </varlistentry>
  <varlistentry id="cv-SPAWN">
    <term>
      <envar>SPAWN</envar>
    </term>
    <listitem><para>
A command interpreter function that will be called to execute command line
strings. The function must expect the following arguments:
</para>

<example_commands>
def spawn(shell, escape, cmd, args, env):
</example_commands>

<para>
<varname>sh</varname>
is a string naming the shell program to use.
<varname>escape</varname>
is a function that can be called to escape shell special characters in
the command line.
<varname>cmd</varname>
is the path to the command to be executed.
<varname>args</varname>
is the arguments to the command.
<varname>env</varname>
is a dictionary of the environment variables
in which the command should be executed.
</para>
</listitem>
  </varlistentry>
  <varlistentry id="cv-STATIC_AND_SHARED_OBJECTS_ARE_THE_SAME">
    <term>
      <envar>STATIC_AND_SHARED_OBJECTS_ARE_THE_SAME</envar>
    </term>
    <listitem><para>
      When this variable is true, static objects and shared objects are assumed to be the same; that is, SCons does not check for linking static objects into a shared library.
    </para>
  </listitem>
  </varlistentry>
  <varlistentry id="cv-SUBST_DICT">
    <term>
      <envar>SUBST_DICT</envar>
    </term>
    <listitem><para>
The dictionary used by the &b-link-Substfile; or &b-link-Textfile; builders
for substitution values.
It can be anything acceptable to the <function>dict()</function> constructor,
so in addition to a dictionary,
lists of tuples are also acceptable.
</para>
</listitem>
  </varlistentry>
  <varlistentry id="cv-SUBSTFILEPREFIX">
    <term>
      <envar>SUBSTFILEPREFIX</envar>
    </term>
    <listitem><para>
The prefix used for &b-link-Substfile; file names,
an empty string by default.
</para>
</listitem>
  </varlistentry>
  <varlistentry id="cv-SUBSTFILESUFFIX">
    <term>
      <envar>SUBSTFILESUFFIX</envar>
    </term>
    <listitem><para>
The suffix used for &b-link-Substfile; file names,
an empty string by default.
</para>
</listitem>
  </varlistentry>
  <varlistentry id="cv-SUMMARY">
    <term>
      <envar>SUMMARY</envar>
    </term>
    <listitem><para>
A short summary of what the project is about.
This is used to fill in the
<literal>Summary:</literal>
field in the controlling information for Ipkg and RPM packages,
and as the
<literal>Description:</literal>
field in MSI packages.
</para>
<para>See the &b-link-Package; builder.</para>
</listitem>
  </varlistentry>
  <varlistentry id="cv-SWIG">
    <term>
      <envar>SWIG</envar>
    </term>
    <listitem><para>
The scripting language wrapper and interface generator.
</para>
</listitem>
  </varlistentry>
  <varlistentry id="cv-SWIGCFILESUFFIX">
    <term>
      <envar>SWIGCFILESUFFIX</envar>
    </term>
    <listitem><para>
The suffix that will be used for intermediate C
source files generated by
the scripting language wrapper and interface generator.
The default value is
<filename>_wrap</filename>&cv-link-CFILESUFFIX;.
By default, this value is used whenever the
<option>-c++</option>
option is
<emphasis>not</emphasis>
specified as part of the
&cv-link-SWIGFLAGS;
construction variable.
</para>
</listitem>
  </varlistentry>
  <varlistentry id="cv-SWIGCOM">
    <term>
      <envar>SWIGCOM</envar>
    </term>
    <listitem><para>
The command line used to call
the scripting language wrapper and interface generator.
</para>
</listitem>
  </varlistentry>
  <varlistentry id="cv-SWIGCOMSTR">
    <term>
      <envar>SWIGCOMSTR</envar>
    </term>
    <listitem><para>
The string displayed when calling
the scripting language wrapper and interface generator.
If this is not set, then &cv-link-SWIGCOM; (the command line) is displayed.
</para>
</listitem>
  </varlistentry>
  <varlistentry id="cv-SWIGCXXFILESUFFIX">
    <term>
      <envar>SWIGCXXFILESUFFIX</envar>
    </term>
    <listitem><para>
The suffix that will be used for intermediate C++
source files generated by
the scripting language wrapper and interface generator.
The default value is
<filename>_wrap</filename>&cv-link-CFILESUFFIX;.
By default, this value is used whenever the
<filename>-c++</filename>
option is specified as part of the
&cv-link-SWIGFLAGS;
construction variable.
</para>
</listitem>
  </varlistentry>
  <varlistentry id="cv-SWIGDIRECTORSUFFIX">
    <term>
      <envar>SWIGDIRECTORSUFFIX</envar>
    </term>
    <listitem><para>
The suffix that will be used for intermediate C++ header
files generated by the scripting language wrapper and interface generator.
These are only generated for C++ code when the SWIG 'directors' feature is
turned on.
The default value is
<filename>_wrap.h</filename>.
</para>
</listitem>
  </varlistentry>
  <varlistentry id="cv-SWIGFLAGS">
    <term>
      <envar>SWIGFLAGS</envar>
    </term>
    <listitem><para>
General options passed to
the scripting language wrapper and interface generator.
This is where you should set
<option>-python</option>,
<option>-perl5</option>,
<option>-tcl</option>,
or whatever other options you want to specify to SWIG.
If you set the
<option>-c++</option>
option in this variable,
&scons;
will, by default,
generate a C++ intermediate source file
with the extension that is specified as the
&cv-link-CXXFILESUFFIX;
variable.
</para>
</listitem>
  </varlistentry>
  <varlistentry id="cv-_SWIGINCFLAGS">
    <term>
      <envar>_SWIGINCFLAGS</envar>
    </term>
    <listitem><para>
An automatically-generated construction variable
containing the SWIG command-line options
for specifying directories to be searched for included files.
The value of &cv-_SWIGINCFLAGS; is created
by respectively prepending and appending
&cv-SWIGINCPREFIX; and &cv-SWIGINCSUFFIX;
to the beginning and end
of each directory in &cv-SWIGPATH;.
</para>
</listitem>
  </varlistentry>
  <varlistentry id="cv-SWIGINCPREFIX">
    <term>
      <envar>SWIGINCPREFIX</envar>
    </term>
    <listitem><para>
The prefix used to specify an include directory on the SWIG command line.
This will be prepended to the beginning of each directory
in the &cv-SWIGPATH; construction variable
when the &cv-_SWIGINCFLAGS; variable is automatically generated.
</para>
</listitem>
  </varlistentry>
  <varlistentry id="cv-SWIGINCSUFFIX">
    <term>
      <envar>SWIGINCSUFFIX</envar>
    </term>
    <listitem><para>
The suffix used to specify an include directory on the SWIG command line.
This will be appended to the end of each directory
in the &cv-SWIGPATH; construction variable
when the &cv-_SWIGINCFLAGS; variable is automatically generated.
</para>
</listitem>
  </varlistentry>
  <varlistentry id="cv-SWIGOUTDIR">
    <term>
      <envar>SWIGOUTDIR</envar>
    </term>
    <listitem><para>
Specifies the output directory in which
the scripting language wrapper and interface generator
should place generated language-specific files.
This will be used by SCons to identify
the files that will be generated by the &swig; call,
and translated into the
<literal>swig -outdir</literal> option on the command line.
</para>
</listitem>
  </varlistentry>
  <varlistentry id="cv-SWIGPATH">
    <term>
      <envar>SWIGPATH</envar>
    </term>
    <listitem><para>
The list of directories that the scripting language wrapper
and interface generate will search for included files.
The SWIG implicit dependency scanner will search these
directories for include files. The default value is an empty list.
</para>

<para>
Don't explicitly put include directory
arguments in SWIGFLAGS;
the result will be non-portable
and the directories will not be searched by the dependency scanner.
Note: directory names in SWIGPATH will be looked-up relative to the SConscript
directory when they are used in a command.
To force
&scons;
to look-up a directory relative to the root of the source tree use #:
</para>

<example_commands>
env = Environment(SWIGPATH='#/include')
</example_commands>

<para>
The directory look-up can also be forced using the
&Dir;()
function:
</para>

<example_commands>
include = Dir('include')
env = Environment(SWIGPATH=include)
</example_commands>

<para>
The directory list will be added to command lines
through the automatically-generated
&cv-_SWIGINCFLAGS;
construction variable,
which is constructed by
respectively prepending and appending the values of the
&cv-SWIGINCPREFIX; and &cv-SWIGINCSUFFIX;
construction variables
to the beginning and end
of each directory in &cv-SWIGPATH;.
Any command lines you define that need
the SWIGPATH directory list should
include &cv-_SWIGINCFLAGS;:
</para>

<example_commands>
env = Environment(SWIGCOM="my_swig -o $TARGET $_SWIGINCFLAGS $SOURCES")
</example_commands>
</listitem>
  </varlistentry>
  <varlistentry id="cv-SWIGVERSION">
    <term>
      <envar>SWIGVERSION</envar>
    </term>
    <listitem><para>
The version number of the SWIG tool.
</para>
</listitem>
  </varlistentry>
  <varlistentry id="cv-TAR">
    <term>
      <envar>TAR</envar>
    </term>
    <listitem><para>
The tar archiver.
</para>
</listitem>
  </varlistentry>
  <varlistentry id="cv-TARCOM">
    <term>
      <envar>TARCOM</envar>
    </term>
    <listitem><para>
The command line used to call the tar archiver.
</para>
</listitem>
  </varlistentry>
  <varlistentry id="cv-TARCOMSTR">
    <term>
      <envar>TARCOMSTR</envar>
    </term>
    <listitem><para>
The string displayed when archiving files
using the tar archiver.
If this is not set, then &cv-link-TARCOM; (the command line) is displayed.
</para>

<example_commands>
env = Environment(TARCOMSTR = "Archiving $TARGET")
</example_commands>
</listitem>
  </varlistentry>
  <varlistentry id="cv-TARFLAGS">
    <term>
      <envar>TARFLAGS</envar>
    </term>
    <listitem><para>
General options passed to the tar archiver.
</para>
</listitem>
  </varlistentry>
  <varlistentry id="cv-TARGET">
    <term>
      <envar>TARGET</envar>
    </term>
    <listitem><para>
A reserved variable name
that may not be set or used in a construction environment.
(See the manpage section "Variable Substitution"
for more information).
</para>
</listitem>
  </varlistentry>
  <varlistentry id="cv-TARGET_ARCH">
    <term>
      <envar>TARGET_ARCH</envar>
    </term>
    <listitem><para>
        The name of the target hardware architecture for the compiled objects
        created by this Environment.
        This defaults to the value of HOST_ARCH, and the user can override it.
        Currently only set for Win32.
</para>
    <para>
Sets the target architecture for the Visual C++ compiler (i.e. the arch
of the binaries generated by the compiler). If not set, default to
&cv-link-HOST_ARCH;, or, if that is unset, to the architecture of the
running machine's OS (note that the python build or architecture has no
effect).
This variable must be passed as an argument to the Environment()
constructor; setting it later has no effect.
This is currently only used on Windows, but in the future it will be
used on other OSes as well.
If this is set and &cv-link-MSVC_VERSION; is not set, this will search for
all installed MSVC's that support the &cv-TARGET_ARCH;, selecting the
latest version for use.
</para>

<para>
On Windows, valid target values are
<literal>x86</literal>,
<literal>arm</literal>,
<literal>i386</literal>
for 32-bit targets and
<literal>amd64</literal>,
<literal>arm64</literal>,
<literal>em64t</literal>,
<literal>x86_64</literal>
and <literal>ia64</literal> (Itanium)
for 64-bit targets.
Note that not all target architectures are
supported for all Visual Studio / MSVC versions.
Check the relevant Microsoft documentation.
</para>

<para>
For example, if you want to compile 64-bit binaries, you would set
<literal>TARGET_ARCH='x86_64'</literal> in your SCons environment.
</para>
</listitem>
  </varlistentry>
  <varlistentry id="cv-TARGET_OS">
    <term>
      <envar>TARGET_OS</envar>
    </term>
    <listitem><para>
        The name of the target operating system for the compiled objects
        created by this Environment.
        This defaults to the value of HOST_OS, and the user can override it.
        Currently only set for Win32.
</para>
    </listitem>
  </varlistentry>
  <varlistentry id="cv-TARGETS">
    <term>
      <envar>TARGETS</envar>
    </term>
    <listitem><para>
A reserved variable name
that may not be set or used in a construction environment.
(See the manpage section "Variable Substitution"
for more information).
</para>
</listitem>
  </varlistentry>
  <varlistentry id="cv-TARSUFFIX">
    <term>
      <envar>TARSUFFIX</envar>
    </term>
    <listitem><para>
The suffix used for tar file names.
</para>
</listitem>
  </varlistentry>
  <varlistentry id="cv-TEMPFILEARGESCFUNC">
    <term>
      <envar>TEMPFILEARGESCFUNC</envar>
    </term>
    <listitem><para>
A default argument escape function is ``SCons.Subst.quote_spaces``.
If you need to apply extra operations on a command argument before
writing to a temporary file(fix Windows slashes, normalize paths, etc.),
please set `TEMPFILEARGESCFUNC` variable to a custom function. Example::
</para>

<example_commands>
import sys
import re
from SCons.Subst import quote_spaces

WINPATHSEP_RE = re.compile(r"\\([^\"'\\]|$)")

def tempfile_arg_esc_func(arg):
    arg = quote_spaces(arg)
    if sys.platform != "win32":
        return arg
    # GCC requires double Windows slashes, let's use UNIX separator
    return WINPATHSEP_RE.sub(r"/\1", arg)

env["TEMPFILEARGESCFUNC"] = tempfile_arg_esc_func
</example_commands>
</listitem>
  </varlistentry>
  <varlistentry id="cv-TEMPFILEARGJOIN">
    <term>
      <envar>TEMPFILEARGJOIN</envar>
    </term>
    <listitem><para>
The string (or character) to be used to join the arguments passed to TEMPFILE when command line exceeds the limit set by &cv-MAXLINELENGTH;.
The default value is a space. However for MSVC, MSLINK the default is a line seperator characters as defined by os.linesep.
Note this value is used literally and not expanded by the subst logic.
</para>
</listitem>
  </varlistentry>
  <varlistentry id="cv-TEMPFILEDIR">
    <term>
      <envar>TEMPFILEDIR</envar>
    </term>
    <listitem><para>
The directory to create the tempfile in.
</para>
</listitem>
  </varlistentry>
  <varlistentry id="cv-TEMPFILEPREFIX">
    <term>
      <envar>TEMPFILEPREFIX</envar>
    </term>
    <listitem><para>
The prefix for a temporary file used
to store lines lines longer than $MAXLINELENGTH
as operations which call out to a shell will fail
if the line is too long, which particularly
impacts linking.
The default is '@', which works for the Microsoft
and GNU toolchains on Windows.
Set this appropriately for other toolchains,
for example '-@' for the diab compiler
or '-via' for ARM toolchain.
</para>
</listitem>
  </varlistentry>
  <varlistentry id="cv-TEMPFILESUFFIX">
    <term>
      <envar>TEMPFILESUFFIX</envar>
    </term>
    <listitem><para>
The suffix used for the temporary file name
used for long command lines. The name should
include the dot ('.') if one is wanted as
it will not be added automatically.
The default is '.lnk'.
</para>
</listitem>
  </varlistentry>
  <varlistentry id="cv-TEX">
    <term>
      <envar>TEX</envar>
    </term>
    <listitem><para>
The TeX formatter and typesetter.
</para>
</listitem>
  </varlistentry>
  <varlistentry id="cv-TEXCOM">
    <term>
      <envar>TEXCOM</envar>
    </term>
    <listitem><para>
The command line used to call the TeX formatter and typesetter.
</para>
</listitem>
  </varlistentry>
  <varlistentry id="cv-TEXCOMSTR">
    <term>
      <envar>TEXCOMSTR</envar>
    </term>
    <listitem><para>
The string displayed when calling
the TeX formatter and typesetter.
If this is not set, then &cv-link-TEXCOM; (the command line) is displayed.
</para>

<example_commands>
env = Environment(TEXCOMSTR = "Building $TARGET from TeX input $SOURCES")
</example_commands>
</listitem>
  </varlistentry>
  <varlistentry id="cv-TEXFLAGS">
    <term>
      <envar>TEXFLAGS</envar>
    </term>
    <listitem><para>
General options passed to the TeX formatter and typesetter.
</para>
</listitem>
  </varlistentry>
  <varlistentry id="cv-TEXINPUTS">
    <term>
      <envar>TEXINPUTS</envar>
    </term>
    <listitem><para>
List of directories that the LaTeX program will search
for include directories.
The LaTeX implicit dependency scanner will search these
directories for \include and \import files.
</para>
</listitem>
  </varlistentry>
  <varlistentry id="cv-TEXTFILEPREFIX">
    <term>
      <envar>TEXTFILEPREFIX</envar>
    </term>
    <listitem><para>
The prefix used for &b-link-Textfile; file names,
an empty string by default.
</para>
</listitem>
  </varlistentry>
  <varlistentry id="cv-TEXTFILESUFFIX">
    <term>
      <envar>TEXTFILESUFFIX</envar>
    </term>
    <listitem><para>
The suffix used for &b-link-Textfile; file names;
<filename>.txt</filename> by default.
</para>
</listitem>
  </varlistentry>
  <varlistentry id="cv-TOOLS">
    <term>
      <envar>TOOLS</envar>
    </term>
    <listitem><para>
A list of the names of the Tool specifications
that are part of this construction environment.
</para>
</listitem>
  </varlistentry>
  <varlistentry id="cv-UNCHANGED_SOURCES">
    <term>
      <envar>UNCHANGED_SOURCES</envar>
    </term>
    <listitem><para>
A reserved variable name
that may not be set or used in a construction environment.
(See the manpage section "Variable Substitution"
for more information).
</para>
</listitem>
  </varlistentry>
  <varlistentry id="cv-UNCHANGED_TARGETS">
    <term>
      <envar>UNCHANGED_TARGETS</envar>
    </term>
    <listitem><para>
A reserved variable name
that may not be set or used in a construction environment.
(See the manpage section "Variable Substitution"
for more information).
</para>
</listitem>
  </varlistentry>
  <varlistentry id="cv-VENDOR">
    <term>
      <envar>VENDOR</envar>
    </term>
    <listitem><para>
The person or organization who supply the packaged software.
This is used to fill in the
<literal>Vendor:</literal>
field in the controlling information for RPM packages,
and the
<literal>Manufacturer:</literal>
field in the controlling information for MSI packages.
</para>
<para>See the &b-link-Package; builder.</para>
</listitem>
  </varlistentry>
  <varlistentry id="cv-VERSION">
    <term>
      <envar>VERSION</envar>
    </term>
    <listitem><para>
The version of the project, specified as a string.
</para>
<para>See the &b-link-Package; builder.</para>
</listitem>
  </varlistentry>
  <varlistentry id="cv-VSWHERE">
    <term>
      <envar>VSWHERE</envar>
    </term>
    <listitem><para>
Specify the location of <filename>vswhere.exe</filename>.
</para>

<para>
    The <filename>vswhere.exe</filename> executable is distributed with Microsoft Visual Studio and Build
    Tools since the 2017 edition, but is also available standalone.
    It provides full information about installations of 2017 and later editions.
    With the <option>-legacy</option> argument, <filename>vswhere.exe</filename> can detect installations of the 2010 through 2015
    editions with limited data returned.
If <envar>VSWHERE</envar> is set, SCons will use that location.
</para>
<para>
    Otherwise SCons will look in the following locations and set <envar>VSWHERE</envar> to the path of the first <filename>vswhere.exe</filename>
located.
</para>

<itemizedlist>
<listitem><para><literal>%ProgramFiles(x86)%\Microsoft Visual Studio\Installer</literal></para></listitem>
<listitem><para><literal>%ProgramFiles%\Microsoft Visual Studio\Installer</literal></para></listitem>
<listitem><para><literal>%ChocolateyInstall%\bin</literal></para></listitem>
</itemizedlist>

<para>
  Note that <envar>VSWHERE</envar> must be set at the same time or prior to any of &t-link-msvc;, &t-link-msvs; , and/or &t-link-mslink; &f-link-Tool; being initialized.

  Either set it as follows
<programlisting>
env = Environment(VSWHERE='c:/my/path/to/vswhere')
</programlisting>

or if your &consenv; is created specifying an empty tools list
(or a list of tools which omits all of default, msvs, msvc, and mslink),
and also before &f-link-env-Tool; is called to ininitialize any of those tools:

<programlisting>
    env = Environment(tools=[])
    env['VSWHERE'] = r'c:/my/vswhere/install/location/vswhere.exe'
    env.Tool('msvc')
    env.Tool('mslink')
    env.Tool('msvs')
    </programlisting>
</para>

</listitem>
  </varlistentry>
  <varlistentry id="cv-WINDOWS_EMBED_MANIFEST">
    <term>
      <envar>WINDOWS_EMBED_MANIFEST</envar>
    </term>
    <listitem><para>
Set this variable to True or 1 to embed the compiler-generated manifest
(normally <literal>${TARGET}.manifest</literal>)
into all Windows exes and DLLs built with this environment,
as a resource during their link step.
This is done using &cv-link-MT; and &cv-link-MTEXECOM; and &cv-link-MTSHLIBCOM;.
</para>
</listitem>
  </varlistentry>
  <varlistentry id="cv-WINDOWS_INSERT_DEF">
    <term>
      <envar>WINDOWS_INSERT_DEF</envar>
    </term>
    <listitem><para>
When this is set to true,
a library build of a Windows shared library
(<filename>.dll</filename> file)
will also build a corresponding <filename>.def</filename> file
at the same time,
if a <filename>.def</filename> file
is not already listed as a build target.
The default is 0 (do not build a <filename>.def</filename> file).
</para>
</listitem>
  </varlistentry>
  <varlistentry id="cv-WINDOWS_INSERT_MANIFEST">
    <term>
      <envar>WINDOWS_INSERT_MANIFEST</envar>
    </term>
    <listitem><para>
When this is set to true,
&scons;
will be aware of the
<filename>.manifest</filename>
files generated by Microsoft Visua C/C++ 8.
</para>
</listitem>
  </varlistentry>
  <varlistentry id="cv-WINDOWSDEFPREFIX">
    <term>
      <envar>WINDOWSDEFPREFIX</envar>
    </term>
    <listitem><para>
The prefix used for Windows <filename>.def</filename> file names.
</para>
</listitem>
  </varlistentry>
  <varlistentry id="cv-WINDOWSDEFSUFFIX">
    <term>
      <envar>WINDOWSDEFSUFFIX</envar>
    </term>
    <listitem><para>
The suffix used for Windows <filename>.def</filename> file names.
</para>
</listitem>
  </varlistentry>
  <varlistentry id="cv-WINDOWSEXPPREFIX">
    <term>
      <envar>WINDOWSEXPPREFIX</envar>
    </term>
    <listitem><para>
The prefix used for Windows <filename>.exp</filename> file names.
</para>
</listitem>
  </varlistentry>
  <varlistentry id="cv-WINDOWSEXPSUFFIX">
    <term>
      <envar>WINDOWSEXPSUFFIX</envar>
    </term>
    <listitem><para>
The suffix used for Windows <filename>.exp</filename> file names.
</para>
</listitem>
  </varlistentry>
  <varlistentry id="cv-WINDOWSPROGMANIFESTPREFIX">
    <term>
      <envar>WINDOWSPROGMANIFESTPREFIX</envar>
    </term>
    <listitem><para>
The prefix used for executable program <filename>.manifest</filename> files
generated by Microsoft Visual C/C++.
</para>
</listitem>
  </varlistentry>
  <varlistentry id="cv-WINDOWSPROGMANIFESTSUFFIX">
    <term>
      <envar>WINDOWSPROGMANIFESTSUFFIX</envar>
    </term>
    <listitem><para>
The suffix used for executable program <filename>.manifest</filename> files
generated by Microsoft Visual C/C++.
</para>
</listitem>
  </varlistentry>
  <varlistentry id="cv-WINDOWSSHLIBMANIFESTPREFIX">
    <term>
      <envar>WINDOWSSHLIBMANIFESTPREFIX</envar>
    </term>
    <listitem><para>
The prefix used for shared library <filename>.manifest</filename> files
generated by Microsoft Visual C/C++.
</para>
</listitem>
  </varlistentry>
  <varlistentry id="cv-WINDOWSSHLIBMANIFESTSUFFIX">
    <term>
      <envar>WINDOWSSHLIBMANIFESTSUFFIX</envar>
    </term>
    <listitem><para>
The suffix used for shared library <filename>.manifest</filename> files
generated by Microsoft Visual C/C++.
</para>
</listitem>
  </varlistentry>
  <varlistentry id="cv-X_IPK_DEPENDS">
    <term>
      <envar>X_IPK_DEPENDS</envar>
    </term>
    <listitem><para>
This is used to fill in the
<literal>Depends:</literal>
field in the controlling information for Ipkg packages.
</para>
<para>See the &b-link-Package; builder.</para>
</listitem>
  </varlistentry>
  <varlistentry id="cv-X_IPK_DESCRIPTION">
    <term>
      <envar>X_IPK_DESCRIPTION</envar>
    </term>
    <listitem><para>
This is used to fill in the
<literal>Description:</literal>
field in the controlling information for Ipkg packages.
The default value is
<quote>&cv-SUMMARY;\n&cv-DESCRIPTION;</quote>
</para>
</listitem>
  </varlistentry>
  <varlistentry id="cv-X_IPK_MAINTAINER">
    <term>
      <envar>X_IPK_MAINTAINER</envar>
    </term>
    <listitem><para>
This is used to fill in the
<literal>Maintainer:</literal>
field in the controlling information for Ipkg packages.
</para>
</listitem>
  </varlistentry>
  <varlistentry id="cv-X_IPK_PRIORITY">
    <term>
      <envar>X_IPK_PRIORITY</envar>
    </term>
    <listitem><para>
This is used to fill in the
<literal>Priority:</literal>
field in the controlling information for Ipkg packages.
</para>
</listitem>
  </varlistentry>
  <varlistentry id="cv-X_IPK_SECTION">
    <term>
      <envar>X_IPK_SECTION</envar>
    </term>
    <listitem><para>
This is used to fill in the
<literal>Section:</literal>
field in the controlling information for Ipkg packages.
</para>
</listitem>
  </varlistentry>
  <varlistentry id="cv-X_MSI_LANGUAGE">
    <term>
      <envar>X_MSI_LANGUAGE</envar>
    </term>
    <listitem><para>
This is used to fill in the
<literal>Language:</literal>
attribute in the controlling information for MSI packages.
</para>
<para>See the &b-link-Package; builder.</para>
</listitem>
  </varlistentry>
  <varlistentry id="cv-X_MSI_LICENSE_TEXT">
    <term>
      <envar>X_MSI_LICENSE_TEXT</envar>
    </term>
    <listitem><para>
The text of the software license in RTF format.
Carriage return characters will be
replaced with the RTF equivalent \\par.
</para>
<para>See the &b-link-Package; builder.</para>
</listitem>
  </varlistentry>
  <varlistentry id="cv-X_MSI_UPGRADE_CODE">
    <term>
      <envar>X_MSI_UPGRADE_CODE</envar>
    </term>
    <listitem><para>
TODO
</para>
</listitem>
  </varlistentry>
  <varlistentry id="cv-X_RPM_AUTOREQPROV">
    <term>
      <envar>X_RPM_AUTOREQPROV</envar>
    </term>
    <listitem><para>
This is used to fill in the
<literal>AutoReqProv:</literal>
field in the RPM
<filename>.spec</filename> file.
</para>
<para>See the &b-link-Package; builder.</para>
</listitem>
  </varlistentry>
  <varlistentry id="cv-X_RPM_BUILD">
    <term>
      <envar>X_RPM_BUILD</envar>
    </term>
    <listitem><para>
internal, but overridable
</para>
</listitem>
  </varlistentry>
  <varlistentry id="cv-X_RPM_BUILDREQUIRES">
    <term>
      <envar>X_RPM_BUILDREQUIRES</envar>
    </term>
    <listitem><para>
This is used to fill in the
<literal>BuildRequires:</literal>
field in the RPM
<filename>.spec</filename> file.
Note this should only be used on a host managed by rpm as the dependencies will not be resolvable at build time otherwise.
</para>
</listitem>
  </varlistentry>
  <varlistentry id="cv-X_RPM_BUILDROOT">
    <term>
      <envar>X_RPM_BUILDROOT</envar>
    </term>
    <listitem><para>
internal, but overridable
</para>
</listitem>
  </varlistentry>
  <varlistentry id="cv-X_RPM_CLEAN">
    <term>
      <envar>X_RPM_CLEAN</envar>
    </term>
    <listitem><para>
internal, but overridable
</para>
</listitem>
  </varlistentry>
  <varlistentry id="cv-X_RPM_CONFLICTS">
    <term>
      <envar>X_RPM_CONFLICTS</envar>
    </term>
    <listitem><para>
This is used to fill in the
<literal>Conflicts:</literal>
field in the RPM
<filename>.spec</filename> file.
</para>
</listitem>
  </varlistentry>
  <varlistentry id="cv-X_RPM_DEFATTR">
    <term>
      <envar>X_RPM_DEFATTR</envar>
    </term>
    <listitem><para>
This value is used as the default attributes
for the files in the RPM package.
The default value is
<quote>(-,root,root)</quote>.
</para>
</listitem>
  </varlistentry>
  <varlistentry id="cv-X_RPM_DISTRIBUTION">
    <term>
      <envar>X_RPM_DISTRIBUTION</envar>
    </term>
    <listitem><para>
This is used to fill in the
<literal>Distribution:</literal>
field in the RPM
<filename>.spec</filename> file.
</para>
</listitem>
  </varlistentry>
  <varlistentry id="cv-X_RPM_EPOCH">
    <term>
      <envar>X_RPM_EPOCH</envar>
    </term>
    <listitem><para>
This is used to fill in the
<literal>Epoch:</literal>
field in the RPM
<filename>.spec</filename> file.
</para>
</listitem>
  </varlistentry>
  <varlistentry id="cv-X_RPM_EXCLUDEARCH">
    <term>
      <envar>X_RPM_EXCLUDEARCH</envar>
    </term>
    <listitem><para>
This is used to fill in the
<literal>ExcludeArch:</literal>
field in the RPM
<filename>.spec</filename> file.
</para>
</listitem>
  </varlistentry>
  <varlistentry id="cv-X_RPM_EXLUSIVEARCH">
    <term>
      <envar>X_RPM_EXLUSIVEARCH</envar>
    </term>
    <listitem><para>
This is used to fill in the
<literal>ExclusiveArch:</literal>
field in the RPM
<filename>.spec</filename> file.
</para>
</listitem>
  </varlistentry>
  <varlistentry id="cv-X_RPM_EXTRADEFS">
    <term>
      <envar>X_RPM_EXTRADEFS</envar>
    </term>
    <listitem><para>
A list used to supply extra defintions or flags
to be added to the RPM <filename>.spec</filename> file.
Each item is added as-is with a carriage return appended.
This is useful if some specific RPM feature not otherwise
anticipated by SCons needs to be turned on or off.
Note if this variable is omitted, SCons will by
default supply the value
<literal>'%global debug_package %{nil}'</literal>
to disable debug package generation.
To enable debug package generation, include this
variable set either to None, or to a custom
list that does not include the default line.
Added in version 3.1.
</para>

<example_commands>
env.Package(
    NAME="foo",
    ...
    X_RPM_EXTRADEFS=[
        "%define _unpackaged_files_terminate_build 0"
        "%define _missing_doc_files_terminate_build 0"
    ],
    ...
)
</example_commands>

</listitem>
  </varlistentry>
  <varlistentry id="cv-X_RPM_GROUP">
    <term>
      <envar>X_RPM_GROUP</envar>
    </term>
    <listitem><para>
This is used to fill in the
<literal>Group:</literal>
field in the RPM
<filename>.spec</filename> file.
</para>
</listitem>
  </varlistentry>
  <varlistentry id="cv-X_RPM_GROUP_lang">
    <term>
      <envar>X_RPM_GROUP_lang</envar>
    </term>
    <listitem><para>
This is used to fill in the
<literal>Group(lang):</literal>
field in the RPM
<filename>.spec</filename> file.
Note that
<varname>lang</varname>
is not literal
and should be replaced by
the appropriate language code.
</para>
</listitem>
  </varlistentry>
  <varlistentry id="cv-X_RPM_ICON">
    <term>
      <envar>X_RPM_ICON</envar>
    </term>
    <listitem><para>
This is used to fill in the
<literal>Icon:</literal>
field in the RPM
<filename>.spec</filename> file.
</para>
</listitem>
  </varlistentry>
  <varlistentry id="cv-X_RPM_INSTALL">
    <term>
      <envar>X_RPM_INSTALL</envar>
    </term>
    <listitem><para>
internal, but overridable
</para>
</listitem>
  </varlistentry>
  <varlistentry id="cv-X_RPM_PACKAGER">
    <term>
      <envar>X_RPM_PACKAGER</envar>
    </term>
    <listitem><para>
This is used to fill in the
<literal>Packager:</literal>
field in the RPM
<filename>.spec</filename> file.
</para>
</listitem>
  </varlistentry>
  <varlistentry id="cv-X_RPM_POSTINSTALL">
    <term>
      <envar>X_RPM_POSTINSTALL</envar>
    </term>
    <listitem><para>
This is used to fill in the
<literal>%post:</literal>
section in the RPM
<filename>.spec</filename> file.
</para>
</listitem>
  </varlistentry>
  <varlistentry id="cv-X_RPM_POSTUNINSTALL">
    <term>
      <envar>X_RPM_POSTUNINSTALL</envar>
    </term>
    <listitem><para>
This is used to fill in the
<literal>%postun:</literal>
section in the RPM
<filename>.spec</filename> file.
</para>
</listitem>
  </varlistentry>
  <varlistentry id="cv-X_RPM_PREFIX">
    <term>
      <envar>X_RPM_PREFIX</envar>
    </term>
    <listitem><para>
This is used to fill in the
<literal>Prefix:</literal>
field in the RPM
<filename>.spec</filename> file.
</para>
</listitem>
  </varlistentry>
  <varlistentry id="cv-X_RPM_PREINSTALL">
    <term>
      <envar>X_RPM_PREINSTALL</envar>
    </term>
    <listitem><para>
This is used to fill in the
<literal>%pre:</literal>
section in the RPM
<filename>.spec</filename> file.
</para>
</listitem>
  </varlistentry>
  <varlistentry id="cv-X_RPM_PREP">
    <term>
      <envar>X_RPM_PREP</envar>
    </term>
    <listitem><para>
internal, but overridable
</para>
</listitem>
  </varlistentry>
  <varlistentry id="cv-X_RPM_PREUNINSTALL">
    <term>
      <envar>X_RPM_PREUNINSTALL</envar>
    </term>
    <listitem><para>
This is used to fill in the
<literal>%preun:</literal>
section in the RPM
<filename>.spec</filename> file.
</para>
</listitem>
  </varlistentry>
  <varlistentry id="cv-X_RPM_PROVIDES">
    <term>
      <envar>X_RPM_PROVIDES</envar>
    </term>
    <listitem><para>
This is used to fill in the
<literal>Provides:</literal>
field in the RPM
<filename>.spec</filename> file.
</para>
</listitem>
  </varlistentry>
  <varlistentry id="cv-X_RPM_REQUIRES">
    <term>
      <envar>X_RPM_REQUIRES</envar>
    </term>
    <listitem><para>
This is used to fill in the
<literal>Requires:</literal>
field in the RPM
<filename>.spec</filename> file.
</para>
</listitem>
  </varlistentry>
  <varlistentry id="cv-X_RPM_SERIAL">
    <term>
      <envar>X_RPM_SERIAL</envar>
    </term>
    <listitem><para>
This is used to fill in the
<literal>Serial:</literal>
field in the RPM
<filename>.spec</filename> file.
</para>
</listitem>
  </varlistentry>
  <varlistentry id="cv-X_RPM_URL">
    <term>
      <envar>X_RPM_URL</envar>
    </term>
    <listitem><para>
This is used to fill in the
<literal>Url:</literal>
field in the RPM
<filename>.spec</filename> file.
</para>
</listitem>
  </varlistentry>
  <varlistentry id="cv-XGETTEXT">
    <term>
      <envar>XGETTEXT</envar>
    </term>
    <listitem><para>
Path to <command>xgettext(1)</command> program (found via
<function>Detect()</function>).
See &t-link-xgettext; tool and &b-link-POTUpdate; builder.
</para>
</listitem>
  </varlistentry>
  <varlistentry id="cv-XGETTEXTCOM">
    <term>
      <envar>XGETTEXTCOM</envar>
    </term>
    <listitem><para>
Complete xgettext command line.
See &t-link-xgettext; tool and &b-link-POTUpdate; builder.
</para>
</listitem>
  </varlistentry>
  <varlistentry id="cv-XGETTEXTCOMSTR">
    <term>
      <envar>XGETTEXTCOMSTR</envar>
    </term>
    <listitem><para>
A string that is shown when <command>xgettext(1)</command> command is invoked
(default: <literal>''</literal>, which means "print &cv-link-XGETTEXTCOM;").
See &t-link-xgettext; tool and &b-link-POTUpdate; builder.
</para>
</listitem>
  </varlistentry>
  <varlistentry id="cv-_XGETTEXTDOMAIN">
    <term>
      <envar>_XGETTEXTDOMAIN</envar>
    </term>
    <listitem><para>
Internal "macro". Generates <command>xgettext</command> domain name
form source and target (default: <literal>'${TARGET.filebase}'</literal>).
</para>
</listitem>
  </varlistentry>
  <varlistentry id="cv-XGETTEXTFLAGS">
    <term>
      <envar>XGETTEXTFLAGS</envar>
    </term>
    <listitem><para>
Additional flags to <command>xgettext(1)</command>.
See &t-link-xgettext; tool and &b-link-POTUpdate; builder.
</para>
</listitem>
  </varlistentry>
  <varlistentry id="cv-XGETTEXTFROM">
    <term>
      <envar>XGETTEXTFROM</envar>
    </term>
    <listitem><para>
Name of file containing list of <command>xgettext(1)</command>'s source
files. Autotools' users know this as <filename>POTFILES.in</filename> so they
will in most cases set <literal>XGETTEXTFROM="POTFILES.in"</literal> here.
The &cv-XGETTEXTFROM; files have same syntax and semantics as the well known
GNU <filename>POTFILES.in</filename>.
See &t-link-xgettext; tool and &b-link-POTUpdate; builder.
</para>
</listitem>
  </varlistentry>
  <varlistentry id="cv-_XGETTEXTFROMFLAGS">
    <term>
      <envar>_XGETTEXTFROMFLAGS</envar>
    </term>
    <listitem><para>
Internal "macro". Genrates list of <literal>-D&lt;dir&gt;</literal> flags
from the &cv-link-XGETTEXTPATH; list.
</para>
</listitem>
  </varlistentry>
  <varlistentry id="cv-XGETTEXTFROMPREFIX">
    <term>
      <envar>XGETTEXTFROMPREFIX</envar>
    </term>
    <listitem><para>
This flag is used to add single &cv-link-XGETTEXTFROM; file to
<command>xgettext(1)</command>'s commandline (default:
<literal>'-f'</literal>).
</para>
</listitem>
  </varlistentry>
  <varlistentry id="cv-XGETTEXTFROMSUFFIX">
    <term>
      <envar>XGETTEXTFROMSUFFIX</envar>
    </term>
    <listitem><para>
(default: <literal>''</literal>)
</para>
</listitem>
  </varlistentry>
  <varlistentry id="cv-XGETTEXTPATH">
    <term>
      <envar>XGETTEXTPATH</envar>
    </term>
    <listitem><para>
List of directories, there <command>xgettext(1)</command> will look for
source files (default: <literal>[]</literal>).
<note><para>
This variable works only together with &cv-link-XGETTEXTFROM;
</para></note>
See also &t-link-xgettext; tool and &b-link-POTUpdate; builder.
</para>
</listitem>
  </varlistentry>
  <varlistentry id="cv-_XGETTEXTPATHFLAGS">
    <term>
      <envar>_XGETTEXTPATHFLAGS</envar>
    </term>
    <listitem><para>
Internal "macro". Generates list of <literal>-f&lt;file&gt;</literal> flags
from &cv-link-XGETTEXTFROM;.
</para>
</listitem>
  </varlistentry>
  <varlistentry id="cv-XGETTEXTPATHPREFIX">
    <term>
      <envar>XGETTEXTPATHPREFIX</envar>
    </term>
    <listitem><para>
This flag is used to add single search path to
<command>xgettext(1)</command>'s commandline (default:
<literal>'-D'</literal>).
</para>
</listitem>
  </varlistentry>
  <varlistentry id="cv-XGETTEXTPATHSUFFIX">
    <term>
      <envar>XGETTEXTPATHSUFFIX</envar>
    </term>
    <listitem><para>
(default: <literal>''</literal>)
</para>
</listitem>
  </varlistentry>
  <varlistentry id="cv-YACC">
    <term>
      <envar>YACC</envar>
    </term>
    <listitem><para>
The parser generator.
</para>
</listitem>
  </varlistentry>
  <varlistentry id="cv-YACCCOM">
    <term>
      <envar>YACCCOM</envar>
    </term>
    <listitem><para>
The command line used to call the parser generator
to generate a source file.
</para>
</listitem>
  </varlistentry>
  <varlistentry id="cv-YACCCOMSTR">
    <term>
      <envar>YACCCOMSTR</envar>
    </term>
    <listitem><para>
The string displayed when generating a source file
using the parser generator.
If this is not set, then &cv-link-YACCCOM; (the command line) is displayed.
</para>

<example_commands>
env = Environment(YACCCOMSTR = "Yacc'ing $TARGET from $SOURCES")
</example_commands>
</listitem>
  </varlistentry>
  <varlistentry id="cv-YACCFLAGS">
    <term>
      <envar>YACCFLAGS</envar>
    </term>
    <listitem><para>
General options passed to the parser generator.
If &cv-link-YACCFLAGS; contains a <option>-d</option> option,
SCons assumes that the call will also create a .h file
(if the yacc source file ends in a .y suffix)
or a .hpp file
(if the yacc source file ends in a .yy suffix)
</para>
</listitem>
  </varlistentry>
  <varlistentry id="cv-YACCHFILESUFFIX">
    <term>
      <envar>YACCHFILESUFFIX</envar>
    </term>
    <listitem><para>
The suffix of the C
header file generated by the parser generator
when the
<option>-d</option>
option is used.
Note that setting this variable does not cause
the parser generator to generate a header
file with the specified suffix,
it exists to allow you to specify
what suffix the parser generator will use of its own accord.
The default value is
<filename>.h</filename>.
</para>
</listitem>
  </varlistentry>
  <varlistentry id="cv-YACCHXXFILESUFFIX">
    <term>
      <envar>YACCHXXFILESUFFIX</envar>
    </term>
    <listitem><para>
The suffix of the C++
header file generated by the parser generator
when the
<option>-d</option>
option is used.
Note that setting this variable does not cause
the parser generator to generate a header
file with the specified suffix,
it exists to allow you to specify
what suffix the parser generator will use of its own accord.
The default value is
<filename>.hpp</filename>,
except on Mac OS X,
where the default is
<filename>${TARGET.suffix}.h</filename>.
because the default &bison; parser generator just
appends <filename>.h</filename>
to the name of the generated C++ file.
</para>
</listitem>
  </varlistentry>
  <varlistentry id="cv-YACCVCGFILESUFFIX">
    <term>
      <envar>YACCVCGFILESUFFIX</envar>
    </term>
    <listitem><para>
The suffix of the file
containing the VCG grammar automaton definition
when the
<option>--graph=</option>
option is used.
Note that setting this variable does not cause
the parser generator to generate a VCG
file with the specified suffix,
it exists to allow you to specify
what suffix the parser generator will use of its own accord.
The default value is
<filename>.vcg</filename>.
</para>
</listitem>
  </varlistentry>
  <varlistentry id="cv-ZIP">
    <term>
      <envar>ZIP</envar>
    </term>
    <listitem><para>
The zip compression and file packaging utility.
</para>
</listitem>
  </varlistentry>
  <varlistentry id="cv-ZIP_OVERRIDE_TIMESTAMP">
    <term>
      <envar>ZIP_OVERRIDE_TIMESTAMP</envar>
    </term>
    <listitem><para>
An optional timestamp which overrides the last modification time of
the file when stored inside the Zip archive. This is a tuple of six values:

Year (&gt;= 1980)
Month (one-based)
Day of month (one-based)
Hours (zero-based)
Minutes (zero-based)
Seconds (zero-based)
</para>
</listitem>
  </varlistentry>
  <varlistentry id="cv-ZIPCOM">
    <term>
      <envar>ZIPCOM</envar>
    </term>
    <listitem><para>
The command line used to call the zip utility,
or the internal Python function used to create a
zip archive.
</para>
</listitem>
  </varlistentry>
  <varlistentry id="cv-ZIPCOMPRESSION">
    <term>
      <envar>ZIPCOMPRESSION</envar>
    </term>
    <listitem><para>
The
<varname>compression</varname>
flag
from the Python
<filename>zipfile</filename>
module used by the internal Python function
to control whether the zip archive
is compressed or not.
The default value is
<literal>zipfile.ZIP_DEFLATED</literal>,
which creates a compressed zip archive.
This value has no effect if the
<literal>zipfile</literal>
module is unavailable.
</para>
</listitem>
  </varlistentry>
  <varlistentry id="cv-ZIPCOMSTR">
    <term>
      <envar>ZIPCOMSTR</envar>
    </term>
    <listitem><para>
The string displayed when archiving files
using the zip utility.
If this is not set, then &cv-link-ZIPCOM;
(the command line or internal Python function) is displayed.
</para>

<example_commands>
env = Environment(ZIPCOMSTR = "Zipping $TARGET")
</example_commands>
</listitem>
  </varlistentry>
  <varlistentry id="cv-ZIPFLAGS">
    <term>
      <envar>ZIPFLAGS</envar>
    </term>
    <listitem><para>
General options passed to the zip utility.
</para>
</listitem>
  </varlistentry>
  <varlistentry id="cv-ZIPROOT">
    <term>
      <envar>ZIPROOT</envar>
    </term>
    <listitem><para>
An optional zip root directory (default empty).  The filenames stored
in the zip file will be relative to this directory, if given.
Otherwise the filenames are relative to the current directory of the
command.
For instance:
</para>
<example_commands>
env = Environment()
env.Zip('foo.zip', 'subdir1/subdir2/file1', ZIPROOT='subdir1')
</example_commands>
<para>
will produce a zip file <literal>foo.zip</literal>
containing a file with the name
<literal>subdir2/file1</literal> rather than
<literal>subdir1/subdir2/file1</literal>.
</para>
</listitem>
  </varlistentry>
  <varlistentry id="cv-ZIPSUFFIX">
    <term>
      <envar>ZIPSUFFIX</envar>
    </term>
    <listitem><para>
The suffix used for zip file names.
</para>
</listitem>
  </varlistentry>
</variablelist><|MERGE_RESOLUTION|>--- conflicted
+++ resolved
@@ -714,11 +714,7 @@
 the values of the
 &cv-link-CPPDEFPREFIX; and &cv-link-CPPDEFSUFFIX; &consvars;
 will be respectively prepended and appended to 
-<<<<<<< HEAD
-each definition in &cv-CPPDEFINES;.
-=======
 each definition in &cv-link-CPPDEFINES;.
->>>>>>> 0d9a99d6
 </para>
 
 <example_commands>
@@ -730,11 +726,7 @@
 <para>
 If &cv-CPPDEFINES; is a list,
 the values of the
-<<<<<<< HEAD
-&cv-link-CPPDEFPREFIX; and &cv-link-CPPDEFSUFFIX; &consvars;
-=======
 &cv-CPPDEFPREFIX; and &cv-CPPDEFSUFFIX; &consvars;
->>>>>>> 0d9a99d6
 will be respectively prepended and appended to 
 each element in the list.
 If any element is a list or tuple,
@@ -751,11 +743,7 @@
 <para>
 If &cv-CPPDEFINES; is a dictionary,
 the values of the
-<<<<<<< HEAD
-&cv-link-CPPDEFPREFIX; and &cv-link-CPPDEFSUFFIX; &consvars;
-=======
 &cv-CPPDEFPREFIX; and &cv-CPPDEFSUFFIX; &consvars;
->>>>>>> 0d9a99d6
 will be respectively prepended and appended to
 each item from the dictionary.
 The key of each dictionary item
@@ -869,11 +857,7 @@
 
 <para>
 Note:
-<<<<<<< HEAD
-directory names in &cv-link-CPPPATH;
-=======
 directory names in &cv-CPPPATH;
->>>>>>> 0d9a99d6
 will be looked-up relative to the directory of the SConscript file
 when they are used in a command. 
 To force &scons;
