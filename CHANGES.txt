

                 SCons - a software construction tool

                            Change Log

NOTE: The 4.0.0 Release of SCons dropped Python 2.7 Support
NOTE: 4.3.0 now requires Python 3.6.0 and above. Python 3.5.x is no longer supported

RELEASE  VERSION/DATE TO BE FILLED IN LATER

  From Ataf Fazledin Ahamed:
    - Use of NotImplemented instead of NotImplementedError for special methods
      of _ListVariable class

  From Joseph Brill:
<<<<<<< HEAD
    - Fix issue #2755: the msvs tool no longer writes the OS environment SCONS_HOME
      value into the SCons environment when the SCONS_HOME variable already exists
      in the SCons environment.  Prior to this change, a valid user-defined SCons
      environment value for SCONS_HOME would be overwritten with the OS environment
      value of SCONS_HOME which could be None (i.e., undefined).
    - Update the windows registry keys for detection of Visual Studio 2015 Express
      ('14.0Exp'): the VS2015 registry key ('WDExpress') appears to be different
      than the registry key ('VCExpress') for earlier Visual Studio express
      versions.  The registry key value is relative to the installation root rather
      than the VC folder and requires additional path components during evaluation.
    - Fix the vs-6.0-exec.py test script: the msvs generated project is 'foo.dsp'
      and the command-line invocation of the Visual Studio development environment
      program was attempting to build 'test.dsp'.  The command-line invocation was
      changed to build 'foo.dsp'.
    - Update the msvs project generation test scripts: the msvs project execution
      tests could produce a "false positive" test result when the test executable is
      correctly built via the SConstruct env.Program() call and the command-line
      invocation of the Visual Studio development environment program fails.  The
      test passes due to the existence of the test executable from the initial
      build.  The tests were modified to delete the test executable, object file,
      and sconsign file prior to the command-line invocation of the VS development
      binary.
    - Method unlink_files was added to the TestCmd class that unlinks a list of
      files from a specified directory.  An attempt to unlink a file is made only
      when the file exists; otherwise, the file is ignored.
=======
    - Fix issue #4320: add an optional argument list string to configure's CheckFunc
      method so that the generated function argument list matches the function's
      prototype when including a header file.
      
  From William Deegan:
    - Fix sphinx config to handle SCons versions with post such as: 4.6.0.post1
>>>>>>> fe942c4e

  From Michał Górny:
    - Remove unecessary dependencies on pypi packages from setup.cfg

  From Sten Grüner:
    - Fix of the --debug=sconscript option to return exist statements when using return
      statement with stop flag enabled

<<<<<<< HEAD
=======


>>>>>>> fe942c4e
RELEASE 4.6.0 -  Sun, 19 Nov 2023 17:22:20 -0700

  From Max Bachmann:
    - Add missing directories to searched paths for mingw installs

  From Joseph Brill:
    - Fix issue #4312: the cached installed msvc list had an indirect dependency
      on the target architecture in the environment dictionary.  The first call
      to construct the installed msvc list now forces the target architecture to be
      undefined, constructs the installed msvc list, and then restores the original
      target architecture.
      Note: an indirect dependency on the VSWHERE construction variable in the
      environment remains.
    - Fix issue #4312: explicitly guard against an empty regular expression list
      when msvc is not installed.
    - When trying to find a valid msvc batch file, check that the compiler executable
      (cl.exe) exists for VS6 to VS2015 to avoid executing the msvc batch file.  Always
      check that the compiler executable is found on the msvc script environment path
      after running the msvc batch file.  Only use the sdk batch files when all of the
      msvc script host/target combinations have been exhausted and a valid script was
      not found.
    - Add ARM64 host configurations for windows and msvc.
      Note: VS2013 and earlier has not been tested on ARM64.
    - If necessary, automatically define VSCMD_SKIP_SENDTELEMETRY for VS2019 and later
      on ARM64 hosts when using an arm32 build of python to prevent a powershell dll
      not found error pop-up window.
    - Fix an issue where test SConfTests.py would fail when mscommon debugging
      was enabled.  The mscommon debug filter class registered with the logging
      module was refactored.
    - Add arm64 to the MSVS supported architectures list for VS2017 and later to be
      consistent with the current documentation of MSVS_ARCH.
    - Fix an issue with an unhandled MissingConfiguration exception due to an msvc
      registry query that returns a path that does not exist.  Multiple invocation
      paths were not prepared to handle the MissingConfiguration exception.  The
      MissingConfiguration exception type was removed.
    - The MSCommon module import was changed from a relative import to a top-level
      absolute import in the following Microsoft tools: midl, mslib, mslink, mssdk, msvc,
      msvs. Moving any of these tools that used relative imports to the scons site tools
      folder would fail on import (i.e., the relative import paths become invalid when
      moved).
    - The detection of the msvc compiler executable (cl.exe) has been modified:
        * The host os environment path is no longer evaluated for the existence of the
          msvc compiler executable when searching the detection dictionary.
        * The existence of the msvc compiler executable is checked in the detection
          dictionary and the scons ENV path before the detection dictionary is merged
          into the scons ENV.
        * Different warnings are produced when the msvc compiler is not detected in the
          detection dictionary based on whether or not an msvc compiler was detected in
          the scons ENV path (i.e., a msvc compiler executable already exists in the
          user's ENV path prior to detection).
        * The warning message issued when a msvc compiler executable is not found in the
          detection dictionary was modified by adding the word "requested":
            Old warning: "Could not find MSVC compiler 'cl'."
            New warning: "Could not find requested MSVC compiler 'cl'.".
        * An additonal sentence is appended to the warning message issued when an msvc
          compiler executable is not found in the msvc detection dictionary and is found
          in the user's ENV path prior to detection:
            " A 'cl' was found on the scons ENV path which may be erroneous."

  From Vitaly Cheptsov:
    - Fix race condition in `Mkdir` which can happen when two `SConscript`
      are processed simultaneously by two separate build commands.

  From William Deegan:
    - The --debug flag now has a 'json' option which will write information
      generated by --debug={count, memory, time, action-timestamps} and about
      the build.
    - Obsoleted YACCVCGFILESUFFIX, being replaced by YACC_GRAPH_FILE_SUFFIX.
      If YACC_GRAPH_FILE_SUFFIX is not set, it will respect YACCVCGFILESUFFIX.

  From Sten Grüner
    - The newly added --debug=sconscript option (new) will output notices when
      entering an exiting each SConscript as they are processed.

  From Philipp Maierhöfer:
    - Fix gfortran tool initialization. Defaults to using binary named gfortran
      as would be expected, and properly set's SHFORTRAN flags to include -fPIC
      where previously it was only doing so for the other fortran versions (F77,..)

  From Jonathon Reinhart:
    - Fix another instance of `int main()` in CheckLib() causing failures
      when using -Wstrict-prototypes.

  From Mats Wichmann
    - C scanner's dictifyCPPDEFINES routine did not understand the possible
      combinations of CPPDEFINES - not aware of a "name=value" string either
      embedded in a sequence, or by itself.  The conditional C scanner thus
      did not always properly apply the defines. The regular C scanner does
      not use these, so was not affected.  [fixes #4193]
    - Minor cleanup for ValidateOptions - docs and docstring tweaked,
      add missed versionadded indicator.
    - Added some typing annotations generated by a tool, to eliminate manual
      work in future on things which are safe for the tool to produce.
      Then manually fixed up some things related to bool that the tool did
      not handly ideally. For example, simple functions which just did
      "return 1" were interpreted by the tool as returning int, when bool
      was really the intent.  Functions/methods named like "is_*", "has_*",
      "exists" are now pretty consistently marked as "-> bool".
    - Simplify some code due to pylint observation: "C2801: Unnecessarily
      calls dunder method __call__. Invoke instance directly."
    - Python 3.9 dropped the alias base64.decodestring, deprecated since 3.1.
      Only used in msvs.py. Use base64.decodebytes instead.
    - When debugging (--debug=pdb), the filenames SConstruct and SConscript
      are now recognized when manipulating breakpoints. Previously,
      only a full pathname to an sconscript file worked, as pdb requires
      a .py extension to open a file that is not an absolute path.
    - SCons test runner now uses pathlib to normalize and compare paths
      to test files.
    - D compilers : added support for generation of .di interface files.
      New variables DI_FILE_DIR, DI_FILE_DIR_PREFIX, DI_FILE_DIR_SUFFIX,
      DI_FILE_SUFFIX.
    - Fixed: when using the mingw tool, if an msys2 Python is used (os.sep
      is '/' rather than the Windows default '\'), certain Configure checks
      could fail due to the construction of the path to run the compiled check.
    - Added effort to find mingw if it comes from Chocolatey install of msys2.
    - Minor doc fixes: signature of Alias() now matches implementation
      to avoid problem if kwargs used; case of Alias with no targets is
      mentioned in text (was already shown in example); now mention that
      Action([item]) does not return a ListAction - previously implied
      that if arg was a list, a ListAction was *always* returned; mention
      default Decider and sort the names of available decider functions,
      and add a version marking.  Minor fiddling with Alias.py docstrings.
    - Python 3.12 support: new bytecodes for ActionTests.py, adapt to
      changes to pathlib module in runtest.py (PosixPath no longer
      converts slashes if given a Windows-style path). Also switch to
      using `subTest` in `ActionTests`, so that we can see all 21 fails
      due to bytecode changes (previously testcases aborted on the first
      assert fail so we only saw seven), and use unittest asserts to
      simplify complex printing stanzas.
    - Added copyright headers to files in test/ that didn't have them.
    - Drop three unused methods from the Environment Base class:
      get_src_sig_type and get_tgt_sig_type, as well as "private"
      _changed_source. These were orphaned when the long-deprecated
      Source Signatures and Target Signatures were removed, these were
      missed at that time.
    - Remove dead code: some mocked classes in unit tests had methods
      which have been removed from the Node class they're mocking,
      there's no need to shadow those any more as there are no callers.
      The methods are depends_on (base functionality removed in 2005)
      and is_pseudeo_derived (base functionality removed in 2006). There
      may well be more!
    - Added pass_test() call to test/MSVC/MSVC_BATCH-spaces-targetdir.py.
      It looked it was missing a more detailed check, but it should be
      sufficient just to check the build worked. Renamed the fixture
      dir to follow naming convention in test/MSVC overall, and added
      a sconstest.skip file, also to follow convention.
    - Marked some scanner methods as @staticmethod.
    - Class ActionBase is now an abstract base class to more accurately
      reflect its usage. Derived _ActionAction inherits the ABC, so it
      now declares (actually raises NotImplementedError) two methods it
      doesn't use so it can be instantiated by unittests and others.
    - The yacc tool now understands the bison behavior of --header,
      --defines and --graph being called without option-argument as being
      synonyms for -d (first two) and -g. -H also recognized as a synonym
      for -d.  Default value for $YACC_GRAPH_FILE_SUFFIX changed to '.gv'
      to match current bison default (since bison 3.8).  Set this variable
      to '.dot' if using byacc. The graph file name (-g) is now generated
      relative to the requested target file name, not to the source file
      name, to match actual current behavior (only affects if target
      explicitly requested with a different base name
      than source).  Docs updated.  Fixes #4326 and #4327.
    - Cleaned up dblite module (checker warnings, etc.).
    - Some cleanup in the FortranCommon tool.
    - Rewrite the internal _subproc routine - a new scons_subproc_run() now
      makes use of Python's subprocess.run in a more natural way, getting
      around some of the issues with attempted context manager use, fetching
      output, etc. - we let the subprocess module do the hard work,
      since it's well debugged and supported.  _subproc is no longer
      called by internal code, but remains in place in case there are builds
      which call to it (even though it was never "published API").
    - Changed the message about scons -H to clarify it shows built-in options.
    - Improve CacheDir() Documentation.
    - Release-building setup tweaked. (most of) the targets listed in
      SCons' own "scons --help" now work again.
    - Fix platform unit test on Windows for Py 3.12+. Fixes #4376.
    - More tweaking of test framework overview (which is duplicated onto
      the website, but not in the regular documentation section).
    - Extend range of recognized Java versions to 20.
    - Builder calls now accept PathLike objects in source lists. Fixes #4398.
    - The Help() function now takes an additional keyword argument
      keep_local: when starting to build a help message, you can now
      retain help from AddOption calls, but omit help for SCons' own
      command-line options with "Help(newtext, append=True, local_only=True)".
    - A little more code "modernization", done via "pypgrade" tool set
      to "3.6 and above" setting.
    - Finish the change to make calling SConscript() with a nonexistent
      file an error. It has issued a warning since 3.0, with "warn instead
      of fail" deprecated since 3.1.  Fixes #3958.
    - Minor (non-functional) cleanup of some tests, particuarly test/MSVC.
    - Added more error handling while reading msvc config cache.
      (Enabled/specified by SCONS_CACHE_MSVC_CONFIG).
      The existing cache will be discarded if there's a decode error reading it.
      It's possible there's a race condition creating this issue in certain CI
      builds.  Also add a simple filesystem-based locking protocol to try to
      avoid the problem occuring.
    - Update the first two chapters on building with SCons in the User Guide.
    - Update docs on Export/Import - make sure mutable/immutable status has
      been mentioned.
    - Some cleanup to the Util package, including renaming SCons.Util.types
      to SCons.Util.sctypes to avoid any possible confusion with the
      Python stdlib types module.
    - TeX tests: skip tests that use makeindex or epstopdf not installed, or
      if `kpsewhich glossaries.sty` fails.
    - Added a .note.GNU-stack section to the test assembler files to
      avoid the GNU linker issuing warnings for its absence.
    - Eliminate more http: references (mostly in comments/docstrings where
      they really weren't harmful). A few links labeled dead with no alt.
    - Add JDK 21 LTS support
    - Add a LIBLITERALPREFIX variable which can be set to the linker's
      prefix for considering a library argument unmodified (e.g. for the
      GNU linker, the ':' in '-l:libfoo.a'). Fixes Github issue #3951.
    - Update PCH builder docs with some usage notes.

RELEASE 4.5.2 -  Sun, 21 Mar 2023 14:08:29 -0700

  From Michał Górny:
    - Remove the redundant `wheel` dependency from `pyproject.toml`,
      as it is added automatically by the setuptools PEP517 backend.

  From Mats Wichmann
    -  Fix a problem (#4321) in 4.5.0/4.5.1 where ParseConfig could cause an
       exception in MergeFlags when the result would be to add preprocessor
       defines to existing CPPDEFINES. The following code illustrates the
       circumstances that could trigger this:
          env=Environment(CPPDEFINES=['a'])
          env.Append(CPPDEFINES=['b'])
          env.MergeFlags({'CPPDEFINES': 'c'})


RELEASE 4.5.1 -  Mon, 06 Mar 2023 14:08:29 -0700

  From Mats Wichmann
    - Fix a problem in 4.5.0 where using something like the following code
      will cause a Clone()'d environment to share the CPPDEFINES with the
      original Environment() which was cloned. Causing leakage of changes
      to CPPDEFINES when they should be completely independent after the Clone.
          env=Environment(CPPDEFINES=['a'])
          env.Append(CPPDEFINES=['b']) (or AppendUnique,Prepend,PrependUnique)
          env1=env.Clone()
          env1.Append(CPPDEFINES=['c']) (or any other modification, but not overwriting CPPDEFINES
      Now env['CPPDEFINES'] will contain 'c' when it should not.


RELEASE 4.5.0 -  Sun, 05 Mar 2023 14:08:29 -0700

  From Anatoli Babenia:
    - Do not initialize DefaultEnvironment when calling EnsureSConsVersion(),
      EnsurePythonVersion(), Exit(), GetLaunchDir() and SConscriptChdir().
    - Remove unused private method SConsEnvironment._exceeds_version().

  From William Deegan:
    - Added ValidateOptions() which will check that all command line options are in either
      those specified by SCons itself, or by AddOption() in SConstruct/SConscript.  It should
      not be called until all AddOption() calls are completed. Resolves Issue #4187
    - Refactored SCons/Taskmaster into a package. Moved SCons/Jobs.py into that package.
      NOTE: If you hook into SCons.Jobs, you'll have to change that to use SCons.Taskmaster.Jobs
    - Changed the Taskmaster trace logic to use python's logging module. The output formatting
      should remain (mostly) the same. Minor update to unittest for this to adjust for 1 less newline.
    - Migrated logging logic for --taskmastertrace to use Python's logging module. Added logging
      to NewParallel Job class (Andrew Morrow's new parallel job implementation)
    - Ninja: Fix execution environment sanitation for launching ninja. Previously if you set an
      execution environment variable set to a python list it would crash. Now it
      will create a string joining the list with os.pathsep
    - Move execution environment sanitation from Action._subproc() to
      SCons.Util.sanitize_shell_env(ENV)
    - Moved rpm and debian directories under packaging
    - Added logic to help packagers enable reproducible builds into packaging/etc/. Please
      read packaging/etc/README.txt if you are interested.
    - Added --experimental=tm_v2, which enables Andrew Morrow's new NewParallel Job implementation.
      This should scale much better for highly parallel builds. You can also enable this via SetOption().
    - Fixed command line argument --diskcheck: previously a value of 'none' was ignored.
      SetOption('diskcheck','none') is unaffected, as it did not have the problem.
    - Added overrides argument to SCons.Subst.scons_subst(), subst_list(), subst(), and Action's process(),
      strfunction(). This allows passing a dictionary of envvars to override when evaluating subst()'d strings/lists
    - Fixed Issue #4275 - when outputting compilation db and TEMPFILE was in use, the compilation db would have
      command lines using the generated tempfile for long command lines, instead of the full command line for
      the compilation step for the source/target pair.
    - Renamed the qt tools to qt3 since the logic in that tool is only for QT version 3.  Renamed all env vars
      which affect qt3 from QT_ to QT3_.  If you are still using SCons to build QT 3 code, you'll need to update
      your SConscripts.  Note that using 'qt' tool has been deprecated for some time.

  From David H:
    - Added JAVAPROCESSORPATH construction variable which populates -processorpath.
    - Updated JavaScanner to scan JAVAPROCESSORPATH.

  From Nickolai Korshunov
    - Added FILE_ENCODING, to allow explicitly setting the text encoding for files
      written by the Textfile() and Substfile() builders. If not specified, Textfile() and Substfile() builders
      will write files as UTF-8. Fixed Issue #4302.

  From Dan Mezhiborsky:
    - Add newline to end of compilation db (compile_commands.json).

  From Daniel Moody:
    - Added error message to handle the case when SCons attempts to retrieve all the targets
      for a specified builder from the CacheDir, fails to do so, and then runs into an error
      when deleting the files which were retrieved. Previously if this happened there was no
      errors or warnings.
    - Fix issue #2757, where Configure checks that perform a check which reads a modified source
      (including program, source or header file(s)) would incorrectly mark that file "up to date" so the
      actual build would not see the file as modified. Leading to incorrect incremental builds.
      Now configure checks now clear node info for non conftest nodes, so they will be re-evaluated for
      the real taskmaster run when the build commences.

  From Andrew Morrow
    - Avoid returning UniqueList for `children` and other `Executor` APIs. This type
      iterates more slowly than the builtin types. Also simplify uniquer_hashables to
      use an faster implementation under the assumption of ordered dictionaries.

  From Ryan Saunders:
    - Fixed runtest.py failure on Windows caused by excessive escaping of the path to python.exe.

  From Lukas Schrangl:
    - Run LaTeX after biber/bibtex only if necessary

  From Flaviu Tamas:
    - Added -fsanitize support to ParseFlags().  This will propagate to CCFLAGS and LINKFLAGS.

  From Mats Wichmann:
    - A list argument as the source to the Copy() action function is now
      correctly handled by converting elements to string. Copy errors out
      if asked to copy a list to an existing non-directory destination.
      Both the implementation and the strfunction which prints the progress
      message were adjusted. Fixes #3009.
    - doc: EnsureSConsVersion, EnsurePythonVersion, Exit, GetLaunchDir and
      SConscriptChdir are now listed as Global functions only; the
      Environment versions still work but are not documented.
    - The Java scanner processing of JAVACLASSPATH for dependencies was
      changed to split on os.pathsep instead of space, to match usage of
      passing a path string like "xxx:yyy:zzz". This is not portable -
      passing a POSIX-style path string (with ':') won't work on Windows
      (';') - which is now documented with a hint to use a list instead
      to be portable. Splitting on space broke paths with embedded spaces.
      Fixes #4243.
    - Cleanup: make sure BoolVariable usage in tests and examples uses Python
      boolean values instead of 0/1.
    - Stop telling people to run "python setup.py install" in the User Guide.
      Adds new content on using virtualenvs to be able to have multiple
      different SCons versions available on one system.
    - Added the "DefaultEnvironment(tools=[])" stanza to a number of tests
      that are known to be particularly slow.  It's still just a tiny
      speedup, but the Windows CI had been occasionally timing out,
      so maybe this helps a bit.
    - Remove an extra existence check in one ninja test that caused it
      to be skipped on some otherwise-valid Windows installations.
    - test framework tests now pass on Linux and Windows (the latter can
      still run into problems on some configurations), and automated
      tests are now run on changes in this area so future problems can
      be spotted.
    - The single-file Util module was split into a package with a few
      functional areas getting their own files - Util.py had grown to
      over 2100 lines.
    - Add a zipapp package of scons-local: can use SCons from a local
      file which does not need unpacking.
    - Additional explanations for MSVSProject and MSVSSolution builders.
    - Fix a problem (present in 4.4.0 only) where a Java inner class could
      not be cached because the emitted filename contained a '$' and when
      looked up through a node ended up generating a Python SyntaxError
      because it was passed through scons_subst().
    - Have the gfortran tool do a better job of honoring user preferences
      for the dialect tools (F77, F90, F03 and F09, as well as the shared-library
      equivalents SHF77,  SHF90, SHF03, SHF09). Previously these were
      unconditionally overwritten to 'gfortran'; the change should be more
      in line with expectations of how these variables should work.
      Also cleaned a few Fortran tests - test behavior does not change.
    - Updated MSVC documentation - adds "version added" annotations on recently
      added construction variables and provides a version-mapping table.
    - Add Python 3.12 support, and indicate 3.11/3.12 support in package.
      3.12 is in alpha for this SCons release, the bytecode sequences
      embedded in SCons/ActionTests.py may need to change later, but
      based on what is known now, 3.12 itself should work with this release.
    - Add "append" keyword argument to Configure context's CheckLib and
      CheckLibWithHeader to control whether to append or prepend (issue #2767)
      Also added "unique" keyword, to control whether a library is added
      or not if it is already in the $LIBS construction var in the
      configure context. (issue #2768).
    - Completely refactored the CPPDEFINES logic in Append/AppendUnique/Prepend/PrependUnique
      This change fixes the following GH Issues:
      - GH Issue #3876 - Append() and AppendUnique() will handle CPPDEFINES the same
      - GH Issue #4254 - Make handling tuples in CPPDEFINES consistent.
      - We no longer sort the keys added to CPPDEFINES by their dictionary keys.
        We take advantage that their order is now stable based on insertion order
        in Python 3.5+
      - Added/modifed unit and system tests to verify these changes.


RELEASE 4.4.0 -  Sat, 30 Jul 2022 14:08:29 -0700

  From Joseph Brill:
    - Verify that a user specified msvc script (via MSVC_USE_SCRIPT) exists and raise an exception
      when the user specified msvc script does not exist.
    - Fix issue where if you only had mingw installed on a Windows system and no MSVC compiler, and
      did not explicitly request the mingw tool, mingw tool initialization would fail and set the
      default compiler to MSVC which wasn't installed, yielding broken build.
      Updated mingw tool so that the generate and exists methods use the same mingw search paths
      (issue #4134).
    - Update the debug output written to stdout for MSVC initialization which is enabled by setting
      SCONS_MSCOMMON_DEBUG=- to use the logging module. Also changed the debug output format
      written to stdout to include more information about the source for each message of MSVC
      initialization debugging output.  A single space was added before the message for all
      debugging output records written to stdout and to files.
    - Refactor the data definitions for msvc configurations to allow derived data structures to be
      constructed during initialization that removes the need for special case handling during
      runtime execution. Special case handling of host/target combinations is eliminated and
      replaced with pre-computed search lists that implicitly handle the differences between full
      versions and express versions of msvc. This fixes an issue where Express versions of the MSVC
      compiler were not detected due to differences in initial msvc detection and msvc batch file
      determination when configuring the build environment.  This could lead to build failures when
      only an MSVC Express instance is installed and the MSVC version is not explicitly specified
      (issue #2668 and issue #2697).
    - Added MSVC_USE_SETTINGS construction variable to pass a dictionary to configure the msvc compiler
      system environment as an alternative to bypassing Visual Studio autodetection entirely.
    - Added MSVC_SDK_VERSION construction variable which allows building with a specific Microsoft
      SDK version. This variable is used with the msvc batch file determined via autodetection subject
      to validation constraints.  Refer to the documentation for additional requirements and validation
      details.
    - Added MSVC_TOOLSET_VERSION construction variable which allows building with a specific toolset
      version. This variable is used with the msvc batch file determined via autodetection subject to
      validation constraints. This variable does not affect the autodetection and selection of msvc
      instances. The toolset version is applied after an msvc instance is selected. This could be the
      default version of msvc. Refer to the documentation for additional requirements and validation
      details.  Addresses issue #3265, issue #3664, and pull request #4149.
    - Added MSVC_SPECTRE_LIBS construction variable which allows building with spectre-mitigated
      Visual C++ libraries. This variable is used with the msvc batch file determined via autodetection
      subject to validation constraints. Refer to the documentation for additional requirements and
      validation details.
    - Added MSVC_SCRIPT_ARGS construction variable which specifies command line arguments that are
      passed to the msvc batch file determined via autodetection subject to validation constraints.
      Refer to the documentation for additional requirements and validation details.  Addresses
      enhancement issue #4106.
    - An exception is raised when MSVC_UWP_APP is enabled for Visual Studio 2013 and earlier.
      Previous behavior was to silently ignore MSVC_UWP_APP when enabled for Visual Studio 2013
      and earlier. Refer to the documentation for additional requirements and validation details.
      MSVC_UWP_APP was extended to accept True, False, and None in addition to '1' and '0'.
    - The imported system environment variable names for MSVC 7.0 and 6.0 have been changed to the
      names set by their respective installers.  Prior to this change, bypassing MSVC detection by
      specifying the MSVC 7.0 batch file directly would fail due to using an erroneous environment
      variable name.  Arguments are no longer passed to the MSVC 6.0 to 7.1 batch files as no
      arguments are required and could improve the effectiveness of the internal MSVC cache.
    - Propagate the OS and windir environment variables from the system environment to the msvc
      environment.  The OS and windir environment variables are used in the MSVC 6.0 batch file
      and the SDK 6.0-7.1 SetEnv.cmd batch files.  Inclusion of the OS and windir environment
      variables eliminates some partial paths and warnings generated by the MSVC 6.0 and SDK
      6.0-7.1 batch files when the variables are not defined.
      Note: Attempting to run the SDK 6.0-7.1 batch files directly via MSVC_USE_SCRIPT can lead to
            build failures and/or incomplete build environments.  The SDK 6.0-7.1 batch files
            require delayed expansion to be enabled which is currently not supported and is
            typically not enabled by default on the host system. The batch files may also require
            environment variables that are not included by default in the msvc environment.
    - Suppress issuing a warning when there are no installed Visual Studio instances for the default
      tools configuration (issue #2813).  When msvc is the default compiler because there are no
      compilers installed, a build may fail due to the cl.exe command not being recognized.  At
      present, there is no easy way to detect during msvc initialization if the default environment
      will be used later to build a program and/or library. There is no error/warning issued for the
      default tools as there are legitimate SCons uses that do not require a c compiler.
    - Added a global policy setting and an environment construction variable for specifying the
      action to be taken when an msvc request cannot be satisfied. The available options are "error",
      "exception", "warning", "warn", "ignore", and "suppress".  The global policy variable may be
      set and retrieved via the functions msvc_set_notfound_policy and msvc_get_notfound_policy,
      respectively.  These two methods may be imported from SCons.Tool.MSCommon. The environment
      construction variable is MSVC_NOTFOUND_POLICY.  When defined, the environment construction
      variable overrides the global policy setting for a given environment. When the active policy
      is "error" or "exception", an MSVCVersionNotFound exception is raised.  When the active policy
      is "warning" or "warn", a VisualCMissingWarning warning is issued and the constructed
      environment is likely incomplete. When the active policy is "ignore" or "suppress", no action
      is taken and the constructed environment is likely incomplete.  As implemented, the default
      global policy is "warning".  The ability to set the global policy via an SCons command-line
      option may be added in a future enhancement.
    - Added a global policy setting and an environment construction variable for specifying the
      action to be taken when msvc script errors are detected. The available options are "error",
      "exception", "warning", "warn", "ignore", and "suppress".  The global policy variable may be
      set and retrieved via the functions msvc_set_scripterror_policy and msvc_get_scripterror_policy,
      respectively.  These two methods may be imported from SCons.Tool.MSCommon. The environment
      construction variable is MSVC_SCRIPTERROR_POLICY.  When defined, the environment construction
      variable overrides the global policy setting for a given environment. When the active policy
      is "error" or "exception", an MSVCScriptExecutionError exception is raised when msvc batch file
      errors are detected.  When the active policy is "warning" or "warn", an MSVCScriptExecutionWarning
      warning is issued when msvc batch file errors are detected. When the active policy is "ignore" or
      "suppress", msvc batch error messages are suppressed.  As implemented, the default global policy
      is "ignore".  The ability to set the global policy via an SCons command-line option may be added
      in a future enhancement.
    - Added experimental function msvc_query_version_toolset to SCons.Tool.MSCommon. Given a version
      specification, this function will return an msvc version and an msvc toolset version.  The msvc
      toolset version may be None.  The msvc version and msvc toolset version can be used in the
      environment construction variables MSVC_VERSION and MSVC_TOOLSET_VERSION, respectively.  The
      version specification may be an msvc version or an msvc toolset version. This is a proxy for
      using an msvc toolset version to select an msvc instance. This function may be removed when an
      msvc toolset version is used during msvc instance selection.
    - Modify the MSCommon logger configuration to be independent of the root logger. This fixes an issue
      when multiple loggers are created and the MSCommon logger added computed fields to the root logger
      that are not present in other logging instances.
    - Modify the MSVC_USE_SCRIPT_ARGS test fixture to disable the msvc cache. This fixes an issue where
      the MSVC_USE_SCRIPT_ARGS test for success relied on a debug log message that was not produced when
      the msvc cache file exists and the test keys are already in the cache as the msvc script invocation
      was bypassed.

  From William Deegan:
    - Fix check for unsupported Python version. It was broken. Also now the error message
      will include what is the minimum supported version of Python
    - Fix ActionTests to work with python 3.10.1 (and higher)
    NOTE: If you build with Python 3.10.0 and then rebuild with 3.10.1 (or higher), you may
          see unexpected rebuilds. This is due to Python internals changing which changed
          the signature of a Python Action Function.
    - Fix a number of Python ResourceWarnings which are issued when running SCons and/or it's tests
      with python 3.9 (or higher)
    - Action._subproc() can now be used as a python context manager to ensure that the
      POpen object is properly closed.
      (Thanks to Mats Wichmann for catching that DummyPopen needed additional logic)
    - Added project_url for mailing lists and Discord
    - Updated project url in steup.cfg to be https instead of http
    - Updated setup.cfg to remove Python 3.5 and add Python 3.10
    - Added default values for source and target arguments to _defines() function. This
      is used to expand CPPDEFINES (and others). Previous change added those arguments
      with no defaults, so old usage where _defines() was called without source and target
      arguments would yield an exception. This issue was found via qt4 and qt5 tools in
      scons-contrib https://github.com/SCons/scons-contrib/issues/45

  From David H:
    - Add JavaScanner to include JAVACLASSPATH as a dependency when using the Java tool.
    - Fix incorrect Java classpath generation when a NodeList is used as part of any JAVA*PATH variables.

  From Daniel Moody:
    - Add cache-debug messages for push failures.
    - Ninja: Changed generated build.ninja file to run SCons only build Actions via
      a SCons Deamon. Added logic for starting and connecting to SCons daemon (currently
      only used for ninja)
    - Ninja: Fix issue where Configure files weren't being properly processed when build run
      via ninja.
    - Ninja: Added ninja mingw support and improved ninja CommandGeneratorAction support.
    - Ninja: Update ninja file generation to only create response files for build commands
      which exceed MAXLINELENGTH
    - Ninja: Added NINJA_GENERATED_SOURCE_ALIAS_NAME which allows user to specify an
      Alias() which the ninja tool can use to determine which files are generated sources.
      If this is not set by the user then the ninja tool will still dynamically determine
      which files are generated sources based on NINJA_GENERATED_SOURCE_SUFFIXES, and create
      a phony target _ninja_generated_sources. Generated sources will be built first by
      ninja. This is needed because ninja cannot determine which generated sources are
      required by other build targets. Code contributed by MongoDB
      The downstream commit is here:
      https://github.com/mongodb/mongo/commit/2fef432fa6e7cf3fd4f22ba3b193222c2887f14f
    - Ninja: Added special case for ninja scons daemon to work in win32 python3.6 environments.
      This particular environment does a bad job managing popen standard file handles, so
      some special workarounds are needed.
    - Ninja:Added user configurable setting of ninja depfile format via NINJA_DEPFILE_PARSE_FORMAT.
      Now setting NINJA_DEPFILE_PARSE_FORMAT to [msvc,gcc,clang] can force the ninja expected
      format. Compiler tools will also configure the variable automatically.
    - Ninja: Made ninja tool force the ninja file as the only target.
    - Ninja: Improved the default targets setup and made sure there is always a default target for
      the ninja file, which excludes targets that start and stop the daemon.
    - Ninja: Update ninja tool so targets passed to SCons are propagated to ninja when scons
      automatically executes ninja.
    - Small refactor of scons daemons using a shared StateInfo class for communication
      between the scons interactive thread and the http server thread. Added error handling
      for scons interactive failing to startup.
    - Ninja: Updated ninja scons daemon scripts to output errors to stderr as well as the daemon log.
    - Ninja: Fix typo in ninja scons daemon startup which causes ConnectionRefusedError to not retry
    - Added SHELL_ENV_GENERATORS construction variable. This variable should be set to a list
      (or an iterable) which contains functions to be called in order
      when constructing the execution environment (Generally this is the shell environment
      variables). This allows the user to customize how (for example) PATH is constructed.
      Note that these are called for every build command run by SCons. It could have considerable
      performance impact if not used carefully.
      to connect to the server during start up.
    - lex: Fixed an issue with the lex tool where file arguments specified to either "--header-file="
      or "--tables-file=" which included a space in the path to the file would be processed incorrectly
    - Ninja: added option "--skip-ninja-regen" to enable skipping regeneration of the ninja file
      if scons can determine the ninja file doesnot need to be regenerated, which will also
      skip restarting the scons daemon. Note this option is could result in incorrect rebuilds
      if scons Glob or scons generated files are used in ninja build target's command lines.
    - Ninja: Added new alias "shutdown-ninja-scons-daemon" to allow ninja to shutdown the daemon.
      Also added cleanup to test framework to kill ninja scons daemons and clean ip daemon logs.
      NOTE: Test for this requires python psutil module. It will be skipped if not present.
    - Ninja: Added command line variable NINJA_CMD_ARGS that allows to pass through ninja command line args.
      This can also be set in your Environment().

  From Mats Wichmann:
    - Tweak the way default site_scons paths on Windows are expressed to
      conform to conventions (what they actually resolve to is unchanged),
      drop a Py2 workaround, and pick a better "system" path, old one
      remains supported (%AllUsersProfile%\scons\site_scons vs old
      %AllUsersProfile%\Application Data\scons\site_scons).
    - Fix testsuite to work on Windows systems where there is no usable
      association for running .py files directly. There are a few tests where
      we need to do this for internal reasons, those are skipped in that case.
      Bad association could mean some other tool took it over (Visual
      Studio Code is known to do this), or no association at all.
    - Updated debug code in MSVC and MSVS tools to conform to the
      suggested "lazy interpolation" use of the Python logging module.
      Calls now look like 'debug("template %s", text)' rather than
      'debug("template %s" % text)' so the logging system does the
      interpolation only when/if needed (was a pylint warning).
    - Update Help (-H) output a bit. Drop "ignored for compat" entry.
      Pass window size to formatter so it formats for wider displays too.
    - runtest.py now accepts -j 0 to auto-detect number of usable
      processors for testing threads.
    - Fixed crash in C scanner's dictify_CPPDEFINES() function which happens if
      AppendUnique is called on CPPPATH. (Issue #4108).
    - The MSVC script_env_cache now contains a sanity check: if the retrieved
      tools path does not exist, the entry is invalidated so it will
      be recomputed, in an attempt to avoid scons failing when certain
      compiler version bumps have taken place.  The dictionary key (uses
      the name of a batch file and any arguments which may have been
      passes), is now computed a bit differently: the dashes are left
      off if there are no arguments.  The default cachefile is changed
      to have a .json suffix, for better recognition on Windows since
      the contents are json.
    - As "code modernization" all of SCons now uses the current super()
      zero-argument syntax instead of direct calls to a parent class method
      or the super() two-argument syntax.
    - Renamed ParseFlag's internal data structure to "mapping" instead of
      "dict" (avoid redefining builtin)
    - Fix an old use-before-set bug in tex tool (issue #2888)
    - Fix a test harness exception returning stderr if a wait_for timed out.
    - ParseConfig now correctly passes the *unique* flag to a user-supplied
      flag-merging function.
    - Restore the ability of the content-timestamp decider to see that a
      a source which is a symlink has changed if the file-system target of
      that link has been modified (issue #3880)
    - Modernize a few tests that use now-deprecated unittest.getTestCaseNames
      and unittest.makeSuite - Python itself suggests the replacements.
    - SCons.Tool.find_program_path now takes an optional add_path argument
      to add a path to the execution environment if it was discovered in
      default_paths. Previously, the routine, called by many tool modules,
      never altered the execution environment, leaving it to the tools.
    - A new construction variable FORTRANCOMMONFLAGS is added which is
      applied to all Fortran dialects, in case someone needs to set some
      flags globally. FORTRANFLAGS looked like it was intended for that,
      but was not applied to other dialects, and e2e tests explicitly checked
      that FORTRANFLAGS did not propagate outside the FORTRAN dialect,
      so the conclusion is that behavior is intentional (issue #2257)
    - SCons programmatic importing (tool modules and platform modules)
      no longer uses the deprecated (since Py 3.10) importlib.load_module
      routine, shifting to the preferred exec_module.  Old Python 2 compatible
      import fallback (using the imp module) in tool module loading is dropped.
      Tool module loading no longer special-cases Jython, which is a dead
      project as far as SCons (no timeline in sight for Python 3 support).
    - Improvements to lex and yacc tools: better documentation of
      extra-file options, add test for extra-file behavior.
      -  Two new construction variables are introduced for lex (LEX_HEADER_FILE
      and LEX_TABLES_FILE) as the preferred way of specifying these extra-file
      options.
      -  Two new construction variables are introduced for yacc
      (YACC_HEADER_FILE and YACC_GRAPH_FILE) as the preferred way of
      specifying these extra-file options.


  From Zhichang Yu:
    - Added MSVC_USE_SCRIPT_ARGS variable to pass arguments to MSVC_USE_SCRIPT.
    - Added Configure.CheckMember() checker to check if struct/class has the specified member.

  From Ivan Kravets, PlatformIO:
    - Conditional C/C++ Preprocessor: Strip shell's backslashes from the computed include (-DFOO_H=\"foo.h\")

RELEASE 4.3.0 - Tue, 16 Nov 2021 18:12:46 -0700

  From Jacob Cassagnol:
    - Default hash algorithm check updated for SCons FIPS compliance. Now checks for hash viability
      first and then walks the tree to use the first viable hash as the default one. This typically
      selects SHA1 on FIPS-enabled systems less than Python 3.9 as the new default instead of MD5,
      unless SHA1 has also been disabled by security policy, at which point SCons selects SHA256
      as the default. For systems running Python 3.9 and later, the hashlib bug has been fixed,
      and SCons will once again default to MD5 as the preferred algorithm.

  From Joseph Brill:
    - Fix MSVS tests (vs-N.N-exec.py) for MSVS 6.0, 7.0, and 7.1 (import missing module).
    - Add support for Visual Studio 2022.

  From William Deegan:
    - Fix reproducible builds. Restore logic respecting SOURCE_DATE_EPOCH when set.
    - Fix version tests to work with updated scons --version output. (Date format changed)
    - Fix issue #4021.  Change the way subst() is used in Textfile() to not evaluate '$$(' -> '$',
      but instead it should yield '$('.
    - Change SCons.Platform.win32.get_architecture() to return platform.platform() when run in an
      environment where neither: PROCESSOR_ARCHITEW6432 nor PROCESSOR_ARCHITECTURE is set.
      This should fix platform tests which started failing when HOST_OS/HOST_ARCH changes
      introduced by Aaron Franke (listed below) were merged.
    - Further PCH updates. It's now recommended that env['PCH'] should always be a File node.
      Either via return value from env.PCH() or by explicitly using File('StdAfx.pch').
    - Added --no-ignore-skips to runtest.py. Changed default to ignore skips when setting
      runtest.py's exit status. Previously would exit 2 if any tests were skipped.
      Now will only exit 2 if user specifies --no-ignore-skips and some tests were skipped.

  From Ryan Egesdahl:
    - Small fix to ensure CLVar default value is an empty list.
      See MongoDB bug report: https://jira.mongodb.org/browse/SERVER-59656
      Code contributed by MongoDB.
    - Ninja - Fixed an issue where if you control-c and/or killed ninja while it was running scons to
      regenerate build.ninja you would end up with no build.ninja file and have to rerun scons from scratch.
      Code contributed by MongoDB.

  From Aaron Franke:
    - Define HOST_OS and HOST_ARCH in the environment for all platforms.
      Before this change, these were only defined for Win32 and OS/2.

  From Daniel Moody:
    - Fix ninja tool to never use for_sig substitution because ninja does not use signatures. This
      issue affected CommandGeneratorAction function actions specifically.
    - Expanded ninja Mkdir to also support Mkdir actions.
    - Added support for the PCH environment variable to support subst generators.
    - Fix command line escaping for ninja dollar sign escape. Without escaping ninja properly,
      the ninja file scons regenerate and callback invocations will lose the $ characters used in
      the scons command line which ninja uses itself for escaping. For Example:
          scons BUILD=xyz OTHERVAR=$BUILD
      Prior to this fix, it would cause ninja to fail to escape the dollar sign, leading to the
      single dollar sign being used as a ninja escape character in the ninja file.

  From Daniel Moody:
    - Added ninja API 'NINJA_FORCE_SCONS_BUILD' to force a node to callback to scons.

  From Mats Wichmann:
    - Two small Python 3.10 fixes: one more docstring turned into raw
      because it contained an escape; updated "helpful" syntax error message
      from 3.10 was not expected by SubstTests.py and test/Subst/Syntax.py
    - EmitterProxy rich comparison set is completed (checker warning).
      Added __le__, __gt__, __ge__.
    - Fix gcc/g++ tool failing if "gcc --version" returns text which fails
      to_String conversion (i.e., not UTF-8) - failure happens when tool
      initialization checks version. For gcc, the initial version string is
      not translated, for the rest, don't convert, just consume raw and discard.
    - Maintenance and doc: modernize some usage in Scanner package,
      calling super(), switching some imitialization to comprehensions,
      and code formatting.  Docstring for scanner Base moved from
      init-method to class-level so it's picked up by Sphinx.
      Added new sconsign filenames to skip_entry_list in Scanner/Dir.py
    - Change SCons.Scanner.Base to ScannerBase. Old name kept as an alias
      but is now unused in SCons itself.
    - Call Variables option converter consistently - the converter should
      have access to the env if it needs to (issue #2064).
    - Fixed the variables Add() method to accept a tuple for the variable
      name the same way AddVariables() does (issue #3869).
    - The premade validator PathIsDirCreate for for PathVariable now catches
      the case where the directory could not be created due to permission
      problems, allowing a more helpful error to be emitted (issue #2828)
    - Maintenance: Python thread.setDaemon is deprecated in favor of
      directly updating daemon attribute - update SCons to do this.
    - Make sure when subst'ing a callable, the callable is called with
      the correct for_signature value, previously it would be true even
      if doing SUBST_RAW (issue #4037)
    - Update Util/NodeList implementation to get rid of a workaround for
      early Python 3 slicing issue that is no longer a problem.
    - Rework some Java tests to skip rather than fail on CI systems, where
      the working java is > v9, but a 1.8 or 9 was also found.
    - Java updates: on Windows, detect more default JDK install locations.
      On all platforms, more Java versions (up to 17.0 now).  Add more information
      on version selection to docs.
      Update docs on JavaH tool in light of javah command dropped since 10.0.
      Try to be better about preserving user's passed-in JAVA* construction vars.
    - Start the deprecation of the qt tool, which refers to Qt3 (usupported
      since around 2006). There's a deprecation warning added, initially
      defaulting to disabled.

  From Brian Quistorff:
    - Fix crash when scons is run from a python environement where a signal
      is set from outside Python.


RELEASE 4.2.0 - Sat, 31 Jul 2021 18:12:46 -0700

  From Byron Platt:
    - Fix Install() issue when copytree recursion gives bad arguments that can
      lead to install side-effects including keeping dangling symlinks and
      silently failing to copy directories (and their subdirectories) when the
      directory already exists in the target.

  From Joseph Brill:
    - Internal MSVS update: Remove unnecessary calls to find all installed versions of msvc
      when constructing the installed visual studios list.

  From William Deegan:
    - Improve Subst()'s logic to check for proper callable function or class's argument list.
      It will now allow callables with expected args, and any extra args as long as they
      have default arguments. Additionally functions with no defaults for extra arguments
      as long as they are set using functools.partial to create a new callable which set them.
    - Fix Issue #3035 - mingw with SHLIBVERSION set fails with either not a dll error or
      "Multiple ways to build the same target were specified for:".  Now mingw will disable
      creating the symlinks (and adding version string to ) dlls.  It sets SHLIBNOVERSIONSYMLINKS,
      IMPLIBNOVERSIONSYMLINKS and LDMODULENOVERSIONSYMLINKS to True.
    - Added --experimental flag, to enable various experimental features/tools.  You can specify
      'all', 'none', or any combination of available experimental features.
    - Fix Issue #3933 - Remove unguarded print of debug information in SharedLibrary logic when
      SHLIBVERSION is specified.
    - Fix versioned shared library naming for MacOS platform. (Previously was libxyz.dylib.1.2.3,
      has been fixed to libxyz.1.2.3.dylib. Additionally the sonamed symlink had the same issue,
      that is now resolved as well)
    - Add experimental ninja builder. (Contributed by MongoDB, Daniel Moody and many others).
    - Fix #3955 - _LIBDIRFLAGS leaving $( and $) in *COMSTR output.  Added affect_signature flag to
      _concat function.  If set to False, it will prepend and append $( and $). That way the various
      Environment variables can use that rather than "$( _concat(...) $)".
    - Fix issue with exparimental ninja tool which would fail on windows or when ninja package wasn't
      installed but --experimental=ninja was specified.
    - As part of experimental ninja tool, allow SetOption() to set both disable_execute_ninja and
      disable_ninja.

  From David H:
    - Fix Issue #3906 - `IMPLICIT_COMMAND_DEPENDENCIES` was not properly disabled when
      set to any string value (For example ['none','false','no','off'])
      Also previously 'All' wouldn't have the desired affect.

  From Ivan Kravets:
    - Provide a custom argument escape function for `TempFileMunge` using a new
      `TEMPFILEARGESCFUNC` variable. Useful if you need to apply extra operations on
      a command argument before writing to a temporary file (fix Windows slashes,
      normalize paths, etc.)

  From Henrik Maier:
   - DocbookXslt tool: The XSLT stylesheet file is now initialized to an env.File() Node,
     such that dependencies work correctly in hierarchical builds (eg when using
     DocbookXslt in SConscript('subdir/SConscript') context.

  From Daniel Moody:
    - Update CacheDir to use uuid for tmpfile uniqueness instead of pid.
      This fixes cases for shared cache where two systems write to the same
      cache tmpfile at the same time because the happened to get the same pid.
    - Added support for passing custom CacheDir derived classes to SCons. Moved
      copy_from_cache attribute from the Environment class to CacheDir class.
      Code contributed by MongoDB.
    - Update BuildTask to pass all targets to the progress object fixing an issue
      where multi-target build nodes only got the first target passed to the progress
      object.
    - Fix a potential race condition in shared cache environments where the permissions are
      not writeable for a moment after the file has been renamed and other builds (users) will copy
      it out of the cache. Small reorganization of logic to copy files from cachedir. Moved CacheDir
      writeable permission code for copy to cache behind the atomic rename operation.
    - Added marking of intermediate and and multi target nodes generated from SConf tests so that
      is_conftest() is more accurate.
    - Added test for configure check failing to ensure it didn't break generating and running ninja.


  From Mats Wichmann:
    - Initial support in tests for Python 3.10 - expected bytecode and
      one changed expected exception message. Change some more regexes
      to be specified as rawstrings in response to DeprecationWarnings.
    - Add an example of adding an emitter to User Guide (concept
      from Jeremy Elson)
    - Add timing information for sconsign database dump when --debug=time
      is selected. Also switch to generally using time.perf_counter,
      which is the Python recommended way for timing short durations.
    - Drop remaining definitions of dict-like has_key methods, since
      Python 3 doesn't have a dictionary has_key (maintenance)
    - Do not treat --site-dir=DIR and --no-site-dir as distinct options.
      Allows a later instance to override an earlier one.
    - Ignore empty cmdline arguments when computing targets (issue 2986)
    - Remove long-deprecated construction variables PDFCOM, WIN32_INSERT_DEF,
      WIN32DEFPREFIX, WIN32DEFSUFFIX, WIN32EXPPREFIX, WIN32EXPSUFFIX.
      All have been replaced by other names since at least 1.0.
    - Add a __iadd__ method to the CLVar class so that inplace adds
      (+=) also work as expected (issue 2399)
    - Remove local copy of CLVar in EnvironmentTests unittest file -
      should be testing against the production version, and they
      didn't really differ.
    - Don't strip spaces in INSTALLSTR by using raw subst (issue 2018)
    - Deprecate Python 3.5 as a supported version.
    - CPPDEFINES now expands construction variable references (issue 2363)
    - Restore behavior that Install()'d files are writable (issue 3927)
    - Simplified Mkdir(), the internal mkdir_func no longer needs to handle
      existing directories, it can now pass exist_ok=True to os.makedirs().
    - Avoid WhereIs exception if user set a tool name to empty (from issue 1742)
    - Maintenance: remove obsolete __getslice__ definitions (Py3 never calls);
      add Node.fs.scandir to call new (Py3.5) os.scandir; Node.fs.makedirs
      now passes the exist_ok flag; Cachedir creation now uses this flag.
    - Maintenance: remove unneeded imports and reorganize some.  Fix uses
      of warnings in some tools which instantiated the class but did nothing
      with them, need to instead call SCons.Warnings.warn with the warn class.
    - Drop overridden changed_since_last_build method in Value class.
    - Resync the SetOption implementation and the manpage, making sure new
      options are available and adding a notes column for misc information.
      SetOption equivalents to --hash-chunksize, --implicit-deps-unchanged
      and --implicit-deps-changed are enabled.
    - Add tests for SetOption failing on disallowed options and value types.
    - Maintenance: eliminate lots of checker complaints about Util.py.
    - Maintenance: fix checker-spotted issues in Environment (apply_tools)
      and EnvironmentTests (asserts comparing with self).
      For consistency, env.Tool() now returns a tool object the same way
      Tool() has done.
    - Change SConscript() missing SConscript behavior - if must_exist=False,
      the warning is suppressed.
    - Make sure TEMPFILEPREFIX can be set to an empty string (issue 3964)

  From Dillan Mills:
    - Add support for the (TARGET,SOURCE,TARGETS,SOURCES,CHANGED_TARGETS,CHANGED_SOURCES}.relpath property.
      This will provide a path relative to the top of the build tree (where the SConstruct is located)
      Fixes #396

  From Andrew Morrow:
    - Fix issue #3790: Generators in CPPDEFINES now have access to populated source
      and target lists

RELEASE 4.1.0 - Tues, 19 Jan 2021 15:04:42 -0700

  From James Benton:
    - Add COMPILATIONDB_PATH_FILTER env option for CompilationDatabase() builder which allows
      filtering of entries based on the output file paths using glob style file matching (issue #3742).

  From Joseph Brill:
    - Internal MSVC and test updates: Rework the msvc installed versions cache so that it
      is not exposed externally and update external references accordingly.
    - Modify the MSCommon internal-use only debug logging records to contain the correct relative
      file path when the debug function is called from outside the MSCommon module.

  From William Deegan:
    - Fix yacc tool, not respecting YACC set at time of tool initialization.
    - Refactor SCons.Tool to move all common shared and loadable module linking logic to SCons.Tool.linkCommon
    - Remove pywin32 imports from SCons.Script.Main. No longer needed.
    - Switch to use ctypes instead of pywin32 (requiring an extra pip install) - Fixes Github Issue #2291
       - pywin32 no longer necessary for SCons install. (pip install SCons will no longer also require pywin32 on win32)
       - Remove pywin32 usage from SCons.Util where it was used for accessing the registry. Python native winreg
         library already includes this functionality.
       - Remove using pywin32 to retrieve peak memory usage on Win32 for `--debug=memory`
    - Fix Issue #3759 - include scons.1, sconsign.1, scons-time.1 manpages in sdist and wheel packages.
    - Change SCons's build so the generated `SCons/__init__.py` is no longer removed by `scons -c`
    - Completely rewrote versioned shared libraries logic. Added support for SOVERSION via dmoody's initial PR #3733
    - No longer automatically disable setting SONAME on shared libraries on OpenBSD.
    - Fix race condition bug when initializing a scons cache directory at the
      same time from multiple threads or processes. Problem described in PR #3114.
      This is a simpler fix which should avoid some problems identified with the initial PR.
      (Credit to Fredrik Medley for reporting the issue, the initial PR, and discussing and testing
       this solution)
    - Minor edits to User Guide and manpage's header with copyright, released date changed.

  From Michał Górny:
    - Fix dvipdf test failure due to passing incorrect flag to dvipdf.

  From Adam Gross:
    - Fix minor bug affecting SCons.Node.FS.File.get_csig()'s usage of the MD5 chunksize.
      User-facing behavior does not change with this fix (GH Issue #3726).
    - Fix occasional test failures caused by not being able to find a file or directory fixture
      when running multiple tests with multiple jobs.
    - Added support for a new command-line parameter `--hash-format` to override the default
      hash format that SCons uses. It can also be set via `SetOption('hash_format')`. Supported
      values are: `md5`, `sha1`, and `sha256`. For all hash formats other than
      the default of `md5`, the SConsign database will include the name of the hash format.
      For example, `--hash-format=sha256` will create a SConsign with name
      `.sconsign_sha256.dblite.`.
    - Fix incorrect cache hits and/or misses when running in interactive mode by having
      SCons.Node.Node.clear() clear out all caching-related state.
    - Change Environment.SideEffect() to not add duplicate side effects.
      NOTE: The list of returned side effect Nodes will not include any duplicate side effect Nodes.
    - Add support to the Python scanner for finding dynamically generated dependencies.
      Previously the scanner only found imports if they existed on disk at scanning time.

  From David H:
    - Add ZIP_OVERRIDE_TIMESTAMP env option to Zip builder which allows for overriding of the file
      modification times in the archive.
    - Fix Zip builder not rebuilding when ZIPROOT env option was changed.

  From Jason Kenny
    - Fix python3 crash when Value node get_text_content when child content does not have decode()
      NOTE: If you depend on Value node's get_text_content returning concatenated contents of it's
      children. This may break your code. It now concatenates the csig() of all children.

  From Joachim Kuebart:
    - Suppress missing SConscript deprecation warning if `must_exist=False`
      is used.

  From Rocco Matano:
    - Fix Zip tool to respect ZIPCOMSTR. Previously all zip builder calls would yield something
      like zip(["test.zip"], ["zip_scons.py"]) and ignore ZIPCOMSTR if ZIPCOM and ZIPCOMSTR
      weren't set after the Environment/Tool is initialized. (Explained in PR #3659)

  From Daniel Moody:
    - Fix issue where java parsed a class incorrectly from lambdas used after a new.

  From Simon Tegelid
    - Fix using TEMPFILE in multiple actions in an action list. Previously a builder, or command
      with an action list like this:
      ['${TEMPFILE("xxx.py -otempfile $SOURCE")}', '${TEMPFILE("yyy.py -o$TARGET tempfile")}']
      Could yield a single tempfile with the first TEMPFILE's contents, used by both steps
      in the action list.

  From Mats Wichmann:
    - Complete tests for Dictionary, env.keys() and env.values() for
      OverrideEnvironment. Enable env.setdefault() method, add tests.
    - Raise an error if an option (not otherwise consumed) is used which
      looks like an abbreviation of one one added by AddOption. (#3653)
    - Tool module not found will now raise a UserError to more clearly indicate this is
      probably an SConscript problem, and to make the traceback more relevant.
    - Fix three issues with MergeFlags:
      - Signature/return did not match documentation or existing usage - the implementation
        now no longer returns the passed env
      - merging --param arguments did not work (issue #3107);
      - passing a dict to merge where the values are strings failed (issue #2961).
    - Include previously-excluded SideEffect section in User Guide.
    - Clean up unneeded imports (autoflake tool).
    - Make sure cProfile is used if profiling - SCons was expecting
      the Util module to monkeypatch in cProfile as profile if available,
      but this is no longer being done.
    - Cleanup in SCons.Util.AddMethod. If called with an environment instance
      as the object to modify, the method would not be correctly set up in
      any Clone of that instance.  Now tries to detect this and calls
      MethodWrapper to set up the method the same way env.AddMethod does.
      MethodWrapper moved to Util to avoid a circular import. Fixes #3028.
    - Some Python 2 compatibility code dropped
    - Rework runtest.py to use argparse for arg handling (was a mix
      of hand-coded and optparse, with a stated intent to "gradually port").
    - Add options to runtest to generate/not generate a log of failed tests,
      and to rerun such tests. Useful when an error cascades through several
      tests, can quickly try if a change improves all the fails. Dropped
      runtest test for fallback from qmtest, not needed; added new tests.
    - Eliminate tex tool usage of "for foo in range(len(iterable))"
    - Restore internal Trace function to functional state.
    - Only try to initialize the wix tool by default (or when tool `default` is explicitly installed)
      on Windows based systems.
    - Pick a better "Topic" Trove classifier for SCons: SW Dev / Build Tools
    - Use os.replace instead of os.rename in dblite so don't need to
      special-case Windows here. dblite is the default storage engine for the SConsign file(s).
    - Fix cut-n-paste error in msvc debug printout and make some debug output
      in msvs and msvsTests.py be off until needed (uncomment to use)
    - Fix Issue #3014 - Empty file and missing file have same csig
    - Refactor env.Append/Prepend to remove Py 1.5 era need to nest
      try blocks, can now "continue" at the appropriate places.
    - Add /snap/bin to env['PATH'] on POSIX, although this is only
      really useful for a subset of POSIX systems that use snaps.
      Was needed for CI builds, which run on Ubuntu LTS images.
    - Eliminate Py2-ism __nonzero__ (now __bool__). Work around issue #3860
      where a check for BuilderBase raising exc. on __bool__ was optimized out.
      This issue was found due to a bug in Python 3.10.0a4. See issue #3860 for details.


RELEASE 4.0.1 - Mon, 16 Jul 2020 16:06:40 -0700

  From Rob Boehne:
    - Fix fortran tools to set SHFORTRAN variables to $FORTRAN, similarly SHF77, SHF90, SHF95,
      SHF03 and SHF08 will default to the variables $F77, $F90, $F95, $F03 and $F08 respectively.
      If you were depending on changing the value of FORTRAN (or $F[0-9][0-9]) having no effect
      on the value of SHFORTRAN, this change will break that.   The values of FORTRAN, F77, F90,
      F95, F03, F08 and SHFORTRAN, SHF77 (etc.) now are not overridden in generate if alredy set
      by the user.
    - Fix subprocess execution of 'lslpp' on AIX to produce text standard i/o.
    - Re-do the fix for suncxx tool (Oracle Studio compiler) now that only Python 3 is supported,
      to avoid decoding errors.

  From William Deegan:
    - Added Environment() variable TEMPFILEDIR which allows setting the directory which temp
      files createdby TEMPFILEMUNGE are created in.

  From Daniel Moody:
    - Added method on Node to test if its node used in SConf. (Github Issue #3626)



RELEASE 4.0.0 - Sat, 04 Jul 2020 12:00:27 +0000

  From Dirk Baechle:
    - Updated documentation toolchain to work properly under Python3, also
      removed libxslt support from the Docbook Tool. (issue #3580)
    - Added Docker images for building and testing SCons. (issue #3585)


  From James Benton:
    - Improve Visual Studio solution/project generation code to add support
      for a per-variant cppflags. Intellisense can be affected by cppflags,
      this is especially important when it comes to /std:c++* which specifies
      what C++ standard version to target. SCons will append /Zc:__cplusplus
      to the project's cppflags when a /std:c++* flag is found as this is
      required for intellisense to use the C++ standard version from cppflags.

  From Rob Boehne
    - Specify UTF-8 encoding when opening Java source file as text.  By default, encoding is the output
    of locale.getpreferredencoding(False), and varies by platform.

  From Joseph Brill:
    - MSVC updates: When there are multiple product installations (e.g, Community and
      Build Tools) of MSVC 2017 or MSVC 2019, an Enterprise, Professional,
      or Community installation will be selected before a Build Tools installation when
      "14.1" or "14.2" is requested, respectively. (GH Issue #3699).
    - MSVC updates: When there are multiple product installations of MSVC 2017 (e.g.,
      Community and Express), 2017 Express is no longer returned when "14.1" is
      requested.  Only 2017 Express will be returned when "14.1Exp" is requested.
      (GH Issue #3699).
    - MSVC updates: An MSVC 6.0 installation now appears in the installed versions list
      when msvc debug output is enabled (GH Issue #3699).
    - MSVS test updates: Tests for building a program using generated MSVS project and
      solution files using MSVS 2015 and later now work as expected on x86 hosts.
    - Test update: Reduce the number of "false negative" test failures for the interactive
      configuration test (test/interactive/configure.py).
    - MSVS update: Fix the development environment path for MSVS 7.0.

  From William Deegan:
    - Fix broken clang + MSVC 2019 combination by using MSVC configuration logic to
      propagate'VCINSTALLDIR' and 'VCToolsInstallDir' which clang tools use to locate
      header files and libraries from MSVC install. (Fixes GH Issue #3480)
    - Added C:\msys64\mingw64\bin to default mingw and clang windows PATH's.  This
      is a reasonable default and also aligns with changes in Appveyor's VS2019 image.
    - Drop support for Python 2.7. SCons will be Python 3.5+ going forward.
    - Change SCons.Node.ValueWithMemo to consider any name passed when memoizing Value() nodes
    - Fix Github Issue #3550 - When using Substfile() with a value like Z:\mongo\build\install\bin
      the implementation using re.sub() would end up interpreting the string and finding regex escape
      characters where it should have been simply replacing existing text. Switched to use string.replace().
    - Fix Github Issue #2904 - Provide useful error message when more than one Configure Contexts are opened.
      Only one open is allowed. You must call conf.Finish() to complete the currently open one before creating another
    - Add msys2 installed mingw default path to PATH for mingw tool.
      - C:\msys64\mingw64\bin
    - Purge obsolete internal build and tooling scripts
    - Allow user specified location for vswhere.exe specified by VSWHERE.
      NOTE: This must be set at the time the 'msvc' 'msvs' and/or 'mslink' tool(s) are initialized to have any effect.
    - Resolve Issue #3451 and Issue #3450 - Rewrite SCons setup.py and packaging. Move script logic to entry points so
      package can create scripts which use the correct version of Python.
    - Resolve Issue #3248 - Removing '-Wl,-Bsymbolic' from SHLIBVERSIONFLAGS
      NOTE: If your build depends on the above you must now add to your SHLIBVERSIONFLAGS
    - Speedup bin/docs-update-generated by caching parsed docbook schema. (60x speedup)
    - Reorganized source tree. Moved src/engine/SCons to SCons to be more in line with current Python source
      tree organization practices.
    - Renamed as.py to asm.py and left redirecting tool.  'as' is a reserved word and so
      changing the name was required as we wanted to import symbols for use in compilation_db
      tool.
    - Add CompilationDatabase() builder in compilation_db tool. Contributed by MongoDB.
      Setting COMPILATIONDB_USE_ABSPATH to True|False controls whether the files are absolute or relative
      paths.  Address Issue #3693 and #3694 found during development.
    - Fixed Github Issue 3628 - Hardcoding pickle protocol to 4 (supports python 3.4+)
      and skipping Python 3.8's new pickle protocol 5 whose main advantage is for out-of-band data buffers.
      NOTE: If you used Python 3.8 with SCons 3.0.0 or above, you may get a a pickle protocol error. Remove your
      .sconsign.dblite. You will end up with a full rebuild.

  From Andrii Doroshenko:
    - Extended `Environment.Dump()` to select a format to serialize construction variables (pretty, json).

  From Jeremy Elson:
    - Updated design doc to use the correct syntax for Depends()

  From Adam Gross:
    - Added support for scanning multiple entries in an action string if
      IMPLICIT_COMMAND_DEPENDENCIES is set to 2 or 'all'. This enables more thorough
      action scanning where every item in each command line is scanned to determine
      if it is a non-source and non-target path and added to the list of implicit dependencies
      for the target.
    - Added support for taking instances of the Value class as implicit
      dependencies.
    - Added new module SCons.Scanner.Python to allow scanning .py files.
    - Added support for explicitly passing a name when creating Value() nodes. This may be useful
      when the value can't be converted to a string or if having a name is otherwise desirable.
    - Fixed usage of abspath and path for RootDir objects on Windows. Previously
      env.fs.Dir("T:").abspath would return "T:\T:" and now it correctly returns "T:".

  From Ivan Kravets, PlatformIO
    - New conditional C Scanner (`SCons.Scanner.C.CConditionalScanner()`)
      which interprets C/C Preprocessor conditional syntax (#ifdef, #if, #else,
      #elif, #define, etc.)
    - Improvements for virtual C Pre-Processor:
      * Handle UNSIGNED LONG and LONG numeric constants in DEC (keep support for HEX)
      * Skip unrecognized directives, such as `#if( defined ...)`
      * Ignore `#include DYNAMIC_INCLUDE` directive that depends on a dynamic
        macro which is not located in a state TABLE.
      * Cleanup CPP expressions before evaluating (strip comments, carriage returns)

  From Iosif Kurazs:
    - Added a new flag called "linedraw" for the command line argument  "--tree"
      that instructs scons to use single line drawing characters to draw the dependency tree.

  From Daniel Moody:
    - Add no_progress (-Q) option as a set-able option. However, setting it in the
      SConstruct/SConscript will still cause "scons: Reading SConscript files ..." to be
      printed, since the option is not set when the build scripts first get read.
    - Added check for SONAME in environment to setup symlinks correctly (Github Issue #3246)
    - User callable's called during substition expansion could possibly throw a TypeError
      exception, however SCons was using TypeError to detect if the callable had a different
      signature than expected, and would silently fail to report user's exceptions. Fixed to
      use signature module to detect function signature instead of TypeError. (Github Issue #3654)
    - Added storage of SConstructs and SConscripts nodes into global set for checking
      if a given node is a SConstruct/SConscript.
      Added new node function SCons.Node.is_sconscript(self) (Github Issue #3625)

  From Andrew Morrow:
    - Fix Issue #3469 - Fixed improper reuse of temporary and compiled files by Configure when changing
      the order and/or number of tests.  This is done by using the hash of the generated temporary files
      content and (For the target files) the hash of the action.
      So where previously files would be named:
      - config_1.c, config_1.o, config_1
      The will now be named (For example)
      - conftest_68b375d16e812c43e6d72d6e93401e7c_0.c,
        conftest_68b375d16e812c43e6d72d6e93401e7c_0_5713f09fc605f46b2ab2f7950455f187.o
        or
        conftest_68b375d16e812c43e6d72d6e93401e7c_0.o
        conftest_68b375d16e812c43e6d72d6e93401e7c_0_5713f09fc605f46b2ab2f7950455f187 (for executable)

  From Mathew Robinson:
    - Improve performance of Subst by preventing unnecessary frame
      allocations by no longer defining the *Subber classes inside of their
      respective function calls.
    - Improve performance of Subst in some cases by preventing
      unnecessary calls to eval when a token is surrounded in braces
      but is not a function call.
    - Improve performance of subst by removing unnecessary recursion.
    - Cleanup dangling symlinks before running builders (Issue #3516)

  From Mats Wichmann:
    - Remove deprecated SourceCode
    - str.format syntax errors fixed
    - a bunch of linter/checker syntax fixups
    - Convert remaining uses of insecure/deprecated mktemp method.
    - Clean up some duplications in manpage.  Clarify portion of manpage on Dir and File nodes.
    - Reduce needless list conversions.
    - Fixed regex in Python scanner.
    - Accommodate VS 2017 Express - it's got a more liberal license then VS
      Community, so some people prefer it (from 2019, no more Express)
    - vswhere call should also now work even if programs aren't on the C: drive.
    - Add an alternate warning message if cl.exe is not found and msvc config
      cache is in use (SCONS_CACHE_MSVC_CONFIG was given) - config cache
      may be out of date.
    - Fixed bug where changing TEXTFILESUFFIX would cause Substfile() to rebuild. (Github Issue #3540)
    - Script/Main.py now uses importlib instead of imp module.
    - Drop some Python 2-isms.
    - MSVC updates: pass on VSCMD_DEBUG and VSCMD_SKIP_SENDTELEMETRY to msvc
      tool setup if set in environment. Add Powershell to default env
      (used to call telemetry script).
    - Microsoft Visual Studio - switch to using uuid module to generate GUIDs rather than hand rolled
      method using md5 directly.
      NOTE: This change affects the following builders' output. If your build depends on the output of these builders
      you will likely see a rebuild.
      * Package() (with PACKAGETYPE='msi')
      * MSVSSolution()
      * MSVSProject()
    - Docbook builder provides a fallback if lxml fails to generate
      a document with tostring().
    - Fix description of ARCOMSTR constr. var. (issue 3636). Previously the text was a copy of ASCOMSTR which
      has different function.
    - Update xml files in SCons to reflect changed relative paths after
      code restructuring (src/engine/SCons -> SCons)
    - Preliminary Python 3.9 support - elimination of some warnings.
    - Drop the with_metaclass jig which was designed to let class
      definitions using a metaclass be written the same for Py2/Py3.
    - Bump python_version_unsupported (and deprecated) to indicate 3.5
      is lowest supported Python.
    - ParseFlags should not modify the user's passed in dict in case it's
      a compound data structure (e.g. values are lists) (issue #3665)
    - In Py3 classes no longer need to be listed as deriving from object.
    - Remove deprecated check for Task subclasses needing a needs_execute
      method - this is now enforced via an abstract base class, so the
      check and test is no longer needed.
    - Close various logfiles (trace, cache, taskmastertrace, configure)
      when done using atexit calls.
    - Rebase forked copy of shutil.copytree to Python 3.7 stlib version.
    - Significant rework of documentation: API docs are now generated
      using Sphinx; manpage and user guide now use more "standard"
      markup elements (which could facilitate later conversion to a
      different doc format, should that choice be made); significant
      rewordings in manpage.  Manpage Examples moved to an external
      repository / website (scons-cookbook.readthedocs.io).
    - Clean up test harness and tests' use of subdir, file_fixture and
      dir_fixture.
    - SubstitutionEnvironment and OverrideEnvironment now have keys()
      and values() methods to better emulate a dict (already had items()).
    - Rename internal Warning base class to SConsWarning to avoid any
      possible confusion with Python's own Warning class.


RELEASE 3.1.2 - Mon, 17 Dec 2019 02:06:27 +0000

  From Edoardo Bezzeccheri
    - Added debug option "action_timestamps" which outputs to stdout the absolute start and end time for each target.

  From Rob Boehne
    - Fix suncxx tool (Oracle Studio compiler) when using Python 3.  Previously would throw an exception.
      Resolved by properly handling tool version string output as unicode.

  From Tim Gates
    - Resolved a typo in engine.SCons.Tool

  From Adam Gross:
    - Resolved a race condition in multithreaded Windows builds with Python 2
      in the case where a child process is spawned while a Python action has a
      file open. Original author: Ryan Beasley.
    - Added memoization support for calls to Environment.Value() in order to
	  improve performance of repeated calls.


  From Jason Kenny
    - Update Command() function to accept target_scanner, source_factory, and target_factory arguments.
      This makes Command act more like a one-off builder.

  From Ivan Kravets
    - Added support for "-imacros" to ParseFlags

  From Jacek Kuczera:
    - Fix CheckFunc detection code for Visual 2019. Some functions
      (e.g. memmove) were incorrectly recognized as not available.

  From Jakub Kulik
    - Fix stacktrace when using SCons with Python 3.5+ and SunOS/Solaris related tools.

  From Philipp Maierhöfer:
    - Avoid crash with UnicodeDecodeError on Python 3 when a Latex log file in
      non-UTF-8 encoding (e.g. containing umlauts in Latin-1 encoding when
      the fontenc package is included with \usepackage[T1]{fontenc}) is read.

  From Mathew Robinson:
    - Improved threading performance by ensuring NodeInfo is shared
      across threads. Results in ~13% improvement for parallel builds
      (-j# > 1) with many shared nodes.
    - Improve performance of Entry.disambiguate() by making check for
      most common case first, preventing unnecessary IO.
    - Improved DAG walk performance by reducing unnecessary work when
      there are no un-visited children.

  From Mats Wichmann
    - Replace instances of string find method with "in" checks where
      the index from find() was not used.
    - CmdStringHolder fix from issue #3428
    - Turn previously deprecated debug options into failures:
      --debug=tree, --debug=dtree, --debug=stree, --debug=nomemoizer.
    - Experimental New Feature: Enable caching MSVC configuration
      If SCONS_CACHE_MSVC_CONFIG shell environment variable is set,
      SCons will cache the results of past calls to vcvarsall.bat to
      a file; integrates with existing memoizing of such vars.
      On vs2019 saves 5+ seconds per SCons invocation, which really
      helps test suite runs.
    - Remove deprecated SourceSignatures, TargetSignatures
    - Remove deprecated Builder keywords: overrides and scanner
    - Remove deprecated env.Copy
    - Remove deprecated BuildDir plus SConscript keyword build_dir
    - A number of documentation improvements.


RELEASE 3.1.1 - Mon, 07 Aug 2019 20:09:12 -0500

  From William Deegan:
    - Remove obsoleted references to DeciderNeedsNode which could cause crash when using --debug=explain

  From Jason Kenny
    - Add Fix and test for crash in 3.1.0 when using Decider('MD5-timestamp') and --debug=explain

  From Ben Reed:
    - Added -fmerge-all-constants to flags that get included in both CCFLAGS and LINKFLAGS.

  From Mathew Robinson:
    - Fix issue #3415 - Update remaining usages of EnvironmentError to SConsEnvironmentError
      this patch fixes issues introduced in 3.1.0 where any of the
      following would cause SCons to error and exit:
        - CacheDir not write-able
        - JSON encoding errors for CacheDir config
        - JSON decoding errors for CacheDir config

RELEASE 3.1.0 - Mon, 20 Jul 2019 16:59:23 -0700

  From Joseph Brill:
    - Code to supply correct version-specifier argument to vswhere for
      VS version selection.

  From William Deegan:
    - Enhanced --debug=explain output. Now the separate components of the dependency list are split up
      as follows:

      scons: rebuilding `file3' because:
           the dependency order changed:
           ->Sources
           Old:xxx	New:zzz
           Old:yyy	New:yyy
           Old:zzz	New:xxx
           ->Depends
           ->Implicit
           Old:/usr/bin/python	New:/usr/bin/python
    - Fix Issue #3350 - SCons Exception EnvironmentError is conflicting with Python's EnvironmentError.
    - Fix spurious rebuilds on second build for cases where builder has > 1 target and the source file
      is generated. This was causing the > 1th target to not have it's implicit list cleared when the source
      file was actually built, leaving an implicit list similar to follows for 2nd and higher target
              ['/usr/bin/python', 'xxx', 'yyy', 'zzz']
      This was getting persisted to SConsign and on rebuild it would be corrected to be similar to this
              ['zzz', 'yyy', 'xxx', '/usr/bin/python']
      Which would trigger a rebuild because the order changed.
      The fix involved added logic to mark all shared targets as peers and then ensure they're implicit
      list is all cleared together.
    - Fix Issue #3349 - SCons Exception EnvironmentError is conflicting with Python's EnvironmentError.
      Renamed to SConsEnvironmentError
    - Fix Issue #3350 - mslink failing when too many objects.  This is resolved by adding TEMPFILEARGJOIN variable
      which specifies what character to join all the argements output into the tempfile. The default remains a space
      when mslink, msvc, or mslib tools are loaded they change the TEMPFILEARGJOIN to be a line separator (\r\n on win32)
    - Fix performance degradation for MD5-timestamp decider.  NOTE: This changes the Decider() function arguments.
      From:
          def my_decider(dependency, target, prev_ni):
      To:
          def my_decider(dependency, target, prev_ni, repo_node):
      Where repo_node is the repository (or other) node to use to check if the node is out of date instead of dependency.

  From Peter Diener:
    - Additional fix to issue #3135 - Also handle 'pure' and 'elemental' type bound procedures
    - Fix issue #3135 - Handle Fortran submodules and type bound procedures

  From Adam Gross:
    - Upgraded and improved Visual Studio solution/project generation code using the MSVSProject builder.
      - Added support for Visual Studio 2017 and 2019.
      - Added support for the following per-variant parameters to the builder:
        - cpppaths: Provides per-variant include paths.
        - cppdefines: Provides per-variant preprocessor definitions.

  From Michael Hartmann:
    - Fix handling of Visual Studio Compilers to properly reject any unknown HOST_PLATFORM or TARGET_PLATFORM

  From Bert Huijben:
    - Added support for Visual Studio 2019 toolset.

  From Mathew Robinson:
    - Update cache debug output to include cache hit rate.
    - No longer unintentionally hide exceptions in Action.py
    - Allow builders and pseudo-builders to inherit from OverrideEnvironments

  From Leonard de Ruijter:
    - Add logic to derive correct version argument to vswhere

  From Lukas Schrangl:
    - Enable LaTeX scanner to find more than one include per line

  From  Sergey Torokhov:
    - Recognize jdk on Gentoo systems.

  From Mats Wichmann:
    - scons-time takes more care closing files and uses safer mkdtemp to avoid
      possible races on multi-job runs.
    - Use importlib to dynamically load tool and platform modules instead of imp module
    - sconsign: default to .sconsign.dblite if no filename is specified.
      Be more informative in case of unsupported pickle protocol (py2 only).
    - Fix issue #3336 - on Windows, paths were being added to PATH even if
      tools were not found in those paths.
    - More fixes for newer Java versions (since 9): handle new jdk directory
      naming (jdk-X.Y instead of jdkX.Y) on Windows; handle two-digit major
      version. Docstrings improved.
    - Fixups for pylint: exception types, redefined functions,
      globals, etc.  Some old code removed to resolve issues (hashlib is
      always present on modern Pythons; no longer need the code for
      2.5-and-earlier optparse). cmp is not a builtin function in Py3,
      drop one (unused) use; replace one.  Fix another instance of
      renaming to SConsEnvironmentError. Trailing whitespace.
      Consistently use not is/in (if not x is y -> if x is not y).
    - Add a PY3-only function for setting up the cachedir that should be less
      prone to races. Add a hack to the PY2 version (from Issue #3351) to
      be less prone to a race in the check for old-style cache.
    - Fix coding error in docbook tool only exercised when using python lxml
    - Recognize two additional GNU compiler header directory options in
      ParseFlags: -iquote and -idirafter.
    - Fix more re patterns that contain \ but not specified as raw strings
      (affects scanners for D, LaTeX, swig)


RELEASE 3.0.5 - Mon, 26 Mar 2019 15:04:42 -0700

  From William Deegan:

    - Fix Issue #3283 - Handle using --config=force in combination with Decider('MD5-timestamp').
      3.0.2 in fix for issue #2980 added that deciders can throw DeciderNeedsNode exception.
      The Configure logic directly calls the decider when using --config=force but wasn't handling
      that exception.  This would yield minimally configure tests using TryLink() not running and
      leaving TypeError Nonetype exception in config.log
    - Fix Issue #3303 - Handle --config=force overwriting the Environment passed into Configure()'s
      Decider and not clearing it when the configure context is completed.
    - Add default paths for yacc tool on windows to include cygwin, mingw, and chocolatey
    - Fix issue #2799 - Fix mingw tool to respect SHCCCOMSTR, SHLINKCOMSTR and LDMODULECOMSTR
    - Fix Issue #3329 - Add support for MS SDK V10.0A (which is commonly installed with VS2017)
    - Fix Issue #3333 - Add support for finding vswhere under 32 bit windows installs.

  From Maciej Kumorek:
    - Update the MSVC tool to include the nologo flag by default in RCFLAGS

From Daniel Moody:
    - Change the default for AppendENVPath to delete_existing=0, so path
      order will not be changed, unless explicitly set (Issue #3276)
    - Fixed bug which threw error when running SCons on windows system with no MSVC installed.
    - Update link tool to convert target to node before accessing node member
    - Update mingw tool to remove MSVC like nologo CCFLAG
    - Add default paths for lex tool on windows to include cygwin, mingw, and chocolatey
    - Add lex construction variable LEXUNISTD for turning off unix headers on windows
    - Update lex tool to use win_flex on windows if available

  From Mats Wichmann:
    - Quiet open file ResourceWarnings on Python >= 3.6 caused by
      not using a context manager around Popen.stdout
    - Add the textfile tool to the default tool list
    - Fix syntax on is/is not clauses: should not use with a literal
    - Properly retrieve exit code when catching SystemExit
    - scons-time now uses context managers around file opens
    - Fix regex patterns that were not specified as raw strings

  From Bernhard M. Wiedemann:
    - Do not store build host+user name if reproducible builds are wanted


RELEASE 3.0.4 - Mon, 20 Jan 2019 22:49:27 +0000

  From Mats Wichmann:
    - Improve finding of Microsoft compiler: add a 'products' wildcard
      in case 2017 Build Tools only is installed as it is considered a separate
      product from the default Visual Studio
    - Add TEMPFILESUFFIX to allow a customizable filename extension, as
      described in the patch attached to issue #2431.
    - scons.py and sconsign.py stopped working if script called as a symlink
      to location in scons-local location.
    - Fix issue running scons using a symlink to scons.py in an scons-local dir
    - Doc updates around Default(), and the various *TARGETS variables.

  From Daniel Moody:
    - Improved support for VC14.1 and Visual Studio 2017, as well as arm and arm64 targets.
      Issues #3268 & Issue #3222
    - Initial support for ARM targets with Visual Studio 2017 - Issue #3182 (You must set TARGET_ARCH for this to work)
    - Update TempFileMunge class to use PRINT_CMD_LINE_FUNC

  From Tobias Herzog
    - Enhance cpp scanner regex logic to detect if/elif expressions without whitespaces but
      parenthesis like "#if(defined FOO)" or "#elif!(BAR)" correctly.


RELEASE 3.0.3 - Mon, 07 Jan 2019 20:05:22 -0400
  NOTE: 3.0.2 release was dropped because there was a packaging bug. Please consider all 3.0.2
        content.

  From William Deegan:
    - Fixes to packaging logic.  Ensuring the SCons.Tool.clangCommon module is added
      to the release packages.
    - Modify scons.bat script to check for scons python script without .py extension if no file
      scons.py exists. This enables an all platform wheel to work.

  From Mats Wichmann:
    - Update doc examples to work with Python 3.5+:  map() now returns an iterable instead of a list.


RELEASE 3.0.2 - Mon, 31 Dec 2018 16:00:12 -0700

  From Bernard Blackham:
    - Fixed handling of side-effects in task master (fixes #3013).

  From William Deegan:
    - Remove long deprecated SCons.Options code and tests.  This removes BoolOption,EnumOption,
      ListOption,PackageOption, and PathOption which have been replaced by *Variable() many years ago.
    - Re-Enable parallel SCons (-j) when running via Pypy
    - Move SCons test framework files to testing/framework and remove all references to QMtest.
      QMTest has not been used by SCons for some time now.
    - Updated logic for mingw and clang on win32 to search default tool install paths if not
      found in normal SCons PATH.  If the user specifies PATH or tool specific paths they
      will be used and the default paths below will be ignored.
      - Default path for clang/clangxx : C:\Program Files\LLVM\bin
      - Default path for mingw         : C:\MinGW\bin and/or  C:\mingw-w64\*\mingw64\bin
      - Key program to locate mingw    : mingw32-make (as the gcc with mingw prefix has no fixed name)
    - Fixed issue causing stack trace when python Action function contains a unicode string when being
      run with Python 2.7
    - Add alternate path to QT install for Centos in qt tool: /usr/lib64/qt-3.3/bin
    - Fix Java tools to search reasonable default paths for Win32, Linux, macOS.  Add required paths
      for swig and java native interface to JAVAINCLUDES.  You should add these to your CPPPATH if you need
      to compile with them.  This handles spaces in paths in default Java paths on windows.
    - Added more java paths to match install for Centos 7 of openjdk
    - Fix new logic which populates JAVAINCLUDES to handle the case where javac is not found.
    - Fix GH Issue #2580 - # in FRAMEWORKPATH doesn't get properly expanded. The # is left in the
      command line.
    - Fix issue #2980 with credit to Piotr Bartosik (and William Blevins).  This is an issue where using
      TimeStamp-MD5 Decider and CacheDir can yield incorrect md5's being written into the .sconsign.
      The difference between Piotr Bartosik's patch and the current code is that the more complicated
      creation of file to csig map is only done when the count of children for the current node doesn't
      match the previous count which is loaded from the sconsign.
    - Fix issue # 3106 MSVC if using MSVC_BATCH and target dir had a space would fail due to quirk in
      MSVC's handling of escaped targetdirs when batch compiling.
    - Fix GH Issue #3141 unicode string in a TryAction() with python 2.7 crashes.
    - Fix GH Issue #3212 - Use of Py3 and CacheDir + Configure's TryCompile (or likely and Python Value Nodes)
      yielded trying to combine strings and bytes which threw exception.
    - Fix GH Issue #3225 SCons.Util.Flatten() doesn't handle MappingView's produced by dictionary as return
      values from dict().{items(), keys(), values()}.
    - Fix GH Issue #3241 - Properly support versioned shared libraries for MacOS.  We've also introduced two
      new env variables APPLELINK_CURRENT_VERSION and APPLELINK_COMPATIBILITY_VERSION which will specify
      what is passed to the linkers -current_version and -compatibility_version flags.  If not specified
      they will be derived from SHLIBVERSION as such:
      - APPLELINK_CURRENT_VERSION = SHLIBVERSION
      - APPLELINK_COMPATIBILITY_VERSION = all but the last digit in SHLIBVERSION with .0 appended.
      Note that the values of the above will be validated. Valid format for either APPLELINK variable is
      X[.Y[.Z]] where 0 <= X <= 65535, 0 <= Y <= 255, 0 <= Z <= 255.
      The new variables have been added to the documents and should show up in user guide and manpage.
    - Fix GH Issue #3136 no longer wrap io.{BufferedReader,BufferedWriter,BufferedRWPair,BufferedRandom,TextIOWrapper
      with logic to set HANDLE_FLAG_INHERIT flag on the file handle.  Python 3.4+ automatically sets this according
      to Python docs: https://docs.python.org/3/library/os.html#fd-inheritance

  From Ray Donnelly:
    - Fix the PATH created by scons.bat (and other .bat files) to provide a normalized
      PATH.  Some pythons in the 3.6 series are no longer able to handle paths which
      have ".." in them and end up crashing.  This is done by cd'ing into the directory
      we want to add to the path and then using %CD% to give us the normalized directory
      See bug filed under Python 3.6: https://bugs.python.org/issue32457.
      Note: On Win32 PATH's which have not been normalized may cause undefined behavior
      by other executables being run by SCons (or any subprocesses of executables being run by SCons).
      Resolving this issue should eliminate that possibility going forward.

  From Andrew Featherstone
    - Removed unused --warn options from the man page and source code.

  From Arda Fu
    - Fix cpp scanner regex logic to treat ifndef for py3.5+. Previously it was
      not properly differentiating between if, ifdef, and ifndef.

  From Philipp Maierhöfer
    - Added a __hash__ method to the class SCons.Subst.Literal. Required when substituting Literal
      objects when SCons runs with Python 3.
    - Added missing FORTRANMODDIRPREFIX to the gfortran tool.

  From Matthew Marinets:
    - Fixed an issue that caused the Java emitter to incorrectly parse arguments to constructors that
      implemented a class.

  From Fredrik Medley:
    - Fix exception when printing of EnviromentError messages.
      Specifically, this fixes error reporting of the race condition when
      initializing the cache which error previously was hidden.

  From Daniel Moody:
    - Updated Jar builder to handle nodes and directories better
    - Updated Jar builder to flatten source list which could contain embedded lists
    - Removed some magic numbers from jar.py on behalf of Mats Wichmann (mats@linux.com)
    - Set the pickling protocal back to highest which was causing issues
      with variant dir tests. This will cause issues if reading sconsigns
      pickled with the previous lower protocol.
    - Updated swig to setup default paths for windows
    - Updated gettext tools to setup default paths for windows with Cygwin/MinGW setups
    - Add common location for default paths for cygwin and mingw in Platform modules
    - Updated YACC tool to work on windows with Cygwin/MinGW setups
    - Set the pickling protocal back to highest which was causing issues
      with variant dir tests. This will cause issues if reading sconsigns
      pickled with the previous lower protocol.
    - Updated FS.py to handle removal of splitunc function from python 3.7
    - Updated the vc.py to ignore MSVS versions where no compiler could be found

  From Gary Oberbrunner:
    - Fix bug when Installing multiple subdirs outside the source tree
    - fix to_str to handle None without raising exception
    - Fix -jN for python 3.7

  From Jonathon Reinhart:
    - Replace all instances of `int main()` in C code with `int main(void)`.
      Specifically, this fixes the test cases use by Configure.CheckCC() which
      would fail when using -Wstrict-prototypes.

  From Zachary Tessler:
    - Fix calculation of signatures for FunctionActions that contain list (or set,...)
      comprehensions whose expressions involve constant literals. Those constants had
      been ignored in signatures, so changing them did not cause targets to be rebuilt.

  From Paweł Tomulik:
    - In the testing framework, module TestCommon, fixed must_contain(),
      must_not_contain(), and related methods of TestCommon class to work with
      substrings located at zero offset.
    - Added virtualenv support. A new function Virtualenv() determines whether
      SCons runs in a virtualenv. The search PATH may also be extended to
      prefer executables from the current virtualenv over the ones provided by
      base environment. New option --enable-virtualenv provided to import some
      virtualenv-related variables to SCons and extend every env['ENV']['PATH']
      automatically. New option --ignore-virtualenv disables this. Two
      environment variables, SCONS_ENABLE_VIRTUALENV and
      SCONS_IGNORE_VIRTUALENV are supported for the same purpose.

  From Richard West:
    - Add SConstruct.py, Sconstruct.py, sconstruct.py to the search path for the root SConstruct file.
      Allows easier debugging within Visual Studio
    - Change setup.py to change the install directory (via  pip, or setup.py install) from scons-#.#.#
      to scons (Yielding <pythondir>/lib/scons/SCons/ instead of <pythondir>/lib/scons/SCons-#.#.#/).
      This changes SCons to better comply with normal Python installation practices.

  From Mats Wichmann:
    - Recognize new java 9, 10, 11 (as 9.0 and 10.0, 11.0)
    - Updated manpage scons.xml to fix a nested list problem
    - Updated doc terminiology: use prepend instead of append as appropriate
    - XML validity fixes from SConstruct.py change
    - Update wiki links to new github location
    - Update bug links to new github location
    - Make it easier for SConscript() call to fail on missing script.
      It was possible to call SCons.Warnings.warningAsException
      (not documented as a user API) to make all warnings fail. Now
      SConscript can take an optional must_exist flag which if true fails
      if the script does not exist.  Not failing on missing script is
      now considered deprecated, and the first instance will print a
      deprecation message.  It is now also possible to flip the scons
      behavior (which still defaults to warn, not fail) by calling
      SCons.Script.set_missing_sconscript_error, which is also not a
      documented interface at the moment.
    - Convert TestCmd.read to use with statement on open (quiets 17 py3 warnings)
    - Quiet py3 warning in UtilTests.py
    - Fix tests specifying octal constants for py3
    - Fix must_contain tests for py3
    - RPM package generation:
       - Fix supplying a build architecture
       - Disable auto debug package generation on certain rpmbuild versions
       - Adjust some tests to only supply build-id file on certain rpmbuild versions
       - Tests now use a file fixture for the repeated (trivial) main.c program.
       - Document and comment cleanup.
       - Added new Environment Value X_RPM_EXTRADEFS to supply custom settings
         to the specfile without adding specific logic for each one to scons.
    - The test for Python.h needed by swig tests is moved to get_python_platform
      so it does not have to be repeated in every test; picks up one failure
      which did not make the (previously needed) check. Windows version
      of get_python_platform needed some rework in case running in virtualenv.
    - If test opens os.devnull, register with atexit so file opens do not leak.
    - Fix bugs in Win32 process spawn logic to handle OSError exception correctly.
    - Use time.perf_counter instead of time.clock if it exists.
      time.clock deprecated since py3.3, due to remove in 3.8. deprecation
      warnings from py3.7 were failing a bunch of tests on Windows since they
      mess up expected stderr.
    - Prefer Py3's inspect.getfullargspec over deprecated inspect.getargspec.
      Switched to "new" (standard in Py2.7) usage of receiving a namedtuple -
      we were unpacking to a four-tuple, two of the items of which were unused;
      getfullargspec returns a named tuple with seven elements so it is a
      cleaner drop-in replacement using the namedtuple.
    - Updated the test-framework.rst documentation.
    - Remove obsoleted internal implementaiton of OrderedDict.
    - Test for tar packaging fixups
    - Stop using deprecated unittest asserts
    - messages in strip-install-dir test now os-neutral
    - Add xz compression format to packaging choices.
    - Syntax cleanups - trailing blanks, use "is" to compare with None, etc.
      Three uses of variables not defined are changed.
    - Some script changes in trying to find scons engine
    - Update (pep8) configure-cache script, add a --show option.
    - Fix for a couple of "what if tool not found" exceptions in framework.
    - Add Textfile/Substfile to default environment. (issue #3147)
    - sconsign: a couple of python3 fixes; be more tolerant of implicit
      entries which have no signatures; minor PEP8 changes.
    - Fix a couple of type mistakes (list-> string, filter type -> list)
    - Fix a couple of type mistakes in packaging tools: list-> string in msi,
      filter type -> list in ipk

  From Bernhard M. Wiedemann:
    - Update SCons' internal scons build logic to allow overriding build date
      with SOURCE_DATE_EPOCH for SCons itself.
    - Change the datestamps in SCons' docs and embedded in code use ISO 8601 format and UTC

  From Hao Wu
    - Typo in customized decider example in user guide
    - Replace usage of unittest.TestSuite with unittest.main() (fix #3113)

RELEASE 3.0.1 - Mon, 12 Nov 2017 15:31:33 -0700

  From Daniel Moody:
    - Jar can take multiple targets, and will make a duplicate jar from the sources for each target
    - Added some warnings in case the Jar builder makes an implicit target
    - Added Jar method and changed jar build to be more specific. Jar method will take in
      directories or classes as source. Added more tests to JAR to ensure the jar was
      packaged with the correct compiled class files.
    - Added a No result test case to handle bug which seems unrelated to java in the
      swig-dependencies.py test, more info here: http://scons.tigris.org/issues/show_bug.cgi?id=2907
    - Added a travis script to test on ubuntu trusty now that the project is on github
      so that Continuus Integration tests can be run automatically. It tests most case and considers
      no result a pass as well. Improving this script can install more dependincies allowing for more
      tests to be run.

  From Daniel Moody:
    - Updated the Jar Builder tool in Tool/__init__.py so that is doesn't force class files as
      sources, allowing directories to be passed, which was causing test/Java/JAR.py to fail.

  From William Deegan:
    - Fix issue where code in utility routine to_String_for_subst() had code whose result was never
      properly returned.
      (Found by: James Rinkevich https://pairlist4.pair.net/pipermail/scons-users/2017-October/006358.html )
    - Fixed Variables.GenerateHelpText() to now use the sort parameter. Due to incorrect 2to3 fixer changes
      8 years ago it was being used as a boolean parameter.  Now you can specify sort to be a callable, or boolean
      value. (True = normal sort). Manpage also updated.
    - Fixed Tool loading logic from exploding sys.path with many site_scons/site_tools prepended on py3.
    - Added additional output with time to process each SConscript file when using --debug=time.

  From Thomas Berg:
    - Fixed a regression in scons-3.0.0 where "from __future__ import print_function" was imposed
      on the scope where SConstruct is executed, breaking existing builds using PY 2.7.

  From William Deegan:
    - Fix broken subst logic where a string with "$$(abc)" was being treated as "$(abc) and the
      logic for removing the signature escapes was then failing because there was no closing "$)".
      This was introduced by a pull request to allow recursive variable evaluations to yield a string
      such as "$( $( some stuff $) $)".

  From Zachary Tessler:
    - Fix incorrect warning for repeated identical builder calls that use overrides


RELEASE 3.0.0 - Mon, 18 Sep 2017 08:32:04 -0700

NOTE: This is a major release.  You should expect that some targets may rebuild when upgrading.
Significant changes in some python action signatures. Also switching between PY 2.7 and PY 3.5, 3.6
will cause rebuilds.


  From William Blevins:
    - Updated D language scanner support to latest: 2.071.1. (PR #1924)
      https://dlang.org/spec/module.html accessed 11 August 2016
      - Enhancements:
        - Added support for selective imports: "import A : B, C;" -> A
        - Added support for renamed imports. "import B = A;" -> A
        - Supports valid combinations: "import A, B, CCC = C, DDD = D : EEE = FFF;" -> A, B, C, D
      - Notes:
        - May find new (previously missed) Dlang dependencies.
        - May cause rebuild after upgrade due to dependency changes.
    - Updated Fortran-related tests to pass under GCC 5/6.
    - Fixed SCons.Tool.Packaging.rpm.package source nondeterminism across builds.

  From William Deegan:
    - Removed deprecated tools CVS, Perforce, BitKeeper, RCS, SCCS, Subversion.
    - Removed deprecated module SCons.Sig
    - Added prioritized list of xsltproc tools to docbook. The order will now be as
      follows: xsltproc, saxon, saxon-xslt, xalan  (with first being highest priority, first
      tool found is used)
    - Fixed MSVSProject example code (http://scons.tigris.org/issues/show_bug.cgi?id=2979)
    - Defined MS SDK 10.0 and Changed VS 2015 to use SDK 10.0
    - Changes to Action Function and Action Class signiture creation.  NOTE: This will cause rebuilds
      for many builds when upgrading to SCons 3.0
    - Fixed Bug #3027 - "Cross Compiling issue: cannot override ranlib"
    - Fixed Bug #3020 - "Download link in user guide wrong. python setup.py install --version-lib broken"
    - Fixed Bug #2486 - Added SetOption('silent',True) - Previously this value was not allowed to be set.
    - Fixed Bug #3040 - Non-unicode character in CHANGES.txt
    - Fixed Bug #2622 - AlwaysBuild + MSVC regression.
    - Fixed Bug #3025 - (Credit to Florian : User flow86 on tigris) - Fix typo JAVACLASSSUFIX should have been
                        JAVACLASSSUFFIX


  From Ibrahim Esmat:
    - Added the capability to build Windows Store Compatible libraries that can be used
      with Universal Windows Platform (UWP) Apps and published to the store

  From Daniel Holth:
    - Add basic support for PyPy (by deleting __slots__ from Node with a
      metaclass on PyPy); wrap most-used open() calls in 'with' statements to
      avoid too many open files.
    - Add __main__.py for `python -m SCons` in case it is on PYTHONPATH.
    - Always use highest available pickle protocol for efficiency.
    - Remove unused command line fallback for the zip tool.

  From Gaurav Juvekar:
    - Fix issue #2832: Expand construction variables in 'chdir' argument of builders. (PR #463)
    - Fix issue #2910: Make --tree=all handle Unicode. (PR #427)
    - Fix issue #2788: Fix typo in documentation example for sconf. (PR #388)

  From Alexey Klimkin:
    - Use memoization to optimize PATH evaluation across all dependencies per
      node. (PR #345)
    - Use set() where it is applicable (PR #344)

  From M. Limber:
    - Fixed msvs.py for Visual Studio Express editions that would report
      "Error  : ValueError: invalid literal for float(): 10.0Exp".

  From Rick Lupton:
    - Update LaTeX scanner to understand \import and related commands

  From Steve Robinson:
    - Add support for Visual Studio 2017.  This support requires vswhere.exe a helper
      tool installed with newer installs of 2017. SCons expects it to be located at
      "C:\Program Files (x86)\Microsoft Visual Studio\Installer\vswhere.exe"
      It can be downloaded separately at
      https://github.com/Microsoft/vswhere

  From Tom Tanner:
    - Allow nested $( ... $) sections

  From Paweł Tomulik:
    - Fixed the issue with LDMODULEVERSIONFLAGS reported by Tim Jenness
      (https://pairlist4.pair.net/pipermail/scons-users/2016-May/004893.html).
      An error was causing "-Wl,Bsymbolic" being added to linker's command-line
      even when there was no specified value in LDMODULEVERSION and thus no
      need for the flags to be specified.
    - Added LoadableModule to the list of global functions (DefaultEnvironment
      builders).

  From Manish Vachharajani:
    - Update debian rules, compat, and control to not use features
      deprecated or obsolete in later versions of debhelpers
    - Update python version to 2.7 in debian/control

  From Richard Viney:
    - Fixed PCHPDBFLAGS causing a deprecation warning on MSVC v8 and later when
      using PCHs and PDBs together.


  From Richard West:
    - Added nested / namespace tool support
    - Added a small fix to the python3 tool loader when loading a tool as a package
    - Added additional documentation to the user manual on using toolpaths with the environment
      This includes the use of sys.path to search for tools installed via pip or package managers
    - Added support for a PyPackageDir function for use with the toolpath

  From Russel Winder:
    - Reordered the default D tools from "dmd, gdc, ldc" to "dmd, ldc, gdc".
    - Add a ProgramAllAtOnce builder to the dmd, ldc, and gdc tools. (PR #448)
    - Remove a file name exception for very old Fedora LDC installation.
    - gdc can now handle building shared objects (tested for version 6.3.0).
    - Remove establishing the SharedLibrary builder in the dmd, ldc, and gdc
      tools, must now include the ar tool to get this builder as is required for
      other compiler tools.
    - Add clang and clang++ tools based on Paweł Tomulik's work.

RELEASE 2.5.1 - Mon, 03 Nov 2016 13:37:42 -0400

  From William Deegan:
    - Add scons-configure-cache.py to packaging. It was omitted

  From Alexey Klimkin:
    - Use memoization to optimize PATH evaluation across all dependencies per
      node. (PR #345)

RELEASE 2.5.0 - Mon, 09 Apr 2016 11:27:42 -0700

  From Dirk Baechle:
    - Removed a lot of compatibility methods and workarounds
      for Python versions < 2.7, in order to prepare the work
      towards a combined 2.7/3.x version. (PR #284)
      Also fixed the default arguments for the print_tree and
      render_tree methods. (PR #284, too)

  From William Blevins:
    - Added support for cross-language dependency scanning;
      SCons now respects scanner keys for implicit dependencies.
      - Notes for SCons users with heterogeneous systems.
        - May find new (previously missed) dependencies.
        - May cause rebuild after upgrade due to dependency changes.
        - May find new dependency errors (EG. cycles).
          - Discovered in some of the SCons QT tests.
    - Resolved missing cross-language dependencies for
      SWIG bindings (fixes #2264).
    - Corrected typo in User Guide for Scanner keyword. (PR #2959)
    - Install builder interacts with scanner found in SCANNERS differently.
      - Previous: Install builder recursively scanned implicit dependencies
        for scanners from SCANNER, but not for built-in (default) scanners.
      - Current: Install builder will not scan for implicit dependencies via
        either scanner source. This optimizes some Install builder behavior
        and brings orthogonality to Install builder scanning behavior.

  From William Deegan:
    - Add better messaging when two environments have
      different actions for the same target (Bug #2024)
    - Fix issue only with MSVC and Always build where targets
      marked AlwaysBuild wouldn't make it into CHANGED_SOURCES
      and thus yield an empty compile command line. (Bug #2622)
    - Fix posix platform escaping logic to properly handle paths
      with parens in them "()".  (Bug #2225)

  From Jakub Pola:
    - Intel Compiler 2016 (Linux/Mac) update for tool directories.

  From Adarsh Sanjeev:
    - Fix for issue #2494: Added string support for Chmod function.

  From Tom Tanner:
    - change cache to use 2 character subdirectories, rather than one character,
      so as not to give huge directories for large caches, a situation which
      causes issues for NFS.
      For existing caches, you will need to run the scons-configure-cache.py
      script to update them to the new format. You will get a warning every time
      you build until you co this.
    - Fix a bunch of unit tests on windows

RELEASE 2.4.1 - Mon, 07 Nov 2015 10:37:21 -0700

  From Arfrever Frehtes Taifersar Arahesis:
    - Fix for Bug # 2791 - Setup.py fails unnecessarily under Jython.

  From Dirk Baechle:
    - Fixed license of SVG titlepage files in the context of Debian
      packaging, such that they allow for commercial use too (#2985).

  From William Blevins:
    - InstallVersionedLib now available in the DefaultEnvironment context.
    - Improves orthogonality of use cases between different Install functions.

  From Carnë Draug:
    - Added new configure check, CheckProg, to check for
      existence of a program.

  From Andrew Featherstone:
    - Fix for issue #2840 - Fix for two environments specifying same target with different
      actions not throwing hard error. Instead SCons was incorrectly issuing a warning
      and continuing.

  From Hiroaki Itoh :
    - Add support `Microsoft Visual C++ Compiler for Python 2.7'
      Compiler can be obtained at: https://www.microsoft.com/en-us/download/details.aspx?id=44266

  From Florian Miedniak:
    - Fixed tigris issue #3011: Glob() excludes didn't work when used with VariantDir(duplicate=0)

  From William Roberts:
    - Fix bug 2831 and allow Help() text to be appended to AddOption() help.

  From Paweł Tomulik:
    - Reimplemented versioning for shared libraries, with the following effects
    - Fixed tigris issues #3001, #3006.
    - Fixed several other issues not reported to tigris, including:
      issues with versioned libraries in subdirectories with tricky names,
      issues with versioned libraries and variant directories,
      issue with soname not being injected to library when using D linkers,
    - Switched to direct symlinks instead of daisy-chained ones -- soname and
      development symlinks point directly to the versioned shared library now),
      for rationale see:
      https://www.debian.org/doc/debian-policy/ch-sharedlibs.html
      https://fedoraproject.org/wiki/Packaging:Guidelines#Devel_Packages
      https://bitbucket.org/scons/scons/pull-requests/247/new-versioned-libraries-gnulink-cyglink/diff#comment-10063929
    - New construction variables to allow override default behavior: SONAME,
      SHLIBVERSIONFLAGS, _SHLIBVERSIONFLAGS, SHLIBNOVERSIONSYMLINKS,
      LDMODULEVERSION, LDMODULEVERSIONFLAGS, _LDMODULEVERSIONFLAGS,
      LDMODULENOVERSIONSYMLINKS.
    - Changed logic used to configure the versioning machinery from
      platform-centric to linker-oriented.
    - The SHLIBVERSION/LDMODULEVERSION variables are no longer validated by
      SCons (more freedom to users).
    - InstallVersionedLib() doesn't use SHLIBVERSION anymore.
    - Enchanced docs for the library versioning stuff.
    - New tests for versioned libraries.
    - Library versioning is currently implemented for the following linker
      tools: 'cyglink', 'gnulink', 'sunlink'.
    - Fix to swig tool - pick-up 'swig', 'swig3.0' and 'swig2.0' (in order).
    - Fix to swig tool - respect env['SWIG'] provided by user.



RELEASE 2.4.0 - Mon, 21 Sep 2015 08:56:00 -0700

  From Dirk Baechle:
    - Switched several core classes to use "slots", to
      reduce the overall memory consumption in large
      projects (fixes #2180, #2178, #2198)
    - Memoizer counting uses decorators now, instead of
      the old metaclasses approach.

  From Andrew Featherstone
    - Fixed typo in SWIGPATH description

RELEASE 2.3.6 - Mon, 31 Jul 2015 14:35:03 -0700

  From Rob Smith:
    - Added support for Visual Studio 2015

RELEASE 2.3.5 - Mon, 17 Jun 2015 21:07:32 -0700

  From Stephen Pollard:
    - Documentation fixes for libraries.xml and
      builders-writing.xml (#2989 and #2990)

  From William Deegan:
    - Extended docs for InstallVersionedLib/SharedLibrary,
      and added SKIP_WIN_PACKAGES argument to build script
      bootstrap.py (PR #230, #3002).

  From William Blevins:
    - Fixed symlink support (PR #227, #2395).
    - Updated debug-count test case (PR #229).

  From Alexey Klimkin:
    - Fixed incomplete LIBS flattening and substitution in
      Program scanner(PR #205, #2954).

  From Dirk Baechle:
    - Added new method rentry_exists_on_disk to Node.FS (PR #193).

  From Russel Winder:
    - Fixed several D tests under the different OS.
    - Add support for f08 file extensions for Fortran 2008 code.

  From Anatoly Techtonik:
    - Show --config choices if no argument is specified (PR #202).
    - Fixed build crash when XML toolchain isn't installed, and
      activated compression for ZIP archives.

  From Alexandre Feblot:
    - Fix for VersionedSharedLibrary under 'sunos' platform.
    - Fixed dll link with precompiled headers on MSVC 2012
    - Added an 'exclude' parameter to Glob()

  From Laurent Marchelli:
    - Support for multiple cmdargs (one per variant) in VS project files.
    - Various improvements for TempFileMunge class.
    - Added an implementation for Visual Studio users files (PR #209).

  From Dan Pidcock:
    - Added support for the 'PlatformToolset' tag in VS project files (#2978).

  From James McCoy:
    - Added support for '-isystem' to ParseFlags.

RELEASE 2.3.4 - Mon, 27 Sep 2014 12:50:35 -0400

  From Bernhard Walle and Dirk Baechle:
    - Fixed the interactive mode, in connection with
      Configure contexts (#2971).

  From Anatoly Techtonik:
    - Fix EnsureSConsVersion warning when running packaged version

  From Russel Winder:
    - Fix D tools for building shared libraries

RELEASE 2.3.3 - Sun, 24 Aug 2014 21:08:33 -0400

  From Roland Stark:
    - Fixed false line length calculation in the TempFileMunge class (#2970).

  From Gary Oberbrunner:
    - Improve SWIG detection

  From Russel Winder:
    - Fix regression on Windows in D language update

  From Neal Becker and Stefan Zimmermann:
    - Python 3 port and compatibility

  From Anatoly Techtonik:
    - Do not fail on EnsureSConsVersion when running from checkout

  From Kendrick Boyd and Rob Managan:
    - Fixed the newglossary action to work with VariantDir (LaTeX).

  From Manuel Francisco Naranjo:
    - Added a default for the BUILDERS environment variable,
      to prevent not defined exception on a Clone().

  From Andrew Featherstone:
    - Added description of CheckTypeSize method (#1991).
    - Fixed handling of CPPDEFINE var in Append()
      for several list-dict combinations (#2900).

  From William Blevins:
    - Added test for Java derived-source dependency tree generation.
    - Added Copy Action symlink soft-copy support (#2395).
    - Various contributions to the documentation (UserGuide).

RELEASE 2.3.2

  From Dirk Baechle:
    - Update XML doc editor configuration
    - Fix: Allow varlist to be specified as list of strings for Actions (#2754)

  From veon on bitbucket:
    - Fixed handling of nested ifs in CPP scanner PreProcessor class.

  From Shane Gannon:
    - Support for Visual Studio 2013 (12.0)

  From Michael Haubenwallner:
    - Respect user's CC/CXX values; don't always overwrite in generate()
    - Delegate linker Tool.exists() to CC/CXX Tool.exists().

  From Rob Managan:
    - Updated the TeX builder to support use of the -synctex=1
      option and the files it creates.
    - Updated the TeX builder to correctly clean auxiliary files when
      the biblatex package is used.

  From Gary Oberbrunner:
    - get default RPM architecture more robustly when building RPMs

  From Amir Szekely:
    - Fixed NoClean() for multi-target builders (#2353).

  From Paweł Tomulik:
    - Fix SConf tests that write output

  From Russel Winder:
    - Revamp of the D language support. Tools for DMD, GDC and LDC provided
      and integrated with the C and C++ linking. NOTE: This is only tested
      with D v2. Support for D v1 is now deprecated.

  From Anatoly Techtonik:
    - Several improvements for running scons.py from source:
      * engine files form source directory take priority over all other
        importable versions
      * message about scons.py running from source is removed to fix tests
        that were failing because of this extra line in the output
      * error message when SCons import fails now lists lookup paths
    - Remove support for QMTest harness from runtest.py
    - Remove RPM and m4 from default tools on Windows
    - BitKeeper, CVS, Perforce, RCS, SCCS are deprecated from default
      tools and will be removed in future SCons versions to speed up
      SCons initialization (it will still be possible to use these tools
      explicitly)

  From Sye van der Veen:
    - Support for Visual Studio 12.0Exp, and fixes for earlier MSVS
      versions.


RELEASE 2.3.1

  From Andrew Featherstone:
    - Added support for EPUB output format to the DocBook tool.

  From Tom Tanner:
    - Stop leaking file handles to subprocesses by switching to using subprocess
      always.
    - Allow multiple options to be specified with --debug=a,b,c
    - Add support for a readonly cache (--cache-readonly)
    - Always print stats if requested
    - Generally try harder to print out a message on build errors
    - Adds a switch to warn on missing targets
    - Add Pseudo command to mark targets which should not exist after
      they are built.

  From Bogdan Tenea:
    - Check for 8.3 filenames on cygwin as well as win32 to make variant_dir work properly.

  From Alexandre Feblot:
    - Make sure SharedLibrary depends on all dependent libs (by depending on SHLINKCOM)

  From Stefan Sperling:
    - Fixed the setup of linker flags for a versioned SharedLibrary
      under OpenBSD (#2916).

  From Antonio Cavallo:
    - Improve error if Visual Studio bat file not found.

  From Manuel Francisco Naranjo:
    - Allow Subst.Literal string objects to be compared with each other,
      so they work better in AddUnique() and Remove().

  From David Rothenberger:
    - Added cyglink linker that uses Cygwin naming conventions for
      shared libraries and automatically generates import libraries.

  From Dirk Baechle:
    - Update bootstrap.py so it can be used from any dir, to run
      SCons from a source (non-installed) dir.
    - Count statistics of instances are now collected only when
      the --debug=count command-line option is used (#2922).
    - Added release_target_info() to File nodes, which helps to
      reduce memory consumption in clean builds and update runs
      of large projects.
    - Fixed the handling of long options in the command-line
      parsing (#2929).
    - Fixed misspelled variable in intelc.py (#2928).

  From Gary Oberbrunner:
    - Test harness: fail_test() can now print a message to help debugging.

  From Anatoly Techtonik:
    - Require rpmbuild when building SCons package.
    - Print full stack on certain errors, for debugging.
    - Improve documentation for Textfile builder.

  From William Deegan:
    - VS2012 & VS2010 Resolve initialization issues by adding path to reg.exe
      in shell used to run batch files.
    - MSVC Support fixed defaulting TARGET_ARCH to HOST_ARCH. It should be
      None if not explicitly set.
    - MSVC Fixed issue where if more than one Architectures compilers are
      detected, it would take the last one found, and not the first.

  From Philipp Kraus:
    - Added optional ZIPROOT to Zip tool.

  From Dirk Baechle:
    - Replaced old SGML-based documentation toolchain with a more modern
      approach, that also requires less external dependencies (programs and
      Python packages). Added a customized Docbook XSD for strict validation of
      all input XML files.

  From Luca Falavigna:
    - Fixed spelling errors in MAN pages (#2897).

  From Michael McDougall:
    - Fixed description of ignore_case for EnumVariable in the
      MAN page (#2774).

RELEASE 2.3.0 - Mon, 02 Mar 2013 13:22:29 -0400

  From Anatoly Techtonik:
    - Added ability to run scripts/scons.py directly from source checkout
    - Hide deprecated --debug={dtree,stree,tree} from --help output
    - Error messages from option parser now include hints about valid choices
    - Cleaned up some Python 1.5 and pre-2.3 code, so don't expect SCons
      to run on anything less than Python 2.4 anymore
    - Several fixes for runtest.py:
      * exit with an error if no tests were found
      * removed --noqmtest option - this behavior is by default
      * replaced `-o FILE --xml` combination with `--xml FILE`
      * changed `-o, --output FILE` option to capture stdout/stderr output
        from runtest.py
    - Remove os_spawnv_fix.diff patch required to enable parallel builds
      support prior to Python 2.2

  From Juan Lang:
    - Fix WiX Tool to use .wixobj rather than .wxiobj for compiler output
    - Support building with WiX releases after 2.0

  From Alexey Klimkin:
    - Fix nested LIBPATH expansion by flattening sequences in subst_path.

  From eyan on Bitbucket:
    - Print target name with command execution time with --debug=time

  From Thomas Berg and Evgeny Podjachev:
    - Fix subprocess spawning on Windows.  Work around a Windows
      bug that can crash python occasionally when using -jN. (#2449)

  From Dirk Baechle:
    - Updated test framework to support dir and file fixtures and
      added ability to test external (out-of-tree) tools (#2862).
      See doc in QMTest/test-framework.rst.
    - Fixed several errors in the test suite (Java paths, MSVS version
      detection, Tool import), additionally
      * provided MinGW command-line support for the CXX, AS and
        Fortran tests,
      * refactored the detection of the gcc version and the according
        Fortran startup library,
      * provided a new module rpmutils.py, wrapping the RPM naming rules
        for target files and further hardware-dependent info (compatibility,
        compiler flags, ...),
      * added new test methods must_exist_one_of() and
        must_not_exist_any_of() and
      * removed Aegis support from runtest.py. (#2872)

  From Gary Oberbrunner:
    - Add -jN support to runtest.py to run tests in parallel
    - Add MSVC10 and MSVC11 support to get_output low-level bat script runner.
    - Fix MSVS solution generation for VS11, and fixed tests.

  From Rob Managan:
    - Updated the TeX builder to support the \newglossary command
      in LaTeX's glossaries package and the files it creates.
    - Improve support for new versions of biblatex in the TeX builder
      so biber is called automatically if biblatex requires it.
    - Add SHLIBVERSION as an option that tells SharedLibrary to build
      a versioned shared library and create the required symlinks.
      Add builder InstallVersionedLib to create the required symlinks
      installing a versioned shared library.

RELEASE 2.2.0 - Mon, 05 Aug 2012 15:37:48 +0000

  From dubcanada on Bitbucket:
    - Fix 32-bit Visual Express C++ on 64-bit Windows (generate 32-bit code)

  From Paweł Tomulik:
    - Added gettext toolset
    - Fixed FindSourceFiles to find final sources (leaf nodes).

  From Greg Ward:
    - Allow Node objects in Java path (#2825)

  From Joshua Hughes:
    - Make Windows not redefine builtin file as un-inheritable (#2857)
    - Fix WINDOWS_INSERT_DEF on MinGW (Windows) (#2856)

  From smallbub on Bitbucket:
    - Fix LINKCOMSTR, SHLINKCOMSTR, and LDMODULECOMSTR on Windows (#2833).

  From Mortoray:
    - Make -s (silent mode) be silent about entering subdirs (#2976).
    - Fix cloning of builders when cloning environment (#2821).

  From Gary Oberbrunner:
    - Show valid Visual Studio architectures in error message
       when user passes invalid arch.

  From Alexey Petruchik:
    - Support for Microsoft Visual Studio 11 (both using it
      and generating MSVS11 solution files).

  From Alexey Klimkin:
    - Fixed the Taskmaster, curing spurious build failures in
      multi-threaded runs (#2720).

  From Dirk Baechle:
    - Improved documentation of command-line variables (#2809).
    - Fixed scons-doc.py to properly convert main XML files (#2812).

  From Rob Managan:
    - Updated the TeX builder to support LaTeX's multibib package.
    - Updated the TeX builder to support LaTeX's biblatex package.
    - Added support for using biber instead of bibtex by setting
      env['BIBTEX'] = 'biber'

  From Arve Knudsen:
    - Test for FORTRANPPFILESUFFIXES (#2129).


RELEASE 2.1.0 - Mon, 09 Sep 2011 20:54:57 -0700

  From Anton Lazarev:
    - Fix Windows resource compiler scanner to accept DOS line endings.

  From Matthias:
    - Update MSVS documents to remove note indicating that only one
      project is currently supported per solution file.

  From Grzegorz Bizoń:
    - Fix long compile lines in batch mode by using TEMPFILE
    - Fix MSVC_BATCH=False (was treating it as true)

  From Justin Gullingsrud:
    - support -std=c++0x and related CXXFLAGS in pkgconfig (ParseFlags)

  From Vincent Beffara:
    - Support -dylib_file in pkgconfig (ParseFlags)

  From Gary Oberbrunner and Sohail Somani:
    - new construction variable WINDOWS_EMBED_MANIFEST to automatically
      embed manifests in Windows EXEs and DLLs.

  From Gary Oberbrunner:
    - Fix Visual Studio project generation when CPPPATH contains Dir nodes
    - Ensure Visual Studio project is regenerated when CPPPATH or CPPDEFINES change
    - Fix unicode error when using non-ASCII filenames with Copy or Install
    - Put RPATH in LINKCOM rather than LINKFLAGS so resetting
      LINKFLAGS doesn't kill RPATH
    - Fix precompiled headers on Windows when variant dir name has spaces.
    - Adding None to an Action no longer fails (just returns original action)
    - New --debug=prepare option to show each target as it's being
      prepared, whether or not anything needs to be done for it.
    - New debug option --debug=duplicate to print a line for each
      unlink/relink (or copy) of a variant file from its source file.
    - Improve error message for EnumVariables to show legal values.
    - Fix Intel compiler to sort versions >9 correctly (esp. on Linux)
    - Fix Install() when the source and target are directories and the
      target directory exists.

  From David Garcia Garzon:
    - Fix Delete to be able to delete broken symlinks and dir
      symlinks.

  From Imran Fanaswala and Robert Lehr:
    - Handle .output file generated by bison/yacc properly. Cleaning it
      when necessary.

  From Antoine Dechaume:
    - Handle SWIG file where there is whitespace after the module name
      properly. Previously the generated files would include
      the whitespace.

  From Dmitry R.:
    - Handle Environment in case __semi_deepcopy is None

  From Benoit Belley:

    - Much improved support for Windows UNC paths (\\SERVERNAME).

  From Jean-Baptiste Lab:

    - Fix problems with appending CPPDEFINES that contain
      dictionaries, and related issues with Parse/MergeFlags and
      CPPDEFINES.

  From Allen Weeks:

    - Fix for an issue with implicit-cache with multiple targets
      when dependencies are removed on disk.

  From Evgeny Podjachev and Alexey Petruchick:

    - Support generation of Microsoft Visual Studio 2008 (9.0)
      and 2010 (10.0) project and solution files.

  From Ken Deeter:

    - Fix a problem when FS Entries which are actually Dirs have builders.

  From Luca Falavigna:

    - Support Fortran 03

  From Gary Oberbrunner:

    - Print the path to the SCons package in scons --version

  From Jean-Franï¿½ois Colson:

    - Improve Microsoft Visual Studio Solution generation, and fix
      various errors in the generated solutions especially when using
      MSVS_SCC_PROVIDER, and when generating multiple projects.  The
      construction variable MSVS_SCC_PROJECT_BASE_PATH, which never
      worked properly, is removed.  Users can use the new variable
      MSVS_SCC_CONNECTION_ROOT instead if desired.

  From Anatoly Techtonik:

    - Use subprocess in bootstrap.py instead of os.execve to avoid
      losing output control on Windows (http://bugs.python.org/issue9148)

    - Revert patch for adding SCons to App Paths, because standard cmd
      shell doesn't search there. This is confusing, because `scons` can
      be executed from explorer, but fail to start from console.

    - Fix broken installation with easy_install on Windows (issue #2051)
      SCons traditionally installed in a way that allowed to run multiple
      versions side by side. This custom logic was incompatible with
      easy_install way of doing things.

    - Use epydoc module for generating API docs in HTML if command line
      utility is not found in PATH. Actual for Windows.

  From Alexander Goomenyuk:

    - Add .sx to assembly source scanner list so .sx files
      get their header file dependencies detected.

  From Arve Knudsen:

    - Set module metadata when loading site_scons/site_init.py
      so it is treated as a proper module; __doc__, __file__ and
      __name__ now refer to the site_init.py file.

  From Russel Winder:

    - Users Guide updates explaining that Tools can be packages as
      well as python modules.

  From Gary Oberbrunner:

    - New systemwide and per-user site_scons dirs.

  From Dirk Baechle:

    - XML fixes in User's Guide.
    - Fixed the detection of 'jar' and 'rmic' during
      the initialization of the respective Tools (#2730).
    - Improved docs for custom Decider functions and
      custom Scanner objects (#2711, #2713).
    - Corrected SWIG module names for generated *.i files (#2707).

  From Joe Zuntz:

    - Fixed a case-sensitivity problem with Fortran modules.

  From Bauke Conijn:

    - Added Users Guide example for auto-generated source code

  From Steven Knight:

    - Fix explicit dependencies (Depends()) on Nodes that don't have
      attached Builders.

    - Fix use of the global Alias() function with command actions.

  From Matt Hughes:

    - Fix the ability to append to default $*FLAGS values (which are
      implemented as CLVar instances) in a copied construction environment
      without affecting the original construction environment's value.

  From Rob Managan:

    - Updated the TeX command strings to include a /D on Windows in
      case the new directory is on a different drive letter.

    - Fixed the LaTeX scanner so dependencies are found in commands that
      are broken across lines with a comment or have embedded spaces.

    - The TeX builders should now work with tex files that are generated
      by another program. Thanks to Hans-Martin von Gaudecker for
      isolating the cause of this bug.

    - Added support for INDEXSTYLE environment variable so makeindex can
      find style files.

    - Added support for the bibunits package so we call bibtex on all
      the bu*.aux files.

    - Add support of finding path information on OSX for TeX applications
      MacPorts and Fink paths need to be added by the user

  From Russel Winder:

    - Add support for DMD version 2 (the phobos2 library).

  From William Deegan:

    - Add initial support for VS/VC 2010 (express and non-express versions)
    - Remove warning for not finding MS VC/VS install.
      "scons: warning: No version of Visual Studio compiler found
        - C/C++ compilers most likely not set correctly"
    - Add support for Linux 3.0


RELEASE 2.0.1 - Mon, 15 Aug 2010 15:46:32 -0700

  From Dirk Baechle:

    - Fix XML in documentation.

  From Joe Zuntz:

    - Fixed a case-sensitivity problem with Fortran modules.

  From Bauke Conijn:

    - Added Users Guide example for auto-generated source code

  From Steven Knight:

    - Fix explicit dependencies (Depends()) on Nodes that don't have
      attached Builders.

  From Matt Hughes:

    - Fix the ability to append to default $*FLAGS values (which are
      implemented as CLVar instances) in a copied construction environment
      without affecting the original construction environment's value.

  From Rob Managan:

    - Updated the TeX command strings to include a /D on Windows in
      case the new directory is on a different drive letter.

    - Fixed the LaTeX scanner so dependencies are found in commands that
      are broken across lines with a comment or have embedded spaces.


RELEASE 2.0.0.final.0 - Mon, 14 Jun 2010 22:01:37 -0700

  From Dirk Baechle:

    - Fix XML in documentation.

  From Steven Knight:

    - Provide forward compatibility for the 'profile' module.

    - Provide forward compatibility for the 'pickle' module.

    - Provide forward compatibility for the 'io' module.

    - Provide forward compatibility for the 'queue' module.

    - Provide forward compatibility for the 'collections' module.

    - Provide forward compatibility for the 'builtins' module.

    - Provide forward compatibility for 'sys.intern()'.

    - Convert to os.walk() from of os.path.walk().

    - Remove compatibility logic no longer needed.

    - Add a '-3' option to runtest to print 3.x incompatibility warnings.

    - Convert old-style classes into new-style classes.

    - Fix "Ignoring corrupt sconsign entry" warnings when building
      in a tree with a pre-2.0 .sconsign file.

    - Fix propagation from environment of VS*COMNTOOLS to resolve issues
      initializing MSVC/MSVS/SDK issues.

    - Handle detecting Visual C++ on Python versions with upper-case
      platform architectures like 'AMD64'.

  From W. Trevor King:

    - Revisions to README.

  From Greg Noel:

    - Apply numerous Python fixers to update code to more modern idioms.
      Find where fixers should be applied to code in test strings and
      apply the fixers there, too.

    - Write a fixer to convert string functions to string methods.

    - Modify the 'dict' fixer to be less conservative.

    - Modify the 'apply' fixer to handle more cases.

    - Create a modified 'types' fixer that converts types to 2.x
      equivalents rather than 3.x equivalents.

    - Write a 'division' fixer to highlight uses of the old-style
      division operator.  Correct usage where needed.

    - Add forward compatibility for the new 'memoryview' function
      (which replaces the 'buffer' function).

    - Add forward compatibility for the 'winreg' module.

    - Remove no-longer-needed 'platform' module.

    - Run tests with the '-3' option to Python 2.6 and clear up
      various reported incompatibilities.

    - Comb out code paths specialized to Pythons older than 2.4.

    - Update deprecation warnings; most now become mandatory.

    - Start deprecation cycle for BuildDir() and build_dir.

    - Start deprecation cycle for SourceCode() and related factories

    - Fixed a problem with is_Dict() not identifying some objects derived
      from UserDict.

  From Jim Randall:

    - Document the AllowSubstExceptions() function in the User's Guide.

  From William Deegan:

    - Migrate MSVC/MSVS/SDK improvements from 1.3 branch.


RELEASE 1.3.0 - Tue, 23 Mar 2010 21:44:19 -0400

  From Steven Knight:

    - Update man page and documentation.

  From William Deegan (plus minor patch from Gary Oberbrunner):

    - Support Visual Studio 8.0 Express

RELEASE 1.2.0.d20100306 - Sat, 06 Mar 2010 16:18:33 -0800

  From Luca Falavigna:

    - Fix typos in the man page.

  From Gottfried Ganssauge:

    - Support execution when SCons is installed via easy_install.

  From Steven Knight:

    - Make the messages for Configure checks of compilers consistent.

    - Issue an error message if a BUILDERS entry is not a Builder
      object or a callable wrapper.

  From Rob Managan:

    - Update tex builder to handle the case where a \input{foo}
      command tries to work with a directory named foo instead of the
      file foo.tex. The builder now ignores a directory and continues
      searching to find the correct file. Thanks to Lennart Sauerbeck
      for the test case and initial patch

      Also allow the \include of files in subdirectories when variantDir
      is used with duplicate=0. Previously latex would crash since
      the directory in which the .aux file is written was not created.
      Thanks to Stefan Hepp for finding this and part of the solution.

  From James Teh:
    - Patches to fix some issues using MS SDK V7.0

  From William Deegan:
    - Lots of testing and minor patches to handle mixed MS VC and SDK
      installations, as well as having only the SDK installed.


RELEASE 1.2.0.d20100117 - Sun, 17 Jan 2010 14:26:59 -0800

  From Jim Randall:
    - Fixed temp filename race condition on Windows with long cmd lines.

  From David Cournapeau:
    - Fixed tryRun when sconf directory is in a variant dir.
    - Do not add -fPIC for ifort tool on non-posix platforms (darwin and
      windows).
    - Fix bug 2294 (spurious CheckCC failures).
    - Fix SCons bootstrap process on windows 64 (wrong wininst name)

  From William Deegan:
    - Final merge from vs_revamp branch to main

    - Added definition and usage of HOST_OS, HOST_ARCH, TARGET_OS,
      TARGET_ARCH, currently only defined/used by Visual Studio
      Compilers. This will be rolled out to other platforms/tools
      in the future.

    - Add check for python >= 3.0.0 and exit gracefully.
      For 1.3 python >= 1.5.2 and < 3.0.0 are supported

    - Fix bug 1944 - Handle non-existent .i file in swig emitter, previously
      it would crash with an IOError exception. Now it will try to make an
      educated guess on the module name based on the filename.

  From Lukas Erlinghagen:

    - Have AddOption() remove variables from the list of
      seen-but-unknown variables (which are reported later).

    - An option name and aliases can now be specified as a tuple.

  From Hartmut Goebel:

    - Textfile builder.

  From Jared Grubb:

    - use "is/is not" in comparisons with None instead of "==" or "!=".

  From Jim Hunziker:

    - Avoid adding -gphobos to a command line multiple times
      when initializing use of the DMD compiler.

  From Jason Kenney:

    - Sugguested HOST/TARGET OS/ARCH separation.

  From Steven Knight:

    - Fix the -n option when used with VariantDir(duplicate=1)
      and the variant directory doesn't already exist.

    - Fix scanning of Unicode files for both UTF-16 endian flavors.

    - Fix a TypeError on #include of file names with Unicode characters.

    - Fix an exception if a null command-line argument is passed in.

    - Evaluate Requires() prerequisites before a Node's direct children
      (sources and dependencies).

  From Greg Noel:

    - Remove redundant __metaclass__ initializations in Environment.py.

    - Correct the documentation of text returned by sconf.Result().

    - Document that filenames with '.' as the first character are
      ignored by Glob() by default (matching UNIX glob semantics).

    - Fix SWIG testing infrastructure to work on Mac OS X.

    - Restructure a test that occasionally hung so that the test would
      detect when it was stuck and fail instead.

    - Substfile builder.

  From Gary Oberbrunner:

    - When reporting a target that SCons doesn't know how to make,
      specify whether it's a File, Dir, etc.

  From Ben Webb:

    - Fix use of $SWIGOUTDIR when generating Python wrappers.

    - Add $SWIGDIRECTORSUFFIX and $SWIGVERSION construction variables.

  From Rob Managan:

    - Add -recorder flag to Latex commands and updated internals to
      use the output to find files TeX creates. This allows the MiKTeX
      installations to find the created files

    - Notify user of Latex errors that would get buried in the
      Latex output

    - Remove LATEXSUFFIXES from environments that don't initialize Tex.

    - Add support for the glossaries package for glossaries and acronyms

    - Fix problem that pdftex, latex, and pdflatex tools by themselves did
      not create the actions for bibtex, makeindex,... by creating them
      and other environment settings in one routine called by all four
      tex tools.

    - Fix problem with filenames of sideeffects when the user changes
      the name of the output file from the latex default

    - Add scanning of files included in Latex by means of \lstinputlisting{}
      Patch from Stefan Hepp.

    - Change command line for epstopdf to use --outfile= instead of -o
      since this works on all platforms.
      Patch from Stefan Hepp.

    - Change scanner to properly search for included file from the
      directory of the main file instead of the file it is included from.
      Also update the emitter to add the .aux file associated with
      \include{filename} commands. This makes sure the required directories
      if any are created for variantdir cases.
      Half of the patch from Stefan Hepp.

RELEASE 1.2.0.d20090223 - Mon, 23 Feb 2009 08:41:06 -0800

  From Stanislav Baranov:

    - Make suffix-matching for scanners case-insensitive on Windows.

  From David Cournapeau:

    - Change the way SCons finds versions of Visual C/C++ and Visual
      Studio to find and use the Microsoft v*vars.bat files.

  From Robert P. J. Day:

    - User's Guide updates.

  From Dan Eaton:

    - Fix generation of Visual Studio 8 project files on x64 platforms.

  From Allan Erskine:

    - Set IncludeSearchPath and PreprocessorDefinitions in generated
      Visual Studio 8 project files, to help IntelliSense work.

  From Mateusz Gruca:

    - Fix deletion of broken symlinks by the --clean option.

  From Steven Knight:

    - Fix the error message when use of a non-existent drive on Windows
      is detected.

    - Add sources for files whose targets don't exist in $CHANGED_SOURCES.

    - Detect implicit dependencies on commands even when the command is
      quoted.

    - Fix interaction of $CHANGED_SOURCES with the --config=force option.

    - Fix finding #include files when the string contains escaped
      backslashes like "C:\\some\\include.h".

    - Pass $CCFLAGS to Visual C/C++ precompiled header compilation.

    - Remove unnecessary nested $( $) around $_LIBDIRFLAGS on link lines
      for the Microsoft linker, the OS/2 ilink linker and the Phar Lap
      linkloc linker.

    - Spell the Windows environment variables consistently "SystemDrive"
      and "SystemRoot" instead of "SYSTEMDRIVE" and "SYSTEMROOT".



RELEASE 1.2.0.d20090113 - Tue, 13 Jan 2009 02:50:30 -0800

  From Stanislav Baranov, Ted Johnson and Steven Knight:

    - Add support for batch compilation of Visual Studio C/C++ source
      files, controlled by a new $MSVC_BATCH construction variable.

  From Steven Knight:

    - Print the message, "scons: Build interrupted." on error output,
      not standard output.

    - Add a --warn=future-deprecated option for advance warnings about
      deprecated features that still have warnings hidden by default.

    - Fix use of $SOURCE and $SOURCES attributes when there are no
      sources specified in the Builder call.

    - Add support for new $CHANGED_SOURCES, $CHANGED_TARGETS,
      $UNCHANGED_SOURCES and $UNCHANGED_TARGETS variables.

    - Add general support for batch builds through new batch_key= and
      targets= keywords to Action object creation.

  From Arve Knudsen:

    - Make linker tools differentiate properly between SharedLibrary
      and LoadableModule.

    - Document TestCommon.shobj_prefix variable.

    - Support $SWIGOUTDIR values with spaces.

  From Rob Managan:

    - Don't automatically try to build .pdf graphics files for
      .eps files in \includegraphics{} calls in TeX/LaTeX files
      when building with the PDF builder (and thus using pdflatex).

  From Gary Oberbrunner:

    - Allow AppendENVPath() and PrependENVPath() to interpret '#'
      for paths relative to the top-level SConstruct directory.

    - Use the Borland ilink -e option to specify the output file name.

    - Document that the msvc Tool module uses $PCH, $PCHSTOP and $PDB.

    - Allow WINDOWS_INSERT_DEF=0 to disable --output-def when linking
      under MinGW.

  From Zia Sobhani:

    - Fix typos in the User's Guide.

  From Greg Spencer:

    - Support implicit dependency scanning of files encoded in utf-8
      and utf-16.

  From Roberto de Vecchi:

    - Remove $CCFLAGS from the the default definitions of $CXXFLAGS for
      Visual C/C++ and MIPSpro C++ on SGI so, they match other tools
      and avoid flag duplication on C++ command lines.

  From Ben Webb:

    - Handle quoted module names in SWIG source files.

    - Emit *_wrap.h when SWIG generates header file for directors

  From Matthew Wesley:

    - Copy file attributes so we identify, and can link a shared library
      from, shared object files in a Repository.



RELEASE 1.2.0 - Sat, 20 Dec 2008 22:47:29 -0800

  From Steven Knight:

    - Don't fail if can't import a _subprocess module on Windows.

    - Add warnings for use of the deprecated Options object.



RELEASE 1.1.0.d20081207 - Sun, 07 Dec 2008 19:17:23 -0800

  From Benoit Belley:

    - Improve the robustness of GetBuildFailures() by refactoring
      SCons exception handling (especially BuildError exceptions).

    - Have the --taskmastertrace= option print information about
      individual Task methods, not just the Taskmaster control flow.

    - Eliminate some spurious dependency cycles by being more aggressive
      about pruning pending children from the Taskmaster walk.

    - Suppress mistaken reports of a dependency cycle when a child
      left on the pending list is a single Node in EXECUTED state.

  From David Cournapeau:

    - Fix $FORTRANMODDIRPREFIX for the ifort (Intel Fortran) tool.

  From Brad Fitzpatrick:

    - Don't pre-generate an exception message (which will likely be
      ignored anyway) when an EntryProxy re-raises an AttributeError.

  From Jared Grubb:

    - Clean up coding style and white space in Node/FS.py.

    - Fix a typo in the documentation for $_CPPDEFFLAGS.

    - Issue 2401: Fix usage of comparisons with None.

  From Ludwig Hï¿½hne:

    - Handle Java inner classes declared within a method.

  From Steven Knight:

    - Fix label placement by the "scons-time.py func" subcommand
      when a profile value was close to (or equal to) 0.0.

    - Fix env.Append() and env.Prepend()'s ability to add a string to
      list-like variables like $CCFLAGS under Python 2.6.

    - Other Python2.6 portability:  don't use "as" (a Python 2.6 keyword).
      Don't use the deprecated Exception.message attribute.

    - Support using the -f option to search for a different top-level
      file name when walking up with the -D, -U or -u options.

    - Fix use of VariantDir when the -n option is used and doesn't,
      therefore, actually create the variant directory.

    - Fix a stack trace from the --debug=includes option when passed a
      static or shared library as an argument.

    - Speed up the internal find_file() function (used for searching
      CPPPATH, LIBPATH, etc.).

    - Add support for using the Python "in" keyword on construction
      environments (for example, if "CPPPATH" in env: ...).

    - Fix use of Glob() when a repository or source directory contains
      an in-memory Node without a corresponding on-disk file or directory.

    - Add a warning about future reservation of $CHANGED_SOURCES,
      $CHANGED_TARGETS, $UNCHANGED_SOURCES and $UNCHANGED_TARGETS.

    - Enable by default the existing warnings about setting the resource
      $SOURCE, $SOURCES, $TARGET and $TARGETS variable.

  From Rob Managan:

    - Scan for TeX files in the paths specified in the $TEXINPUTS
      construction variable and the $TEXINPUTS environment variable.

    - Configure the PDF() and PostScript() Builders as single_source so
      they know each source file generates a separate target file.

    - Add $EPSTOPDF, $EPSTOPDFFLAGS and $EPSTOPDFCOM

    - Add .tex as a valid extension for the PDF() builder.

    - Add regular expressions to find \input, \include and
      \includegraphics.

    - Support generating a .pdf file from a .eps source.

    - Recursive scan included input TeX files.

    - Handle requiring searched-for TeX input graphics files to have
      extensions (to avoid trying to build a .eps from itself, e.g.).

  From Greg Noel:

    - Make the Action() function handle positional parameters consistently.

    - Clarify use of Configure.CheckType().

    - Make the File.{Dir,Entry,File}() methods create their entries
      relative to the calling File's directory, not the SConscript
      directory.

    - Use the Python os.devnull variable to discard error output when
      looking for the $CC or $CXX version.

    - Mention LoadableModule() in the SharedLibrary() documentation.

  From Gary Oberbrunner:

    - Update the User's Guide to clarify use of the site_scons/
      directory and the site_init.py module.

    - Make env.AppendUnique() and env.PrependUnique remove duplicates
      within a passed-in list being added, too.

  From Randall Spangler:

    - Fix Glob() so an on-disk file or directory beginning with '#'
      doesn't throw an exception.



RELEASE 1.1.0 - Thu, 09 Oct 2008 08:33:47 -0700

  From Chris AtLee

    - Use the specified environment when checking for the GCC compiler
      version.

  From Ian P. Cardenas:

    - Fix Glob() polluting LIBPATH by returning copy of list

  From David Cournapeau:

    - Add CheckCC, CheckCXX, CheckSHCC and CheckSHCXX tests to
      configuration contexts.

    - Have the --profile= argument use the much faster cProfile module
      (if it's available in the running Python version).

    - Reorder MSVC compilation arguments so the /Fo is first.

  From Bill Deegan:

    - Add scanning Windows resource (.rc) files for implicit dependencies.

  From John Gozde:

    - When scanning for a #include file, don't use a directory that
      has the same name as the file.

  From Ralf W. Grosse-Kunstleve

    - Suppress error output when checking for the GCC compiler version.

  From Jared Grubb:

    - Fix VariantDir duplication of #included files in subdirectories.

  From Ludwig Hï¿½hne:

    - Reduce memory usage when a directory is used as a dependency of
      another Node (such as an Alias) by returning a concatenation
      of the children's signatures + names, not the children's contents,
      as the directory contents.

    - Raise AttributeError, not KeyError, when a Builder can't be found.

    - Invalidate cached Node information (such as the contenst returned
      by the get_contents() method) when calling actions with Execute().

    - Avoid object reference cycles from frame objects.

    - Reduce memory usage from Null Executor objects.

    - Compute MD5 checksums of large files without reading the entire
      file contents into memory.  Add a new --md5-chunksize option to
      control the size of each chunk read into memory.

  From Steven Knight:

    - Fix the ability of the add_src_builder() method to add a new
      source builder to any other builder.

    - Avoid an infinite loop on non-Windows systems trying to find the
      SCons library directory if the Python library directory does not
      begin with the string "python".

    - Search for the SCons library directory in "scons-local" (with
      no version number) after "scons-local-{VERSION}".

  From Rob Managan:

    - Fix the user's ability to interrupt the TeX build chain.

    - Fix the TeX builder's allowing the user to specify the target name,
      instead of always using its default output name based on the source.

    - Iterate building TeX output files until all warning are gone
      and the auxiliary files stop changing, or until we reach the
      (configurable) maximum number of retries.

    - Add TeX scanner support for:  glossaries, nomenclatures, lists of
      figures, lists of tables, hyperref and beamer.

    - Use the $BIBINPUTS, $BSTINPUTS, $TEXINPUTS and $TEXPICTS construction
      variables as search paths for the relevant types of input file.

    - Fix building TeX with VariantDir(duplicate=0) in effect.

    - Fix the LaTeX scanner to search for graphics on the TEXINPUTS path.

    - Have the PDFLaTeX scanner search for .gif files as well.

  From Greg Noel:

    - Fix typos and format bugs in the man page.

    - Add a first draft of a wrapper module for Python's subprocess
      module.

    - Refactor use of the SCons.compat module so other modules don't
      have to import it individually.

    - Add .sx as a suffix for assembly language files that use the
      C preprocessor.

  From Gary Oberbrunner:

    - Make Glob() sort the returned list of Files or Nodes
      to prevent spurious rebuilds.

    - Add a delete_existing keyword argument to the AppendENVPath()
      and PrependENVPath() Environment methods.

    - Add ability to use "$SOURCE" when specifying a target to a builder

  From Damyan Pepper:

    - Add a test case to verify that SConsignFile() files can be
      created in previously non-existent subdirectories.

  From Jim Randall:

    - Make the subdirectory in which the SConsignFile() file will
      live, if the subdirectory doesn't already exist.

  From Ali Tofigh:

    - Add a test to verify duplication of files in VariantDir subdirectories.



RELEASE 1.0.1 - Sat, 06 Sep 2008 07:29:34 -0700

  From Greg Noel:

    - Add a FindFile() section to the User's Guide.

    - Fix the FindFile() documentation in the man page.

    - Fix formatting errors in the Package() description in the man page.

    - Escape parentheses that appear within variable names when spawning
      command lines using os.system().



RELEASE 1.0.0 - XXX

  From Jared Grubb:

    - Clear the Node state when turning a generic Entry into a Dir.

  From Ludwig Hï¿½hne:

    - Fix sporadic output-order failures in test/GetBuildFailures/parallel.py.

    - Document the ParseDepends() function in the User's Guide.

  From khomenko:

    - Create a separate description and long_description for RPM packages.

  From Steven Knight:

    - Document the GetLaunchDir() function in the User's Guide.

    - Have the env.Execute() method print an error message if the
      executed command fails.

    - Add a script for creating a standard SCons development system on
      Ubuntu Hardy.  Rewrite subsidiary scripts for install Python and
      SCons versions in Python (from shell).

  From Greg Noel:

    - Handle yacc/bison on newer Mac OS X versions creating file.hpp,
      not file.cpp.h.

    - In RPCGEN tests, ignore stderr messages from older versions of
      rpcgen on some versions of Mac OS X.

    - Fix typos in man page descriptions of Tag() and Package(), and in
      the scons-time man page.

    - Fix documentation of SConf.CheckLibWithHeader and other SConf methods.

    - Update documentation of SConscript(variant_dir) usage.

    - Fix SWIG tests for (some versions of) Mac OS X.

  From Jonas Olsson:

    - Print the warning about -j on Windows being potentially unreliable if
      the pywin32 extensions are unavailable or lack file handle operations.

  From Jim Randall:

    - Fix the env.WhereIs() method to expand construction variables.

  From Rogier Schouten:

    - Enable building of shared libraries with the Bordand ilink32 linker.



RELEASE 1.0.0 - Sat, 09 Aug 2008 12:19:44 -0700

  From Luca Falavigna:

    - Fix SCons man page indentation under Debian's man page macros.

  From Steven Knight:

    - Clarify the man page description of the SConscript(src_dir) argument.

    - User's Guide updates:

       -  Document the BUILD_TARGETS, COMMAND_LINE_TARGETS and
          DEFAULT_TARGETS variables.

       -  Document the AddOption(), GetOption() and SetOption() functions.

       -  Document the Requires() function; convert to the Variables
          object, its UnknownOptions() method, and its associated
          BoolVariable(), EnumVariable(), ListVariable(), PackageVariable()
          and PathVariable() functions.

       -  Document the Progress() function.

       -  Reorganize the chapter and sections describing the different
          types of environments and how they interact.  Document the
          SetDefault() method.  Document the PrependENVPath() and
          AppendENVPath() functions.

       -  Reorganize the command-line arguments chapter.  Document the
          ARGLIST variable.

       -  Collect some miscellaneous sections into a chapter about
          configuring build output.

    - Man page updates:

       -  Document suggested use of the Visual C/C++ /FC option to fix
          the ability to double-click on file names in compilation error
          messages.

       -  Document the need to use Clean() for any SideEffect() files that
          must be explicitly removed when their targets are removed.

       -  Explicitly document use of Node lists as input to Dependency().

  From Greg Noel:

    - Document MergeFlags(), ParseConfig(), ParseFlags() and SideEffect()
      in the User's Guide.

  From Gary Oberbrunner:

    - Document use of the GetBuildFailures() function in the User's Guide.

  From Adam Simpkins:

    - Add man page text clarifying the behavior of AddPreAction() and
      AddPostAction() when called with multiple targets.

  From Alexey Zezukin:

    - Fix incorrectly swapped man page descriptions of the --warn= options
      for duplicate-environment and missing-sconscript.



RELEASE 0.98.5 - Sat, 07 Jun 2008 08:20:35 -0700

  From Benoit Belley:

  - Fix the Intel C++ compiler ABI specification for EMT64 processors.

  From David Cournapeau:

  - Issue a (suppressable) warning, not an error, when trying to link
    C++ and Fortran object files into the same executable.

  From Steven Knight:

  - Update the scons.bat file so that it returns the real exit status
    from SCons, even though it uses setlocal + endlocal.

  - Fix the --interactive post-build messages so it doesn't get stuck
    mistakenly reporting failures after any individual build fails.

  - Fix calling File() as a File object method in some circumstances.

  - Fix setup.py installation on Mac OS X so SCons gets installed
    under /usr/lcoal by default, not in the Mac OS X Python framework.



RELEASE 0.98.4 - Sat, 17 May 2008 22:14:46 -0700

  From Benoit Belley:

  - Fix calculation of signatures for Python function actions with
    closures in Python versions before 2.5.

  From David Cournapeau:

  - Fix the initialization of $SHF77FLAGS so it includes $F77FLAGS.

  From Jonas Olsson:

  - Fix a syntax error in the Intel C compiler support on Windows.

  From Steven Knight:

  - Change how we represent Python Value Nodes when printing and when
    stored in .sconsign files (to avoid blowing out memory by storing
    huge strings in .sconsign files after multiple runs using Configure
    contexts cause the Value strings to be re-escaped each time).

  - Fix a regression in not executing configuration checks after failure
    of any configuration check that used the same compiler or other tool.

  - Handle multiple destinations in Visual Studio 8 settings for the
    analogues to the INCLUDE, LIBRARY and PATH variables.

  From Greg Noel:

  - Update man page text for VariantDir().



RELEASE 0.98.3 - Tue, 29 Apr 2008 22:40:12 -0700

  From Greg Noel:

  - Fix use of $CXXFLAGS when building C++ shared object files.

  From Steven Knight:

  - Fix a regression when a Builder's source_scanner doesn't select
    a more specific scanner for the suffix of a specified source file.

  - Fix the Options object backwards compatibility so people can still
    "import SCons.Options.{Bool,Enum,List,Package,Path}Option" submodules.

  - Fix searching for implicit dependencies when an Entry Node shows up
    in the search path list.

  From Stefano:

  - Fix expansion of $FORTRANMODDIR in the default Fortran command line(s)
    when it's set to something like ${TARGET.dir}.



RELEASE 0.98.2 - Sun, 20 Apr 2008 23:38:56 -0700

  From Steven Knight:

  - Fix a bug in Fortran suffix computation that would cause SCons to
    run out of memory on Windows systems.

  - Fix being able to specify --interactive mode command lines with
    \ (backslash) path name separators on Windows.

  From Gary Oberbrunner:

  - Document Glob() in the User's Guide.



RELEASE 0.98.1 - Fri, 18 Apr 2008 19:11:58 -0700

  From Benoit Belley:

  - Speed up the SCons.Util.to_string*() functions.

  - Optimize various Node intialization and calculations.

  - Optimize Executor scanning code.

  - Optimize Taskmaster execution, including dependency-cycle checking.

  - Fix the --debug=stree option so it prints its tree once, not twice.

  From Johan Boulï¿½:

  - Fix the ability to use LoadableModule() under MinGW.

  From David Cournapeau:

  - Various missing Fortran-related construction variables have been added.

  - SCons now uses the program specified in the $FORTRAN construction
    variable to link Fortran object files.

  - Fortran compilers on Linux (Intel, g77 and gfortran) now add the -fPIC
    option by default when compilling shared objects.

  - New 'sunf77', 'sunf90' and 'sunf95' Tool modules have been added to
    support Sun Fortran compilers.  On Solaris, the Sun Fortran compilers
    are used in preference to other compilers by default.

  - Fortran support now uses gfortran in preference to g77.

  - Fortran file suffixes are now configurable through the
    $F77FILESUFFIXES, $F90FILESUFFIXES, $F95FILESUFFIXES and
    $FORTRANFILESUFFIXES variables.

  From Steven Knight:

  - Make the -d, -e, -w and --no-print-directory options "Ignored for
    compatibility."  (We're not going to implement them.)

  - Fix a serious inefficiency in how SCons checks for whether any source
    files are missing when a Builder call creates many targets from many
    input source files.

  - In Java projects, make the target .class files depend only on the
    specific source .java files where the individual classes are defined.

  - Don't store duplicate source file entries  in the .sconsign file so
    we don't endlessly rebuild the target(s) for no reason.

  - Add a Variables object as the first step towards deprecating the
    Options object name.  Similarly, add BoolVariable(), EnumVariable(),
    ListVariable(), PackageVariable() and PathVariable() functions
    as first steps towards replacing BoolOption(), EnumOption(),
    ListOption(), PackageOption() and PathOption().

  - Change the options= keyword argument to the Environment() function
    to variables=, to avoid confusion with SCons command-line options.
    Continue supporting the options= keyword for backwards compatibility.

  - When $SWIGFLAGS contains the -python flag, expect the generated .py
    file to be in the same (sub)directory as the target.

  - When compiling C++ files, allow $CCFLAGS settings to show up on the
    command line even when $CXXFLAGS has been redefined.

  - Fix --interactive with -u/-U/-D when a VariantDir() is used.

  From Anatoly Techtonik:

  - Have the scons.bat file add the script execution directory to its
    local %PATH% on Windows, so the Python executable can be found.

  From Mike Wake:

  - Fix passing variable names as a list to the Return() function.

  From Matthew Wesley:

  - Add support for the GDC 'D' language compiler.



RELEASE 0.98 - Sun, 30 Mar 2008 23:33:05 -0700

  From Benoit Belley:

  - Fix the --keep-going flag so it builds all possible targets even when
    a later top-level target depends on a child that failed its build.

  - Fix being able to use $PDB and $WINDWOWS_INSERT_MANIFEST together.

  - Don't crash if un-installing the Intel C compiler leaves left-over,
    dangling entries in the Windows registry.

  - Improve support for non-standard library prefixes and suffixes by
    stripping all prefixes/suffixes from file name string as appropriate.

  - Reduce the default stack size for -j worker threads to 256 Kbytes.
    Provide user control over this value by adding --stack-size and
    --warn=stack-size options, and a SetOption('stack_size') function.

  - Fix a crash on Linux systems when trying to use the Intel C compiler
    and no /opt/intel_cc_* directories are found.

  - Improve using Python functions as actions by incorporating into
    a FunctionAction's signature:
      - literal values referenced by the byte code.
      - values of default arguments
      - code of nested functions
      - values of variables captured by closures
      - names of referenced global variables and functions

  - Fix the closing message when --clean and --keep-going are both
    used and no errors occur.

  - Add support for the Intel C compiler on Mac OS X.

  - Speed up reading SConscript files by about 20% (for some
    configurations) by:  1) optimizing the SCons.Util.is_*() and
    SCons.Util.flatten() functions; 2) avoiding unnecessary os.stat()
    calls by using a File's .suffix attribute directly instead of
    stringifying it.

  From JÃ©rÃ´me Berger:

  - Have the D language scanner search for .di files as well as .d files.

  - Add a find_include_names() method to the Scanner.Classic class to
    abstract out how included names can be generated by subclasses.

  - Allow the D language scanner to detect multiple modules imported by
    a single statement.

  From Konstantin Bozhikov:

  - Support expansion of construction variables that contain or refer
    to lists of other variables or Nodes within expansions like $CPPPATH.

  - Change variable substitution (the env.subst() method) so that an
    input sequence (list or tuple) is preserved as a list in the output.

  From David Cournapeau:

  - Add a CheckDeclaration() call to configure contexts.

  - Improve the CheckTypeSize() code.

  - Add a Define() call to configure contexts, to add arbitrary #define
    lines to a generated configure header file.

  - Add a "gfortran" Tool module for the GNU F95/F2003 compiler.

  - Avoid use of -rpath with the Mac OS X linker.

  - Add comment lines to the generated config.h file to describe what
    the various #define/#undef lines are doing.

  From Steven Knight:

  - Support the ability to subclass the new-style "str" class as input
    to Builders.

  - Improve the performance of our type-checking by using isinstance()
    with new-style classes.

  - Fix #include (and other $*PATH variables searches) of files with
    absolute path names.  Don't die if they don't exist (due to being
    #ifdef'ed out or the like).

  - Fix --interactive mode when Default(None) is used.

  - Fix --debug=memoizer to work around a bug in base Python 2.2 metaclass
    initialization (by just not allowing Memoization in Python versions
    that have the bug).

  - Have the "scons-time time" subcommand handle empty log files, and
    log files that contain no results specified by the --which option.

  - Fix the max Y of vertical bars drawn by "scons-time --fmt=gnuplot".

  - On Mac OS X, account for the fact that the header file generated
    from a C++ file will be named (e.g.) file.cpp.h, not file.hpp.

  - Fix floating-point numbers confusing the Java parser about
    generated .class file names in some configurations.

  - Document (nearly) all the values you can now fetch with GetOption().

  - Fix use of file names containing strings of multiple spaces when
    using ActionFactory instances like the Copy() or Move() function.

  - Fix a 0.97 regression when using a variable expansion (like
    $OBJSUFFIX) in a source file name to a builder with attached source
    builders that match suffix (like Program()+Object()).

  - Have the Java parser recognize generics (surrounded by angle brackets)
    so they don't interfere with identifying anonymous inner classes.

  - Avoid an infinite loop when trying to use saved copies of the
    env.Install() or env.InstallAs() after replacing the method
    attributes.

  - Improve the performance of setting construction variables.

  - When cloning a construction environment, avoid over-writing an
    attribute for an added method if the user explicitly replaced it.

  - Add a warning about deprecated support for Python 1.5, 2.0 and 2.1.

  - Fix being able to SetOption('warn', ...) in SConscript files.

  - Add a warning about env.Copy() being deprecated.

  - Add warnings about the --debug={dtree,stree,tree} options
    being deprecated.

  - Add VariantDir() as the first step towards deprecating BuildDir().
    Add the keyword argument "variant_dir" as the replacement for
    "build_dir".

  - Add warnings about the {Target,Source}Signatures() methods and
    functions being deprecated.

  From Rob Managan:

  - Enhance TeX and LaTeX support to work with BuildDir(duplicate=0).

  - Re-run LaTeX when it issues a package warning that it must be re-run.

  From Leanid Nazdrynau:

  - Have the Copy() action factory preserve file modes and times
    when copying individual files.

  From Jan Nijtmans:

  - If $JARCHDIR isn't set explicitly, use the .java_classdir attribute
    that was set when the Java() Builder built the .class files.

  From Greg Noel:

  - Document the Dir(), File() and Entry() methods of Dir and File Nodes.

  - Add the parse_flags option when creating Environments

  From Gary Oberbrunner:

  - Make File(), Dir() and Entry() return a list of Nodes when passed
    a list of names, instead of trying to make a string from the name
    list and making a Node from that string.

  - Fix the ability to build an Alias in --interactive mode.

  - Fix the ability to hash the contents of actions for nested Python
    functions on Python versions where the inability to pickle them
    returns a TypeError (instead of the documented PicklingError).

  From Jonas Olsson:

  - Fix use of the Intel C compiler when the top compiler directory,
    but not the compiler version, is specified.

  - Handle Intel C compiler network license files (port@system).

  From Jim Randall:

  - Fix how Python Value Nodes are printed in --debug=explain output.

  From Adam Simpkins:

  - Add a --interactive option that starts a session for building (or
    cleaning) targets without re-reading the SConscript files every time.

  - Fix use of readline command-line editing in --interactive mode.

  - Have the --interactive mode "build" command with no arguments
    build the specified Default() targets.

  - Fix the Chmod(), Delete(), Mkdir() and Touch() Action factories to
    take a list (of Nodes or strings) as arguments.

  From Vaclav Smilauer:

  - Fix saving and restoring an Options value of 'all' on Python
    versions where all() is a builtin function.

  From Daniel Svensson:

  - Code correction in SCons.Util.is_List().

  From Ben Webb:

  - Support the SWIG %module statement with following modifiers in
    parenthese (e.g., '%module(directors="1")').



RELEASE 0.97.0d20071212 - Wed, 12 Dec 2007 09:29:32 -0600

  From Benoit Belley:

  - Fix occasional spurious rebuilds and inefficiency when using
    --implicit-cache and Builders that produce multiple targets.

  - Allow SCons to not have to know about the builders of generated
    files when BuildDir(duplicate=0) is used, potentially allowing some
    SConscript files to be ignored for smaller builds.

  From David Cournapeau:

  - Add a CheckTypeSize() call to configure contexts.

  From Ken Deeter:

  - Make the "contents" of Alias Nodes a concatenation of the children's
    content signatures (MD5 checksums), not a concatenation of the
    children's contents, to avoid using large amounts of memory during
    signature calculation.

  From Malte Helmert:

  - Fix a lot of typos in the man page and User's Guide.

  From Geoffrey Irving:

  - Speed up conversion of paths in .sconsign files to File or Dir Nodes.

  From Steven Knight:

  - Add an Options.UnknownOptions() method that returns any settings
    (from the command line, or whatever dictionary was passed in)
    that aren't known to the Options object.

  - Add a Glob() function.

  - When removing targets with the -c option, use the absolute path (to
    avoid problems interpreting BuildDir() when the top-level directory
    is the source directory).

  - Fix problems with Install() and InstallAs() when called through a
    clone (of a clone, ...) of a cloned construction environment.

  - When executing a file containing Options() settings, add the file's
    directory to sys.path (so modules can be imported from there) and
    explicity set __name__ to the name of the file so the statement's
    in the file can deduce the location if they need to.

  - Fix an O(n^2) performance problem when adding sources to a target
    through calls to a multi Builder (including Aliases).

  - Redefine the $WINDOWSPROGMANIFESTSUFFIX and
    $WINDOWSSHLIBMANIFESTSUFFIX variables so they pick up changes to
    the underlying $SHLIBSUFFIX and $PROGSUFFIX variables.

  - Add a GetBuildFailures() function that can be called from functions
    registered with the Python atexit module to print summary information
    about any failures encountered while building.

  - Return a NodeList object, not a Python list, when a single_source
    Builder like Object() is called with more than one file.

  - When searching for implicit dependency files in the directories
    in a $*PATH list, don't create Dir Nodes for directories that
    don't actually exist on-disk.

  - Add a Requires() function to allow the specification of order-only
    prerequisites, which will be updated before specified "downstream"
    targets but which don't actually cause the target to be rebuilt.

  - Restore the FS.{Dir,File,Entry}.rel_path() method.

  - Make the default behavior of {Source,Target}Signatures('timestamp')
    be equivalent to 'timestamp-match', not 'timestamp-newer'.

  - Fix use of CacheDir with Decider('timestamp-newer') by updating
    the modification time when copying files from the cache.

  - Fix random issues with parallel (-j) builds on Windows when Python
    holds open file handles (especially for SCons temporary files,
    or targets built by Python function actions) across process creation.

  From Maxim Kartashev:

  - Fix test scripts when run on Solaris.

  From Gary Oberbrunner:

  - Fix Glob() when a pattern is in an explicitly-named subdirectory.

  From Philipp Scholl:

  - Fix setting up targets if multiple Package builders are specified
    at once.



RELEASE 0.97.0d20070918 - Tue, 18 Sep 2007 10:51:27 -0500

  From Steven Knight:

  - Fix the wix Tool module to handle null entries in $PATH variables.

  - Move the documentation of Install() and InstallAs() from the list
    of functions to the list of Builders (now that they're implemented
    as such).

  - Allow env.CacheDir() to be set per construction environment.  The
    global CacheDir() function now sets an overridable global default.

  - Add an env.Decider() method and a Node.Decider() method that allow
    flexible specification of an arbitrary function to decide if a given
    dependency has changed since the last time a target was built.

  - Don't execute Configure actions (while reading SConscript files)
    when cleaning (-c) or getting help (-h or -H).

  - Add to each target an implicit dependency on the external command(s)
    used to build the target, as found by searching env['ENV']['PATH']
    for the first argument on each executed command line.

  - Add support for a $IMPLICIT_COMMAND_DEPENDENCIES construction
    variabe that can be used to disable the automatic implicit
    dependency on executed commands.

  - Add an "ensure_suffix" keyword to Builder() definitions that, when
    true, will add the configured suffix to the targets even if it looks
    like they already have a different suffix.

  - Add a Progress() function that allows for calling a function or string
    (or list of strings) to display progress while walking the DAG.

  - Allow ParseConfig(), MergeFlags() and ParseFlags() to handle output
    from a *config command with quoted path names that contain spaces.

  - Make the Return() function stop processing the SConscript file and
    return immediately.  Add a "stop=" keyword argument that can be set
    to False to preserve the old behavior.

  - Fix use of exitstatfunc on an Action.

  - Introduce all man page function examples with "Example:" or "Examples:".

  - When a file gets added to a directory, make sure the directory gets
    re-scanned for the new implicit dependency.

  - Fix handling a file that's specified multiple times in a target
    list so that it doesn't cause dependent Nodes to "disappear" from
    the dependency graph walk.

  From Carsten Koch:

  - Avoid race conditions with same-named files and directory creation
    when pushing copies of files to CacheDir().

  From Tzvetan Mikov:

  - Handle $ in Java class names.

  From Gary Oberbrunner:

  - Add support for the Intel C compiler on Windows64.

  - On SGI IRIX, have $SHCXX use $CXX by default (like other platforms).

  From Sohail Somani:

  - When Cloning a construction environment, set any variables before
    applying tools (so the tool module can access the configured settings)
    and re-set them after (so they end up matching what the user set).

  From Matthias Troffaes:

  - Make sure extra auxiliary files generated by some LaTeX packages
    and not ending in .aux also get deleted by scons -c.

  From Greg Ward:

  - Add a $JAVABOOTCLASSPATH variable for directories to be passed to the
    javac -bootclasspath option.

  From Christoph Wiedemann:

  - Add implicit dependencies on the commands used to build a target.




RELEASE 0.97.0d20070809 - Fri, 10 Aug 2007 10:51:27 -0500

  From Lars Albertsson:

  - Don't error if a #include line happens to match a directory
    somewhere on a path (like $CPPPATH, $FORTRANPATH, etc.).

  From Mark Bertoglio:

  - Fix listing multiple projects in Visual Studio 7.[01] solution files,
    including generating individual project GUIDs instead of re-using
    the solution GUID.

  From Jean Brouwers:

  - Add /opt/SUNWspro/bin to the default execution PATH on Solaris.

  From Allan Erskine:

  - Only expect the Microsoft IDL compiler to emit *_p.c and *_data.c
    files if the /proxy and /dlldata switches are used (respectively).

  From Steven Knight:

  - Have --debug=explain report if a target is being rebuilt because
    AlwaysBuild() is specified (instead of "unknown reasons").

  - Support {Get,Set}Option('help') to make it easier for SConscript
    files to tell if a help option (-h, --help, etc.) has been specified.

  - Support {Get,Set}Option('random') so random-dependency interaction
    with CacheDir() is controllable from SConscript files.

  - Add a new AddOption() function to support user-defined command-
    line flags (like --prefix=, --force, etc.).

  - Replace modified Optik version with new optparse compatibility module
    for command line processing in Scripts/SConsOptions.py

  - Push and retrieve built symlinks to/from a CacheDir() as actual
    symlinks, not by copying the file contents.

  - Fix how the Action module handles stringifying the shared library
    generator in the Tool/mingw.py module.

  - When generating a config.h file, print "#define HAVE_{FEATURE} 1"
    instad of just "#define HAVE_{FEATURE}", for more compatibility
    with Autoconf-style projects.

  - Fix expansion of $TARGET, $TARGETS, $SOURCE and $SOURCES keywords in
    Visual C/C++ PDB file names.

  - Fix locating Visual C/C++ PDB files in build directories.

  - Support an env.AddMethod() method and an AddMethod() global function
    for adding a new method, respectively, to a construction environment
    or an arbitrary object (such as a class).

  - Fix the --debug=time option when the -j option is specified and all
    files are up to date.

  - Add a $SWIGOUTDIR variable to allow setting the swig -outdir option,
    and use it to identify files created by the swig -java option.

  - Add a $SWIGPATH variable that specifies the path to be searched
    for included SWIG files, Also add related $SWIGINCPREFIX and
    $SWIGINCSUFFIX variables that specify the prefix and suffix to
    be be added to each $SWIGPATH directory when expanded on the SWIG
    command line.

  - More efficient copying of construction environments (mostly borrowed
    from copy.deepcopy() in the standard Python library).

  - When printing --tree=prune output, don't print [brackets] around
    source files, only do so for built targets with children.

  - Fix interpretation of Builder source arguments when the Builder has
    a src_suffix *and* a source_builder and the argument has no suffix.

  - Fix use of expansions like ${TARGET.dir} or ${SOURCE.dir} in the
    following construction variables:  $FORTRANMODDIR, $JARCHDIR,
    $JARFLAGS, $LEXFLAGS, $SWIGFLAGS, $SWIGOUTDIR and $YACCFLAGS.

  - Fix dependencies on Java files generated by SWIG so they can be
    detected and built in one pass.

  - Fix SWIG when used with a BuildDir().

  From Leanid Nazdrynau:

  - When applying Tool modules after a construction environment has
    already been created, don't overwrite existing $CFILESUFFIX and
    $CXXFILESUFFIX value.

  - Support passing the Java() builder a list of explicit .java files
    (not only a list of directories to be scanned for .java files).

  - Support passing .java files to the Jar() and JavaH() builders, which
    then use the builder underlying the Java() builder to turn them into
    .class files.  (That is, the Jar()-Java() chain of builders become
    multi-step, like the Program()-Object()-CFile() builders.)

  - Support passing SWIG .i files to the Java builders (Java(),
    Jar(), JavaH()), to cause intermediate .java files to be created
    automatically.

  - Add $JAVACLASSPATH and $JAVASOURCEPATH variables, that get added to
    the javac "-classpath" and "-sourcepath" options.  (Note that SCons
    does *not* currently search these paths for implicit dependencies.)

  - Commonize initialization of Java-related builders.

  From Jan Nijtmans:

  - Find Java anonymous classes when the next token after the name is
    an open parenthesis.

  From Gary Oberbrunner:

  - Fix a code example in the man page.

  From Tilo Prutz:

  - Add support for the file names that Java 1.5 (and 1.6) generates for
    nested anonymous inner classes, which are different from Java 1.4.

  From Adam Simpkins:

  - Allow worker threads to terminate gracefully when all jobs are
    finished.

  From Sohail Somani:

  - Add LaTeX scanner support for finding dependencies specified with
    the \usepackage{} directive.



RELEASE 0.97 - Thu, 17 May 2007 08:59:41 -0500

  From Steven Knight:

  - Fix a bug that would make parallel builds stop in their tracks if
    Nodes that depended on lists that contained some Nodes built together
    caused the reference count to drop below 0 if the Nodes were visited
    and commands finished in the wrong order.

  - Make sure the DirEntryScanner doesn't choke if it's handed something
    that's not a directory (Node.FS.Dir) Node.



RELEASE 0.96.96 - Thu, 12 Apr 2007 12:36:25 -0500

  NOTE:  This is (Yet) a(nother) pre-release of 0.97 for testing purposes.

  From Joe Bloggs:

  - Man page fix:  remove cut-and-paste sentence in NoCache() description.

  From Dmitry Grigorenko and Gary Oberbrunner:

  - Use the Intel C++ compiler, not $CC, to link C++ source.

  From Helmut Grohne:

  - Fix the man page example of propagating a user's external environment.

  From Steven Knight:

  - Back out (most of) the Windows registry installer patch, which
    seems to not work on some versions of Windows.

  - Don't treat Java ".class" attributes as defining an inner class.

  - Fix detecting an erroneous Java anonymous class when the first
    non-skipped token after a "new" keyword is a closing brace.

  - Fix a regression when a CPPDEFINES list contains a tuple, the second
    item of which (the option value) is a construction variable expansion
    (e.g. $VALUE) and the value of the variable isn't a string.

  - Improve the error message if an IOError (like trying to read a
    directory as a file) occurs while deciding if a node is up-to-date.

  - Fix "maximum recursion" / "unhashable type" errors in $CPPPATH
    PathList expansion if a subsidiary expansion yields a stringable,
    non-Node object.

  - Generate API documentation from the docstrings (using epydoc).

  - Fix use of --debug=presub with Actions for out-of-the-box Builders.

  - Fix handling nested lists within $CPPPATH, $LIBPATH, etc.

  - Fix a "builders_used" AttributeError that real-world Qt initialization
    triggered in the refactored suffix handling for Builders.

  - Make the reported --debug=time timings meaningful when used with -j.
    Better documentation of what the times mean.

  - User Guide updates: --random, AlwaysBuild(), --tree=,
    --debug=findlibs, --debug=presub, --debug=stacktrace,
    --taskmastertrace.

  - Document (in both man page and User's Guide) that --implicit-cache
    ignores changes in $CPPPATH, $LIBPATH, etc.

  From Jean-Baptiste Lab:

  - Remove hard-coded dependency on Python 2.2 from Debian packaging files.

  From Jeff Mahovsky:

  - Handle spaces in the build target name in Visual Studio project files.

  From Rob Managan:

  - Re-run LaTeX after BibTeX has been re-run in response to a changed
    .bib file.

  From Joel B. Mohler:

  - Make additional TeX auxiliary files (.toc, .idx and .bbl files)
    Precious so their removal doesn't affect whether the necessary
    sections are included in output PDF or PostScript files.

  From Gary Oberbrunner:

  - Fix the ability to import modules in the site_scons directory from
    a subdirectory.

  From Adam Simpkins:

  - Make sure parallel (-j) builds all targets even if they show up
    multiple times in the child list (as a source and a dependency).

  From Matthias Troffaes:

  - Don't re-run TeX if the triggering strings (\makeindex, \bibliography
    \tableofcontents) are commented out.

  From Richard Viney:

  - Fix use of custom include and lib paths with Visual Studio 8.

  - Select the default .NET Framework SDK Dir based on the version of
    Visual Studio being used.



RELEASE 0.96.95 - Mon, 12 Feb 2007 20:25:16 -0600

  From Anatoly Techtonik:

  - Add the scons.org URL and a package description to the setup.py
    arguments.

  - Have the Windows installer add a registry entry for scons.bat in the
    "App Paths" key, so scons.bat can be executed without adding the
    directory to the %PATH%.  (Python itself works this way.)

  From Anonymous:

  - Fix looking for default paths in Visual Studio 8.0 (and later).

  - Add -lm to the list of default D libraries for linking.

  From Matt Doar:

  - Provide a more complete write-your-own-Scanner example in the man page.

  From Ralf W. Grosse-Kunstleve:

  - Contributed upstream Python change to our copied subprocess.py module
    for more efficient standard input processing.

  From Steven Knight:

  - Fix the Node.FS.Base.rel_path() method when the two nodes are on
    different drive letters.  (This caused an infinite loop when
    trying to write .sconsign files.)

  - Fully support Scanners that use a dictionary to map file suffixes
    to other scanners.

  - Support delayed evaluation of the $SPAWN variable to allow selection
    of a function via ${} string expansions.

  - Add --srcdir as a synonym for -Y/--repository.

  - Document limitations of #include "file.h" with Repository().

  - Fix use of a toolpath under the source directory of a BuildDir().

  - Fix env.Install() with a file name portion that begins with '#'.

  - Fix ParseConfig()'s handling of multiple options in a string that's
    replaced a *FLAGS construction variable.

  - Have the C++ tools initialize common C compilation variables ($CCFLAGS,
    $SHCCFLAGS and $_CCCOMCOM) even if the 'cc' Tool isn't loaded.

  From Leanid Nazdrynau:

  - Fix detection of Java anonymous classes if a newline precedes the
    opening brace.

  From Gary Oberbrunner:

  - Document use of ${} to execute arbitrary Python code.

  - Add support for:
    1) automatically adding a site_scons subdirectory (in the top-level
       SConstruct directory) to sys.path (PYTHONPATH);
    2) automatically importing site_scons/site_init.py;
    3) automatically adding site_scons/site_tools to the toolpath.

  From John Pye:

  - Change ParseConfig() to preserve white space in arguments passed in
    as a list.

  From a smith:

  - Fix adding explicitly-named Java inner class files (and any
    other file names that may contain a '$') to Jar files.

  From David Vitek:

  - Add a NoCache() function to mark targets as unsuitable for propagating
    to (or retrieving from) a CacheDir().

  From Ben Webb:

  - If the swig -noproxy option is used, it won't generate a .py file,
    so don't emit it as a target that we expect to be built.



RELEASE 0.96.94 - Sun, 07 Jan 2007 18:36:20 -0600

  NOTE:  This is a pre-release of 0.97 for testing purposes.

  From Anonymous:

  - Allow arbitrary white space after a SWIG %module declaration.

  From Paul:

  - When compiling resources under MinGW, make sure there's a space
    between the --include-dir option and its argument.

  From Jay Kint:

  - Alleviate long command line issues on Windows by executing command
    lines directly via os.spawnv() if the command line doesn't need
    shell interpretation (has no pipes, redirection, etc.).

  From Walter Franzini:

  - Exclude additional Debian packaging files from the copyright check.

  From Fawad Halim:

  - Handle the conflict between the impending Python 2.6 'as' keyword
    and our Tool/as.py module name.

  From Steven Knight:

  - Speed up the Node.FS.Dir.rel_path() method used to generate path names
    that get put into the .sconsign* file(s).

  - Optimize Node.FS.Base.get_suffix() by computing the suffix once, up
    front, when we set the Node's name.  (Duh...)

  - Reduce the Memoizer's responsibilities to simply counting hits and
    misses when the --debug=memoizer option is used, not to actually
    handling the key calculation and memoization itself.  This speeds
    up some configurations significantly, and should cause no functional
    differences.

  - Add a new scons-time script with subcommands for generating
    consistent timing output from SCons configurations, extracting
    various information from those timings, and displaying them in
    different formats.

  - Reduce some unnecessary stat() calls from on-disk entry type checks.

  - Fix SideEffect() when used with -j, which was badly broken in 0.96.93.

  - Propagate TypeError exceptions when evaluating construction variable
    expansions up the stack, so users can see what's going on.

  - When disambiguating a Node.FS.Entry into a Dir or File, don't look
    in the on-disk source directory until we've confirmed there's no
    on-disk entry locally and there *is* one in the srcdir.  This avoids
    creating a phantom Node that can interfere with dependencies on
    directory contents.

  - Add an AllowSubstExceptions() function that gives the SConscript
    files control over what exceptions cause a string to expand to ''
    vs. terminating processing with an error.

  - Allow the f90.py and f95.py Tool modules to compile earlier source
    source files of earlier Fortran version.

  - Fix storing signatures of files retrieved from CacheDir() so they're
    correctly identified as up-to-date next invocation.

  - Make sure lists of computed source suffixes cached by Builder objects
    don't persist across changes to the list of source Builders (so the
    addition of suffixes like .ui by the qt.py Tool module take effect).

  - Enhance the bootstrap.py script to allow it to be used to execute
    SCons more easily from a checked-out source tree.

  From Ben Leslie:

  - Fix post-Memoizer value caching misspellings in Node.FS._doLookup().

  From Rob Managan, Dmitry Mikhin and Joel B. Mohler:

  - Handle TeX/LaTeX files in subdirectories by changing directory
    before invoking TeX/LaTeX.

  - Scan LaTeX files for \bibliography lines.

  - Support multiple file names in a "\bibliography{file1,file2}" string.

  - Handle TeX warnings about undefined citations.

  - Support re-running LaTeX if necessary due to a Table of Contents.

  From Dmitry Mikhin:

  - Return LaTeX if "Rerun to get citations correct" shows up on the next
    line after the "Warning:" string.

  From Gary Oberbrunner:

  - Add #include lines to fix portability issues in two tests.

  - Eliminate some unnecessary os.path.normpath() calls.

  - Add a $CFLAGS variable for C-specific options, leaving $CCFLAGS
    for options common to C and C++.

  From Tom Parker:

  - Have the error message print the missing file that Qt can't find.

  From John Pye:

  - Fix env.MergeFlags() appending to construction variable value of None.

  From Steve Robbins:

  - Fix the "sconsign" script when the .sconsign.dblite file is explicitly
    specified on the command line (and not intuited from the old way of
    calling it with just ".sconsign").

  From Jose Pablo Ezequiel "Pupeno" Fernandez Silva:

  - Give the 'lex' tool knowledge of the additional target files produced
    by the flex "--header-file=" and "--tables-file=" options.

  - Give the 'yacc' tool knowledge of the additional target files produced
    by the bison "-g", "--defines=" and "--graph=" options.

  - Generate intermediate files with Objective C file suffixes (.m) when
    the lex and yacc source files have appropriate suffixes (.lm and .ym).

  From Sohail Somain:

  - Have the mslink.py Tool only look for a 'link' executable on Windows
    systems.

  From Vaclav Smilauer:

  - Add support for a "srcdir" keyword argument when calling a Builder,
    which will add a srcdir prefix to all non-relative string sources.

  From Jonathan Ultis:

  - Allow Options converters to take the construction environment as
    an optional argument.



RELEASE 0.96.93 - Mon, 06 Nov 2006 00:44:11 -0600

  NOTE:  This is a pre-release of 0.97 for testing purposes.

  From Anonymous:

  - Allow Python Value Nodes to be Builder targets.

  From Matthias:

  - Only filter Visual Studio common filename prefixes on complete
    directory names.

  From Chad Austin:

  - Fix the build of the SCons documentation on systems that don't
    have "python" in the $PATH.

  From Ken Boortz:

  - Enhance ParseConfig() to recognize options that begin with '+'.

  From John Calcote, Elliot Murphy:

  - Document ways to override the CCPDBFLAGS variable to use the
    Microsoft linker's /Zi option instead of the default /Z7.

  From Christopher Drexler:

  - Make SCons aware bibtex must be called if any \include files
    cause creation of a bibliography.

  - Make SCons aware that "\bilbiography" in TeX source files means
    that related .bbl and .blg bibliography files will be created.
    (NOTE:  This still needs to search for the string in \include files.)

  From David Gruener:

  - Fix inconsistent handling of Action strfunction arguments.

  - Preserve white space in display Action strfunction strings.

  From James Y. Knight and Gerard Patel:

  - Support creation of shared object files from assembly language.

  From Steven Knight:

  - Speed up the Taskmaster significantly by avoiding unnecessary
    re-scans of Nodes to find out if there's work to be done, having it
    track the currently-executed top-level target directly and not
    through its presence on the target list, and eliminating some other
    minor list(s), method(s) and manipulation.

  - Fix the expansion of $TARGET and $SOURCE in the expansion of
    $INSTALLSTR displayed for non-environment calls to InstallAs().

  - Fix the ability to have an Alias() call refer to a directory
    name that's not identified as a directory until later.

  - Enhance runtest.py with an option to use QMTest as the harness.
    This will become the default behavior as we add more functionality
    to the QMTest side.

  - Let linking on mingw use the default function that chooses $CC (gcc)
    or $CXX (g++) depending on whether there are any C++ source files.

  - Work around a bug in early versions of the Python 2.4 profile module
    that caused the --profile= option to fail.

  - Only call Options validators and converters once when initializing a
    construction environment.

  - Fix the ability of env.Append() and env.Prepend(), in all known Python
    versions, to handle different input value types when the construction
    variable being updated is a dictionary.

  - Add a --cache-debug option for information about what files it's
    looking for in a CacheDir().

  - Document the difference in construction variable expansion between
    {Action,Builder}() and env.{Action,Builder}().

  - Change the name of env.Copy() to env.Clone(), keeping the old name
    around for backwards compatibility (with the intention of eventually
    phasing it out to avoid confusion with the Copy() Action factory).

  From Arve Knudsen:

  - Support cleaning and scanning SWIG-generated files.

  From Carsten Koch:

  - Allow selection of Visual Studio version by setting $MSVS_VERSION
    after construction environment initialization.

  From Jean-Baptiste Lab:

  - Try using zipimport if we can't import Tool or Platform modules
    using the normal "imp" module.  This allows SCons to be packaged
    using py2exe's all-in-one-zip-file approach.

  From Ben Liblit:

  - Do not re-scan files if the scanner returns no implicit dependencies.

  From Sanjoy Mahajan:

  - Change use of $SOURCES to $SOURCE in all TeX-related Tool modules.

  From Joel B. Mohler:

  - Make SCons aware that "\makeindex" in TeX source files means that
    related .ilg, .ind and .idx index files will be created.
    (NOTE:  This still needs to search for the string in \include files.)

  - Prevent scanning the TeX .aux file for additional files from
    trying to remove it twice when the -c option is used.

  From Leanid Nazdrynau:

  - Give the MSVC RES (resource) Builder a src_builder list and a .rc
    src_suffix so other builders can generate .rc files.

  From Matthew A. Nicholson:

  - Enhance Install() and InstallAs() to handle directory trees as sources.

  From Jan Nijtmans:

  - Don't use the -fPIC flag when using gcc on Windows (e.g. MinGW).

  From Greg Noel:

  - Add an env.ParseFlags() method that provides separate logic for
    parsing GNU tool chain flags into a dictionary.

  - Add an env.MergeFlags() method to apply an arbitrary dictionary
    of flags to a construction environment's variables.

  From Gary Oberbrunner:

  - Fix parsing tripartite Intel C compiler version numbers on Linux.

  - Extend the ParseConfig() function to recognize -arch and
    -isysroot options.

  - Have the error message list the known suffixes when a Builder call
    can't build a source file with an unknown suffix.

  From Karol Pietrzak:

  - Avoid recursive calls to main() in the program snippet used by the
    SConf subsystem to test linking against libraries.  This changes the
    default behavior of CheckLib() and CheckLibWithHeader() to print
    "Checking for C library foo..." instead of "Checking for main()
    in C library foo...".

  From John Pye:

  - Throw an exception if a command called by ParseConfig() or
    ParseFlags() returns an error.

  From Stefan Seefeld:

  - Initial infrastructure for running SCons tests under QMTest.

  From Sohail Somani:

  - Fix tests that fail due to gcc warnings.

  From Dobes Vandermeer:

  - In stack traces, print the full paths of SConscript files.

  From Atul Varma:

  - Fix detection of Visual C++ Express Edition.

  From Dobes Vandermeer:

  - Let the src_dir option to the SConscript() function affect all the
    the source file paths, instead of treating all source files paths
    as relative to the SConscript directory itself.

  From Nicolas Vigier:

  - Fix finding Fortran modules in build directories.

  - Fix use of BuildDir() when the source file in the source directory
    is a symlink with a relative path.

  From Edward Wang:

  - Fix the Memoizer when the SCons Python modules are executed from
    .pyo files at different locations from where they were compiled.

  From Johan Zander:

  - Fix missing os.path.join() when constructing the $FRAMEWORKSDKDIR/bin.



RELEASE 0.96.92 - Mon, 10 Apr 2006 21:08:22 -0400

  NOTE:  This was a pre-release of 0.97 for testing purposes.

  From Anonymous:

  - Fix the intelc.py Tool module to not throw an exception if the
    only installed version is something other than ia32.

  - Set $CCVERSION when using gcc.

  From Matthias:

  - Support generating project and solution files for Microsoft
    Visual Studio version 8.

  - Support generating more than one project file for a Microsoft
    Visual Studio solution file.

  - Add support for a support "runfile" parameter to Microsoft
    Visual Studio project file creation.

  - Put the project GUID, not the solution GUID, in the right spot
    in the solution file.

  From Erling Andersen:

  - Fix interpretation of Node.FS objects wrapped in Proxy instances,
    allowing expansion of things like ${File(TARGET)} in command lines.

  From Stanislav Baranov:

  - Add a separate MSVSSolution() Builder, with support for the
    following new construction variables: $MSVSBUILDCOM, $MSVSCLEANCOM,
    $MSVSENCODING, $MSVSREBUILDCOM, $MSVSSCONS, $MSVSSCONSCOM,
    $MSVSSCONSFLAGS, $MSVSSCONSCRIPT and $MSVSSOLUTIONCOM.

  From Ralph W. Grosse-Kunstleve and Patrick Mezard:

  - Remove unneceesary (and incorrect) SCons.Util strings on some function
    calls in SCons.Util.

  From Bob Halley:

  - Fix C/C++ compiler selection on AIX to not always use the external $CC
    environment variable.

  From August HÃ¶randl:

  - Add a scanner for \include and \import files, with support for
    searching a directory list in $TEXINPUTS (imported from the external
    environment).

  - Support $MAKEINDEX, $MAKEINDEXCOM, $MAKEINDEXCOMSTR and
    $MAKEINDEXFLAGS for generating indices from .idx files.

  From Steven Johnson:

  - Add a NoClean() Environment method and function to override removal
    of targets during a -c clean, including documentation and tests.

  From Steven Knight:

  - Check for whether files exist on disk by listing the directory
    contents, not calling os.path.exists() file by file.  This is
    somewhat more efficient in general, and may be significantly
    more efficient on Windows.

  - Minor speedups in the internal is_Dict(), is_List() and is_String()
    functions.

  - Fix a signature refactoring bug that caused Qt header files to
    get re-generated every time.

  - Don't fail when writing signatures if the .sconsign.dblite file is
    owned by a different user (e.g. root) from a previous run.

  - When deleting variables from stacked OverrideEnvironments, don't
    throw a KeyError if we were able to delte the variable from any
    Environment in the stack.

  - Get rid of the last indentation tabs in the SCons source files and
    add -tt to the Python invocations in the packaging build and the
    tests so they don't creep back in.

  - In Visual Studio project files, put quotes around the -C directory
    so everything works even if the path has spaces in it.

  - The Intel Fortran compiler uses -object:$TARGET, not "-o $TARGET",
    when building object files on Windows.  Have the the ifort Tool
    modify the default command lines appropriately.

  - Document the --debug=explain option in the man page.  (How did we
    miss this?)

  - Add a $LATEXRETRIES variable to allow configuration of the number of
    times LaTex can be re-called to try to resolve undefined references.

  - Change the order of the arguments to Configure.Checklib() to match
    the documentation.

  - Handle signature calculation properly when the Python function used
    for a FunctionAction is an object method.

  - On Windows, assume that absolute path names without a drive letter
    refer to the drive on which the SConstruct file lives.

  - Add /usr/ccs/bin to the end of the the default external execution
    PATH on Solaris.

  - Add $PKGCHK and $PKGINFO variables for use on Solaris when searching
    for the SunPRO C++ compiler.  Make the default value for $PKGCHK
    be /usr/sbin/pgkchk (since /usr/sbin isn't usually on the external
    execution $PATH).

  - Fix a man page example of overriding variables when calling
    SharedLibrary() to also set the $LIBSUFFIXES variable.

  - Add a --taskmastertrace=FILE option to give some insight on how
    the taskmaster decides what Node to build next.

  - Changed the names of the old $WIN32DEFPREFIX, $WIN32DEFSUFFIX,
    $WIN32DLLPREFIX and $WIN32IMPLIBPREFIX construction variables to
    new $WINDOWSDEFPREFIX, $WINDOWSDEFSUFFIX, $WINDOWSDLLPREFIX and
    $WINDOWSIMPLIBPREFIX construction variables.  The old names are now
    deprecated, but preserved for backwards compatibility.

  - Fix (?) a runtest.py hang on Windows when the --xml option is used.

  - Change the message when an error occurs trying to interact with the
    file system to report the target(s) in square brackets (as before) and
    the actual file or directory that encountered the error afterwards.

  From Chen Lee:

  - Add x64 support for Microsoft Visual Studio 8.

  From Baptiste Lepilleur:

  - Support the --debug=memory option on Windows when the Python version
    has the win32process and win32api modules.

  - Add support for Visual Studio 2005 Pro.

  - Fix portability issues in various tests: test/Case.py,
    Test/Java/{JAR,JARCHDIR,JARFLAGS,JAVAC,JAVACFLAGS,JAVAH,RMIC}.py,
    test/MSVS/vs-{6.0,7.0,7.1,8.0}-exec.py,
    test/Repository/{Java,JavaH,RMIC}.py,
    test/QT/{generated-ui,installed,up-to-date,warnings}.py,
    test/ZIP/ZIP.py.

  - Ignore pkgchk errors on Solaris when searching for the C++ compiler.

  - Speed up the SCons/EnvironmentTests.py unit tests.

  - Add a --verbose= option to runtest.py to print executed commands
    and their output at various levels.

  From Christian Maaser:

  - Add support for Visual Studio Express Editions.

  - Add support for Visual Studio 8 *.manifest files, includng
    new $WINDOWS_INSERT_MANIFEST, $WINDOWSPROGMANIFESTSUFFIX,
    $WINDOWSPROGMANIFESTPREFIX, $WINDOWSPROGMANIFESTSUFFIX,
    $WINDOWSSHLIBMANIFESTPREFIX and $WINDOWSSHLIBMANIFESTSUFFIX
    construction variables.

  From Adam MacBeth:

  - Fix detection of additional Java inner classes following use of a
    "new" keyword inside an inner class.

  From Sanjoy Mahajan:

  - Correct TeX-related command lines to just $SOURCE, not $SOURCES

  From Patrick Mezard:

  - Execute build commands for a command-line target if any of the
    files built along with the target is out of date or non-existent,
    not just if the command-line target itself is out of date.

  - Fix the -n option when used with -c to print all of the targets
    that will be removed for a multi-target Builder call.

  - If there's no file in the source directory, make sure there isn't
    one in the build directory, too, to avoid dangling files left
    over from previous runs when a source file is removed.

  - Allow AppendUnique() and PrependUnique() to append strings (and
    other atomic objects) to lists.

  From Joel B. Mohler:

  - Extend latex.py, pdflatex.py, pdftex.py and tex.py so that building
    from both TeX and LaTeX files uses the same logic to call $BIBTEX
    when it's necessary, to call $MAKEINDEX when it's necessary, and to
    call $TEX or $LATEX multiple times to handle undefined references.

  - Add an emitter to the various TeX builders so that the generated
    .aux and .log files also get deleted by the -c option.

  From Leanid Nazdrynau:

  - Fix the Qt UIC scanner to work with generated .ui files (by using
    the FindFile() function instead of checking by-hand for the file).

  From Jan Nieuwenhuizen:

  - Fix a problem with interpreting quoted argument lists on command lines.

  From Greg Noel:

  - Add /sw/bin to the default execution PATH on Mac OS X.

  From Kian Win Ong:

  - When building a .jar file and there is a $JARCHDIR, put the -C
    in front of each .class file on the command line.

  - Recognize the Java 1.5 enum keyword.

  From Asfand Yar Qazi:

  - Add /opt/bin to the default execution PATH on all POSIX platforms
    (between /usr/local/bin and /bin).

  From Jon Rafkind:

  - Fix the use of Configure() contexts from nested subsidiary
    SConscript files.

  From Christoph Schulz:

  - Add support for $CONFIGUREDIR and $CONFIGURELOG variables to control
    the directory and logs for configuration tests.

  - Add support for a $INSTALLSTR variable.

  - Add support for $RANLIBCOM and $RANLIBCOMSTR variables (which fixes
    a bug when setting $ARCOMSTR).

  From Amir Szekely:

  - Add use of $CPPDEFINES to $RCCOM (resource file compilation) on MinGW.

  From Erick Tryzelaar:

  - Fix the error message when trying to report that a given option is
    not gettable/settable from an SConscript file.

  From Dobes Vandermeer:

  - Add support for SCC and other settings in Microsoft Visual
    Studio project and solution files:  $MSVS_PROJECT_BASE_PATH,
    $MSVS_PROJECT_GUID, $MSVS_SCC_AUX_PATH, $MSVS_SCC_LOCAL_PATH,
    $MSVS_SCC_PROJECT_NAME, $MSVS_SCC_PROVIDER,

  - Add support for using a $SCONS_HOME variable (imported from the
    external environment, or settable internally) to put a shortened
    SCons execution line in the Visual Studio project file.

  From David J. Van Maren:

  - Only filter common prefixes from source files names in Visual Studio
    project files if the prefix is a complete (sub)directory name.

  From Thad Ward:

  - If $MSVSVERSIONS is already set, don't overwrite it with
    information from the registry.



RELEASE 0.96.91 - Thu, 08 Sep 2005 07:18:23 -0400

  NOTE:  This was a pre-release of 0.97 for testing purposes.

  From Chad Austin:

  - Have the environment store the toolpath and re-use it to find Tools
    modules during later Copy() or Tool() calls (unless overridden).

  - Normalize the directory path names in SConsignFile() database
    files so the same signature file can interoperate on Windows and
    non-Windows systems.

  - Make --debug=stacktrace print a stacktrace when a UserError is thrown.

  - Remove an old, erroneous cut-and-paste comment in Scanner/Dir.py.

  From Stanislav Baranov:

  - Make it possible to support with custom Alias (sub-)classes.

  - Allow Builders to take empty source lists when called.

  - Allow access to both TARGET and SOURCE in $*PATH expansions.

  - Allow SConscript files to modify BUILD_TARGETS.

  From Timothee Besset:

  - Add support for Objective C/C++ .m and .mm file suffixes (for
    Mac OS X).

  From Charles Crain

  - Fix the PharLap linkloc.py module to use target+source arguments
    when calling env.subst().

  From Bjorn Eriksson:

  - Fix an incorrect Command() keyword argument in the man page.

  - Add a $TEMPFILEPREFIX variable to control the prefix or flag used
    to pass a long-command-line-execution tempfile to a command.

  From Steven Knight:

  - Enhanced the SCons setup.py script to install man pages on
    UNIX/Linux systems.

  - Add support for an Options.FormatOptionHelpText() method that can
    be overridden to customize the format of Options help text.

  - Add a global name for the Entry class (which had already been
    documented).

  - Fix re-scanning of generated source files for implicit dependencies
    when the -j option is used.

  - Fix a dependency problem that caused $LIBS scans to not be added
    to all of the targets in a multiple-target builder call, which
    could cause out-of-order builds when the -j option is used.

  - Store the paths of source files and dependencies in the .sconsign*
    file(s) relative to the target's directory, not relative to the
    top-level SConstruct directory.  This starts to make it possible to
    subdivide the dependency tree arbitrarily by putting an SConstruct
    file in every directory and using content signatures.

  - Add support for $YACCHFILESUFFIX and $YACCHXXFILESUFFIX variables
    that accomodate parser generators that write header files to a
    different suffix than the hard-coded .hpp when the -d option is used.

  - The default behavior is now to store signature information in a
    single .sconsign.dblite file in the top-level SConstruct directory.
    The old behavior of a separate .sconsign file in each directory can
    be specified by calling SConsignFile(None).

  - Remove line number byte codes within the signature calculation
    of Python function actions, so that changing the location of an
    otherwise unmodified Python function doesn't cause rebuilds.

  - Fix AddPreAction() and AddPostAction() when an action has more than
    one target file:  attach the actions to the Executor, not the Node.

  - Allow the source directory of a BuildDir / build_dir to be outside
    of the top-level SConstruct directory tree.

  - Add a --debug=nomemoizer option that disables the Memoizer for clearer
    looks at the counts and profiles of the underlying function calls,
    not the Memoizer wrappers.

  - Print various --debug= stats even if we exit early (e.g. using -h).

  - Really only use the cached content signature value if the file
    is older than --max-drift, not just if --max-drift is set.

  - Remove support for conversion from old (pre 0.96) .sconsign formats.

  - Add support for a --diskcheck option to enable or disable various
    on-disk checks:  that File and Dir nodes match on-disk entries;
    whether an RCS file exists for a missing source file; whether an
    SCCS file exists for a missing source file.

  - Add a --raw argument to the sconsign script, so it can print a
    raw representation of each entry's NodeInfo dictionary.

  - Add the 'f90' and 'f95' tools to the list of Fortran compilers
    searched for by default.

  - Add the +Z option by default when compiling shared objects on
    HP-UX.

  From Chen Lee:

  - Handle Visual Studio project and solution files in Unicode.

  From Sanjoy Mahajan:

  - Fix a bad use of Copy() in an example in the man page, and a
    bad regular expression example in the man page and User's Guide.

  From Shannon Mann:

  - Have the Visual Studio project file(s) echo "Starting SCons" before
    executing SCons, mainly to work around a quote-stripping bug in
    (some versions of?) the Windows cmd command executor.

  From Georg Mischler:

  - Remove the space after the -o option when invoking the Borland
    BCC compiler; some versions apparently require that the file name
    argument be concatenated with the option.

  From Leanid Nazdrynau:

  - Fix the Java parser's handling of backslashes in strings.

  From Greg Noel:

  - Add construction variables to support frameworks on Mac OS X:
    $FRAMEWORKS, $FRAMEWORKPREFIX, $FRAMEWORKPATH, $FRAMEWORKPATHPREFIX.

  - Re-order link lines so the -o option always comes right after the
    command name.

  From Gary Oberbrunner:

  - Add support for Intel C++ beta 9.0 (both 32 and 64 bit versions).

  - Document the new $FRAMEWORK* variables for Mac OS X.

  From Karol Pietrzak:

  - Add $RPATH (-R) support to the Sun linker Tool (sunlink).

  - Add a description of env.subst() to the man page.

  From Chris Prince:

  - Look in the right directory, not always the local directory, for a
    same-named file or directory conflict on disk.

  - On Windows, preserve the external environment's %SYSTEMDRIVE%
    variable, too.

  From Craig Scott:

  - Have the Fortran module emitter look for Fortan modules to be created
    relative to $FORTRANMODDIR, not the top-level directory.

  - When saving Options to a file, run default values through the
    converter before comparing them with the set values.  This correctly
    suppresses Boolean Option values from getting written to the saved
    file when they're one of the many synonyms for a default True or
    False value.

  - Fix the Fortran Scanner's ability to handle a module being used
    in the same file in which it is defined.

  From Steve-o:

  - Add the -KPIC option by default when compiling shared objects on
    Solaris.

  - Change the default suffix for Solaris objects to .o, to conform to
    Sun WorkShop's expectations.  Change the profix to so_ so they can
    still be differentiated from static objects in the same directory.

  From Amir Szekely:

  - When calling the resource compiler on MinGW, add --include-dir and
    the source directory so it finds the source file.

  - Update EnsureSConsVersion() to support revision numbers.

  From Greg Ward:

  - Fix a misplaced line in the man page.



RELEASE 0.96.90 - Tue, 15 Feb 2005 21:21:12 +0000

  NOTE:  This was a pre-release of 0.97 for testing purposes.

  From Anonymous:

  - Fix Java parsing to avoid erroneously identifying a new array
    of class instances as an anonymous inner class.

  - Fix a typo in the man page description of PathIsDirCreate.

  From Chad Austin:

  - Allow Help() to be called multiple times, appending to the help
    text each call.

  - Allow Tools found on a toolpath to import Python modules from
    their local directory.

  From Steve Christensen:

  - Handle exceptions from Python functions as build actions.

  - Add a set of canned PathOption validators:  PathExists (the default),
    PathIsFile, PathIsDir and PathIsDirCreate.

  From Matthew Doar:

  - Add support for .lex and .yacc file suffixes for Lex and Yacc files.

  From Eric Frias:

  - Huge performance improvement:  wrap the tuples representing an
    include path in an object, so that the time it takes to hash the
    path doesn't grow porportionally to the length of the path.

  From Gottfried Ganssauge:

  - Fix SCons on SuSE/AMD-64 Linux by having the wrapper script also
    check for the build engine in the parent directory of the Python
    library directory (/usr/lib64 instead of /usr/lib).

  From Stephen Kennedy:

  - Speed up writing the .sconsign file at the end of a run by only
    calling sync() once at the end, not after every entry.

  From Steven Knight:

  - When compiling with Microsoft Visual Studio, don't include the ATL and
    MFC directories in the default INCLUDE and LIB environment variables.

  - Remove the following deprecated features:  the ParseConfig()
    global function (deprecated in 0.93); the misspelled "validater"
    keyword to the Options.Add() method (deprecated in 0.91); the
    SetBuildSignatureType(), SetContentSignatureType(), SetJobs() and
    GetJobs() global functions (deprecated in 0.14).

  - Fix problems with corrupting the .sconsign.dblite file when
    interrupting builds by writing to a temporary file and renaming,
    not writing the file directly.

  - Fix a 0.96 regression where when running with -k, targets built from
    walking dependencies later on the command line would not realize
    that a dependency had failed an earlier build attempt, and would
    try to rebuild the dependent targets.

  - Change the final messages when using -k and errors occur from
    "{building,cleaning} terminated because of errors" to "done
    {building,cleaning} targets (errors occurred during {build,clean})."

  - Allow Configure.CheckFunc() to take an optional header argument
    (already supported by Conftest.py) to specify text at the top of
    the compiled test file.

  - Fix the --debug=explain output when a Python function action changed
    so it prints a meaningful string, not the binary representation of
    the function contents.

  - Allow a ListOption's default value(s) to be a Python list of specified
    values, not just a string containing a comma-separated list of names.

  - Add a ParseDepends() function that will parse up a list of explicit
    dependencies from a "make depend" style file.

  - Support the ability to change directory when executing an Action
    through "chdir" keyword arguments to Action and Builder creation
    and calls.

  - Fix handling of Action ojects (and other callables that don't match
    our calling arguments) in construction variable expansions.

  - On Win32, install scons.bat in the Python directory when installing
    from setup.py.  (The bdist_wininst installer was already doing this.)

  - Fix env.SConscript() when called with a list of SConscipt files.
    (The SConscript() global function already worked properly.)

  - Add a missing newline to the end of the --debug=explain "unknown
    reasons" message.

  - Enhance ParseConfig() to work properly for spaces in between the -I,
    -L and -l options and their arguments.

  - Packaging build fix:  Rebuild the files that are use to report the
    --version of SCons whenever the development version number changes.

  - Fix the ability to specify a target_factory of Dir() to a Builder,
    which the default create-a-directory Builder was interfering with.

  - Mark a directory as built if it's created as part of the preparation
    for another target, to avoid trying to build it again when it comes
    up in the target list.

  - Allow a function with the right calling signature to be put directly
    in an Environment's BUILDERS dictionary, making for easier creation
    and use of wrappers (pseudo-Builders) that call other Builders.

  - On Python 2.x, wrap lists of Nodes returned by Builders in a UserList
    object that adds a method that makes str() object return a string
    with all of the Nodes expanded to their path names.  (Builders under
    Python 1.5.2 still return lists to avoid TypeErrors when trying
    to extend() list, so Python 1.5.2 doesn't get pretty-printing of Node
    lists, but everything should still function.)

  - Allow Aliases to have actions that will be executed whenever
    any of the expanded Alias targets are out of date.

  - Fix expansion of env.Command() overrides within target and
    source file names.

  - Support easier customization of what's displayed by various default
    actions by adding lots of new construction variables: $ARCOMSTR,
    $ASCOMSTR, $ASPPCOMSTR, $BIBTEXCOMSTR, $BITKEEPERCOMSTR, $CCCOMSTR,
    $CVSCOMSTR, $CXXCOMSTR, $DCOMSTR, $DVIPDFCOMSTR, $F77COMSTR,
    $F90COMSTR, $F95COMSTR, $FORTRANCOMSTR, $GSCOMSTR, $JARCOMSTR,
    $JAVACCOMSTR, $JAVAHCOMSTR, $LATEXCOMSTR, $LEXCOMSTR, $LINKCOMSTR,
    $M4COMSTR, $MIDLCOMSTR, $P4COMSTR, $PCHCOMSTR, $PDFLATEXCOMSTR,
    $PDFTEXCOMSTR, $PSCOMSTR, $QT_MOCFROMCXXCOMSTR, $QT_MOCFROMHCOMSTR,
    $QT_UICCOMSTR, $RCCOMSTR, $REGSVRCOMSTR, $RCS_COCOMSTR, $RMICCOMSTR,
    $SCCSCOMSTR, $SHCCCOMSTR, $SHCXXCOMSTR, $SHF77COMSTR, $SHF90COMSTR,
    $SHF95COMSTR, $SHFORTRANCOMSTR, $SHLINKCOMSTR, $SWIGCOMSTR,
    $TARCOMSTR, $TEXCOMSTR, $YACCCOMSTR and $ZIPCOMSTR.

  - Add an optional "map" keyword argument to ListOption() that takes a
    dictionary to map user-specified values to legal values from the list
    (like EnumOption() already doee).

  - Add specific exceptions to try:-except: blocks without any listed,
    so that they won't catch and mask keyboard interrupts.

  - Make --debug={tree,dtree,stree} print something even when there's
    a build failure.

  - Fix how Scanners sort the found dependencies so that it doesn't
    matter whether the dependency file is in a Repository or not.
    This may cause recompilations upon upgrade to this version.

  - Make AlwaysBuild() work with Alias and Python value Nodes (making
    it much simpler to support aliases like "clean" that just invoke
    an arbitrary action).

  - Have env.ParseConfig() use AppendUnique() by default to suppress
    duplicate entries from multiple calls.  Add a "unique" keyword
    argument to allow the old behavior to be specified.

  - Allow the library modules imported by an SConscript file to get at
    all of the normally-available global functions and variables by saying
    "from SCons.Script import *".

  - Add a --debug=memoizer option to print Memoizer hit/mass statistics.

  - Allow more than one --debug= option to be set at a time.

  - Change --debug=count to report object counts before and after
    reading SConscript files and before and after building targets.

  - Change --debug=memory output to line up the numbers and to better
    match (more or less) the headers on the --debug=count columns.

  - Speed things up when there are lists of targets and/or sources by
    getting rid of some N^2 walks of the lists involved.

  - Cache evaluation of LazyActions so we don't create a new object
    for each invocation.

  - When scanning, don't create Nodes for include files that don't
    actually exist on disk.

  - Make supported global variables CScanner, DScanner, ProgramScanner and
    SourceFileScanner.  Make SourceFileScanner.add_scanner() a supported
    part of the public interface.  Keep the old SCons.Defaults.*Scan names
    around for a while longer since some people were already using them.

  - By default, don't scan directories for on-disk files.  Add a
    DirScanner global scanner that can be used in Builders or Command()
    calls that want source directory trees scanned for on-disk changes.
    Have the Tar() and Zip() Builders use the new DirScanner to preserve
    the behavior of rebuilding a .tar or .zip file if any file or
    directory under a source tree changes.  Add Command() support for
    a source_scanner keyword argument to Command() that can be set to
    DirScanner to get this behavior.

  - Documentation changes:  Explain that $CXXFLAGS contains $CCFLAGS
    by default.  Fix a bad target_factory example in the man page.
    Add appendices to the User's Guide to cover the available Tools,
    Builders and construction variables.  Comment out the build of
    the old Python 10 paper, which doesn't build on all systems and
    is old enough at this point that it probably isn't worth the
    effort to make it do so.

  From Wayne Lee:

  - Avoid "maximum recursion limit" errors when removing $(-$) pairs
    from long command lines.

  From Clive Levinson:

  - Make ParseConfig() recognize and add -mno-cygwin to $LINKFLAGS and
    $CCFLAGS, and -mwindows to $LINKFLAGS.

  From Michael McCracken:

  - Add a new "applelink" tool to handle the things like Frameworks and
    bundles that Apple has added to gcc for linking.

  - Use more appropriate default search lists of linkers, compilers and
    and other tools for the 'darwin' platform.

  - Add a LoadableModule Builder that builds a bundle on Mac OS X (Darwin)
    and a shared library on other systems.

  - Improve SWIG tests for use on Mac OS X (Darwin).

  From Elliot Murphy:

  - Enhance the tests to guarantee persistence of ListOption
    values in saved options files.

  - Supply the help text when -h is used with the -u, -U or -D options.

  From Christian Neeb:

  - Fix the Java parser's handling of string definitions to avoid ignoring
    subsequent code.

  From Han-Wen Nienhuys:

  - Optimize variable expansion by:  using the re.sub() method (when
    possible); not using "eval" for variables for which we can fetch the
    value directory; avoiding slowing substitution logic when there's no
    '$' in the string.

  From Gary Oberbrunner:

  - Add an Environment.Dump() method to print the contents of a
    construction environment.

  - Allow $LIBS (and similar variables) to contain explicit File Nodes.

  - Change ParseConfig to add the found library names directly to the
    $LIBS variable, instead of returning them.

  - Add ParseConfig() support for the -framework GNU linker option.

  - Add a PRINT_CMD_LINE_FUNC construction variable to allow people
    to filter (or log) command-line output.

  - Print an internal Python stack trace in response to an otherwise
    unexplained error when --debug=stacktrace is specified.

  - Add a --debug=findlibs option to print what's happening when
    the scanner is searching for libraries.

  - Allow Tool specifications to be passed a dictionary of keyword
    arguments.

  - Support an Options default value of None, in which case the variable
    will not be added to the construction environment unless it's set
    explicitly by the user or from an Options file.

  - Avoid copying __builtin__ values into a construction environment's
    dictionary when evaluating construction variables.

  - Add a new cross-platform intelc.py Tool that can detect and
    configure the Intel C++ v8 compiler on both Windows, where it's
    named icl, and Linux, where it's named icc.  It also checks that
    the directory specified in the Windows registry exists, and sets a
    new $INTEL_C_COMPILER_VERSION construction variable to identify the
    version being used.  (Niall Douglas contributed an early prototype
    of parts of this module.)

  - Fix the private Conftest._Have() function so it doesn't change
    non-alphanumeric characters to underscores.

  - Supply a better error message when a construction variable expansion
    has an unknown attribute.

  - Documentation changes:  Update the man page to describe use of
    filenames or Nodes in $LIBS.

  From Chris Pawling:

  - Have the linkloc tool use $MSVS_VERSION to select the Microsoft
    Visual Studio version to use.

  From Kevin Quick:

  - Fix the Builder name returned from ListBuilders and other instances
    of subclasses of the BuilderBase class.

  - Add Builders and construction variables to support rpcgen:
    RPCGenClient(), RPCGenHeader(), RPCGenService(), RPCGenXDR(),
    $RPCGEN, $RPCGENFLAGS, $RPCGENCLIENTFLAGS, $RPCGENHEADERFLAGS,
    $RPCGENSERVICEFLAGS, $RPCGENXDRFLAGS.

  - Update the man page to document that prefix and suffix Builder
    keyword arguments can be strings, callables or dictionaries.

  - Provide more info in the error message when a user tries to build
    a target multiple ways.

  - Fix Delete() when a file doesn't exist and must_exist=1.  (We were
    unintentionally dependent on a bug in versions of the Python shutil.py
    module prior to Python 2.3, which would generate an exception for
    a nonexistent file even when ignore_errors was set.)

  - Only replace a Node's builder with a non-null source builder.

  - Fix a stack trace when a suffix selection dictionary is passed
    an empty source file list.

  - Allow optional names to be attached to Builders, for default
    Builders that don't get attached to construction environments.

  - Fix problems with Parallel Task Exception handling.

  - Build targets in an associated BuildDir even if there are targets
    or subdirectories locally in the source directory.

  - If a FunctionAction has a callable class as its underlying Python
    function, use its strfunction() method (if any) to display the
    action.

  - Fix handling when BuildDir() exists but is unwriteable.  Add
    "Stop." to those error messages for consistency.

  - Catch incidents of bad builder creation (without an action) and
    supply meaningful error messages.

  - Fix handling of src_suffix values that aren't extensions (don't
    begin with a '.').

  - Don't retrieve files from a CacheDir, but report what would happen,
    when the -n option is used.

  - Use the source_scanner from the target Node, not the source node
    itself.

  - Internal Scanners fixes:  Make sure Scanners are only passed Nodes.
    Fix how a Scanner.Selector called its base class initialization.
    Make comparisons of Scanner objects more robust.  Add a name to
    an internal default ObjSourceScanner.

  - Add a deprecated warning for use of the old "scanner" keyword argument
    to Builder creation.

  - Improve the --debug=explain message when the build action changes.

  - Test enhancements in SourceCode.py, option-n.py, midl.py.  Better
    Command() and Scanner test coverage.  Improved test infrastructure
    for -c output.

  - Refactor the interface between Action and Executor objects to treat
    Actions atomically.

  - The --debug=presub option will now report the pre-substitution
    each action seprately, instead of reporting the entire list before
    executing the actions one by one.

  - The --debug=explain option explaining a changed action will now
    (more correctly) show pre-substitution action strings, instead of
    the commands with substituted file names.

  - A Node (file) will now be rebuilt if its PreAction or PostAction
    actions change.

  - Python Function actions now have their calling signature (target,
    source, env) reported correctly when displayed.

  - Fix BuildDir()/build_dir handling when the build_dir is underneath
    the source directory and trying to use entries from the build_dir
    as sources for other targets in the build-dir.

  - Fix hard-coding of JDK path names in various Java tests.

  - Handle Python stack traces consistently (stop at the SConscript stack
    frame, by default) even if the Python source code isn't available.

  - Improve the performance of the --debug={tree,dtree} options.

  - Add --debug=objects logging of creation of OverrideWarner,
    EnvironmentCopy and EnvironmentOverride objects.

  - Fix command-line expansion of Python Value Nodes.

  - Internal cleanups:  Remove an unnecessary scan argument.  Associate
    Scanners only with Builders, not nodes.  Apply overrides once when
    a Builder is called, not in multiple places.  Cache results from the
    Node.FS.get_suffix() and Node.get_build_env() methods.  Use the Python
    md5 modules' hexdigest() method, if there is one.  Have Taskmaster
    call get_stat() once for each Node and re-use the value instead of
    calling it each time it needs the value.  Have Node.depends_on()
    re-use the list from the children() method instead of calling it
    multiple times.

  - Use the correct scanner if the same source file is used for targets in
    two different environments with the same path but different scanners.

  - Collect logic for caching values in memory in a Memoizer class,
    which cleans up a lot of special-case code in various methods and
    caches additional values to speed up most configurations.

  - Add a PathAccept validator to the list of new canned PathOption
    validators.

  From Jeff Squyres:

  - Documentation changes:  Use $CPPDEFINES instead of $CCFLAGS in man
    page examples.

  From Levi Stephen:

  - Allow $JARCHDIR to be expanded to other construction variables.

  From Christoph Wiedemann:

  - Add an Environment.SetDefault() method that only sets values if
    they aren't already set.

  - Have the qt.py Tool not override variables already set by the user.

  - Add separate $QT_BINPATH, $QT_CPPPATH and $QT_LIBPATH variables
    so these can be set individually, instead of being hard-wired
    relative to $QTDIR.

  - The %TEMP% and %TMP% external environment variables are now propagated
    automatically to the command execution environment on Windows systems.

  - A new --config= command-line option allows explicit control of
    of when the Configure() tests are run:  --config=force forces all
    checks to be run, --config=cache uses all previously cached values,
    --config=auto (the default) runs tests only when dependency analysis
    determines it's necessary.

  - The Configure() subsystem can now write a config.h file with values
    like HAVE_STDIO_H, HAVE_LIBM, etc.

  - The Configure() subsystem now executes its checks silently when the
    -Q option is specified.

  - The Configure() subsystem now reports if a test result is being
    taken from cache, and prints the standard output and error output
    of tests even when cached.

  - Configure() test results are now reported as "yes" or "no" instead of
    "ok" or "failed."

  - Fixed traceback printing when calling the env.Configure() method
    instead of the Configure() global function.

  - The Configure() subsystem now caches build failures in a .sconsign
    file in the subdirectory, not a .cache file.  This may cause
    tests to be re-executed the first time after you install 0.97.

  - Additional significant internal cleanups in the Configure() subsystem
    and its tests.

  - Have the Qt Builder make uic-generated files dependent on the .ui.h
    file, if one exists.

  - Add a test to make sure that SCons source code does not contain
    try:-except: blocks that catch all errors, which potentially catch
    and mask keyboard interrupts.

  - Fix us of TargetSignatures('content') with the SConf subsystem.

  From Russell Yanofsky:

  - Add support for the Metrowerks Codewarrior compiler and linker
    (mwcc and mwld).



RELEASE 0.96.1 - Mon, 23 Aug 2004 12:55:50 +0000

  From Craig Bachelor:

  - Handle white space in the executable Python path name within in MSVS
    project files by quoting the path.

  - Correct the format of a GUID string in a solution (.dsw) file so
    MSVS can correctly "build enable" a project.

  From Steven Knight:

  - Add a must_exist flag to Delete() to let the user control whether
    it's an error if the specified entry doesn't exist.  The default
    behavior is now to silently do nothing if it doesn't exist.

  - Package up the new Platform/darwin.py, mistakenly left out of 0.96.

  - Make the scons.bat REM statements into @REM so they aren't printed.

  - Make the SCons packaging SConscript files platform independent.

  From Anthony Roach:

  - Fix scanning of pre-compiled header (.pch) files for #includes,
    broken in 0.96.



RELEASE 0.96 - Wed, 18 Aug 2004 13:36:40 +0000

  From Chad Austin:

  - Make the CacheDir() directory if it doesn't already exist.

  - Allow construction variable substitutions in $LIBS specifications.

  - Allow the emitter argument to a Builder() to be or expand to a list
    of emitter functions, which will be called in sequence.

  - Suppress null values in construction variables like $LIBS that use
    the internal _concat() function.

  - Remove .dll files from the construction variables searched for
    libraries that can be fed to Win32 compilers.

  From Chad Austin and Christoph Wiedemann:

  - Add support for a $RPATH variable to supply a list of directories
    to search for shared libraries when linking a program.  Used by
    the GNU and IRIX linkers (gnulink and sgilink).

  From Charles Crain:

  - Restore the ability to do construction variable substitutions in all
    kinds of *PATH variables, even when the substitution returns a Node
    or other object.

  From Tom Epperly:

  - Allow the Java() Builder to take more than one source directory.

  From Ralf W. Grosse-Kunstleve:

  - Have SConsignFile() use, by default, a custom "dblite.py" that we can
    control and guarantee to work on all Python versions (or nearly so).

  From Jonathan Gurley:

  - Add support for the newer "ifort" versions of the Intel Fortran
    Compiler for Linux.

  From Bob Halley:

  - Make the new *FLAGS variable type work with copied Environments.

  From Chris Hoeppler:

  - Initialize the name of a Scanner.Classic scanner correctly.

  From James Juhasz:

  - Add support for the .dylib shared library suffix and the -dynamiclib
    linker option on Mac OS X.

  From Steven Knight:

  - Add an Execute() method for executing actions directly.

  - Support passing environment override keyword arguments to Command().

  - Fix use of $MSVS_IGNORE_IDE_PATHS, which was broken when we added
    support for $MSVS_USE_MFC_DIRS last release.

  - Make env.Append() and env.Prepend() act like the underlying Python
    behavior when the variable being appended to is a UserList object.

  - Fix a regression that prevented the Command() global function in
    0.95 from working with command-line strings as actions.

  - Fix checking out a file from a source code management system when
    the env.SourceCode() method was called with an individual file name
    or node, not a directory name or node.

  - Enhance the Task.make_ready() method to create a list of the
    out-of-date Nodes for the task for use by the wrapping interface.

  - Allow Scanners to pull the list of suffixes from the construction
    environment when the "skeys" keyword argument is a string containing
    a construction variable to be expanded.

  - Support new $CPPSUFFIXES, $DSUFFIXES $FORTRANSUFFIXES, and
    $IDLSUFFIXES.  construction variables that contain the default list
    of suffixes to be scanned by a given type of scanner, allowing these
    suffix lists to be easily added to or overridden.

  - Speed up Node creation when calling a Builder by comparing whether two
    Environments are the same object, not if their underlying dictionaries
    are equivalent.

  - Add a --debug=explain option that reports the reason(s) why SCons
    thinks it must rebuild something.

  - Add support for functions that return platform-independent Actions
    to Chmod(), Copy(), Delete(), Mkdir(), Move() and Touch() files
    and/or directories.  Like any other Actions, the returned Action
    object may be executed directly using the Execute() global function
    or env.Execute() environment method, or may be used as a Builder
    action or in an env.Command() action list.

  - Add support for the strfunction argument to all types of Actions:
    CommandAction, ListAction, and CommandGeneratorAction.

  - Speed up turning file system Nodes into strings by caching the
    values after we're finished reading the SConscript files.

  - Have ParseConfig() recognize and supporting adding the -Wa, -Wl,
    and -Wp, flags to ASFLAGS, LINKFLAGS and CPPFLAGS, respectively.

  - Change the .sconsign format and the checks for whether a Node is
    up-to-date to make dependency checks more efficient and correct.

  - Add wrapper Actions to SCons.Defaults for $ASCOM, $ASPPCOM, $LINKCOM,
    $SHLINKCOM, $ARCOM, $LEXCOM and $YACCCOM.  This makes it possible
    to replace the default print behavior with a custom strfunction()
    for each of these.

  - When a Node has been built, don't walk the whole tree back to delete
    the parents's implicit dependencies, let returning up the normal
    Taskmaster descent take care of it for us.

  - Add documented support for separate target_scanner and source_scanner
    arguments to Builder creation, which allows different scanners to
    be applied to source files

  - Don't re-install or (re-generate) .h files when a subsidiary #included
    .h file changes.  This eliminates incorrect circular dependencies
    with .h files generated from other source files.

  - Slim down the internal Sig.Calculator class by eliminating methods
    whose functionality is now covered by Node methods.

  - Document use of the target_factory and source_factory keyword
    arguments when creating Builder objects.  Enhance Dir Nodes so that
    they can be created with user-specified Builder objects.

  - Don't blow up with stack trace when the external $PATH environment
    variable isn't set.

  - Make Builder calls return lists all the time, even if there's only
    one target.  This keeps things consistent and easier to program to
    across platforms.

  - Add a Flatten() function to make it easier to deal with the Builders
    all returning lists of targets, not individual targets.

  - Performance optimizations in Node.FS.__doLookup().

  - Man page fixes:  formatting typos, misspellings, bad example.

  - User's Guide fixes: Fix the signatures of the various example
    *Options() calls.  Triple-quote properly a multi-line Split example.

  - User's Guide additions:  Chapter describing File and Directory
    Nodes.  Section describing declarative nature of SCons functions in
    SConscript files.  Better organization and clarification of points
    raised by Robert P. J. Day.  Chapter describing SConf (Autoconf-like)
    functionality.  Chapter describing how to install Python and
    SCons.  Chapter describing Java builds.

  From Chris Murray:

  - Add a .win32 attribute to force file names to expand with
    Windows backslash path separators.

  - Fix escaping file names on command lines when the expansion is
    concatenated with another string.

  - Add support for Fortran 90 and Fortran 95.  This adds $FORTRAN*
    variables that specify a default compiler, command-line, flags,
    etc. for all Fortran versions, plus separate $F90* and $F95*
    variables for when different compilers/flags/etc. must be specified
    for different Fortran versions.

  - Have individual tools that create libraries override the default
    $LIBPREFIX and $LIBSUFFIX values set by the platform.  This makes
    it easier to use Microsoft Visual Studio tools on a CygWin platform.

  From Gary Oberbrunner:

  - Add a --debug=presub option to print actions prior to substitution.

  - Add a warning upon use of the override keywords "targets" and
    "sources" when calling Builders.  These are usually mistakes which
    are otherwise silently (and confusingly) turned into construction
    variable overrides.

  - Try to find the ICL license file path name in the external environment
    and the registry before resorting to the hard-coded path name.

  - Add support for fetching command-line keyword=value arguments in
    order from an ARGLIST list.

  - Avoid stack traces when trying to read dangling symlinks.

  - Treat file "extensions" that only contain digits as part of the
    file basename.  This supports version numbers as part of shared
    library names, for example.

  - Avoid problems when there are null entries (None or '') in tool
    lists or CPPPATH.

  - Add an example and explanation of how to use "tools = ['default', ..."
    when creating a construction environment.

  - Add a section describing File and Directory Nodes and some of their
    attributes and methods.

  - Have ParseConfig() add a returned -pthread flag to both $CCFLAGS
    and $LINKFLAGS.

  - Fix some test portability issues on Mac OS X (darwin).

  From Simon Perkins:

  - Fix a bug introduced in building shared libraries under MinGW.

  From Kevin Quick:

  - Handling SCons exceptions according to Pythonic standards.

  - Fix test/chained-build.py on systems that execute within one second.

  - Fix tests on systems where 'ar' warns about archive creation.

  From Anthony Roach:

  - Fix use of the --implicit-cache option with timestamp signatures.

  - If Visual Studio is installed, assume the C/C++ compiler, the linker
    and the MIDL compiler that comes with it are available, too.

  - Better error messages when evaluating a construction variable
    expansion yields a Python syntax error.

  - Change the generation of PDB files when using Visual Studio from
    compile time to link time.

  From sam th:

  - Allow SConf.CheckLib() to search a list of libraries, like the
    Autoconf AC_SEARCH_LIBS macro.

  - Allow the env.WhereIs() method to take a "reject" argument to
    let it weed out specific path names.

  From Christoph Wiedemann:

  - Add new Moc() and Uic() Builders for more explicit control over
    Qt builds, plus new construction variables to control them:
    $QT_AUTOSCAN, $QT_DEBUG, $QT_MOCCXXPREFIX, $QT_MOCCXXSUFFIX,
    $QT_MOCHPREFIX, $QT_MOCHSUFFIX, $QT_UICDECLPREFIX, $QT_UICDECLSUFFIX,
    $QT_UICIMPLPREFIX, $QT_UICIMPLSUFFIX and $QT_UISUFFIX.

  - Add a new single_source keyword argument for Builders that enforces
    a single source file on calls to the Builder.



RELEASE 0.95 - Mon, 08 Mar 2004 06:43:20 -0600

  From Chad Austin:

  - Replace print statements with calls to sys.stdout.write() so output
    lines stay together when -j is used.

  - Add portability fixes for a number of tests.

  - Accomodate the fact that Cygwin's os.path.normcase() lies about
    the underlying system being case-sensitive.

  - Fix an incorrect _concat() call in the $RCINCFLAGS definition for
    the mingw Tool.

  - Fix a problem with the msvc tool with Python versions prior to 2.3.

  - Add support for a "toolpath" Tool() and Environment keyword that
    allows Tool modules to be found in specified local directories.

  - Work around Cygwin Python's silly fiction that it's using a
    case-sensitive file system.

  - More robust handling of data in VCComponents.dat.

  - If the "env" command is available, spawn commands with the more
    general "env -" instead of "env -i".

  From Kerim Borchaev:

  - Fix a typo in a msvc.py's registry lookup:  "VCComponents.dat", not
    "VSComponents.dat".

  From Chris Burghart:

  - Fix the ability to save/restore a PackageOption to a file.

  From Steve Christensen:

  - Update the MSVS .NET and MSVC 6.0/7.0 path detection.

  From David M. Cooke:

  - Make the Fortran scanner case-insensitive for the INCLUDE string.

  From Charles Crain:

  - If no version of MSVC is detected but the tool is specified,
    use the MSVC 6.0 paths by default.

  - Ignore any "6.1" version of MSVC found in the registry; this is a
    phony version number (created by later service packs?) and would
    throw off the logic if the user had any non-default paths configure.

  - Correctly detect if the user has independently configured the MSVC
    "include," "lib" or "path" in the registry and use the appropriate
    values.  Previously, SCons would only use the values if all three
    were set in the registry.

  - Make sure side-effect nodes are prepare()d before building their
    corresponding target.

  - Preserve the ability to call BuildDir() multiple times with the
    same target and source directory arguments.

  From Andy Friesen:

  - Add support for the Digital Mars "D" programming language.

  From Scott Lystig Fritchie:

  - Fix the ability to use a custom _concat() function in the
    construction environment when calling _stripixes().

  - Make the message about ignoring a missing SConscript file into a
    suppressable Warning, not a hard-coded sys.stderr.write().

  - If a builder can be called multiple times for a target (because
    the sources and overrides are identical, or it's a builder with the
    "multi" flag set), allow the builder to be called through multiple
    environments so long as the builders have the same signature for
    the environments in questions (that is, they're the same action).

  From Bob Halley:

  - When multiple targets are built by a single action, retrieve all
    of them from cache, not just the first target, and exec the build
    command if any of the targets isn't present in the cache.

  From Zephaniah Hull:

  - Fix command-line ARGUMENTS with multiple = in them.

  From Steven Knight:

  - Fix EnsureSConsVersion() so it checks against the SCons version,
    not the Python version, on Pythons with sys.version_info.

  - Don't swallow the AttributeError when someone uses an expansion like
    $TARGET.bak, so we can supply a more informative error message.

  - Fix an odd double-quote escape sequence in the man page.

  - Fix looking up a naked drive letter as a directory (Dir('C:')).

  - Support using File nodes in the LIBS construction variable.

  - Allow the LIBS construction variable to be a single string or File
    node, not a list, when only one library is needed.

  - Fix typos in the man page:  JAVACHDIR => JARCHDIR; add "for_signature"
    to the __call__() example in the "Variable Substitution" section.

  - Correct error message spellings of "non-existant" to "non-existent."

  - When scanning for libraries to link with, don't append $LIBPREFIXES
    or $LIBSUFFIXES values to the $LIBS values if they're already present.

  - Add a ZIPCOMPRESSION construction variable to control whether the
    internal Python action for the Zip Builder compresses the file or
    not.  The default value is zipfile.ZIP_DEFLATED, which generates
    a compressed file.

  - Refactor construction variable expansion to support recursive
    expansion of variables (e.g. CCFLAGS = "$CCFLAGS -g") without going
    into an infinite loop.  Support this in all construction variable
    overrides, as well as when copying Environments.

  - Fix calling Configure() from more than one subsidiary SConscript file.

  - Fix the env.Action() method so it returns the correct type of
    Action for its argument(s).

  - Fix specifying .class files as input to JavaH with the .class suffix
    when they weren't generated using the Java Builder.

  - Make the check for whether all of the objects going into a
    SharedLibrary() are shared work even if the object was built in a
    previous run.

  - Supply meaningful error messages, not stack traces, if we try to add
    a non-Node as a source, dependency, or ignored dependency of a Node.

  - Generate MSVS Project files that re-invoke SCons properly regardless
    of whether the file was built via scons.bat or scons.py.
    (Thanks to Niall Douglas for contributing code and testing.)

  - Fix TestCmd.py, runtest.py and specific tests to accomodate being
    run from directories whose paths include white space.

  - Provide a more useful error message if a construction variable
    expansion contains a syntax error during evaluation.

  - Fix transparent checkout of implicit dependency files from SCCS
    and RCS.

  - Added new --debug=count, --debug=memory and --debug=objects options.
    --debug=count and --debug=objects only print anything when run
    under Python 2.1 or later.

  - Deprecate the "overrides" keyword argument to Builder() creation
    in favor of using keyword argument values directly (like we do
    for builder execution and the like).

  - Always use the Builder overrides in substitutions, not just if
    there isn't a target-specific environment.

  - Add new "rsrcpath" and "rsrcdir" and attributes to $TARGET/$SOURCE,
    so Builder command lines can find things in Repository source
    directories when using BuildDir.

  - Fix the M4 Builder so that it chdirs to the Repository directory
    when the input file is in the source directory of a BuildDir.

  - Save memory at build time by allowing Nodes to delete their build
    environments after they've been built.

  - Add AppendUnique() and PrependUnique() Environment methods, which
    add values to construction variables like Append() and Prepend()
    do, but suppress any duplicate elements in the list.

  - Allow the 'qt' tool to still be used successfully from a copied
    Environment.  The include and library directories previously ended up
    having the same string re-appended to the end, yielding an incorrect
    path name.

  - Supply a more descriptive error message when the source for a target
    can't be found.

  - Initialize all *FLAGS variables with objects do the right thing with
    appending flags as strings or lists.

  - Make things like ${TARGET.dir} work in *PATH construction variables.

  - Allow a $MSVS_USE_MFC_DIRS construction variable to control whether
    ATL and MFC directories are included in the default INCLUDE and
    LIB paths.

  - Document the dbm_module argument to the SConsignFile() function.

  From Vincent Risi:

  - Add support for the bcc32, ilink32 and tlib Borland tools.

  From Anthony Roach:

  - Supply an error message if the user tries to configure a BuildDir
    for a directory that already has one.

  - Remove documentation of the still-unimplemented -e option.

  - Add -H help text listing the legal --debug values.

  - Don't choke if a construction variable is a non-string value.

  - Build Type Libraries in the target directory, not the source
    directory.

  - Add an appendix to the User's Guide showing how to accomplish
    various common tasks in Python.

  From Greg Spencer:

  - Add support for Microsoft Visual Studio 2003 (version 7.1).

  - Evaluate $MSVSPROJECTSUFFIX and $MSVSSOLUTIONSUFFIX when the Builder
    is invoked, not when the tool is initialized.

  From Christoph Wiedemann:

  - When compiling Qt, make sure the moc_*.cc files are compiled using
    the flags from the environment used to specify the target, not
    the environment that first has the Qt Builders attached.



RELEASE 0.94 - Fri, 07 Nov 2003 05:29:48 -0600

  From Hartmut Goebel:

  - Add several new types of canned functions to help create options:
    BoolOption(), EnumOption(), ListOption(), PackageOption(),
    PathOption().

  From Steven Knight:

  - Fix use of CPPDEFINES with C++ source files.

  - Fix env.Append() when the operand is an object with a __cmp__()
    method (like a Scanner instance).

  - Fix subclassing the Environment and Scanner classes.

  - Add BUILD_TARGETS, COMMAND_LINE_TARGETS and DEFAULT_TARGETS variables.

  From Steve Leblanc:

  - SGI fixes:  Fix C++ compilation, add a separate Tool/sgic++.py module.

  From Gary Oberbrunner:

  - Fix how the man page un-indents after examples in some browsers.

  From Vincent Risi:

  - Fix the C and C++ tool specifications for AIX.



RELEASE 0.93 - Thu, 23 Oct 2003 07:26:55 -0500

  From J.T. Conklin:

  - On POSIX, execute commands with the more modern os.spawnvpe()
    function, if it's available.

  - Scan .S, .spp and .SPP files for C preprocessor dependencies.

  - Refactor the Job.Parallel() class to use a thread pool without a
    condition variable.  This improves parallel build performance and
    handles keyboard interrupts properly when -j is used.

  From Charles Crain:

  - Add support for a JARCHDIR variable to control changing to a
    directory using the jar -C option.

  - Add support for detecting Java manifest files when using jar,
    and specifying them using the jar m flag.

  - Fix some Python 2.2 specific things in various tool modules.

  - Support directories as build sources, so that a rebuild of a target
    can be triggered if anything underneath the directory changes.

  - Have the scons.bat and scons.py files look for the SCons modules
    in site-packages as well.

  From Christian Engel:

  - Support more flexible inclusion of separate C and C++ compilers.

  - Use package management tools on AIX and Solaris to find where
    the comilers are installed, and what version they are.

  - Add support for CCVERSION and CXXVERSION variables for a number
    of C and C++ compilers.

  From Sergey Fogel:

  - Add test cases for the new capabilities to run bibtex and to rerun
    latex as needed.

  From Ralf W. Grosse-Kunstleve:

  - Accomodate anydbm modules that don't have a sync() method.

  - Allow SConsignFile() to take an argument specifying the DBM
    module to be used.

  From Stephen Kennedy:

  - Add support for a configurable global .sconsign.dbm file which
    can be used to avoid cluttering each directory with an individual
    .sconsign file.

  From John Johnson:

  - Fix (re-)scanning of dependencies in generated or installed
    header files.

  From Steven Knight:

  - The -Q option suppressed too many messages; fix it so that it only
    suppresses the Reading/Building messages.

  - Support #include when there's no space before the opening quote
    or angle bracket.

  - Accomodate alphanumeric version strings in EnsurePythonVersion().

  - Support arbitrary expansion of construction variables within
    file and directory arguments to Builder calls and Environment methods.

  - Add Environment-method versions of the following global functions:
    Action(), AddPostAction(), AddPreAction(), Alias(), Builder(),
    BuildDir(), CacheDir(), Clean(), Configure(), Default(),
    EnsurePythonVersion(), EnsureSConsVersion(), Environment(),
    Exit(), Export(), FindFile(), GetBuildPath(), GetOption(), Help(),
    Import(), Literal(), Local(), Platform(), Repository(), Scanner(),
    SConscriptChdir(), SConsignFile(), SetOption(), SourceSignatures(),
    Split(), TargetSignatures(), Tool(), Value().

  - Add the following global functions that correspond to the same-named
    Environment methods:  AlwaysBuild(), Command(), Depends(), Ignore(),
    Install(), InstallAs(), Precious(), SideEffect() and SourceCode().

  - Add the following global functions that correspond to the default
    Builder methods supported by SCons: CFile(), CXXFile(), DVI(), Jar(),
    Java(), JavaH(), Library(), M4(), MSVSProject(), Object(), PCH(),
    PDF(), PostScript(), Program(), RES(), RMIC(), SharedLibrary(),
    SharedObject(), StaticLibrary(), StaticObject(), Tar(), TypeLibrary()
    and Zip().

  - Rearrange the man page to show construction environment methods and
    global functions in the same list, and to explain the difference.

  - Alphabetize the explanations of the builder methods in the man page.

  - Rename the Environment.Environment class to Enviroment.Base.
    Allow the wrapping interface to extend an Environment by using its own
    subclass of Environment.Base and setting a new Environment.Environment
    variable as the calling entry point.

  - Deprecate the ParseConfig() global function in favor of a same-named
    construction environment method.

  - Allow the Environment.WhereIs() method to take explicit path and
    pathext arguments (like the underlying SCons.Util.WhereIs() function).

  - Remove the long-obsolete {Get,Set}CommandHandler() functions.

  - Enhance env.Append() to suppress null values when appropriate.

  - Fix ParseConfig() so it works regardless of initial construction
    variable values.

    Extend CheckHeader(), CheckCHeader(), CheckCXXHeader() and
    CheckLibWithHeader() to accept a list of header files that will be
    #included in the test.  The last one in the list is assumed to be
    the one being checked for.  (Prototype code contributed by Gerard
    Patel and Niall Douglas).

  - Supply a warning when -j is used and threading isn't built in to
    the current version of Python.

  - First release of the User's Guide (finally, and despite a lot
    of things still missing from it...).

  From Clark McGrew:

  - Generalize the action for .tex files so that it will decide whether
    a file is TeX or LaTeX, check the .aux output to decide if it should
    run bibtex, and check the .log output to re-run LaTeX if needed.

  From Bram Moolenaar:

  - Split the non-SCons-specific functionality from SConf.py to a new,
    re-usable Conftest.py module.

  From Gary Oberbrunner:

  - Allow a directory to be the target or source or dependency of a
    Depends(), Ignore(), Precious() or SideEffect() call.

  From Gerard Patel:

  - Use the %{_mandir} macro when building our RPM package.

  From Marko Rauhamaa:

  - Have the closing message say "...terminated because of errors" if
    there were any.

  From Anthony Roach:

  - On Win32 systems, only use "rm" to delete files if Cygwin is being
    used.   ("rm" doesn't understand Win32-format path names.)

  From Christoph Wiedemann:

  - Fix test/SWIG.py to find the Python include directory in all cases.

  - Fix a bug in detection of Qt installed on the local system.

  - Support returning Python 2.3 BooleanType values from Configure checks.

  - Provide an error message if someone mistakenly tries to call a
    Configure check from within a Builder function.

  - Support calling a Builder when a Configure context is still open.

  - Handle interrupts better by eliminating all try:-except: blocks
    which caught any and all exceptions, including KeyboardInterrupt.

  - Add a --duplicate= option to control how files are duplicated.



RELEASE 0.92 - Wed, 20 Aug 2003 03:45:28 -0500

  From Charles Crain and Gary Oberbrunner:

  - Fix Tool import problems with the Intel and PharLap linkers.

  From Steven Knight

  - Refactor the DictCmdGenerator class to be a Selector subclass.

  - Allow the DefaultEnvironment() function to take arguments and pass
    them to instantiation of the default construction environment.

  - Update the Debian package so it uses Python 2.2 and more closely
    resembles the currently official Debian packaging info.

  From Gerard Patel

  - When the yacc -d flag is used, take the .h file base name from the
    target .c file, not the source (matching what yacc does).



RELEASE 0.91 - Thu, 14 Aug 2003 13:00:44 -0500

  From Chad Austin:

  - Support specifying a list of tools when calling Environment.Copy().

  - Give a Value Nodes a timestamp of the system time when they're
    created, so they'll work when using timestamp-based signatures.

  - Add a DefaultEnvironment() function that only creates a default
    environment on-demand (for fetching source files, e.g.).

  - Portability fix for test/M4.py.

  From Steven Knight:

  - Tighten up the scons -H help output.

  - When the input yacc file ends in .yy and the -d flag is specified,
    recognize that a .hpp file (not a .h file) will be created.

  - Make builder prefixes work correctly when deducing a target
    from a source file name in another directory.

  - Documentation fixes: typo in the man page; explain up-front about
    not propagating the external environment.

  - Use "cvs co -d" instead of "cvs co -p >" when checking out something
    from CVS with a specified module name.  This avoids zero-length
    files when there is a checkout error.

  - Add an "sconsign" script to print the contents of .sconsign files.

  - Speed up maintaining the various lists of Node children by using
    dictionaries to avoid "x in list" searches.

  - Cache the computed list of Node children minus those being Ignored
    so it's only calculated once.

  - Fix use of the --cache-show option when building a Program()
    (or using any other arbitrary action) by making sure all Action
    instances have strfunction() methods.

  - Allow the source of Command() to be a directory.

  - Better error handling of things like raw TypeErrors in SConscripts.

  - When installing using "setup.py install --prefix=", suppress the
    distutils warning message about adding the (incorrect) library
    directory to your search path.

  - Correct the spelling of the "validater" option to "validator."
    Add a DeprecatedWarning when the old spelling is used.

  - Allow a Builder's emitter to be a dictionary that maps source file
    suffixes to emitter functions, using the suffix of the first file
    in the source list to pick the right one.

  - Refactor the creation of the Program, *Object and *Library Builders
    so that they're moved out of SCons.Defaults and created on demand.

  - Don't split SConscript file names on white space.

  - Document the SConscript function's "dirs" and "name" keywords.

  - Remove the internal (and superfluous) SCons.Util.argmunge() function.

  - Add /TP to the default CXXFLAGS for msvc, so it can compile all
    of the suffixes we use as C++ files.

  - Allow the "prefix" and "suffix" attributes of a Builder to be
    callable objects that return generated strings, or dictionaries
    that map a source file suffix to the right prefix/suffix.

  - Support a MAXLINELINELENGTH construction variable on Win32 systems
    to control when a temporary file is used for long command lines.

  - Make how we build .rpm packages not depend on the installation
    locations from the distutils being used.

  - When deducing a target Node, create it directly from the first
    source Node, not by trying to create the right string to pass to
    arg2nodes().

  - Add support for SWIG.

  From Bram Moolenaar:

  - Test portability fixes for FreeBSD.

  From Gary Oberbrunner:

  - Report the target being built in error messages when building
    multiple sources from different extensions, or when the target file
    extension can't be deduced, or when we don't have an action for a
    file suffix.

  - Provide helpful error messages when the arguments to env.Install()
    are incorrect.

  - Fix the value returned by the Node.prevsiginfo() method to conform
    to a previous change when checking whether a node is current.

  - Supply a stack trace if the Taskmaster catches an exception.

  - When using a temporary file for a long link line on Win32 systems,
    (also) print the command line that is being executed through the
    temporary file.

  - Initialize the LIB environment variable when using the Intel
    compiler (icl).

  - Documentation fixes:  better explain the AlwaysBuild() function.

  From Laurent Pelecq:

  - When the -debug=pdb option is specified, use pdb.Pdb().runcall() to
    call pdb directly, don't call Python recursively.

  From Ben Scott:

  - Add support for a platform-independent CPPDEFINES variable.

  From Christoph Wiedemann:

  - Have the g++ Tool actually use g++ in preference to c++.

  - Have the gcc Tool actually use gcc in preference to cc.

  - Add a gnutools.py test of the GNU tool chain.

  - Be smarter about linking: use $CC by default and $CXX only if we're
    linking with any C++ objects.

  - Avoid SCons hanging when a piped command has a lot of output to read.

  - Add QT support for preprocessing .ui files into .c files.



RELEASE 0.90 - Wed, 25 Jun 2003 14:24:52 -0500

  From Chad Austin:

  - Fix the _concat() documentation, and add a test for it.

  - Portability fixes for non-GNU versions of lex and yacc.

  From Matt Balvin:

  - Fix handling of library prefixes when the subdirectory matches
    the prefix.

  From Timothee Bessett:

  - Add an M4 Builder.

  From Charles Crain:

  - Use '.lnk' as the suffix on the temporary file for linking long
    command lines (necessary for the Phar Lap linkloc linker).

  - Save non-string Options values as their actual type.

  - Save Options string values that contain a single quote correctly.

  - Save any Options values that are changed from the default
    Environment values, not just ones changed on the command line or in
    an Options file.

  - Make closing the Options file descriptor exception-safe.

  From Steven Knight:

  - SCons now enforces (with an error) that construction variables
    must have the same form as valid Python identifiers.

  - Fix man page bugs: remove duplicate AddPostAction() description;
    document no_import_lib; mention that CPPFLAGS does not contain
    $_CPPINCFLAGS; mention that F77FLAGS does not contain $_F77INCFLAGS;
    mention that LINKFLAGS and SHLINKFLAGS contains neither $_LIBFLAGS
    nor $_LIBDIRFLAGS.

  - Eliminate a dependency on the distutils.fancy_getopt module by
    copying and pasting its wrap_text() function directly.

  - Make the Script.Options() subclass match the underlying base class
    implementation.

  - When reporting a target is up to date, quote the target like make
    (backquote-quote) instead of with double quotes.

  - Fix handling of ../* targets when using -U, -D or -u.

  From Steve Leblanc:

  - Don't update the .sconsign files when run with -n.

  From Gary Oberbrunner:

  - Add support for the Intel C Compiler (icl.exe).

  From Anthony Roach

  - Fix Import('*').

  From David Snopek

  - Fix use of SConf in paths with white space in them.

  - Add CheckFunc and CheckType functionality to SConf.

  - Fix use of SConf with Builders that return a list of nodes.

  From David Snopek and Christoph Wiedemann

  - Fix use of the SConf subsystem with SConscriptChdir().

  From Greg Spencer

  - Check for the existence of MS Visual Studio on disk before using it,
    to avoid getting fooled by leftover junk in the registry.

  - Add support for MSVC++ .NET.

  - Add support for MS Visual Studio project files (DSP, DSW,
    SLN and VCPROJ files).

  From Christoph Wiedemann

  - SConf now works correctly when the -n and -q options are used.



RELEASE 0.14 - Wed, 21 May 2003 05:16:32 -0500

  From Chad Austin:

  - Use .dll (not .so) for shared libraries on Cygwin; use -fPIC
    when compiling them.

  - Use 'rm' to remove files under Cygwin.

  - Add a PLATFORM variable to construction environments.

  - Remove the "platform" argument from tool specifications.

  - Propogate PYTHONPATH when running the regression tests so distutils
    can be found in non-standard locations.

  - Using MSVC long command-line linking when running Cygwin.

  - Portability fixes for a lot of tests.

  - Add a Value Node class for dependencies on in-core Python values.

  From Allen Bierbaum:

  - Pass an Environment to the Options validator method, and
    add an Options.Save() method.

  From Steve Christensen:

  - Add an optional sort function argument to the GenerateHelpText()
    Options function.

  - Evaluate the "varlist" variables when computing the signature of a
    function action.

  From Charles Crain:

  - Parse the source .java files for class names (including inner class
    names) to figure out the target .class files that will be created.

  - Make Java support work with Repositories and SConscriptChdir(0).

  - Pass Nodes, not strings, to Builder emitter functions.

  - Refactor command-line interpolation and signature calculation
    so we can use real Node attributes.

  From Steven Knight:

  - Add Java support (javac, javah, jar and rmic).

  - Propagate the external SYSTEMROOT environment variable into ENV on
    Win32 systems, so external commands that use sockets will work.

  - Add a .posix attribute to PathList expansions.

  - Check out CVS source files using POSIX path names (forward slashes
    as separators) even on Win32.

  - Add Node.clear() and Node.FS.Entry.clear() methods to wipe out a
    Node's state, allowing it to be re-evaluated by continuous
    integration build interfaces.

  - Change the name of the Set{Build,Content}SignatureType() functions
    to {Target,Source}Signatures().  Deprecate the old names but support
    them for backwards compatibility.

  - Add internal SCons.Node.FS.{Dir,File}.Entry() methods.

  - Interpolate the null string if an out-of-range subscript is used
    for a construction variable.

  - Fix the internal Link function so that it properly links or copies
    files in subsidiary BuildDir directories.

  - Refactor the internal representation of a single execution instance
    of an action to eliminate redundant signature calculations.

  - Eliminate redundant signature calculations for Nodes.

  - Optimize out calling hasattr() before accessing attributes.

  - Say "Cleaning targets" (not "Building...") when the -c option is
    used.

  From Damyan Pepper:

  - Quote the "Entering directory" message like Make.

  From Stefan Reichor:

  - Add support for using Ghostscript to convert Postscript to PDF files.

  From Anthony Roach:

  - Add a standalone "Alias" function (separate from an Environment).

  - Make Export() work for local variables.

  - Support passing a dictionary to Export().

  - Support Import('*') to import everything that's been Export()ed.

  - Fix an undefined exitvalmap on Win32 systems.

  - Support new SetOption() and GetOption() functions for setting
    various command-line options from with an SConscript file.

  - Deprecate the old SetJobs() and GetJobs() functions in favor of
    using the new generic {Set,Get}Option() functions.

  - Fix a number of tests that searched for a Fortran compiler using the
    external PATH instead of what SCons would use.

  - Fix the interaction of SideEffect() and BuildDir() so that (for
    example) PDB files get put correctly in a BuildDir().

  From David Snopek:

  - Contribute the "Autoscons" code for Autoconf-like checking for
    the existence of libraries, header files and the like.

  - Have the Tool() function add the tool name to the $TOOLS
    construction variable.

  From Greg Spencer:

  - Support the C preprocessor #import statement.

  - Allow the SharedLibrary() Builder on Win32 systems to be able to
    register a newly-built dll using regsvr32.

  - Add a Builder for Windows type library (.tlb) files from IDL files.

  - Add an IDL scanner.

  - Refactor the Fortran, C and IDL scanners to share common logic.

  - Add .srcpath and .srcdir attributes to $TARGET and $SOURCE.

  From Christoph Wiedemann:

  - Integrate David Snopek's "Autoscons" code as the new SConf
    configuration subsystem, including caching of values between
    runs (using normal SCons dependency mechanisms), tests, and
    documentation.



RELEASE 0.13 - Mon, 31 Mar 2003 20:22:00 -0600

  From Charles Crain:

  - Fix a bug when BuildDir(duplicate=0) is used and SConscript
    files are called from within other SConscript files.

  - Support (older) versions of Perforce which don't set the Windows
    registry.



RELEASE 0.12 - Thu, 27 Mar 2003 23:52:09 -0600

  From Charles Crain:

  - Added support for the Perforce source code management system.

  - Fix str(Node.FS) so that it returns a path relative to the calling
    SConscript file's directory, not the top-level directory.

  - Added support for a separate src_dir argument to SConscript()
    that allows explicit specification of where the source files
    for an SConscript file can be found.

  - Support more easily re-usable flavors of command generators by
    calling callable variables when strings are expanded.

  From Steven Knight:

  - Added an INSTALL construction variable that can be set to a function
    to control how the Install() and InstallAs() Builders install files.
    The default INSTALL function now copies, not links, files.

  - Remove deprecated features:  the "name" argument to Builder objects,
    and the Environment.Update() method.

  - Add an Environment.SourceCode() method to support fetching files
    from source code systems.  Add factory methods that create Builders
    to support BitKeeper, CVS, RCS, and SCCS.  Add support for fetching
    files from RCS or SCCS transparently (like GNU Make).

  - Make the internal to_String() function more efficient.

  - Make the error message the same as other build errors when there's a
    problem unlinking a target file in preparation for it being built.

  - Make TARGET, TARGETS, SOURCE and SOURCES reserved variable names and
    warn if the user tries to set them in a construction environment.

  - Add support for Tar and Zip files.

  - Better documentation of the different ways to export variables to a
    subsidiary SConscript file.  Fix documentation bugs in a tools
    example, places that still assumed SCons split strings on white
    space, and typos.

  - Support fetching arbitrary files from the TARGETS or SOURCES lists
    (e.g. ${SOURCES[2]}) when calculating the build signature of a
    command.

  - Don't silently swallow exceptions thrown by Scanners (or other
    exceptions while finding a node's dependent children).

  - Push files to CacheDir() before calling the superclass built()
    method (which may clear the build signature as part of clearing
    cached implicit dependencies, if the file has a source scanner).
    (Bug reported by Jeff Petkau.)

  - Raise an internal error if we attempt to push a file to CacheDir()
    with a build signature of None.

  - Add an explicit Exit() function for terminating early.

  - Change the documentation to correctly describe that the -f option
    doesn't change to the directory in which the specified file lives.

  - Support changing directories locally with SConscript directory
    path names relative to any SConstruct file specified with -f.
    This allows you to build in another directory by simply changing
    there and pointing at the SConstruct file in another directory.

  - Change the default SConscriptChdir() behavior to change to the
    SConscript directory while it's being read.

  - Fix an exception thrown when the -U option was used with no
    Default() target specified.

  - Fix -u so that it builds things in corresponding build directories
    when used in a source directory.

  From Lachlan O'Dea:

  - Add SharedObject() support to the masm tool.

  - Fix WhereIs() to return normalized paths.

  From Jeff Petkau:

  - Don't copy a built file to a CacheDir() if it's already there.

  - Avoid partial copies of built files in a CacheDir() by copying
    to a temporary file and renaming.

  From Anthony Roach:

  - Fix incorrect dependency-cycle errors when an Aliased source doesn't
    exist.



RELEASE 0.11 - Tue, 11 Feb 2003 05:24:33 -0600

  From Chad Austin:

  - Add support for IRIX and the SGI MIPSPro tool chain.

  - Support using the MSVC tool chain when running Cygwin Python.

  From Michael Cook:

  - Avoid losing signal bits in the exit status from a command,
    helping terminate builds on interrupt (CTRL+C).

  From Charles Crain:

  - Added new AddPreAction() and AddPostAction() functions that support
    taking additional actions before or after building specific targets.

  - Add support for the PharLap ETS tool chain.

  From Steven Knight:

  - Allow Python function Actions to specify a list of construction
    variables that should be included in the Action's signature.

  - Allow libraries in the LIBS variable to explicitly include the prefix
    and suffix, even when using the GNU linker.
    (Bug reported by Neal Becker.)

  - Use DOS-standard CR-LF line endings in the scons.bat file.
    (Bug reported by Gary Ruben.)

  - Doc changes:  Eliminate description of deprecated "name" keyword
    argument from Builder definition (reported by Gary Ruben).

  - Support using env.Append() on BUILDERS (and other dictionaries).
    (Bug reported by Bj=F6rn Bylander.)

  - Setting the BUILDERS construction variable now properly clears
    the previous Builder attributes from the construction Environment.
    (Bug reported by Bj=F6rn Bylander.)

  - Fix adding a prefix to a file when the target isn't specified.
    (Bug reported by Esa Ilari Vuokko.)

  - Clean up error messages from problems duplicating into read-only
    BuildDir directories or into read-only files.

  - Add a CommandAction.strfunction() method, and add an "env" argument
    to the FunctionAction.strfunction() method, so that all Action
    objects have strfunction() methods, and the functions for building
    and returning a string both take the same arguments.

  - Add support for new CacheDir() functionality to share derived files
    between builds, with related options --cache-disable, --cache-force,
    and --cache-show.

  - Change the default behavior when no targets are specified to build
    everything in the current directory and below (like Make).  This
    can be disabled by specifying Default(None) in an SConscript.

  - Revamp SCons installation to fix a case-sensitive installation
    on Win32 systems, and to add SCons-specific --standard-lib,
    --standalone-lib, and --version-lib options for easier user
    control of where the libraries get installed.

  - Fix the ability to directly import and use Platform and Tool modules
    that have been implicitly imported into an Environment().

  - Add support for allowing an embedding interface to annotate a node
    when it's created.

  - Extend the SConscript() function to accept build_dir and duplicate
    keyword arguments that function like a BuildDir() call.

  From Steve Leblanc:

  - Fix the output of -c -n when directories are involved, so it
    matches -c.

  From Anthony Roach:

  - Use a different shared object suffix (.os) when using gcc so shared
    and static objects can exist side-by-side in the same directory.

  - Allow the same object files on Win32 to be linked into either
    shared or static libraries.

  - Cache implicit cache values when using --implicit-cache.



RELEASE 0.10 - Thu, 16 Jan 2003 04:11:46 -0600

  From Derrick 'dman' Hudson:

  - Support Repositories on other file systems by symlinking or
    copying files when hard linking won't work.

  From Steven Knight:

  - Remove Python bytecode (*.pyc) files from the scons-local packages.

  - Have FunctionActions print a description of what they're doing
    (a representation of the Python call).

  - Fix the Install() method so that, like other actions, it prints
    what would have happened when the -n option is used.

  - Don't create duplicate source files in a BuildDir when the -n
    option is used.

  - Refactor the Scanner interface to eliminate unnecessary Scanner
    calls and make it easier to write efficient scanners.

  - Added a "recursive" flag to Scanner creation that specifies the
    Scanner should be invoked recursively on dependency files returned
    by the scanner.

  - Significant performance improvement from using a more efficient
    check, throughout the code, for whether a Node has a Builder.

  - Fix specifying only the source file to MultiStepBuilders such as
    the Program Builder.  (Bug reported by Dean Bair.)

  - Fix an exception when building from a file with the same basename as
    the subdirectory in which it lives.  (Bug reported by Gerard Patel.)

  - Fix automatic deduction of a target file name when there are
    multiple source files specified; the target is now deduced from just
    the first source file in the list.

  - Documentation fixes: better initial explanation of SConscript files;
    fix a misformatted "table" in the StaticObject explanation.

  From Steven Knight and Steve Leblanc:

  - Fix the -c option so it will remove symlinks.

  From Steve Leblanc:

  - Add a Clean() method to support removing user-specified targets
    when using the -c option.

  - Add a development script for running SCons through PyChecker.

  - Clean up things found by PyChecker (mostly unnecessary imports).

  - Add a script to use HappyDoc to create HTML class documentation.

  From Lachlan O'Dea:

  - Make the Environment.get() method return None by default.

  From Anthony Roach:

  - Add SetJobs() and GetJobs() methods to allow configuration of the
    number of default jobs (still overridden by -j).

  - Convert the .sconsign file format from ASCII to a pickled Python
    data structure.

  - Error message cleanups:  Made consistent the format of error
    messages (now all start with "scons: ***") and warning messages (now
    all start with "scons: warning:").  Caught more cases with the "Do
    not know how to build" error message.

  - Added support for the MinGW tool chain.

  - Added a --debug=includes option.



RELEASE 0.09 - Thu,  5 Dec 2002 04:48:25 -0600

  From Chad Austin:

  - Add a Prepend() method to Environments, to append values to
    the beginning of construction variables.

  From Matt Balvin:

  - Add long command-line support to the "lib" Tool (Microsoft library
    archiver), too.

  From Charles Crain:

  - Allow $$ in a string to be passed through as $.

  - Support file names with odd characters in them.

  - Add support for construction variable substition on scanner
    directories (in CPPPATH, F77PATH, LIBPATH, etc.).

  From Charles Crain and Steven Knight:

  - Add Repository() functionality, including the -Y option.

  From Steven Knight:

  - Fix auto-deduction of target names so that deduced targets end
    up in the same subdirectory as the source.

  - Don't remove source files specified on the command line!

  - Suport the Intel Fortran Compiler (ifl.exe).

  - Supply an error message if there are no command-line or
    Default() targets specified.

  - Fix the ASPPCOM values for the GNU assembler.
    (Bug reported by Brett Polivka.)

  - Fix an exception thrown when a Default() directory was specified
    when using the -U option.

  - Issue a warning when -c can't remove a target.

  - Eliminate unnecessary Scanner calls by checking for the
    existence of a file before scanning it.  (This adds a generic
    hook to check an arbitrary condition before scanning.)

  - Add explicit messages to tell when we're "Reading SConscript files
    ...," "done reading SConscript files," "Building targets," and
    "done building targets."  Add a -Q option to supress these.

  - Add separate $SHOBJPREFIX and $SHOBJSUFFIX construction variables
    (by default, the same as $OBJPREFIX and $OBJSUFFIX).

  - Add Make-like error messages when asked to build a source file,
    and before trying to build a file that doesn't have all its source
    files (including when an invalid drive letter is used on WIN32).

  - Add an scons-local-{version} package (in both .tar.gz and .zip
    flavors) to help people who want to ship SCons as a stand-alone
    build tool in their software packages.

  - Prevent SCons from unlinking files in certain situations when
    the -n option is used.

  - Change the name of Tool/lib.py to Tool/mslib.py.

  From Steven Knight and Anthony Roach:

  - Man page:  document the fact that Builder calls return Node objects.

  From Steve LeBlanc:

  - Refactor option processing to use our own version of Greg Ward's
    Optik module, modified to run under Python 1.5.2.

  - Add a ParseConfig() command to modify an environment based on
    parsing output from a *-config command.

  From Jeff Petkau:

  - Fix interpretation of '#/../foo' on Win32 systems.

  From Anthony Roach:

  - Fixed use of command lines with spaces in their arguments,
    and use of Nodes with spaces in their string representation.

  - Make access and modification times of files in a BuildDir match
    the source file, even when hard linking isn't available.

  - Make -U be case insensitive on Win32 systems.

  - Issue a warning and continue when finding a corrupt .sconsign file.

  - Fix using an alias as a dependency of a target so that if one of the
    alias' dependencies gets rebuilt, the resulting target will, too.

  - Fix differently ordered targets causing unnecessary rebuilds
    on case insensitive systems.

  - Use os.system() to execute external commands whenever the "env"
    utility is available, which is much faster than fork()/exec(),
    and fixes the -j option on several platforms.

  - Fix use of -j with multiple targets.

  - Add an Options() object for friendlier accomodation of command-
    line arguments.

  - Add support for Microsoft VC++ precompiled header (.pch) files,
    debugger (.pdb) files, and resource (.rc) files.

  - Don't compute the $_CPPINCFLAGS, $_F77INCFLAGS, $_LIBFLAGS and
    $_LIBDIRFLAGS variables each time a command is executed, define
    them so they're computed only as needed.  Add a new _concat
    function to the Environment that allows people to define their
    own similar variables.

  - Fix dependency scans when $LIBS is overridden.

  - Add EnsurePythonVersion() and EnsureSConsVersion() functions.

  - Fix the overly-verbose stack trace on ListBuilder build errors.

  - Add a SetContentSignatureType() function, allowing use of file
    timestamps instead of MD5 signatures.

  - Make -U and Default('source') fail gracefully.

  - Allow the File() and Dir() methods to take a path-name string as
    the starting directory, in addition to a Dir object.

  - Allow the command handler to be selected via the SPAWN, SHELL
    and ESCAPE construction variables.

  - Allow construction variables to be overridden when a Builder
    is called.

  From sam th:

  - Dynamically check for the existence of utilities with which to
    initialize Environments by default.



RELEASE 0.08 - Mon, 15 Jul 2002 12:08:51 -0500

  From Charles Crain:

  - Fixed a bug with relative CPPPATH dirs when using BuildDir().
    (Bug reported by Bob Summerwill.)

  - Added a warnings framework and a --warn option to enable or
    disable warnings.

  - Make the C scanner warn users if files referenced by #include
    directives cannot be found and --warn=dependency is specified.

  - The BUILDERS construction variable should now be a dictionary
    that maps builder names to actions.  Existing uses of lists,
    and the Builder name= keyword argument, generate warnings
    about use of deprecated features.

  - Removed the "shared" keyword argument from the Object and
    Library builders.

  - Added separated StaticObject, SharedObject, StaticLibrary and
    SharedLibrary builders.  Made Object and Library synonyms for
    StaticObject and StaticLibrary, respectively.

  - Add LIBS and LIBPATH dependencies for shared libraries.

  - Removed support for the prefix, suffix and src_suffix arguments
    to Builder() to be callable functions.

  - Fix handling file names with multiple dots.

  - Allow a build directory to be outside of the SConstruct tree.

  - Add a FindFile() function that searches for a file node with a
    specified name.

  - Add $CPPFLAGS to the shared-object command lines for g++ and gcc.

  From Charles Crain and Steven Knight:

  - Add a "tools=" keyword argument to Environment instantiation,
    and a separate Tools() method, for more flexible specification
    of tool-specific environment changes.

  From Steven Knight:

  - Add a "platform=" keyword argument to Environment instantiation,
    and a separate Platform() method, for more flexible specification
    of platform-specific environment changes.

  - Updated README instructions and setup.py code to catch an
    installation failure from not having distutils installed.

  - Add descriptions to the -H help text for -D, -u and -U so
    people can tell them apart.

  - Remove the old feature of automatically splitting strings
    of file names on white space.

  - Add a dependency Scanner for native Fortran "include" statements,
    using a new "F77PATH" construction variable.

  - Fix C #include scanning to detect file names with characters like
    '-' in them.

  - Add more specific version / build output to the -v option.

  - Add support for the GNU as, Microsoft masm, and nasm assemblers.

  - Allow the "target" argument to a Builder call to be omitted, in
    which case the target(s) are deduced from the source file(s) and the
    Builder's specified suffix.

  - Add a tar archive builder.

  - Add preliminary support for the OS/2 Platform, including the icc
    and ilink Tools.

  From Jeff Petkau:

  - Fix --implicit-cache if the scanner returns an empty list.

  From Anthony Roach:

  - Add a "multi" keyword argument to Builder creation that specifies
    it's okay to call the builder multiple times for a target.

  - Set a "multi" on Aliases so multiple calls will append to an Alias.

  - Fix emitter functions' use of path names when using BuildDir or
    in subdirectories.

  - Fix --implicit-cache causing redundant rebuilds when the header
    file list changed.

  - Fix --implicit-cache when a file has no implicit dependencies and
    its source is generated.

  - Make the drive letters on Windows always be the same case, so that
    changes in the case of drive letters don't cause a rebuild.

  - Fall back to importing the SCons.TimeStamp module if the SCons.MD5
    module can't be imported.

  - Fix interrupt handling to guarantee that a single interrupt will
    halt SCons both when using -j and not.

  - Fix .sconsign signature storage so that output files of one build
    can be safely used as input files to another build.

  - Added a --debug=time option to print SCons execution times.

  - Print an error message if a file can't be unlinked before being
    built, rather than just silently terminating the build.

  - Add a SideEffect() method that can be used to tell the build
    engine that a given file is created as a side effect of building
    a target.  A file can be specified as a side effect of more than
    one build comand, in which case the commands will not be executed
    simultaneously.

  - Significant performance gains from not using our own version of
    the inefficient stock os.path.splitext() method, caching source
    suffix computation, code cleanup in MultiStepBuilder.__call__(),
    and replicating some logic in scons_subst().

  - Add --implicit-deps-changed and --implicit-deps-unchanged options.

  - Add a GetLaunchDir() function.

  - Add a SetBuildSignatureType() function.

  From Zed Shaw:

  - Add an Append() method to Environments, to append values to
    construction variables.

  - Change the name of Update() to Replace().  Keep Update() as a
    deprecated synonym, at least for now.

  From Terrel Shumway:

  - Use a $PYTHON construction variable, initialized to sys.executable,
    when using Python to build parts of the SCons packages.

  - Use sys.prefix, not sys.exec_prefix, to find pdb.py.



RELEASE 0.07 - Thu,  2 May 2002 13:37:16 -0500

  From Chad Austin:

  - Changes to build SCons packages on IRIX (and other *NIces).

  - Don't create a directory Node when a file already exists there,
    and vice versa.

  - Add 'dirs' and 'names' keyword arguments to SConscript for
    easier specification of subsidiary SConscript files.

  From Charles Crain:

  - Internal cleanup of environment passing to function Actions.

  - Builders can now take arbitrary keyword arguments to create
    attributes to be passed to: command generator functions,
    FunctionAction functions, Builder emitter functions (below),
    and prefix/suffix generator functions (below).

  - Command generator functions can now return ANYTHING that can be
    converted into an Action (a function, a string, a CommandGenerator
    instance, even an ActionBase instance).

  - Actions now call get_contents() with the actual target and source
    nodes used for the build.

  - A new DictCmdGenerator class replaces CompositeBuilder to support
    more flexible Builder behavior internally.

  - Builders can now take an emitter= keyword argument.  An emitter
    is a function that takes target, source, and env argument, then
    return a 2-tuple of (new sources, new targets).  The emitter is
    called when the Builder is __call__'ed, allowing a user to modify
    source and target lists.

  - The prefix, suffix and src_suffix Builder arguments now take a
    callable as well a string.  The callable is passed the Environment
    and any extra Builder keyword arguments and is expected to return
    the appropriate prefix or suffix.

  - CommandActions can now be a string, a list of command + argument
    strings, or a list of commands (strings or lists).

  - Added shared library support.  The Object and Library Builders now
    take a "shared=1" keyword argument to specify that a shared object
    or shared library should be built.  It is an error to try to build
    static objects into a shared library or vice versa.

  - Win32 support for .def files has been added.  Added the Win32-specific
    construction variables $WIN32DEFPREFIX, $WIN32DEFSUFFIX,
    $WIN32DLLPREFIX and $WIN32IMPLIBPREFIX.  When building a .dll,
    the new construction variable $WIN32_INSERT_DEF, controls whether
    the appropriately-named .def file is inserted into the target
    list (if not already present).  A .lib file is always added to
    a Library build if not present in the list of targets.

  - ListBuilder now passes all targets to the action, not just the first.

  - Fix so that -c now deletes generated yacc .h files.

  - Builder actions and emitter functions can now be initialized, through
    construction variables, to things other than strings.

  - Make top-relative '#/dir' lookups work like '#dir'.

  - Fix for relative CPPPATH directories in subsidiary SConscript files
    (broken in 0.06).

  - Add a for_signature argument to command generators, so that
    generators that need to can return distinct values for the
    command signature and for executing the command.

  From Alex Jacques:

  - Create a better scons.bat file from a py2bat.py script on the Python
    mailing list two years ago (modeled after pl2bat.pl).

  From Steven Knight:

  - Fix so that -c -n does *not* remove the targets!

  - Man page:  Add a hierarchical libraries + Program example.

  - Support long MSVC linker command lines through a builder action
    that writes to a temporary file and uses the magic MSVC "link @file"
    argument syntax if the line is longer than 2K characters.

  - Fix F77 command-line options on Win32 (use /Fo instead of -o).

  - Use the same action to build from .c (lower case) and .C (upper
    case) files on case-insensitive systems like Win32.

  - Support building a PDF file directly from a TeX or LaTeX file
    using pdftex or pdflatex.

  - Add a -x option to runtest.py to specify the script being tested.
    A -X option indicates it's an executable, not a script to feed
    to the Python interpreter.

  - Add a Split() function (identical to SCons.Util.argmunge()) for use
    in the next release, when Builders will no longer automatically split
    strings on white space.

  From Steve Leblanc:

  - Add the SConscriptChdir() method.

  From Anthony Roach:

  - Fix --debug=tree when used with directory targets.

  - Significant internal restructuring of Scanners and Taskmaster.

  - Added new --debug=dtree option.

  - Fixes for --profile option.

  - Performance improvement in construction variable substitution.

  - Implemented caching of content signatures, plus added --max-drift
    option to control caching.

  - Implemented caching of dependency signatures, enabled by new
    --implicit-cache option.

  - Added abspath construction variable modifier.

  - Added $SOURCE variable as a synonym for $SOURCES[0].

  - Write out .sconsign files on error or interrupt so intermediate
    build results are saved.

  - Change the -U option to -D.  Make a new -U that builds just the
    targets from the local SConscript file.

  - Fixed use of sys.path so Python modules can be imported from
    the SConscript directory.

  - Fix for using Aliases with the -u, -U and -D options.

  - Fix so that Nodes can be passed to SConscript files.

  From Moshe Zadka:

  - Changes for official Debian packaging.



RELEASE 0.06 - Thu, 28 Mar 2002 01:24:29 -0600

  From Charles Crain:

  - Fix command generators to expand construction variables.

  - Make FunctionAction arguments be Nodes, not strings.

  From Stephen Kennedy:

  - Performance:  Use a dictionary, not a list, for a Node's parents.

  From Steven Knight:

  - Add .zip files to the packages we build.

  - Man page:  document LIBS, fix a typo, document ARGUMENTS.

  - Added RANLIB and RANLIBFLAGS construction variables.  Only use them
    in ARCOM if there's a "ranlib" program on the system.

  - Add a configurable CFILESUFFIX for the Builder of .l and .y files
    into C files.

  - Add a CXXFile Builder that turns .ll and .yy files into .cc files
    (configurable via a CXXFILESUFFIX construction variable).

  - Use the POSIX-standard lex -t flag, not the GNU-specific -o flag.
    (Bug reported by Russell Christensen.)

  - Fixed an exception when CPPPATH or LIBPATH is a null string.
    (Bug reported by Richard Kiss.)

  - Add a --profile=FILE option to make profiling SCons easier.

  - Modify the new DVI builder to create .dvi files from LaTeX (.ltx
    and .latex) files.

  - Add support for Aliases (phony targets).

  - Add a WhereIs() method for searching for path names to executables.

  - Add PDF and PostScript document builders.

  - Add support for compiling Fortran programs from a variety of
    suffixes (a la GNU Make):  .f, .F, .for, .FOR, .fpp and .FPP

  - Support a CPPFLAGS variable on all default commands that use the
    C preprocessor.

  From Steve Leblanc:

  - Add support for the -U option.

  - Allow CPPPATH, LIBPATH and LIBS to be specified as white-space
    separated strings.

  - Add a document builder to create .dvi files from TeX (.tex) files.

  From Anthony Roach:

  - Fix:  Construction variables with values of 0 were incorrectly
    interpolated as ''.

  - Support env['VAR'] to fetch construction variable values.

  - Man page:  document Precious().



RELEASE 0.05 - Thu, 21 Feb 2002 16:50:03 -0600

  From Chad Austin:

  - Set PROGSUFFIX to .exe under Cygwin.

  From Charles Crain:

  - Allow a library to specified as a command-line source file, not just
    in the LIBS construction variable.

  - Compensate for a bug in os.path.normpath() that returns '' for './'
    on WIN32.

  - More performance optimizations:  cache #include lines from files,
    eliminate unnecessary calls.

  - If a prefix or suffix contains white space, treat the resulting
    concatenation as separate arguments.

  - Fix irregularities in the way we fetch DevStudio information from
    the Windows registry, and in our registry error handling.

  From Steven Knight:

  - Flush stdout after print so it intermixes correctly with stderr
    when redirected.

  - Allow Scanners to return a list of strings, and document how to
    write your own Scanners.

  - Look up implicit (scanned) dependencies relative to the directory
    of file being scanned.

  - Make writing .sconsign files more robust by first trying to write
    to a temp file that gets renamed.

  - Create all of the directories for a list of targets before trying
    to build any of the targets.

  - WIN32 portability fixes in tests.

  - Allow the list of variables exported to an SConscript file to be
    a UserList, too.

  - Document the overlooked LIBPATH construction variable.
    (Bug reported by Eicke Godehardt.)

  - Fix so that Ignore() ignores indirect, implicit dependencies
    (included files), not just direct dependencies.

  - Put the man page in the Debian distribution.

  - Run HTML docs through tidy to clean up the HTML (for Konqueror).

  - Add preliminary support for Unicode strings.

  - Efficiency:  don't scan dependencies more than once during the
    walk of a tree.

  - Fix the -c option so it doesn't stop removing targets if one doesn't
    already exist.
    (Bug reported by Paul Connell.)

  - Fix the --debug=pdb option when run on Windows NT.
    (Bug reported by Paul Connell.)

  - Add support for the -q option.

  From Steve Leblanc:

  - Add support for the -u option.

  - Add .cc and .hh file suffixes to the C Scanner.

  From Anthony Roach:

  - Make the scons script return an error code on failures.

  - Add support for using code to generate a command to build a target.



RELEASE 0.04 - Wed, 30 Jan 2002 11:09:42 -0600

  From Charles Crain:

  - Significant performance improvements in the Node.FS and
    Scanner subsystems.

  - Fix signatures of binary files on Win32 systems.

  - Allow LIBS and LIBPATH to be strings, not just arrays.

  - Print a traceback if a Python-function builder throws an exception.

  From Steven Knight:

  - Fix using a directory as a Default(), and allow Default() to
    support white space in file names for strings in arrays.

  - Man page updates:  corrected some mistakes, documented various
    missing Environment methods, alphabetized the construction
    variables and other functions, defined begin and end macros for
    the example sections, regularized white space separation, fixed
    the use of Export() in the Multiple Variants example.

  - Function action fixes:  None is now a successful return value.
    Exceptions are now reported.  Document function actions.

  - Add 'Action' and 'Scanner' to the global keywords so SConscript
    files can use them too.

  - Removed the Wrapper class between Nodes and Walkers.

  - Add examples using Library, LIBS, and LIBPATH.

  - The C Scanner now always returns a sorted list of dependencies
    so order changes don't cause unnecessary rebuilds.

  - Strip $(-$) bracketed text from command lines.  Use this to
    surround $_INCDIRS and $_LIBDIRS so we don't rebuild in response
    to changes to -I or -L options.

  - Add the Ignore() method to ignore dependencies.

  - Provide an error message when a nonexistent target is specified
    on the command line.

  - Remove targets before building them, and add an Environment
    Precious() method to override that.

  - Eliminate redundant calls to the same builder when the target is a
    list of targets:  Add a ListBuilder class that wraps Builders to
    handle lists atomically.  Extend the Task class to support building
    and updating multiple targets in a single Task.  Simplify the
    interface between Task and Taskmaster.

  - Add a --debug=pdb option to re-run SCons under the Python debugger.

  - Only compute a build signature once for each node.

  - Changes to our sys.path[] manipulation to support installation into
    an arbitrary --prefix value.

  From Steve Leblanc:

  - Add var=value command-line arguments.



RELEASE 0.03 - Fri, 11 Jan 2002 01:09:30 -0600

  From Charles Crain:

  - Performance improvements in the Node.FS and Sig.Calculator classes.

  - Add the InstallAs() method.

  - Execute commands through an external interpreter (sh, cmd.exe, or
    command.com) to handle redirection metacharacters.

  - Allow the user to supply a command handler.

  From Steven Knight:

  - Search both /usr/lib and /usr/local/lib for scons directories by
    adding them both to sys.path, with whichever is in sys.prefix first.

  - Fix interpreting strings of multiple white-space separated file names
    as separate file names, allowing prefixes and suffixes to be appended
    to each individually.

  - Refactor to move CompositeBuilder initialization logic from the
    factory wrapper to the __init__() method, and allow a Builder to
    have both an action and a src_builder (or array of them).

  - Refactor BuilderBase.__call__() to separate Node creation/lookup
    from initialization of the Node's builder information.

  - Add a CFile Builder object that supports turning lex (.l) and
    yacc (.y) files into .c files.

  - Document: variable interpretation attributes; how to propogate
    the user's environment variables to executed commands; how to
    build variants in multiple BuildDirs.

  - Collect String, Dict, and List type-checking in common utility
    routines so we can accept User{String,Dict,List}s all over.

  - Put the Action factory and classes into their own module.

  - Use one CPlusPlusAction in the Object Builder's action dictionary,
    instead of letting it create multiple identical instances.

  - Document the Install() and InstallAs() methods.

  From Steve Leblanc:

  - Require that a Builder be given a name argument, supplying a
    useful error message when it isn't.

  From Anthony Roach:

  - Add a "duplicate" keyword argument to BuildDir() that can be set
    to prevent linking/copying source files into build directories.

  - Add a "--debug=tree" option to print an ASCII dependency tree.

  - Fetch the location of the Microsoft Visual C++ compiler(s) from
    the Registry, instead of hard-coding the location.

  - Made Scanner objects take Nodes, not path names.

  - Have the C Scanner cache the #include file names instead of
    (re-)scanning the file each time it's called.

  - Created a separate class for parent "nodes" of file system roots,
    eliminating the need for separate is-parent-null checks everywhere.

  - Removed defined __hash__() and __cmp() methods from FS.Entry, in
    favor of Python's more efficient built-in identity comparisons.



RELEASE 0.02 - Sun, 23 Dec 2001 19:05:09 -0600

  From Charles Crain:

  - Added the Install(), BuildDir(), and Export() methods.

  - Fix the -C option by delaying setting the top of the FS tree.

  - Avoid putting the directory path on the libraries in the LIBS
    construction variable.

  - Added a GetBuildPath() method to return the full path to the
    Node for a specified string.

  - Fixed variable substitution in CPPPATH and LIBPATH.

  From Steven Knight:

  - Fixed the version comment in the scons.bat (the UNIX geek used
    # instead of @rem).

  - Fix to setup.py so it doesn't require a sys.argv[1] argument.

  - Provide make-like warning message for "command not found" and
    similar errors.

  - Added an EXAMPLES section to the man page.

  - Make Default() targets properly relative to their SConscript
    file's subdirectory.

  From Anthony Roach:

  - Documented CXXFLAGS, CXXCOM, and CPPPATH.

  - Fixed SCONS_LIB_DIR to work as documented.

  - Made Default() accept Nodes as arguments.

  - Changed Export() to make it easier to use.

  - Added the Import() and Return() methods.



RELEASE 0.01 - Thu Dec 13 19:25:23 CST 2001

A brief overview of important functionality available in release 0.01:

  - C and C++ compilation on POSIX and Windows NT.

  - Automatic scanning of C/C++ source files for #include dependencies.

  - Support for building libraries; setting construction variables
    allows creation of shared libraries.

  - Library and C preprocessor search paths.

  - File changes detected using MD5 signatures.

  - User-definable Builder objects for building files.

  - User-definable Scanner objects for scanning for dependencies.

  - Parallel build (-j) support.

  - Dependency cycles detected.

  - Linux packages available in RPM and Debian format.

  - Windows installer available.
<|MERGE_RESOLUTION|>--- conflicted
+++ resolved
@@ -14,7 +14,6 @@
       of _ListVariable class
 
   From Joseph Brill:
-<<<<<<< HEAD
     - Fix issue #2755: the msvs tool no longer writes the OS environment SCONS_HOME
       value into the SCons environment when the SCONS_HOME variable already exists
       in the SCons environment.  Prior to this change, a valid user-defined SCons
@@ -40,14 +39,12 @@
     - Method unlink_files was added to the TestCmd class that unlinks a list of
       files from a specified directory.  An attempt to unlink a file is made only
       when the file exists; otherwise, the file is ignored.
-=======
     - Fix issue #4320: add an optional argument list string to configure's CheckFunc
       method so that the generated function argument list matches the function's
       prototype when including a header file.
       
   From William Deegan:
     - Fix sphinx config to handle SCons versions with post such as: 4.6.0.post1
->>>>>>> fe942c4e
 
   From Michał Górny:
     - Remove unecessary dependencies on pypi packages from setup.cfg
@@ -56,11 +53,7 @@
     - Fix of the --debug=sconscript option to return exist statements when using return
       statement with stop flag enabled
 
-<<<<<<< HEAD
-=======
-
-
->>>>>>> fe942c4e
+
 RELEASE 4.6.0 -  Sun, 19 Nov 2023 17:22:20 -0700
 
   From Max Bachmann:
