

                 SCons - a software construction tool

                            Change Log

NOTE: The 4.0.0 Release of SCons dropped Python 2.7 Support
NOTE: The 4.2.0 Release of SCons will drop Python 3.5 Support

RELEASE  VERSION/DATE TO BE FILLED IN LATER

  From Byron Platt:
    - Fix Install() issue when copytree recursion gives bad arguments that can
      lead to install side-effects including keeping dangling symlinks and
      silently failing to copy directories (and their subdirectories) when the
      directory already exists in the target.

  From Joseph Brill:
    - Internal MSVS update: Remove unnecessary calls to find all installed versions of msvc
      when constructing the installed visual studios list.

  From William Deegan:
    - Improve Subst()'s logic to check for proper callable function or class's argument list.
      It will now allow callables with expected args, and any extra args as long as they
      have default arguments. Additionally functions with no defaults for extra arguments
      as long as they are set using functools.partial to create a new callable which set them.
    - Fix Issue #3035 - mingw with SHLIBVERSION set fails with either not a dll error or
      "Multiple ways to build the same target were specified for:".  Now mingw will disable
      creating the symlinks (and adding version string to ) dlls.  It sets SHLIBNOVERSIONSYMLINKS,
      IMPLIBNOVERSIONSYMLINKS and LDMODULENOVERSIONSYMLINKS to True.
    - Added --experimental flag, to enable various experimental features/tools.  You can specify
      'all', 'none', or any combination of available experimental features.
    - Fix Issue #3933 - Remove unguarded print of debug information in SharedLibrary logic when
      SHLIBVERSION is specified.
    - Fix versioned shared library naming for MacOS platform. (Previously was libxyz.dylib.1.2.3,
      has been fixed to libxyz.1.2.3.dylib. Additionally the sonamed symlink had the same issue,
      that is now resolved as well)
<<<<<<< HEAD
    - Add experimental ninja builder. (Contributed by MongoDB, Daniel Moody and many others).
=======
    - Fix #3955 - _LIBDIRFLAGS leaving $( and $) in *COMSTR output.  Added affect_signature flag to
      _concat function.  If set to False, it will prepend and append $( and $). That way the various
      Environment variables can use that rather than "$( _concat(...) $)".
>>>>>>> 7486756e

  From David H:
    - Fix Issue #3906 - `IMPLICIT_COMMAND_DEPENDENCIES` was not properly disabled when
      set to any string value (For example ['none','false','no','off'])
      Also previously 'All' wouldn't have the desired affect.

  From Ivan Kravets:
    - Provide a custom argument escape function for `TempFileMunge` using a new
      `TEMPFILEARGESCFUNC` variable. Useful if you need to apply extra operations on
      a command argument before writing to a temporary file (fix Windows slashes,
      normalize paths, etc.)

  From Henrik Maier:
   - DocbookXslt tool: The XSLT stylesheet file is now initialized to an env.File() Node,
     such that dependencies work correctly in hierarchical builds (eg when using
     DocbookXslt in SConscript('subdir/SConscript') context.

  From Daniel Moody:
    - Update CacheDir to use uuid for tmpfile uniqueness instead of pid.
      This fixes cases for shared cache where two systems write to the same
      cache tmpfile at the same time because the happened to get the same pid.
    - Added support for passing custom CacheDir derived classes to SCons. Moved
      copy_from_cache attribute from the Environment class to CacheDir class.
      Code contributed by MongoDB.
    - Update BuildTask to pass all targets to the progress object fixing an issue
      where multi-target build nodes only got the first target passed to the progress
      object.

  From Mats Wichmann:
    - Initial support in tests for Python 3.10 - expected bytecode and
      one changed expected exception message. Change some more regexes
      to be specified as rawstrings in response to DeprecationWarnings.
    - Add an example of adding an emitter to User Guide (concept
      from Jeremy Elson)
    - Add timing information for sconsign database dump when --debug=time
      is selected. Also switch to generally using time.perf_counter,
      which is the Python recommended way for timing short durations.
    - Drop remaining definitions of dict-like has_key methods, since
      Python 3 doesn't have a dictionary has_key (maintenance)
    - Do not treat --site-dir=DIR and --no-site-dir as distinct options.
      Allows a later instance to override an earlier one.
    - Ignore empty cmdline arguments when computing targets (issue 2986)
    - Remove long-deprecated construction variables PDFCOM, WIN32_INSERT_DEF,
      WIN32DEFPREFIX, WIN32DEFSUFFIX, WIN32EXPPREFIX, WIN32EXPSUFFIX.
      All have been replaced by other names since at least 1.0.
    - Add a __iadd__ method to the CLVar class so that inplace adds
      (+=) also work as expected (issue 2399)
    - Remove local copy of CLVar in EnvironmentTests unittest file -
      should be testing against the production version, and they
      didn't really differ.
    - Don't strip spaces in INSTALLSTR by using raw subst (issue 2018)
    - Deprecate Python 3.5 as a supported version.
    - CPPDEFINES now expands construction variable references (issue 2363)
    - Restore behavior that Install()'d files are writable (issue 3927)
    - Simplified Mkdir(), the internal mkdir_func no longer needs to handle
      existing directories, it can now pass exist_ok=True to os.makedirs().
    - Avoid WhereIs exception if user set a tool name to empty (from issue 1742)
    - Maintenance: remove obsolete __getslice__ definitions (Py3 never calls);
      add Node.fs.scandir to call new (Py3.5) os.scandir; Node.fs.makedirs
      now passes the exist_ok flag; Cachedir creation now uses this flag.
    - Maintenance: remove unneeded imports and reorganize some.  Fix uses
      of warnings in some tools which instantiated the class but did nothing
      with them, need to instead call SCons.Warnings.warn with the warn class.
    - Drop overridden changed_since_last_build method in Value class.
    - Resync the SetOption implementation and the manpage, making sure new
      options are available and adding a notes column for misc information.
      SetOption equivalents to --hash-chunksize, --implicit-deps-unchanged
      and --implicit-deps-changed are enabled.
    - Add tests for SetOption failing on disallowed options and value types.
    - Maintenance: eliminate lots of checker complaints about Util.py.
    - Maintenance: fix checker-spotted issues in Environment (apply_tools)
      and EnvironmentTests (asserts comparing with self).
      For consistency, env.Tool() now returns a tool object the same way
      Tool() has done.

  From Dillan Mills:
    - Add support for the (TARGET,SOURCE,TARGETS,SOURCES,CHANGED_TARGETS,CHANGED_SOURCES}.relpath property.
      This will provide a path relative to the top of the build tree (where the SConstruct is located)
      Fixes #396

  From Andrew Morrow:
    - Fix issue #3790: Generators in CPPDEFINES now have access to populated source
      and target lists

RELEASE 4.1.0 - Tues, 19 Jan 2021 15:04:42 -0700

  From James Benton:
    - Add COMPILATIONDB_PATH_FILTER env option for CompilationDatabase() builder which allows
      filtering of entries based on the output file paths using glob style file matching (issue #3742).

  From Joseph Brill:
    - Internal MSVC and test updates: Rework the msvc installed versions cache so that it
      is not exposed externally and update external references accordingly.
    - Modify the MSCommon internal-use only debug logging records to contain the correct relative
      file path when the debug function is called from outside the MSCommon module.

  From William Deegan:
    - Fix yacc tool, not respecting YACC set at time of tool initialization.
    - Refactor SCons.Tool to move all common shared and loadable module linking logic to SCons.Tool.linkCommon
    - Remove pywin32 imports from SCons.Script.Main. No longer needed.
    - Switch to use ctypes instead of pywin32 (requiring an extra pip install) - Fixes Github Issue #2291
       - pywin32 no longer necessary for SCons install. (pip install SCons will no longer also require pywin32 on win32)
       - Remove pywin32 usage from SCons.Util where it was used for accessing the registry. Python native winreg
         library already includes this functionality.
       - Remove using pywin32 to retrieve peak memory usage on Win32 for `--debug=memory`
    - Fix Issue #3759 - include scons.1, sconsign.1, scons-time.1 manpages in sdist and wheel packages.
    - Change SCons's build so the generated `SCons/__init__.py` is no longer removed by `scons -c`
    - Completely rewrote versioned shared libraries logic. Added support for SOVERSION via dmoody's initial PR #3733
    - No longer automatically disable setting SONAME on shared libraries on OpenBSD.
    - Fix race condition bug when initializing a scons cache directory at the
      same time from multiple threads or processes. Problem described in PR #3114.
      This is a simpler fix which should avoid some problems identified with the initial PR.
      (Credit to Fredrik Medley for reporting the issue, the initial PR, and discussing and testing
       this solution)

  From Michał Górny:
    - Fix dvipdf test failure due to passing incorrect flag to dvipdf.

  From Adam Gross:
    - Fix minor bug affecting SCons.Node.FS.File.get_csig()'s usage of the MD5 chunksize.
      User-facing behavior does not change with this fix (GH Issue #3726).
    - Fix occasional test failures caused by not being able to find a file or directory fixture
      when running multiple tests with multiple jobs.
    - Added support for a new command-line parameter `--hash-format` to override the default
      hash format that SCons uses. It can also be set via `SetOption('hash_format')`. Supported
      values are: `md5`, `sha1`, and `sha256`. For all hash formats other than
      the default of `md5`, the SConsign database will include the name of the hash format.
      For example, `--hash-format=sha256` will create a SConsign with name
      `.sconsign_sha256.dblite.`.
    - Fix incorrect cache hits and/or misses when running in interactive mode by having
      SCons.Node.Node.clear() clear out all caching-related state.
    - Change Environment.SideEffect() to not add duplicate side effects.
      NOTE: The list of returned side effect Nodes will not include any duplicate side effect Nodes.
    - Add support to the Python scanner for finding dynamically generated dependencies.
      Previously the scanner only found imports if they existed on disk at scanning time.

  From David H:
    - Add ZIP_OVERRIDE_TIMESTAMP env option to Zip builder which allows for overriding of the file
      modification times in the archive.
    - Fix Zip builder not rebuilding when ZIPROOT env option was changed.

  From Jason Kenny
    - Fix python3 crash when Value node get_text_content when child content does not have decode()
      NOTE: If you depend on Value node's get_text_content returning concatenated contents of it's
      children. This may break your code. It now concatenates the csig() of all children.

  From Joachim Kuebart:
    - Suppress missing SConscript deprecation warning if `must_exist=False`
      is used.

  From Rocco Matano:
    - Fix Zip tool to respect ZIPCOMSTR. Previously all zip builder calls would yield something
      like zip(["test.zip"], ["zip_scons.py"]) and ignore ZIPCOMSTR if ZIPCOM and ZIPCOMSTR
      weren't set after the Environment/Tool is initialized. (Explained in PR #3659)

  From Daniel Moody:
    - Fix issue where java parsed a class incorrectly from lambdas used after a new.

  From Simon Tegelid
    - Fix using TEMPFILE in multiple actions in an action list. Previously a builder, or command
      with an action list like this:
      ['${TEMPFILE("xxx.py -otempfile $SOURCE")}', '${TEMPFILE("yyy.py -o$TARGET tempfile")}']
      Could yield a single tempfile with the first TEMPFILE's contents, used by both steps
      in the action list.

  From Mats Wichmann:
    - Complete tests for Dictionary, env.keys() and env.values() for
      OverrideEnvironment. Enable env.setdefault() method, add tests.
    - Raise an error if an option (not otherwise consumed) is used which
      looks like an abbreviation of one one added by AddOption. (#3653)
    - Tool module not found will now raise a UserError to more clearly indicate this is
      probably an SConscript problem, and to make the traceback more relevant.
    - Fix three issues with MergeFlags:
      - Signature/return did not match documentation or existing usage - the implementation
        now no longer returns the passed env
      - merging --param arguments did not work (issue #3107);
      - passing a dict to merge where the values are strings failed (issue #2961).
    - Include previously-excluded SideEffect section in User Guide.
    - Clean up unneeded imports (autoflake tool).
    - Make sure cProfile is used if profiling - SCons was expecting
      the Util module to monkeypatch in cProfile as profile if available,
      but this is no longer being done.
    - Cleanup in SCons.Util.AddMethod. If called with an environment instance
      as the object to modify, the method would not be correctly set up in
      any Clone of that instance.  Now tries to detect this and calls
      MethodWrapper to set up the method the same way env.AddMethod does.
      MethodWrapper moved to Util to avoid a circular import. Fixes #3028.
    - Some Python 2 compatibility code dropped
    - Rework runtest.py to use argparse for arg handling (was a mix
      of hand-coded and optparse, with a stated intent to "gradually port").
    - Add options to runtest to generate/not generate a log of failed tests,
      and to rerun such tests. Useful when an error cascades through several
      tests, can quickly try if a change improves all the fails. Dropped
      runtest test for fallback from qmtest, not needed; added new tests.
    - Eliminate tex tool usage of "for foo in range(len(iterable))"
    - Restore internal Trace function to functional state.
    - Only try to initialize the wix tool by default (or when tool `default` is explicitly installed)
      on Windows based systems.
    - Pick a better "Topic" Trove classifier for SCons: SW Dev / Build Tools
    - Use os.replace instead of os.rename in dblite so don't need to
      special-case Windows here. dblite is the default storage engine for the SConsign file(s).
    - Fix cut-n-paste error in msvc debug printout and make some debug output
      in msvs and msvsTests.py be off until needed (uncomment to use)
    - Fix Issue #3014 - Empty file and missing file have same csig
    - Refactor env.Append/Prepend to remove Py 1.5 era need to nest
      try blocks, can now "continue" at the appropriate places.
    - Add /snap/bin to env['PATH'] on POSIX, although this is only
      really useful for a subset of POSIX systems that use snaps.
      Was needed for CI builds, which run on Ubuntu LTS images.
    - Eliminate Py2-ism __nonzero__ (now __bool__). Work around issue #3860
      where a check for BuilderBase raising exc. on __bool__ was optimized out.
      This issue was found due to a bug in Python 3.10.0a4. See issue #3860 for details.


RELEASE 4.0.1 - Mon, 16 Jul 2020 16:06:40 -0700

  From Rob Boehne:
    - Fix fortran tools to set SHFORTRAN variables to $FORTRAN, similarly SHF77, SHF90, SHF95,
      SHF03 and SHF08 will default to the variables $F77, $F90, $F95, $F03 and $F08 respectively.
      If you were depending on changing the value of FORTRAN (or $F[0-9][0-9]) having no effect
      on the value of SHFORTRAN, this change will break that.   The values of FORTRAN, F77, F90,
      F95, F03, F08 and SHFORTRAN, SHF77 (etc.) now are not overridden in generate if alredy set
      by the user.
    - Fix subprocess execution of 'lslpp' on AIX to produce text standard i/o.
    - Re-do the fix for suncxx tool (Oracle Studio compiler) now that only Python 3 is supported,
      to avoid decoding errors.

  From William Deegan:
    - Added Environment() variable TEMPFILEDIR which allows setting the directory which temp
      files createdby TEMPFILEMUNGE are created in.

  From Daniel Moody:
    - Added method on Node to test if its node used in SConf. (Github Issue #3626)



RELEASE 4.0.0 - Sat, 04 Jul 2020 12:00:27 +0000

  From Dirk Baechle:
    - Updated documentation toolchain to work properly under Python3, also
      removed libxslt support from the Docbook Tool. (issue #3580)
    - Added Docker images for building and testing SCons. (issue #3585)


  From James Benton:
    - Improve Visual Studio solution/project generation code to add support
      for a per-variant cppflags. Intellisense can be affected by cppflags,
      this is especially important when it comes to /std:c++* which specifies
      what C++ standard version to target. SCons will append /Zc:__cplusplus
      to the project's cppflags when a /std:c++* flag is found as this is
      required for intellisense to use the C++ standard version from cppflags.

  From Rob Boehne
    - Specify UTF-8 encoding when opening Java source file as text.  By default, encoding is the output
    of locale.getpreferredencoding(False), and varies by platform.

  From Joseph Brill:
    - MSVC updates: When there are multiple product installations (e.g, Community and
      Build Tools) of MSVC 2017 or MSVC 2019, an Enterprise, Professional,
      or Community installation will be selected before a Build Tools installation when
      "14.1" or "14.2" is requested, respectively. (GH Issue #3699).
    - MSVC updates: When there are multiple product installations of MSVC 2017 (e.g.,
      Community and Express), 2017 Express is no longer returned when "14.1" is
      requested.  Only 2017 Express will be returned when "14.1Exp" is requested.
      (GH Issue #3699).
    - MSVC updates: An MSVC 6.0 installation now appears in the installed versions list
      when msvc debug output is enabled (GH Issue #3699).
    - MSVS test updates: Tests for building a program using generated MSVS project and
      solution files using MSVS 2015 and later now work as expected on x86 hosts.
    - Test update: Reduce the number of "false negative" test failures for the interactive
      configuration test (test/interactive/configure.py).
    - MSVS update: Fix the development environment path for MSVS 7.0.

  From William Deegan:
    - Fix broken clang + MSVC 2019 combination by using MSVC configuration logic to
      propagate'VCINSTALLDIR' and 'VCToolsInstallDir' which clang tools use to locate
      header files and libraries from MSVC install. (Fixes GH Issue #3480)
    - Added C:\msys64\mingw64\bin to default mingw and clang windows PATH's.  This
      is a reasonable default and also aligns with changes in Appveyor's VS2019 image.
    - Drop support for Python 2.7. SCons will be Python 3.5+ going forward.
    - Change SCons.Node.ValueWithMemo to consider any name passed when memoizing Value() nodes
    - Fix Github Issue #3550 - When using Substfile() with a value like Z:\mongo\build\install\bin
      the implementation using re.sub() would end up interpreting the string and finding regex escape
      characters where it should have been simply replacing existing text. Switched to use string.replace().
    - Fix Github Issue #2904 - Provide useful error message when more than one Configure Contexts are opened.
      Only one open is allowed. You must call conf.Finish() to complete the currently open one before creating another
    - Add msys2 installed mingw default path to PATH for mingw tool.
      - C:\msys64\mingw64\bin
    - Purge obsolete internal build and tooling scripts
    - Allow user specified location for vswhere.exe specified by VSWHERE.
      NOTE: This must be set at the time the 'msvc' 'msvs' and/or 'mslink' tool(s) are initialized to have any effect.
    - Resolve Issue #3451 and Issue #3450 - Rewrite SCons setup.py and packaging. Move script logic to entry points so
      package can create scripts which use the correct version of Python.
    - Resolve Issue #3248 - Removing '-Wl,-Bsymbolic' from SHLIBVERSIONFLAGS
      NOTE: If your build depends on the above you must now add to your SHLIBVERSIONFLAGS
    - Speedup bin/docs-update-generated by caching parsed docbook schema. (60x speedup)
    - Reorganized source tree. Moved src/engine/SCons to SCons to be more in line with current Python source
      tree organization practices.
    - Renamed as.py to asm.py and left redirecting tool.  'as' is a reserved word and so
      changing the name was required as we wanted to import symbols for use in compilation_db
      tool.
    - Add CompilationDatabase() builder in compilation_db tool. Contributed by MongoDB.
      Setting COMPILATIONDB_USE_ABSPATH to True|False controls whether the files are absolute or relative
      paths.  Address Issue #3693 and #3694 found during development.
    - Fixed Github Issue 3628 - Hardcoding pickle protocol to 4 (supports python 3.4+)
      and skipping Python 3.8's new pickle protocol 5 whose main advantage is for out-of-band data buffers.
      NOTE: If you used Python 3.8 with SCons 3.0.0 or above, you may get a a pickle protocol error. Remove your
      .sconsign.dblite. You will end up with a full rebuild.

  From Andrii Doroshenko:
    - Extended `Environment.Dump()` to select a format to serialize construction variables (pretty, json).

  From Jeremy Elson:
    - Updated design doc to use the correct syntax for Depends()

  From Adam Gross:
    - Added support for scanning multiple entries in an action string if
      IMPLICIT_COMMAND_DEPENDENCIES is set to 2 or 'all'. This enables more thorough
      action scanning where every item in each command line is scanned to determine
      if it is a non-source and non-target path and added to the list of implicit dependencies
      for the target.
    - Added support for taking instances of the Value class as implicit
      dependencies.
    - Added new module SCons.Scanner.Python to allow scanning .py files.
    - Added support for explicitly passing a name when creating Value() nodes. This may be useful
      when the value can't be converted to a string or if having a name is otherwise desirable.
    - Fixed usage of abspath and path for RootDir objects on Windows. Previously
      env.fs.Dir("T:").abspath would return "T:\T:" and now it correctly returns "T:".

  From Ivan Kravets, PlatformIO
    - New conditional C Scanner (`SCons.Scanner.C.CConditionalScanner()`)
      which interprets C/C Preprocessor conditional syntax (#ifdef, #if, #else,
      #elif, #define, etc.)
    - Improvements for virtual C Pre-Processor:
      * Handle UNSIGNED LONG and LONG numeric constants in DEC (keep support for HEX)
      * Skip unrecognized directives, such as `#if( defined ...)`
      * Ignore `#include DYNAMIC_INCLUDE` directive that depends on a dynamic
        macro which is not located in a state TABLE.
      * Cleanup CPP expressions before evaluating (strip comments, carriage returns)

  From Iosif Kurazs:
    - Added a new flag called "linedraw" for the command line argument  "--tree"
      that instructs scons to use single line drawing characters to draw the dependency tree.

  From Daniel Moody:
    - Add no_progress (-Q) option as a set-able option. However, setting it in the
      SConstruct/SConscript will still cause "scons: Reading SConscript files ..." to be
      printed, since the option is not set when the build scripts first get read.
    - Added check for SONAME in environment to setup symlinks correctly (Github Issue #3246)
    - User callable's called during substition expansion could possibly throw a TypeError
      exception, however SCons was using TypeError to detect if the callable had a different
      signature than expected, and would silently fail to report user's exceptions. Fixed to
      use signature module to detect function signature instead of TypeError. (Github Issue #3654)
    - Added storage of SConstructs and SConscripts nodes into global set for checking
      if a given node is a SConstruct/SConscript.
      Added new node function SCons.Node.is_sconscript(self) (Github Issue #3625)

  From Andrew Morrow:
    - Fix Issue #3469 - Fixed improper reuse of temporary and compiled files by Configure when changing
      the order and/or number of tests.  This is done by using the hash of the generated temporary files
      content and (For the target files) the hash of the action.
      So where previously files would be named:
      - config_1.c, config_1.o, config_1
      The will now be named (For example)
      - conftest_68b375d16e812c43e6d72d6e93401e7c_0.c,
        conftest_68b375d16e812c43e6d72d6e93401e7c_0_5713f09fc605f46b2ab2f7950455f187.o
        or
        conftest_68b375d16e812c43e6d72d6e93401e7c_0.o
        conftest_68b375d16e812c43e6d72d6e93401e7c_0_5713f09fc605f46b2ab2f7950455f187 (for executable)

  From Mathew Robinson:
    - Improve performance of Subst by preventing unnecessary frame
      allocations by no longer defining the *Subber classes inside of their
      respective function calls.
    - Improve performance of Subst in some cases by preventing
      unnecessary calls to eval when a token is surrounded in braces
      but is not a function call.
    - Improve performance of subst by removing unnecessary recursion.
    - Cleanup dangling symlinks before running builders (Issue #3516)

  From Mats Wichmann:
    - Remove deprecated SourceCode
    - str.format syntax errors fixed
    - a bunch of linter/checker syntax fixups
    - Convert remaining uses of insecure/deprecated mktemp method.
    - Clean up some duplications in manpage.  Clarify portion of manpage on Dir and File nodes.
    - Reduce needless list conversions.
    - Fixed regex in Python scanner.
    - Accommodate VS 2017 Express - it's got a more liberal license then VS
      Community, so some people prefer it (from 2019, no more Express)
    - vswhere call should also now work even if programs aren't on the C: drive.
    - Add an alternate warning message if cl.exe is not found and msvc config
      cache is in use (SCONS_CACHE_MSVC_CONFIG was given) - config cache
      may be out of date.
    - Fixed bug where changing TEXTFILESUFFIX would cause Substfile() to rebuild. (Github Issue #3540)
    - Script/Main.py now uses importlib instead of imp module.
    - Drop some Python 2-isms.
    - MSVC updates: pass on VSCMD_DEBUG and VSCMD_SKIP_SENDTELEMETRY to msvc
      tool setup if set in environment. Add Powershell to default env
      (used to call telemetry script).
    - Microsoft Visual Studio - switch to using uuid module to generate GUIDs rather than hand rolled
      method using md5 directly.
      NOTE: This change affects the following builders' output. If your build depends on the output of these builders
      you will likely see a rebuild.
      * Package() (with PACKAGETYPE='msi')
      * MSVSSolution()
      * MSVSProject()
    - Docbook builder provides a fallback if lxml fails to generate
      a document with tostring().
    - Fix description of ARCOMSTR constr. var. (issue 3636). Previously the text was a copy of ASCOMSTR which
      has different function.
    - Update xml files in SCons to reflect changed relative paths after
      code restructuring (src/engine/SCons -> SCons)
    - Preliminary Python 3.9 support - elimination of some warnings.
    - Drop the with_metaclass jig which was designed to let class
      definitions using a metaclass be written the same for Py2/Py3.
    - Bump python_version_unsupported (and deprecated) to indicate 3.5
      is lowest supported Python.
    - ParseFlags should not modify the user's passed in dict in case it's
      a compound data structure (e.g. values are lists) (issue #3665)
    - In Py3 classes no longer need to be listed as deriving from object.
    - Remove deprecated check for Task subclasses needing a needs_execute
      method - this is now enforced via an abstract base class, so the
      check and test is no longer needed.
    - Close various logfiles (trace, cache, taskmastertrace, configure)
      when done using atexit calls.
    - Rebase forked copy of shutil.copytree to Python 3.7 stlib version.
    - Significant rework of documentation: API docs are now generated
      using Sphinx; manpage and user guide now use more "standard"
      markup elements (which could facilitate later conversion to a
      different doc format, should that choice be made); significant
      rewordings in manpage.  Manpage Examples moved to an external
      repository / website (scons-cookbook.readthedocs.io).
    - Clean up test harness and tests' use of subdir, file_fixture and
      dir_fixture.
    - SubstitutionEnvironment and OverrideEnvironment now have keys()
      and values() methods to better emulate a dict (already had items()).
    - Rename internal Warning base class to SConsWarning to avoid any
      possible confusion with Python's own Warning class.


RELEASE 3.1.2 - Mon, 17 Dec 2019 02:06:27 +0000

  From Edoardo Bezzeccheri
    - Added debug option "action_timestamps" which outputs to stdout the absolute start and end time for each target.

  From Rob Boehne
    - Fix suncxx tool (Oracle Studio compiler) when using Python 3.  Previously would throw an exception.
      Resolved by properly handling tool version string output as unicode.

  From Tim Gates
    - Resolved a typo in engine.SCons.Tool

  From Adam Gross:
    - Resolved a race condition in multithreaded Windows builds with Python 2
      in the case where a child process is spawned while a Python action has a
      file open. Original author: Ryan Beasley.
    - Added memoization support for calls to Environment.Value() in order to
	  improve performance of repeated calls.


  From Jason Kenny
    - Update Command() function to accept target_scanner, source_factory, and target_factory arguments.
      This makes Command act more like a one-off builder.

  From Ivan Kravets
    - Added support for "-imacros" to ParseFlags

  From Jacek Kuczera:
    - Fix CheckFunc detection code for Visual 2019. Some functions
      (e.g. memmove) were incorrectly recognized as not available.

  From Jakub Kulik
    - Fix stacktrace when using SCons with Python 3.5+ and SunOS/Solaris related tools.

  From Philipp Maierhöfer:
    - Avoid crash with UnicodeDecodeError on Python 3 when a Latex log file in
      non-UTF-8 encoding (e.g. containing umlauts in Latin-1 encoding when
      the fontenc package is included with \usepackage[T1]{fontenc}) is read.

  From Mathew Robinson:
    - Improved threading performance by ensuring NodeInfo is shared
      across threads. Results in ~13% improvement for parallel builds
      (-j# > 1) with many shared nodes.
    - Improve performance of Entry.disambiguate() by making check for
      most common case first, preventing unnecessary IO.
    - Improved DAG walk performance by reducing unnecessary work when
      there are no un-visited children.

  From Mats Wichmann
    - Replace instances of string find method with "in" checks where
      the index from find() was not used.
    - CmdStringHolder fix from issue #3428
    - Turn previously deprecated debug options into failures:
      --debug=tree, --debug=dtree, --debug=stree, --debug=nomemoizer.
    - Experimental New Feature: Enable caching MSVC configuration
      If SCONS_CACHE_MSVC_CONFIG shell environment variable is set,
      SCons will cache the results of past calls to vcvarsall.bat to
      a file; integrates with existing memoizing of such vars.
      On vs2019 saves 5+ seconds per SCons invocation, which really
      helps test suite runs.
    - Remove deprecated SourceSignatures, TargetSignatures
    - Remove deprecated Builder keywords: overrides and scanner
    - Remove deprecated env.Copy
    - Remove deprecated BuildDir plus SConscript keyword build_dir
    - A number of documentation improvements.


RELEASE 3.1.1 - Mon, 07 Aug 2019 20:09:12 -0500

  From William Deegan:
    - Remove obsoleted references to DeciderNeedsNode which could cause crash when using --debug=explain

  From Jason Kenny
    - Add Fix and test for crash in 3.1.0 when using Decider('MD5-timestamp') and --debug=explain

  From Ben Reed:
    - Added -fmerge-all-constants to flags that get included in both CCFLAGS and LINKFLAGS.

  From Mathew Robinson:
    - Fix issue #3415 - Update remaining usages of EnvironmentError to SConsEnvironmentError
      this patch fixes issues introduced in 3.1.0 where any of the
      following would cause SCons to error and exit:
        - CacheDir not write-able
        - JSON encoding errors for CacheDir config
        - JSON decoding errors for CacheDir config


RELEASE 3.1.0 - Mon, 20 Jul 2019 16:59:23 -0700

  From Joseph Brill:
    - Code to supply correct version-specifier argument to vswhere for
      VS version selection.

  From William Deegan:
    - Enhanced --debug=explain output. Now the separate components of the dependency list are split up
      as follows:

      scons: rebuilding `file3' because:
           the dependency order changed:
           ->Sources
           Old:xxx	New:zzz
           Old:yyy	New:yyy
           Old:zzz	New:xxx
           ->Depends
           ->Implicit
           Old:/usr/bin/python	New:/usr/bin/python
    - Fix Issue #3350 - SCons Exception EnvironmentError is conflicting with Python's EnvironmentError.
    - Fix spurious rebuilds on second build for cases where builder has > 1 target and the source file
      is generated. This was causing the > 1th target to not have it's implicit list cleared when the source
      file was actually built, leaving an implicit list similar to follows for 2nd and higher target
              ['/usr/bin/python', 'xxx', 'yyy', 'zzz']
      This was getting persisted to SConsign and on rebuild it would be corrected to be similar to this
              ['zzz', 'yyy', 'xxx', '/usr/bin/python']
      Which would trigger a rebuild because the order changed.
      The fix involved added logic to mark all shared targets as peers and then ensure they're implicit
      list is all cleared together.
    - Fix Issue #3349 - SCons Exception EnvironmentError is conflicting with Python's EnvironmentError.
      Renamed to SConsEnvironmentError
    - Fix Issue #3350 - mslink failing when too many objects.  This is resolved by adding TEMPFILEARGJOIN variable
      which specifies what character to join all the argements output into the tempfile. The default remains a space
      when mslink, msvc, or mslib tools are loaded they change the TEMPFILEARGJOIN to be a line separator (\r\n on win32)
    - Fix performance degradation for MD5-timestamp decider.  NOTE: This changes the Decider() function arguments.
      From:
          def my_decider(dependency, target, prev_ni):
      To:
          def my_decider(dependency, target, prev_ni, repo_node):
      Where repo_node is the repository (or other) node to use to check if the node is out of date instead of dependency.

  From Peter Diener:
    - Additional fix to issue #3135 - Also handle 'pure' and 'elemental' type bound procedures
    - Fix issue #3135 - Handle Fortran submodules and type bound procedures

  From Adam Gross:
    - Upgraded and improved Visual Studio solution/project generation code using the MSVSProject builder.
      - Added support for Visual Studio 2017 and 2019.
      - Added support for the following per-variant parameters to the builder:
        - cpppaths: Provides per-variant include paths.
        - cppdefines: Provides per-variant preprocessor definitions.

  From Michael Hartmann:
    - Fix handling of Visual Studio Compilers to properly reject any unknown HOST_PLATFORM or TARGET_PLATFORM

  From Bert Huijben:
    - Added support for Visual Studio 2019 toolset.

  From Mathew Robinson:
    - Update cache debug output to include cache hit rate.
    - No longer unintentionally hide exceptions in Action.py
    - Allow builders and pseudo-builders to inherit from OverrideEnvironments

  From Leonard de Ruijter:
    - Add logic to derive correct version argument to vswhere

  From Lukas Schrangl:
    - Enable LaTeX scanner to find more than one include per line

  From Mats Wichmann:
    - scons-time takes more care closing files and uses safer mkdtemp to avoid
      possible races on multi-job runs.
    - Use importlib to dynamically load tool and platform modules instead of imp module
    - sconsign: default to .sconsign.dblite if no filename is specified.
      Be more informative in case of unsupported pickle protocol (py2 only).
    - Fix issue #3336 - on Windows, paths were being added to PATH even if
      tools were not found in those paths.
    - More fixes for newer Java versions (since 9): handle new jdk directory
      naming (jdk-X.Y instead of jdkX.Y) on Windows; handle two-digit major
      version. Docstrings improved.
    - Fixups for pylint: exception types, redefined functions,
      globals, etc.  Some old code removed to resolve issues (hashlib is
      always present on modern Pythons; no longer need the code for
      2.5-and-earlier optparse). cmp is not a builtin function in Py3,
      drop one (unused) use; replace one.  Fix another instance of
      renaming to SConsEnvironmentError. Trailing whitespace.
      Consistently use not is/in (if not x is y -> if x is not y).
    - Add a PY3-only function for setting up the cachedir that should be less
      prone to races. Add a hack to the PY2 version (from Issue #3351) to
      be less prone to a race in the check for old-style cache.
    - Fix coding error in docbook tool only exercised when using python lxml
    - Recognize two additional GNU compiler header directory options in
      ParseFlags: -iquote and -idirafter.
    - Fix more re patterns that contain \ but not specified as raw strings
      (affects scanners for D, LaTeX, swig)


RELEASE 3.0.5 - Mon, 26 Mar 2019 15:04:42 -0700

  From William Deegan:

    - Fix Issue #3283 - Handle using --config=force in combination with Decider('MD5-timestamp').
      3.0.2 in fix for issue #2980 added that deciders can throw DeciderNeedsNode exception.
      The Configure logic directly calls the decider when using --config=force but wasn't handling
      that exception.  This would yield minimally configure tests using TryLink() not running and
      leaving TypeError Nonetype exception in config.log
    - Fix Issue #3303 - Handle --config=force overwriting the Environment passed into Configure()'s
      Decider and not clearing it when the configure context is completed.
    - Add default paths for yacc tool on windows to include cygwin, mingw, and chocolatey
    - Fix issue #2799 - Fix mingw tool to respect SHCCCOMSTR, SHLINKCOMSTR and LDMODULECOMSTR
    - Fix Issue #3329 - Add support for MS SDK V10.0A (which is commonly installed with VS2017)
    - Fix Issue #3333 - Add support for finding vswhere under 32 bit windows installs.

  From Maciej Kumorek:
    - Update the MSVC tool to include the nologo flag by default in RCFLAGS

From Daniel Moody:
    - Change the default for AppendENVPath to delete_existing=0, so path
      order will not be changed, unless explicitly set (Issue #3276)
    - Fixed bug which threw error when running SCons on windows system with no MSVC installed.
    - Update link tool to convert target to node before accessing node member
    - Update mingw tool to remove MSVC like nologo CCFLAG
    - Add default paths for lex tool on windows to include cygwin, mingw, and chocolatey
    - Add lex construction variable LEXUNISTD for turning off unix headers on windows
    - Update lex tool to use win_flex on windows if available

  From Mats Wichmann:
    - Quiet open file ResourceWarnings on Python >= 3.6 caused by
      not using a context manager around Popen.stdout
    - Add the textfile tool to the default tool list
    - Fix syntax on is/is not clauses: should not use with a literal
    - Properly retrieve exit code when catching SystemExit
    - scons-time now uses context managers around file opens
    - Fix regex patterns that were not specified as raw strings

  From Bernhard M. Wiedemann:
    - Do not store build host+user name if reproducible builds are wanted


RELEASE 3.0.4 - Mon, 20 Jan 2019 22:49:27 +0000

  From Mats Wichmann:
    - Improve finding of Microsoft compiler: add a 'products' wildcard
      in case 2017 Build Tools only is installed as it is considered a separate
      product from the default Visual Studio
    - Add TEMPFILESUFFIX to allow a customizable filename extension, as
      described in the patch attached to issue #2431.
    - scons.py and sconsign.py stopped working if script called as a symlink
      to location in scons-local location.
    - Fix issue running scons using a symlink to scons.py in an scons-local dir
    - Doc updates around Default(), and the various *TARGETS variables.

  From Daniel Moody:
    - Improved support for VC14.1 and Visual Studio 2017, as well as arm and arm64 targets.
      Issues #3268 & Issue #3222
    - Initial support for ARM targets with Visual Studio 2017 - Issue #3182 (You must set TARGET_ARCH for this to work)
    - Update TempFileMunge class to use PRINT_CMD_LINE_FUNC

  From Tobias Herzog
    - Enhance cpp scanner regex logic to detect if/elif expressions without whitespaces but
      parenthesis like "#if(defined FOO)" or "#elif!(BAR)" correctly.


RELEASE 3.0.3 - Mon, 07 Jan 2019 20:05:22 -0400
  NOTE: 3.0.2 release was dropped because there was a packaging bug. Please consider all 3.0.2
        content.

  From William Deegan:
    - Fixes to packaging logic.  Ensuring the SCons.Tool.clangCommon module is added
      to the release packages.
    - Modify scons.bat script to check for scons python script without .py extension if no file
      scons.py exists. This enables an all platform wheel to work.

  From Mats Wichmann:
    - Update doc examples to work with Python 3.5+:  map() now returns an iterable instead of a list.


RELEASE 3.0.2 - Mon, 31 Dec 2018 16:00:12 -0700

  From Bernard Blackham:
    - Fixed handling of side-effects in task master (fixes #3013).

  From William Deegan:
    - Remove long deprecated SCons.Options code and tests.  This removes BoolOption,EnumOption,
      ListOption,PackageOption, and PathOption which have been replaced by *Variable() many years ago.
    - Re-Enable parallel SCons (-j) when running via Pypy
    - Move SCons test framework files to testing/framework and remove all references to QMtest.
      QMTest has not been used by SCons for some time now.
    - Updated logic for mingw and clang on win32 to search default tool install paths if not
      found in normal SCons PATH.  If the user specifies PATH or tool specific paths they
      will be used and the default paths below will be ignored.
      - Default path for clang/clangxx : C:\Program Files\LLVM\bin
      - Default path for mingw         : C:\MinGW\bin and/or  C:\mingw-w64\*\mingw64\bin
      - Key program to locate mingw    : mingw32-make (as the gcc with mingw prefix has no fixed name)
    - Fixed issue causing stack trace when python Action function contains a unicode string when being
      run with Python 2.7
    - Add alternate path to QT install for Centos in qt tool: /usr/lib64/qt-3.3/bin
    - Fix Java tools to search reasonable default paths for Win32, Linux, macOS.  Add required paths
      for swig and java native interface to JAVAINCLUDES.  You should add these to your CPPPATH if you need
      to compile with them.  This handles spaces in paths in default Java paths on windows.
    - Added more java paths to match install for Centos 7 of openjdk
    - Fix new logic which populates JAVAINCLUDES to handle the case where javac is not found.
    - Fix GH Issue #2580 - # in FRAMEWORKPATH doesn't get properly expanded. The # is left in the
      command line.
    - Fix issue #2980 with credit to Piotr Bartosik (and William Blevins).  This is an issue where using
      TimeStamp-MD5 Decider and CacheDir can yield incorrect md5's being written into the .sconsign.
      The difference between Piotr Bartosik's patch and the current code is that the more complicated
      creation of file to csig map is only done when the count of children for the current node doesn't
      match the previous count which is loaded from the sconsign.
    - Fix issue # 3106 MSVC if using MSVC_BATCH and target dir had a space would fail due to quirk in
      MSVC's handling of escaped targetdirs when batch compiling.
    - Fix GH Issue #3141 unicode string in a TryAction() with python 2.7 crashes.
    - Fix GH Issue #3212 - Use of Py3 and CacheDir + Configure's TryCompile (or likely and Python Value Nodes)
      yielded trying to combine strings and bytes which threw exception.
    - Fix GH Issue #3225 SCons.Util.Flatten() doesn't handle MappingView's produced by dictionary as return
      values from dict().{items(), keys(), values()}.
    - Fix GH Issue #3241 - Properly support versioned shared libraries for MacOS.  We've also introduced two
      new env variables APPLELINK_CURRENT_VERSION and APPLELINK_COMPATIBILITY_VERSION which will specify
      what is passed to the linkers -current_version and -compatibility_version flags.  If not specified
      they will be derived from SHLIBVERSION as such:
      - APPLELINK_CURRENT_VERSION = SHLIBVERSION
      - APPLELINK_COMPATIBILITY_VERSION = all but the last digit in SHLIBVERSION with .0 appended.
      Note that the values of the above will be validated. Valid format for either APPLELINK variable is
      X[.Y[.Z]] where 0 <= X <= 65535, 0 <= Y <= 255, 0 <= Z <= 255.
      The new variables have been added to the documents and should show up in user guide and manpage.
    - Fix GH Issue #3136 no longer wrap io.{BufferedReader,BufferedWriter,BufferedRWPair,BufferedRandom,TextIOWrapper
      with logic to set HANDLE_FLAG_INHERIT flag on the file handle.  Python 3.4+ automatically sets this according
      to Python docs: https://docs.python.org/3/library/os.html#fd-inheritance

  From Ray Donnelly:
    - Fix the PATH created by scons.bat (and other .bat files) to provide a normalized
      PATH.  Some pythons in the 3.6 series are no longer able to handle paths which
      have ".." in them and end up crashing.  This is done by cd'ing into the directory
      we want to add to the path and then using %CD% to give us the normalized directory
      See bug filed under Python 3.6: https://bugs.python.org/issue32457.
      Note: On Win32 PATH's which have not been normalized may cause undefined behavior
      by other executables being run by SCons (or any subprocesses of executables being run by SCons).
      Resolving this issue should eliminate that possibility going forward.

  From Andrew Featherstone
    - Removed unused --warn options from the man page and source code.

  From Arda Fu
    - Fix cpp scanner regex logic to treat ifndef for py3.5+. Previously it was
      not properly differentiating between if, ifdef, and ifndef.

  From Philipp Maierhöfer
    - Added a __hash__ method to the class SCons.Subst.Literal. Required when substituting Literal
      objects when SCons runs with Python 3.
    - Added missing FORTRANMODDIRPREFIX to the gfortran tool.

  From Matthew Marinets:
    - Fixed an issue that caused the Java emitter to incorrectly parse arguments to constructors that
      implemented a class.

  From Fredrik Medley:
    - Fix exception when printing of EnviromentError messages.
      Specifically, this fixes error reporting of the race condition when
      initializing the cache which error previously was hidden.

  From Daniel Moody:
    - Updated Jar builder to handle nodes and directories better
    - Updated Jar builder to flatten source list which could contain embedded lists
    - Removed some magic numbers from jar.py on behalf of Mats Wichmann (mats@linux.com)
    - Set the pickling protocal back to highest which was causing issues
      with variant dir tests. This will cause issues if reading sconsigns
      pickled with the previous lower protocol.
    - Updated swig to setup default paths for windows
    - Updated gettext tools to setup default paths for windows with Cygwin/MinGW setups
    - Add common location for default paths for cygwin and mingw in Platform modules
    - Updated YACC tool to work on windows with Cygwin/MinGW setups
    - Set the pickling protocal back to highest which was causing issues
      with variant dir tests. This will cause issues if reading sconsigns
      pickled with the previous lower protocol.
    - Updated FS.py to handle removal of splitunc function from python 3.7
    - Updated the vc.py to ignore MSVS versions where no compiler could be found

  From Gary Oberbrunner:
    - Fix bug when Installing multiple subdirs outside the source tree
    - fix to_str to handle None without raising exception
    - Fix -jN for python 3.7

  From Jonathon Reinhart:
    - Replace all instances of `int main()` in C code with `int main(void)`.
      Specifically, this fixes the test cases use by Configure.CheckCC() which
      would fail when using -Wstrict-prototypes.

  From Zachary Tessler:
    - Fix calculation of signatures for FunctionActions that contain list (or set,...)
      comprehensions whose expressions involve constant literals. Those constants had
      been ignored in signatures, so changing them did not cause targets to be rebuilt.

  From Paweł Tomulik:
    - In the testing framework, module TestCommon, fixed must_contain(),
      must_not_contain(), and related methods of TestCommon class to work with
      substrings located at zero offset.
    - Added virtualenv support. A new function Virtualenv() determines whether
      SCons runs in a virtualenv. The search PATH may also be extended to
      prefer executables from the current virtualenv over the ones provided by
      base environment. New option --enable-virtualenv provided to import some
      virtualenv-related variables to SCons and extend every env['ENV']['PATH']
      automatically. New option --ignore-virtualenv disables this. Two
      environment variables, SCONS_ENABLE_VIRTUALENV and
      SCONS_IGNORE_VIRTUALENV are supported for the same purpose.

  From Richard West:
    - Add SConstruct.py, Sconstruct.py, sconstruct.py to the search path for the root SConstruct file.
      Allows easier debugging within Visual Studio
    - Change setup.py to change the install directory (via  pip, or setup.py install) from scons-#.#.#
      to scons (Yielding <pythondir>/lib/scons/SCons/ instead of <pythondir>/lib/scons/SCons-#.#.#/).
      This changes SCons to better comply with normal Python installation practices.

  From Mats Wichmann:
    - Recognize new java 9, 10, 11 (as 9.0 and 10.0, 11.0)
    - Updated manpage scons.xml to fix a nested list problem
    - Updated doc terminiology: use prepend instead of append as appropriate
    - XML validity fixes from SConstruct.py change
    - Update wiki links to new github location
    - Update bug links to new github location
    - Make it easier for SConscript() call to fail on missing script.
      It was possible to call SCons.Warnings.warningAsException
      (not documented as a user API) to make all warnings fail. Now
      SConscript can take an optional must_exist flag which if true fails
      if the script does not exist.  Not failing on missing script is
      now considered deprecated, and the first instance will print a
      deprecation message.  It is now also possible to flip the scons
      behavior (which still defaults to warn, not fail) by calling
      SCons.Script.set_missing_sconscript_error, which is also not a
      documented interface at the moment.
    - Convert TestCmd.read to use with statement on open (quiets 17 py3 warnings)
    - Quiet py3 warning in UtilTests.py
    - Fix tests specifying octal constants for py3
    - Fix must_contain tests for py3
    - RPM package generation:
       - Fix supplying a build architecture
       - Disable auto debug package generation on certain rpmbuild versions
       - Adjust some tests to only supply build-id file on certain rpmbuild versions
       - Tests now use a file fixture for the repeated (trivial) main.c program.
       - Document and comment cleanup.
       - Added new Environment Value X_RPM_EXTRADEFS to supply custom settings
         to the specfile without adding specific logic for each one to scons.
    - The test for Python.h needed by swig tests is moved to get_python_platform
      so it does not have to be repeated in every test; picks up one failure
      which did not make the (previously needed) check. Windows version
      of get_python_platform needed some rework in case running in virtualenv.
    - If test opens os.devnull, register with atexit so file opens do not leak.
    - Fix bugs in Win32 process spawn logic to handle OSError exception correctly.
    - Use time.perf_counter instead of time.clock if it exists.
      time.clock deprecated since py3.3, due to remove in 3.8. deprecation
      warnings from py3.7 were failing a bunch of tests on Windows since they
      mess up expected stderr.
    - Prefer Py3's inspect.getfullargspec over deprecated inspect.getargspec.
      Switched to "new" (standard in Py2.7) usage of receiving a namedtuple -
      we were unpacking to a four-tuple, two of the items of which were unused;
      getfullargspec returns a named tuple with seven elements so it is a
      cleaner drop-in replacement using the namedtuple.
    - Updated the test-framework.rst documentation.
    - Remove obsoleted internal implementaiton of OrderedDict.
    - Test for tar packaging fixups
    - Stop using deprecated unittest asserts
    - messages in strip-install-dir test now os-neutral
    - Add xz compression format to packaging choices.
    - Syntax cleanups - trailing blanks, use "is" to compare with None, etc.
      Three uses of variables not defined are changed.
    - Some script changes in trying to find scons engine
    - Update (pep8) configure-cache script, add a --show option.
    - Fix for a couple of "what if tool not found" exceptions in framework.
    - Add Textfile/Substfile to default environment. (issue #3147)
    - sconsign: a couple of python3 fixes; be more tolerant of implicit
      entries which have no signatures; minor PEP8 changes.
    - Fix a couple of type mistakes (list-> string, filter type -> list)
    - Fix a couple of type mistakes in packaging tools: list-> string in msi,
      filter type -> list in ipk

  From Bernhard M. Wiedemann:
    - Update SCons' internal scons build logic to allow overriding build date
      with SOURCE_DATE_EPOCH for SCons itself.
    - Change the datestamps in SCons' docs and embedded in code use ISO 8601 format and UTC

  From Hao Wu
    - Typo in customized decider example in user guide
    - Replace usage of unittest.TestSuite with unittest.main() (fix #3113)

RELEASE 3.0.1 - Mon, 12 Nov 2017 15:31:33 -0700

  From Daniel Moody:
    - Jar can take multiple targets, and will make a duplicate jar from the sources for each target
    - Added some warnings in case the Jar builder makes an implicit target
    - Added Jar method and changed jar build to be more specific. Jar method will take in
      directories or classes as source. Added more tests to JAR to ensure the jar was
      packaged with the correct compiled class files.
    - Added a No result test case to handle bug which seems unrelated to java in the
      swig-dependencies.py test, more info here: http://scons.tigris.org/issues/show_bug.cgi?id=2907
    - Added a travis script to test on ubuntu trusty now that the project is on github
      so that Continuus Integration tests can be run automatically. It tests most case and considers
      no result a pass as well. Improving this script can install more dependincies allowing for more
      tests to be run.

  From Daniel Moody:
    - Updated the Jar Builder tool in Tool/__init__.py so that is doesn't force class files as
      sources, allowing directories to be passed, which was causing test/Java/JAR.py to fail.

  From William Deegan:
    - Fix issue where code in utility routine to_String_for_subst() had code whose result was never
      properly returned.
      (Found by: James Rinkevich https://pairlist4.pair.net/pipermail/scons-users/2017-October/006358.html )
    - Fixed Variables.GenerateHelpText() to now use the sort parameter. Due to incorrect 2to3 fixer changes
      8 years ago it was being used as a boolean parameter.  Now you can specify sort to be a callable, or boolean
      value. (True = normal sort). Manpage also updated.
    - Fixed Tool loading logic from exploding sys.path with many site_scons/site_tools prepended on py3.
    - Added additional output with time to process each SConscript file when using --debug=time.

  From Thomas Berg:
    - Fixed a regression in scons-3.0.0 where "from __future__ import print_function" was imposed
      on the scope where SConstruct is executed, breaking existing builds using PY 2.7.

  From William Deegan:
    - Fix broken subst logic where a string with "$$(abc)" was being treated as "$(abc) and the
      logic for removing the signature escapes was then failing because there was no closing "$)".
      This was introduced by a pull request to allow recursive variable evaluations to yield a string
      such as "$( $( some stuff $) $)".

  From Zachary Tessler:
    - Fix incorrect warning for repeated identical builder calls that use overrides


RELEASE 3.0.0 - Mon, 18 Sep 2017 08:32:04 -0700

NOTE: This is a major release.  You should expect that some targets may rebuild when upgrading.
Significant changes in some python action signatures. Also switching between PY 2.7 and PY 3.5, 3.6
will cause rebuilds.


  From William Blevins:
    - Updated D language scanner support to latest: 2.071.1. (PR #1924)
      https://dlang.org/spec/module.html accessed 11 August 2016
      - Enhancements:
        - Added support for selective imports: "import A : B, C;" -> A
        - Added support for renamed imports. "import B = A;" -> A
        - Supports valid combinations: "import A, B, CCC = C, DDD = D : EEE = FFF;" -> A, B, C, D
      - Notes:
        - May find new (previously missed) Dlang dependencies.
        - May cause rebuild after upgrade due to dependency changes.
    - Updated Fortran-related tests to pass under GCC 5/6.
    - Fixed SCons.Tool.Packaging.rpm.package source nondeterminism across builds.

  From William Deegan:
    - Removed deprecated tools CVS, Perforce, BitKeeper, RCS, SCCS, Subversion.
    - Removed deprecated module SCons.Sig
    - Added prioritized list of xsltproc tools to docbook. The order will now be as
      follows: xsltproc, saxon, saxon-xslt, xalan  (with first being highest priority, first
      tool found is used)
    - Fixed MSVSProject example code (http://scons.tigris.org/issues/show_bug.cgi?id=2979)
    - Defined MS SDK 10.0 and Changed VS 2015 to use SDK 10.0
    - Changes to Action Function and Action Class signiture creation.  NOTE: This will cause rebuilds
      for many builds when upgrading to SCons 3.0
    - Fixed Bug #3027 - "Cross Compiling issue: cannot override ranlib"
    - Fixed Bug #3020 - "Download link in user guide wrong. python setup.py install --version-lib broken"
    - Fixed Bug #2486 - Added SetOption('silent',True) - Previously this value was not allowed to be set.
    - Fixed Bug #3040 - Non-unicode character in CHANGES.txt
    - Fixed Bug #2622 - AlwaysBuild + MSVC regression.
    - Fixed Bug #3025 - (Credit to Florian : User flow86 on tigris) - Fix typo JAVACLASSSUFIX should have been
                        JAVACLASSSUFFIX


  From Ibrahim Esmat:
    - Added the capability to build Windows Store Compatible libraries that can be used
      with Universal Windows Platform (UWP) Apps and published to the store

  From Daniel Holth:
    - Add basic support for PyPy (by deleting __slots__ from Node with a
      metaclass on PyPy); wrap most-used open() calls in 'with' statements to
      avoid too many open files.
    - Add __main__.py for `python -m SCons` in case it is on PYTHONPATH.
    - Always use highest available pickle protocol for efficiency.
    - Remove unused command line fallback for the zip tool.

  From Gaurav Juvekar:
    - Fix issue #2832: Expand construction variables in 'chdir' argument of builders. (PR #463)
    - Fix issue #2910: Make --tree=all handle Unicode. (PR #427)
    - Fix issue #2788: Fix typo in documentation example for sconf. (PR #388)

  From Alexey Klimkin:
    - Use memoization to optimize PATH evaluation across all dependencies per
      node. (PR #345)
    - Use set() where it is applicable (PR #344)

  From M. Limber:
    - Fixed msvs.py for Visual Studio Express editions that would report
      "Error  : ValueError: invalid literal for float(): 10.0Exp".

  From Rick Lupton:
    - Update LaTeX scanner to understand \import and related commands

  From Steve Robinson:
    - Add support for Visual Studio 2017.  This support requires vswhere.exe a helper
      tool installed with newer installs of 2017. SCons expects it to be located at
      "C:\Program Files (x86)\Microsoft Visual Studio\Installer\vswhere.exe"
      It can be downloaded separately at
      https://github.com/Microsoft/vswhere

  From Tom Tanner:
    - Allow nested $( ... $) sections

  From Paweł Tomulik:
    - Fixed the issue with LDMODULEVERSIONFLAGS reported by Tim Jenness
      (https://pairlist4.pair.net/pipermail/scons-users/2016-May/004893.html).
      An error was causing "-Wl,Bsymbolic" being added to linker's command-line
      even when there was no specified value in LDMODULEVERSION and thus no
      need for the flags to be specified.
    - Added LoadableModule to the list of global functions (DefaultEnvironment
      builders).

  From Manish Vachharajani:
    - Update debian rules, compat, and control to not use features
      deprecated or obsolete in later versions of debhelpers
    - Update python version to 2.7 in debian/control

  From Richard Viney:
    - Fixed PCHPDBFLAGS causing a deprecation warning on MSVC v8 and later when
      using PCHs and PDBs together.


  From Richard West:
    - Added nested / namespace tool support
    - Added a small fix to the python3 tool loader when loading a tool as a package
    - Added additional documentation to the user manual on using toolpaths with the environment
      This includes the use of sys.path to search for tools installed via pip or package managers
    - Added support for a PyPackageDir function for use with the toolpath

  From Russel Winder:
    - Reordered the default D tools from "dmd, gdc, ldc" to "dmd, ldc, gdc".
    - Add a ProgramAllAtOnce builder to the dmd, ldc, and gdc tools. (PR #448)
    - Remove a file name exception for very old Fedora LDC installation.
    - gdc can now handle building shared objects (tested for version 6.3.0).
    - Remove establishing the SharedLibrary builder in the dmd, ldc, and gdc
      tools, must now include the ar tool to get this builder as is required for
      other compiler tools.
    - Add clang and clang++ tools based on Paweł Tomulik's work.

RELEASE 2.5.1 - Mon, 03 Nov 2016 13:37:42 -0400

  From William Deegan:
    - Add scons-configure-cache.py to packaging. It was omitted

  From Alexey Klimkin:
    - Use memoization to optimize PATH evaluation across all dependencies per
      node. (PR #345)

RELEASE 2.5.0 - Mon, 09 Apr 2016 11:27:42 -0700

  From Dirk Baechle:
    - Removed a lot of compatibility methods and workarounds
      for Python versions < 2.7, in order to prepare the work
      towards a combined 2.7/3.x version. (PR #284)
      Also fixed the default arguments for the print_tree and
      render_tree methods. (PR #284, too)

  From William Blevins:
    - Added support for cross-language dependency scanning;
      SCons now respects scanner keys for implicit dependencies.
      - Notes for SCons users with heterogeneous systems.
        - May find new (previously missed) dependencies.
        - May cause rebuild after upgrade due to dependency changes.
        - May find new dependency errors (EG. cycles).
          - Discovered in some of the SCons QT tests.
    - Resolved missing cross-language dependencies for
      SWIG bindings (fixes #2264).
    - Corrected typo in User Guide for Scanner keyword. (PR #2959)
    - Install builder interacts with scanner found in SCANNERS differently.
      - Previous: Install builder recursively scanned implicit dependencies
        for scanners from SCANNER, but not for built-in (default) scanners.
      - Current: Install builder will not scan for implicit dependencies via
        either scanner source. This optimizes some Install builder behavior
        and brings orthogonality to Install builder scanning behavior.

  From William Deegan:
    - Add better messaging when two environments have
      different actions for the same target (Bug #2024)
    - Fix issue only with MSVC and Always build where targets
      marked AlwaysBuild wouldn't make it into CHANGED_SOURCES
      and thus yield an empty compile command line. (Bug #2622)
    - Fix posix platform escaping logic to properly handle paths
      with parens in them "()".  (Bug #2225)

  From Jakub Pola:
    - Intel Compiler 2016 (Linux/Mac) update for tool directories.

  From Adarsh Sanjeev:
    - Fix for issue #2494: Added string support for Chmod function.

  From Tom Tanner:
    - change cache to use 2 character subdirectories, rather than one character,
      so as not to give huge directories for large caches, a situation which
      causes issues for NFS.
      For existing caches, you will need to run the scons-configure-cache.py
      script to update them to the new format. You will get a warning every time
      you build until you co this.
    - Fix a bunch of unit tests on windows

RELEASE 2.4.1 - Mon, 07 Nov 2015 10:37:21 -0700

  From Arfrever Frehtes Taifersar Arahesis:
    - Fix for Bug # 2791 - Setup.py fails unnecessarily under Jython.

  From Dirk Baechle:
    - Fixed license of SVG titlepage files in the context of Debian
      packaging, such that they allow for commercial use too (#2985).

  From William Blevins:
    - InstallVersionedLib now available in the DefaultEnvironment context.
    - Improves orthogonality of use cases between different Install functions.

  From Carnë Draug:
    - Added new configure check, CheckProg, to check for
      existence of a program.

  From Andrew Featherstone:
    - Fix for issue #2840 - Fix for two environments specifying same target with different
      actions not throwing hard error. Instead SCons was incorrectly issuing a warning
      and continuing.

  From Hiroaki Itoh :
    - Add support `Microsoft Visual C++ Compiler for Python 2.7'
      Compiler can be obtained at: https://www.microsoft.com/en-us/download/details.aspx?id=44266

  From Florian Miedniak:
    - Fixed tigris issue #3011: Glob() excludes didn't work when used with VariantDir(duplicate=0)

  From William Roberts:
    - Fix bug 2831 and allow Help() text to be appended to AddOption() help.

  From Paweł Tomulik:
    - Reimplemented versioning for shared libraries, with the following effects
    - Fixed tigris issues #3001, #3006.
    - Fixed several other issues not reported to tigris, including:
      issues with versioned libraries in subdirectories with tricky names,
      issues with versioned libraries and variant directories,
      issue with soname not being injected to library when using D linkers,
    - Switched to direct symlinks instead of daisy-chained ones -- soname and
      development symlinks point directly to the versioned shared library now),
      for rationale see:
      https://www.debian.org/doc/debian-policy/ch-sharedlibs.html
      https://fedoraproject.org/wiki/Packaging:Guidelines#Devel_Packages
      https://bitbucket.org/scons/scons/pull-requests/247/new-versioned-libraries-gnulink-cyglink/diff#comment-10063929
    - New construction variables to allow override default behavior: SONAME,
      SHLIBVERSIONFLAGS, _SHLIBVERSIONFLAGS, SHLIBNOVERSIONSYMLINKS,
      LDMODULEVERSION, LDMODULEVERSIONFLAGS, _LDMODULEVERSIONFLAGS,
      LDMODULENOVERSIONSYMLINKS.
    - Changed logic used to configure the versioning machinery from
      platform-centric to linker-oriented.
    - The SHLIBVERSION/LDMODULEVERSION variables are no longer validated by
      SCons (more freedom to users).
    - InstallVersionedLib() doesn't use SHLIBVERSION anymore.
    - Enchanced docs for the library versioning stuff.
    - New tests for versioned libraries.
    - Library versioning is currently implemented for the following linker
      tools: 'cyglink', 'gnulink', 'sunlink'.
    - Fix to swig tool - pick-up 'swig', 'swig3.0' and 'swig2.0' (in order).
    - Fix to swig tool - respect env['SWIG'] provided by user.



RELEASE 2.4.0 - Mon, 21 Sep 2015 08:56:00 -0700

  From Dirk Baechle:
    - Switched several core classes to use "slots", to
      reduce the overall memory consumption in large
      projects (fixes #2180, #2178, #2198)
    - Memoizer counting uses decorators now, instead of
      the old metaclasses approach.

  From Andrew Featherstone
    - Fixed typo in SWIGPATH description

RELEASE 2.3.6 - Mon, 31 Jul 2015 14:35:03 -0700

  From Rob Smith:
    - Added support for Visual Studio 2015

RELEASE 2.3.5 - Mon, 17 Jun 2015 21:07:32 -0700

  From Stephen Pollard:
    - Documentation fixes for libraries.xml and
      builders-writing.xml (#2989 and #2990)

  From William Deegan:
    - Extended docs for InstallVersionedLib/SharedLibrary,
      and added SKIP_WIN_PACKAGES argument to build script
      bootstrap.py (PR #230, #3002).

  From William Blevins:
    - Fixed symlink support (PR #227, #2395).
    - Updated debug-count test case (PR #229).

  From Alexey Klimkin:
    - Fixed incomplete LIBS flattening and substitution in
      Program scanner(PR #205, #2954).

  From Dirk Baechle:
    - Added new method rentry_exists_on_disk to Node.FS (PR #193).

  From Russel Winder:
    - Fixed several D tests under the different OS.
    - Add support for f08 file extensions for Fortran 2008 code.

  From Anatoly Techtonik:
    - Show --config choices if no argument is specified (PR #202).
    - Fixed build crash when XML toolchain isn't installed, and
      activated compression for ZIP archives.

  From Alexandre Feblot:
    - Fix for VersionedSharedLibrary under 'sunos' platform.
    - Fixed dll link with precompiled headers on MSVC 2012
    - Added an 'exclude' parameter to Glob()

  From Laurent Marchelli:
    - Support for multiple cmdargs (one per variant) in VS project files.
    - Various improvements for TempFileMunge class.
    - Added an implementation for Visual Studio users files (PR #209).

  From Dan Pidcock:
    - Added support for the 'PlatformToolset' tag in VS project files (#2978).

  From James McCoy:
    - Added support for '-isystem' to ParseFlags.

RELEASE 2.3.4 - Mon, 27 Sep 2014 12:50:35 -0400

  From Bernhard Walle and Dirk Baechle:
    - Fixed the interactive mode, in connection with
      Configure contexts (#2971).

  From Anatoly Techtonik:
    - Fix EnsureSConsVersion warning when running packaged version

  From Russel Winder:
    - Fix D tools for building shared libraries

RELEASE 2.3.3 - Sun, 24 Aug 2014 21:08:33 -0400

  From Roland Stark:
    - Fixed false line length calculation in the TempFileMunge class (#2970).

  From Gary Oberbrunner:
    - Improve SWIG detection

  From Russel Winder:
    - Fix regression on Windows in D language update

  From Neal Becker and Stefan Zimmermann:
    - Python 3 port and compatibility

  From Anatoly Techtonik:
    - Do not fail on EnsureSConsVersion when running from checkout

  From Kendrick Boyd and Rob Managan:
    - Fixed the newglossary action to work with VariantDir (LaTeX).

  From Manuel Francisco Naranjo:
    - Added a default for the BUILDERS environment variable,
      to prevent not defined exception on a Clone().

  From Andrew Featherstone:
    - Added description of CheckTypeSize method (#1991).
    - Fixed handling of CPPDEFINE var in Append()
      for several list-dict combinations (#2900).

  From William Blevins:
    - Added test for Java derived-source dependency tree generation.
    - Added Copy Action symlink soft-copy support (#2395).
    - Various contributions to the documentation (UserGuide).

RELEASE 2.3.2

  From Dirk Baechle:
    - Update XML doc editor configuration
    - Fix: Allow varlist to be specified as list of strings for Actions (#2754)

  From veon on bitbucket:
    - Fixed handling of nested ifs in CPP scanner PreProcessor class.

  From Shane Gannon:
    - Support for Visual Studio 2013 (12.0)

  From Michael Haubenwallner:
    - Respect user's CC/CXX values; don't always overwrite in generate()
    - Delegate linker Tool.exists() to CC/CXX Tool.exists().

  From Rob Managan:
    - Updated the TeX builder to support use of the -synctex=1
      option and the files it creates.
    - Updated the TeX builder to correctly clean auxiliary files when
      the biblatex package is used.

  From Gary Oberbrunner:
    - get default RPM architecture more robustly when building RPMs

  From Amir Szekely:
    - Fixed NoClean() for multi-target builders (#2353).

  From Paweł Tomulik:
    - Fix SConf tests that write output

  From Russel Winder:
    - Revamp of the D language support. Tools for DMD, GDC and LDC provided
      and integrated with the C and C++ linking. NOTE: This is only tested
      with D v2. Support for D v1 is now deprecated.

  From Anatoly Techtonik:
    - Several improvements for running scons.py from source:
      * engine files form source directory take priority over all other
        importable versions
      * message about scons.py running from source is removed to fix tests
        that were failing because of this extra line in the output
      * error message when SCons import fails now lists lookup paths
    - Remove support for QMTest harness from runtest.py
    - Remove RPM and m4 from default tools on Windows
    - BitKeeper, CVS, Perforce, RCS, SCCS are deprecated from default
      tools and will be removed in future SCons versions to speed up
      SCons initialization (it will still be possible to use these tools
      explicitly)

  From Sye van der Veen:
    - Support for Visual Studio 12.0Exp, and fixes for earlier MSVS
      versions.


RELEASE 2.3.1

  From Andrew Featherstone:
    - Added support for EPUB output format to the DocBook tool.

  From Tom Tanner:
    - Stop leaking file handles to subprocesses by switching to using subprocess
      always.
    - Allow multiple options to be specified with --debug=a,b,c
    - Add support for a readonly cache (--cache-readonly)
    - Always print stats if requested
    - Generally try harder to print out a message on build errors
    - Adds a switch to warn on missing targets
    - Add Pseudo command to mark targets which should not exist after
      they are built.

  From Bogdan Tenea:
    - Check for 8.3 filenames on cygwin as well as win32 to make variant_dir work properly.

  From Alexandre Feblot:
    - Make sure SharedLibrary depends on all dependent libs (by depending on SHLINKCOM)

  From Stefan Sperling:
    - Fixed the setup of linker flags for a versioned SharedLibrary
      under OpenBSD (#2916).

  From Antonio Cavallo:
    - Improve error if Visual Studio bat file not found.

  From Manuel Francisco Naranjo:
    - Allow Subst.Literal string objects to be compared with each other,
      so they work better in AddUnique() and Remove().

  From David Rothenberger:
    - Added cyglink linker that uses Cygwin naming conventions for
      shared libraries and automatically generates import libraries.

  From Dirk Baechle:
    - Update bootstrap.py so it can be used from any dir, to run
      SCons from a source (non-installed) dir.
    - Count statistics of instances are now collected only when
      the --debug=count command-line option is used (#2922).
    - Added release_target_info() to File nodes, which helps to
      reduce memory consumption in clean builds and update runs
      of large projects.
    - Fixed the handling of long options in the command-line
      parsing (#2929).
    - Fixed misspelled variable in intelc.py (#2928).

  From Gary Oberbrunner:
    - Test harness: fail_test() can now print a message to help debugging.

  From Anatoly Techtonik:
    - Require rpmbuild when building SCons package.
    - Print full stack on certain errors, for debugging.
    - Improve documentation for Textfile builder.

  From William Deegan:
    - VS2012 & VS2010 Resolve initialization issues by adding path to reg.exe
      in shell used to run batch files.
    - MSVC Support fixed defaulting TARGET_ARCH to HOST_ARCH. It should be
      None if not explicitly set.
    - MSVC Fixed issue where if more than one Architectures compilers are
      detected, it would take the last one found, and not the first.

  From Philipp Kraus:
    - Added optional ZIPROOT to Zip tool.

  From Dirk Baechle:
    - Replaced old SGML-based documentation toolchain with a more modern
      approach, that also requires less external dependencies (programs and
      Python packages). Added a customized Docbook XSD for strict validation of
      all input XML files.

  From Luca Falavigna:
    - Fixed spelling errors in MAN pages (#2897).

  From Michael McDougall:
    - Fixed description of ignore_case for EnumVariable in the
      MAN page (#2774).

RELEASE 2.3.0 - Mon, 02 Mar 2013 13:22:29 -0400

  From Anatoly Techtonik:
    - Added ability to run scripts/scons.py directly from source checkout
    - Hide deprecated --debug={dtree,stree,tree} from --help output
    - Error messages from option parser now include hints about valid choices
    - Cleaned up some Python 1.5 and pre-2.3 code, so don't expect SCons
      to run on anything less than Python 2.4 anymore
    - Several fixes for runtest.py:
      * exit with an error if no tests were found
      * removed --noqmtest option - this behavior is by default
      * replaced `-o FILE --xml` combination with `--xml FILE`
      * changed `-o, --output FILE` option to capture stdout/stderr output
        from runtest.py
    - Remove os_spawnv_fix.diff patch required to enable parallel builds
      support prior to Python 2.2

  From Juan Lang:
    - Fix WiX Tool to use .wixobj rather than .wxiobj for compiler output
    - Support building with WiX releases after 2.0

  From Alexey Klimkin:
    - Fix nested LIBPATH expansion by flattening sequences in subst_path.

  From eyan on Bitbucket:
    - Print target name with command execution time with --debug=time

  From Thomas Berg and Evgeny Podjachev:
    - Fix subprocess spawning on Windows.  Work around a Windows
      bug that can crash python occasionally when using -jN. (#2449)

  From Dirk Baechle:
    - Updated test framework to support dir and file fixtures and
      added ability to test external (out-of-tree) tools (#2862).
      See doc in QMTest/test-framework.rst.
    - Fixed several errors in the test suite (Java paths, MSVS version
      detection, Tool import), additionally
      * provided MinGW command-line support for the CXX, AS and
        Fortran tests,
      * refactored the detection of the gcc version and the according
        Fortran startup library,
      * provided a new module rpmutils.py, wrapping the RPM naming rules
        for target files and further hardware-dependent info (compatibility,
        compiler flags, ...),
      * added new test methods must_exist_one_of() and
        must_not_exist_any_of() and
      * removed Aegis support from runtest.py. (#2872)

  From Gary Oberbrunner:
    - Add -jN support to runtest.py to run tests in parallel
    - Add MSVC10 and MSVC11 support to get_output low-level bat script runner.
    - Fix MSVS solution generation for VS11, and fixed tests.

  From Rob Managan:
    - Updated the TeX builder to support the \newglossary command
      in LaTeX's glossaries package and the files it creates.
    - Improve support for new versions of biblatex in the TeX builder
      so biber is called automatically if biblatex requires it.
    - Add SHLIBVERSION as an option that tells SharedLibrary to build
      a versioned shared library and create the required symlinks.
      Add builder InstallVersionedLib to create the required symlinks
      installing a versioned shared library.

RELEASE 2.2.0 - Mon, 05 Aug 2012 15:37:48 +0000

  From dubcanada on Bitbucket:
    - Fix 32-bit Visual Express C++ on 64-bit Windows (generate 32-bit code)

  From Paweł Tomulik:
    - Added gettext toolset
    - Fixed FindSourceFiles to find final sources (leaf nodes).

  From Greg Ward:
    - Allow Node objects in Java path (#2825)

  From Joshua Hughes:
    - Make Windows not redefine builtin file as un-inheritable (#2857)
    - Fix WINDOWS_INSERT_DEF on MinGW (Windows) (#2856)

  From smallbub on Bitbucket:
    - Fix LINKCOMSTR, SHLINKCOMSTR, and LDMODULECOMSTR on Windows (#2833).

  From Mortoray:
    - Make -s (silent mode) be silent about entering subdirs (#2976).
    - Fix cloning of builders when cloning environment (#2821).

  From Gary Oberbrunner:
    - Show valid Visual Studio architectures in error message
       when user passes invalid arch.

  From Alexey Petruchik:
    - Support for Microsoft Visual Studio 11 (both using it
      and generating MSVS11 solution files).

  From Alexey Klimkin:
    - Fixed the Taskmaster, curing spurious build failures in
      multi-threaded runs (#2720).

  From Dirk Baechle:
    - Improved documentation of command-line variables (#2809).
    - Fixed scons-doc.py to properly convert main XML files (#2812).

  From Rob Managan:
    - Updated the TeX builder to support LaTeX's multibib package.
    - Updated the TeX builder to support LaTeX's biblatex package.
    - Added support for using biber instead of bibtex by setting
      env['BIBTEX'] = 'biber'

  From Arve Knudsen:
    - Test for FORTRANPPFILESUFFIXES (#2129).


RELEASE 2.1.0 - Mon, 09 Sep 2011 20:54:57 -0700

  From Anton Lazarev:
    - Fix Windows resource compiler scanner to accept DOS line endings.

  From Matthias:
    - Update MSVS documents to remove note indicating that only one
      project is currently supported per solution file.

  From Grzegorz Bizoń:
    - Fix long compile lines in batch mode by using TEMPFILE
    - Fix MSVC_BATCH=False (was treating it as true)

  From Justin Gullingsrud:
    - support -std=c++0x and related CXXFLAGS in pkgconfig (ParseFlags)

  From Vincent Beffara:
    - Support -dylib_file in pkgconfig (ParseFlags)

  From Gary Oberbrunner and Sohail Somani:
    - new construction variable WINDOWS_EMBED_MANIFEST to automatically
      embed manifests in Windows EXEs and DLLs.

  From Gary Oberbrunner:
    - Fix Visual Studio project generation when CPPPATH contains Dir nodes
    - Ensure Visual Studio project is regenerated when CPPPATH or CPPDEFINES change
    - Fix unicode error when using non-ASCII filenames with Copy or Install
    - Put RPATH in LINKCOM rather than LINKFLAGS so resetting
      LINKFLAGS doesn't kill RPATH
    - Fix precompiled headers on Windows when variant dir name has spaces.
    - Adding None to an Action no longer fails (just returns original action)
    - New --debug=prepare option to show each target as it's being
      prepared, whether or not anything needs to be done for it.
    - New debug option --debug=duplicate to print a line for each
      unlink/relink (or copy) of a variant file from its source file.
    - Improve error message for EnumVariables to show legal values.
    - Fix Intel compiler to sort versions >9 correctly (esp. on Linux)
    - Fix Install() when the source and target are directories and the
      target directory exists.

  From David Garcia Garzon:
    - Fix Delete to be able to delete broken symlinks and dir
      symlinks.

  From Imran Fanaswala and Robert Lehr:
    - Handle .output file generated by bison/yacc properly. Cleaning it
      when necessary.

  From Antoine Dechaume:
    - Handle SWIG file where there is whitespace after the module name
      properly. Previously the generated files would include
      the whitespace.

  From Dmitry R.:
    - Handle Environment in case __semi_deepcopy is None

  From Benoit Belley:

    - Much improved support for Windows UNC paths (\\SERVERNAME).

  From Jean-Baptiste Lab:

    - Fix problems with appending CPPDEFINES that contain
      dictionaries, and related issues with Parse/MergeFlags and
      CPPDEFINES.

  From Allen Weeks:

    - Fix for an issue with implicit-cache with multiple targets
      when dependencies are removed on disk.

  From Evgeny Podjachev and Alexey Petruchick:

    - Support generation of Microsoft Visual Studio 2008 (9.0)
      and 2010 (10.0) project and solution files.

  From Ken Deeter:

    - Fix a problem when FS Entries which are actually Dirs have builders.

  From Luca Falavigna:

    - Support Fortran 03

  From Gary Oberbrunner:

    - Print the path to the SCons package in scons --version

  From Jean-Franï¿½ois Colson:

    - Improve Microsoft Visual Studio Solution generation, and fix
      various errors in the generated solutions especially when using
      MSVS_SCC_PROVIDER, and when generating multiple projects.  The
      construction variable MSVS_SCC_PROJECT_BASE_PATH, which never
      worked properly, is removed.  Users can use the new variable
      MSVS_SCC_CONNECTION_ROOT instead if desired.

  From Anatoly Techtonik:

    - Use subprocess in bootstrap.py instead of os.execve to avoid
      losing output control on Windows (http://bugs.python.org/issue9148)

    - Revert patch for adding SCons to App Paths, because standard cmd
      shell doesn't search there. This is confusing, because `scons` can
      be executed from explorer, but fail to start from console.

    - Fix broken installation with easy_install on Windows (issue #2051)
      SCons traditionally installed in a way that allowed to run multiple
      versions side by side. This custom logic was incompatible with
      easy_install way of doing things.

    - Use epydoc module for generating API docs in HTML if command line
      utility is not found in PATH. Actual for Windows.

  From Alexander Goomenyuk:

    - Add .sx to assembly source scanner list so .sx files
      get their header file dependencies detected.

  From Arve Knudsen:

    - Set module metadata when loading site_scons/site_init.py
      so it is treated as a proper module; __doc__, __file__ and
      __name__ now refer to the site_init.py file.

  From Russel Winder:

    - Users Guide updates explaining that Tools can be packages as
      well as python modules.

  From Gary Oberbrunner:

    - New systemwide and per-user site_scons dirs.

  From Dirk Baechle:

    - XML fixes in User's Guide.
    - Fixed the detection of 'jar' and 'rmic' during
      the initialization of the respective Tools (#2730).
    - Improved docs for custom Decider functions and
      custom Scanner objects (#2711, #2713).
    - Corrected SWIG module names for generated *.i files (#2707).

  From Joe Zuntz:

    - Fixed a case-sensitivity problem with Fortran modules.

  From Bauke Conijn:

    - Added Users Guide example for auto-generated source code

  From Steven Knight:

    - Fix explicit dependencies (Depends()) on Nodes that don't have
      attached Builders.

    - Fix use of the global Alias() function with command actions.

  From Matt Hughes:

    - Fix the ability to append to default $*FLAGS values (which are
      implemented as CLVar instances) in a copied construction environment
      without affecting the original construction environment's value.

  From Rob Managan:

    - Updated the TeX command strings to include a /D on Windows in
      case the new directory is on a different drive letter.

    - Fixed the LaTeX scanner so dependencies are found in commands that
      are broken across lines with a comment or have embedded spaces.

    - The TeX builders should now work with tex files that are generated
      by another program. Thanks to Hans-Martin von Gaudecker for
      isolating the cause of this bug.

    - Added support for INDEXSTYLE environment variable so makeindex can
      find style files.

    - Added support for the bibunits package so we call bibtex on all
      the bu*.aux files.

    - Add support of finding path information on OSX for TeX applications
      MacPorts and Fink paths need to be added by the user

  From Russel Winder:

    - Add support for DMD version 2 (the phobos2 library).

  From William Deegan:

    - Add initial support for VS/VC 2010 (express and non-express versions)
    - Remove warning for not finding MS VC/VS install.
      "scons: warning: No version of Visual Studio compiler found
        - C/C++ compilers most likely not set correctly"
    - Add support for Linux 3.0


RELEASE 2.0.1 - Mon, 15 Aug 2010 15:46:32 -0700

  From Dirk Baechle:

    - Fix XML in documentation.

  From Joe Zuntz:

    - Fixed a case-sensitivity problem with Fortran modules.

  From Bauke Conijn:

    - Added Users Guide example for auto-generated source code

  From Steven Knight:

    - Fix explicit dependencies (Depends()) on Nodes that don't have
      attached Builders.

  From Matt Hughes:

    - Fix the ability to append to default $*FLAGS values (which are
      implemented as CLVar instances) in a copied construction environment
      without affecting the original construction environment's value.

  From Rob Managan:

    - Updated the TeX command strings to include a /D on Windows in
      case the new directory is on a different drive letter.

    - Fixed the LaTeX scanner so dependencies are found in commands that
      are broken across lines with a comment or have embedded spaces.


RELEASE 2.0.0.final.0 - Mon, 14 Jun 2010 22:01:37 -0700

  From Dirk Baechle:

    - Fix XML in documentation.

  From Steven Knight:

    - Provide forward compatibility for the 'profile' module.

    - Provide forward compatibility for the 'pickle' module.

    - Provide forward compatibility for the 'io' module.

    - Provide forward compatibility for the 'queue' module.

    - Provide forward compatibility for the 'collections' module.

    - Provide forward compatibility for the 'builtins' module.

    - Provide forward compatibility for 'sys.intern()'.

    - Convert to os.walk() from of os.path.walk().

    - Remove compatibility logic no longer needed.

    - Add a '-3' option to runtest to print 3.x incompatibility warnings.

    - Convert old-style classes into new-style classes.

    - Fix "Ignoring corrupt sconsign entry" warnings when building
      in a tree with a pre-2.0 .sconsign file.

    - Fix propagation from environment of VS*COMNTOOLS to resolve issues
      initializing MSVC/MSVS/SDK issues.

    - Handle detecting Visual C++ on Python versions with upper-case
      platform architectures like 'AMD64'.

  From W. Trevor King:

    - Revisions to README.

  From Greg Noel:

    - Apply numerous Python fixers to update code to more modern idioms.
      Find where fixers should be applied to code in test strings and
      apply the fixers there, too.

    - Write a fixer to convert string functions to string methods.

    - Modify the 'dict' fixer to be less conservative.

    - Modify the 'apply' fixer to handle more cases.

    - Create a modified 'types' fixer that converts types to 2.x
      equivalents rather than 3.x equivalents.

    - Write a 'division' fixer to highlight uses of the old-style
      division operator.  Correct usage where needed.

    - Add forward compatibility for the new 'memoryview' function
      (which replaces the 'buffer' function).

    - Add forward compatibility for the 'winreg' module.

    - Remove no-longer-needed 'platform' module.

    - Run tests with the '-3' option to Python 2.6 and clear up
      various reported incompatibilities.

    - Comb out code paths specialized to Pythons older than 2.4.

    - Update deprecation warnings; most now become mandatory.

    - Start deprecation cycle for BuildDir() and build_dir.

    - Start deprecation cycle for SourceCode() and related factories

    - Fixed a problem with is_Dict() not identifying some objects derived
      from UserDict.

  From Jim Randall:

    - Document the AllowSubstExceptions() function in the User's Guide.

  From William Deegan:

    - Migrate MSVC/MSVS/SDK improvements from 1.3 branch.


RELEASE 1.3.0 - Tue, 23 Mar 2010 21:44:19 -0400

  From Steven Knight:

    - Update man page and documentation.

  From William Deegan (plus minor patch from Gary Oberbrunner):

    - Support Visual Studio 8.0 Express

RELEASE 1.2.0.d20100306 - Sat, 06 Mar 2010 16:18:33 -0800

  From Luca Falavigna:

    - Fix typos in the man page.

  From Gottfried Ganssauge:

    - Support execution when SCons is installed via easy_install.

  From Steven Knight:

    - Make the messages for Configure checks of compilers consistent.

    - Issue an error message if a BUILDERS entry is not a Builder
      object or a callable wrapper.

  From Rob Managan:

    - Update tex builder to handle the case where a \input{foo}
      command tries to work with a directory named foo instead of the
      file foo.tex. The builder now ignores a directory and continues
      searching to find the correct file. Thanks to Lennart Sauerbeck
      for the test case and initial patch

      Also allow the \include of files in subdirectories when variantDir
      is used with duplicate=0. Previously latex would crash since
      the directory in which the .aux file is written was not created.
      Thanks to Stefan Hepp for finding this and part of the solution.

  From James Teh:
    - Patches to fix some issues using MS SDK V7.0

  From William Deegan:
    - Lots of testing and minor patches to handle mixed MS VC and SDK
      installations, as well as having only the SDK installed.


RELEASE 1.2.0.d20100117 - Sun, 17 Jan 2010 14:26:59 -0800

  From Jim Randall:
    - Fixed temp filename race condition on Windows with long cmd lines.

  From David Cournapeau:
    - Fixed tryRun when sconf directory is in a variant dir.
    - Do not add -fPIC for ifort tool on non-posix platforms (darwin and
      windows).
    - Fix bug 2294 (spurious CheckCC failures).
    - Fix SCons bootstrap process on windows 64 (wrong wininst name)

  From William Deegan:
    - Final merge from vs_revamp branch to main

    - Added definition and usage of HOST_OS, HOST_ARCH, TARGET_OS,
      TARGET_ARCH, currently only defined/used by Visual Studio
      Compilers. This will be rolled out to other platforms/tools
      in the future.

    - Add check for python >= 3.0.0 and exit gracefully.
      For 1.3 python >= 1.5.2 and < 3.0.0 are supported

    - Fix bug 1944 - Handle non-existent .i file in swig emitter, previously
      it would crash with an IOError exception. Now it will try to make an
      educated guess on the module name based on the filename.

  From Lukas Erlinghagen:

    - Have AddOption() remove variables from the list of
      seen-but-unknown variables (which are reported later).

    - An option name and aliases can now be specified as a tuple.

  From Hartmut Goebel:

    - Textfile builder.

  From Jared Grubb:

    - use "is/is not" in comparisons with None instead of "==" or "!=".

  From Jim Hunziker:

    - Avoid adding -gphobos to a command line multiple times
      when initializing use of the DMD compiler.

  From Jason Kenney:

    - Sugguested HOST/TARGET OS/ARCH separation.

  From Steven Knight:

    - Fix the -n option when used with VariantDir(duplicate=1)
      and the variant directory doesn't already exist.

    - Fix scanning of Unicode files for both UTF-16 endian flavors.

    - Fix a TypeError on #include of file names with Unicode characters.

    - Fix an exception if a null command-line argument is passed in.

    - Evaluate Requires() prerequisites before a Node's direct children
      (sources and dependencies).

  From Greg Noel:

    - Remove redundant __metaclass__ initializations in Environment.py.

    - Correct the documentation of text returned by sconf.Result().

    - Document that filenames with '.' as the first character are
      ignored by Glob() by default (matching UNIX glob semantics).

    - Fix SWIG testing infrastructure to work on Mac OS X.

    - Restructure a test that occasionally hung so that the test would
      detect when it was stuck and fail instead.

    - Substfile builder.

  From Gary Oberbrunner:

    - When reporting a target that SCons doesn't know how to make,
      specify whether it's a File, Dir, etc.

  From Ben Webb:

    - Fix use of $SWIGOUTDIR when generating Python wrappers.

    - Add $SWIGDIRECTORSUFFIX and $SWIGVERSION construction variables.

  From Rob Managan:

    - Add -recorder flag to Latex commands and updated internals to
      use the output to find files TeX creates. This allows the MiKTeX
      installations to find the created files

    - Notify user of Latex errors that would get buried in the
      Latex output

    - Remove LATEXSUFFIXES from environments that don't initialize Tex.

    - Add support for the glossaries package for glossaries and acronyms

    - Fix problem that pdftex, latex, and pdflatex tools by themselves did
      not create the actions for bibtex, makeindex,... by creating them
      and other environment settings in one routine called by all four
      tex tools.

    - Fix problem with filenames of sideeffects when the user changes
      the name of the output file from the latex default

    - Add scanning of files included in Latex by means of \lstinputlisting{}
      Patch from Stefan Hepp.

    - Change command line for epstopdf to use --outfile= instead of -o
      since this works on all platforms.
      Patch from Stefan Hepp.

    - Change scanner to properly search for included file from the
      directory of the main file instead of the file it is included from.
      Also update the emitter to add the .aux file associated with
      \include{filename} commands. This makes sure the required directories
      if any are created for variantdir cases.
      Half of the patch from Stefan Hepp.

RELEASE 1.2.0.d20090223 - Mon, 23 Feb 2009 08:41:06 -0800

  From Stanislav Baranov:

    - Make suffix-matching for scanners case-insensitive on Windows.

  From David Cournapeau:

    - Change the way SCons finds versions of Visual C/C++ and Visual
      Studio to find and use the Microsoft v*vars.bat files.

  From Robert P. J. Day:

    - User's Guide updates.

  From Dan Eaton:

    - Fix generation of Visual Studio 8 project files on x64 platforms.

  From Allan Erskine:

    - Set IncludeSearchPath and PreprocessorDefinitions in generated
      Visual Studio 8 project files, to help IntelliSense work.

  From Mateusz Gruca:

    - Fix deletion of broken symlinks by the --clean option.

  From Steven Knight:

    - Fix the error message when use of a non-existent drive on Windows
      is detected.

    - Add sources for files whose targets don't exist in $CHANGED_SOURCES.

    - Detect implicit dependencies on commands even when the command is
      quoted.

    - Fix interaction of $CHANGED_SOURCES with the --config=force option.

    - Fix finding #include files when the string contains escaped
      backslashes like "C:\\some\\include.h".

    - Pass $CCFLAGS to Visual C/C++ precompiled header compilation.

    - Remove unnecessary nested $( $) around $_LIBDIRFLAGS on link lines
      for the Microsoft linker, the OS/2 ilink linker and the Phar Lap
      linkloc linker.

    - Spell the Windows environment variables consistently "SystemDrive"
      and "SystemRoot" instead of "SYSTEMDRIVE" and "SYSTEMROOT".



RELEASE 1.2.0.d20090113 - Tue, 13 Jan 2009 02:50:30 -0800

  From Stanislav Baranov, Ted Johnson and Steven Knight:

    - Add support for batch compilation of Visual Studio C/C++ source
      files, controlled by a new $MSVC_BATCH construction variable.

  From Steven Knight:

    - Print the message, "scons: Build interrupted." on error output,
      not standard output.

    - Add a --warn=future-deprecated option for advance warnings about
      deprecated features that still have warnings hidden by default.

    - Fix use of $SOURCE and $SOURCES attributes when there are no
      sources specified in the Builder call.

    - Add support for new $CHANGED_SOURCES, $CHANGED_TARGETS,
      $UNCHANGED_SOURCES and $UNCHANGED_TARGETS variables.

    - Add general support for batch builds through new batch_key= and
      targets= keywords to Action object creation.

  From Arve Knudsen:

    - Make linker tools differentiate properly between SharedLibrary
      and LoadableModule.

    - Document TestCommon.shobj_prefix variable.

    - Support $SWIGOUTDIR values with spaces.

  From Rob Managan:

    - Don't automatically try to build .pdf graphics files for
      .eps files in \includegraphics{} calls in TeX/LaTeX files
      when building with the PDF builder (and thus using pdflatex).

  From Gary Oberbrunner:

    - Allow AppendENVPath() and PrependENVPath() to interpret '#'
      for paths relative to the top-level SConstruct directory.

    - Use the Borland ilink -e option to specify the output file name.

    - Document that the msvc Tool module uses $PCH, $PCHSTOP and $PDB.

    - Allow WINDOWS_INSERT_DEF=0 to disable --output-def when linking
      under MinGW.

  From Zia Sobhani:

    - Fix typos in the User's Guide.

  From Greg Spencer:

    - Support implicit dependency scanning of files encoded in utf-8
      and utf-16.

  From Roberto de Vecchi:

    - Remove $CCFLAGS from the the default definitions of $CXXFLAGS for
      Visual C/C++ and MIPSpro C++ on SGI so, they match other tools
      and avoid flag duplication on C++ command lines.

  From Ben Webb:

    - Handle quoted module names in SWIG source files.

    - Emit *_wrap.h when SWIG generates header file for directors

  From Matthew Wesley:

    - Copy file attributes so we identify, and can link a shared library
      from, shared object files in a Repository.



RELEASE 1.2.0 - Sat, 20 Dec 2008 22:47:29 -0800

  From Steven Knight:

    - Don't fail if can't import a _subprocess module on Windows.

    - Add warnings for use of the deprecated Options object.



RELEASE 1.1.0.d20081207 - Sun, 07 Dec 2008 19:17:23 -0800

  From Benoit Belley:

    - Improve the robustness of GetBuildFailures() by refactoring
      SCons exception handling (especially BuildError exceptions).

    - Have the --taskmastertrace= option print information about
      individual Task methods, not just the Taskmaster control flow.

    - Eliminate some spurious dependency cycles by being more aggressive
      about pruning pending children from the Taskmaster walk.

    - Suppress mistaken reports of a dependency cycle when a child
      left on the pending list is a single Node in EXECUTED state.

  From David Cournapeau:

    - Fix $FORTRANMODDIRPREFIX for the ifort (Intel Fortran) tool.

  From Brad Fitzpatrick:

    - Don't pre-generate an exception message (which will likely be
      ignored anyway) when an EntryProxy re-raises an AttributeError.

  From Jared Grubb:

    - Clean up coding style and white space in Node/FS.py.

    - Fix a typo in the documentation for $_CPPDEFFLAGS.

    - Issue 2401: Fix usage of comparisons with None.

  From Ludwig Hï¿½hne:

    - Handle Java inner classes declared within a method.

  From Steven Knight:

    - Fix label placement by the "scons-time.py func" subcommand
      when a profile value was close to (or equal to) 0.0.

    - Fix env.Append() and env.Prepend()'s ability to add a string to
      list-like variables like $CCFLAGS under Python 2.6.

    - Other Python2.6 portability:  don't use "as" (a Python 2.6 keyword).
      Don't use the deprecated Exception.message attribute.

    - Support using the -f option to search for a different top-level
      file name when walking up with the -D, -U or -u options.

    - Fix use of VariantDir when the -n option is used and doesn't,
      therefore, actually create the variant directory.

    - Fix a stack trace from the --debug=includes option when passed a
      static or shared library as an argument.

    - Speed up the internal find_file() function (used for searching
      CPPPATH, LIBPATH, etc.).

    - Add support for using the Python "in" keyword on construction
      environments (for example, if "CPPPATH" in env: ...).

    - Fix use of Glob() when a repository or source directory contains
      an in-memory Node without a corresponding on-disk file or directory.

    - Add a warning about future reservation of $CHANGED_SOURCES,
      $CHANGED_TARGETS, $UNCHANGED_SOURCES and $UNCHANGED_TARGETS.

    - Enable by default the existing warnings about setting the resource
      $SOURCE, $SOURCES, $TARGET and $TARGETS variable.

  From Rob Managan:

    - Scan for TeX files in the paths specified in the $TEXINPUTS
      construction variable and the $TEXINPUTS environment variable.

    - Configure the PDF() and PostScript() Builders as single_source so
      they know each source file generates a separate target file.

    - Add $EPSTOPDF, $EPSTOPDFFLAGS and $EPSTOPDFCOM

    - Add .tex as a valid extension for the PDF() builder.

    - Add regular expressions to find \input, \include and
      \includegraphics.

    - Support generating a .pdf file from a .eps source.

    - Recursive scan included input TeX files.

    - Handle requiring searched-for TeX input graphics files to have
      extensions (to avoid trying to build a .eps from itself, e.g.).

  From Greg Noel:

    - Make the Action() function handle positional parameters consistently.

    - Clarify use of Configure.CheckType().

    - Make the File.{Dir,Entry,File}() methods create their entries
      relative to the calling File's directory, not the SConscript
      directory.

    - Use the Python os.devnull variable to discard error output when
      looking for the $CC or $CXX version.

    - Mention LoadableModule() in the SharedLibrary() documentation.

  From Gary Oberbrunner:

    - Update the User's Guide to clarify use of the site_scons/
      directory and the site_init.py module.

    - Make env.AppendUnique() and env.PrependUnique remove duplicates
      within a passed-in list being added, too.

  From Randall Spangler:

    - Fix Glob() so an on-disk file or directory beginning with '#'
      doesn't throw an exception.



RELEASE 1.1.0 - Thu, 09 Oct 2008 08:33:47 -0700

  From Chris AtLee

    - Use the specified environment when checking for the GCC compiler
      version.

  From Ian P. Cardenas:

    - Fix Glob() polluting LIBPATH by returning copy of list

  From David Cournapeau:

    - Add CheckCC, CheckCXX, CheckSHCC and CheckSHCXX tests to
      configuration contexts.

    - Have the --profile= argument use the much faster cProfile module
      (if it's available in the running Python version).

    - Reorder MSVC compilation arguments so the /Fo is first.

  From Bill Deegan:

    - Add scanning Windows resource (.rc) files for implicit dependencies.

  From John Gozde:

    - When scanning for a #include file, don't use a directory that
      has the same name as the file.

  From Ralf W. Grosse-Kunstleve

    - Suppress error output when checking for the GCC compiler version.

  From Jared Grubb:

    - Fix VariantDir duplication of #included files in subdirectories.

  From Ludwig Hï¿½hne:

    - Reduce memory usage when a directory is used as a dependency of
      another Node (such as an Alias) by returning a concatenation
      of the children's signatures + names, not the children's contents,
      as the directory contents.

    - Raise AttributeError, not KeyError, when a Builder can't be found.

    - Invalidate cached Node information (such as the contenst returned
      by the get_contents() method) when calling actions with Execute().

    - Avoid object reference cycles from frame objects.

    - Reduce memory usage from Null Executor objects.

    - Compute MD5 checksums of large files without reading the entire
      file contents into memory.  Add a new --md5-chunksize option to
      control the size of each chunk read into memory.

  From Steven Knight:

    - Fix the ability of the add_src_builder() method to add a new
      source builder to any other builder.

    - Avoid an infinite loop on non-Windows systems trying to find the
      SCons library directory if the Python library directory does not
      begin with the string "python".

    - Search for the SCons library directory in "scons-local" (with
      no version number) after "scons-local-{VERSION}".

  From Rob Managan:

    - Fix the user's ability to interrupt the TeX build chain.

    - Fix the TeX builder's allowing the user to specify the target name,
      instead of always using its default output name based on the source.

    - Iterate building TeX output files until all warning are gone
      and the auxiliary files stop changing, or until we reach the
      (configurable) maximum number of retries.

    - Add TeX scanner support for:  glossaries, nomenclatures, lists of
      figures, lists of tables, hyperref and beamer.

    - Use the $BIBINPUTS, $BSTINPUTS, $TEXINPUTS and $TEXPICTS construction
      variables as search paths for the relevant types of input file.

    - Fix building TeX with VariantDir(duplicate=0) in effect.

    - Fix the LaTeX scanner to search for graphics on the TEXINPUTS path.

    - Have the PDFLaTeX scanner search for .gif files as well.

  From Greg Noel:

    - Fix typos and format bugs in the man page.

    - Add a first draft of a wrapper module for Python's subprocess
      module.

    - Refactor use of the SCons.compat module so other modules don't
      have to import it individually.

    - Add .sx as a suffix for assembly language files that use the
      C preprocessor.

  From Gary Oberbrunner:

    - Make Glob() sort the returned list of Files or Nodes
      to prevent spurious rebuilds.

    - Add a delete_existing keyword argument to the AppendENVPath()
      and PrependENVPath() Environment methods.

    - Add ability to use "$SOURCE" when specifying a target to a builder

  From Damyan Pepper:

    - Add a test case to verify that SConsignFile() files can be
      created in previously non-existent subdirectories.

  From Jim Randall:

    - Make the subdirectory in which the SConsignFile() file will
      live, if the subdirectory doesn't already exist.

  From Ali Tofigh:

    - Add a test to verify duplication of files in VariantDir subdirectories.



RELEASE 1.0.1 - Sat, 06 Sep 2008 07:29:34 -0700

  From Greg Noel:

    - Add a FindFile() section to the User's Guide.

    - Fix the FindFile() documentation in the man page.

    - Fix formatting errors in the Package() description in the man page.

    - Escape parentheses that appear within variable names when spawning
      command lines using os.system().



RELEASE 1.0.0 - XXX

  From Jared Grubb:

    - Clear the Node state when turning a generic Entry into a Dir.

  From Ludwig Hï¿½hne:

    - Fix sporadic output-order failures in test/GetBuildFailures/parallel.py.

    - Document the ParseDepends() function in the User's Guide.

  From khomenko:

    - Create a separate description and long_description for RPM packages.

  From Steven Knight:

    - Document the GetLaunchDir() function in the User's Guide.

    - Have the env.Execute() method print an error message if the
      executed command fails.

    - Add a script for creating a standard SCons development system on
      Ubuntu Hardy.  Rewrite subsidiary scripts for install Python and
      SCons versions in Python (from shell).

  From Greg Noel:

    - Handle yacc/bison on newer Mac OS X versions creating file.hpp,
      not file.cpp.h.

    - In RPCGEN tests, ignore stderr messages from older versions of
      rpcgen on some versions of Mac OS X.

    - Fix typos in man page descriptions of Tag() and Package(), and in
      the scons-time man page.

    - Fix documentation of SConf.CheckLibWithHeader and other SConf methods.

    - Update documentation of SConscript(variant_dir) usage.

    - Fix SWIG tests for (some versions of) Mac OS X.

  From Jonas Olsson:

    - Print the warning about -j on Windows being potentially unreliable if
      the pywin32 extensions are unavailable or lack file handle operations.

  From Jim Randall:

    - Fix the env.WhereIs() method to expand construction variables.

  From Rogier Schouten:

    - Enable building of shared libraries with the Bordand ilink32 linker.



RELEASE 1.0.0 - Sat, 09 Aug 2008 12:19:44 -0700

  From Luca Falavigna:

    - Fix SCons man page indentation under Debian's man page macros.

  From Steven Knight:

    - Clarify the man page description of the SConscript(src_dir) argument.

    - User's Guide updates:

       -  Document the BUILD_TARGETS, COMMAND_LINE_TARGETS and
          DEFAULT_TARGETS variables.

       -  Document the AddOption(), GetOption() and SetOption() functions.

       -  Document the Requires() function; convert to the Variables
          object, its UnknownOptions() method, and its associated
          BoolVariable(), EnumVariable(), ListVariable(), PackageVariable()
          and PathVariable() functions.

       -  Document the Progress() function.

       -  Reorganize the chapter and sections describing the different
          types of environments and how they interact.  Document the
          SetDefault() method.  Document the PrependENVPath() and
          AppendENVPath() functions.

       -  Reorganize the command-line arguments chapter.  Document the
          ARGLIST variable.

       -  Collect some miscellaneous sections into a chapter about
          configuring build output.

    - Man page updates:

       -  Document suggested use of the Visual C/C++ /FC option to fix
          the ability to double-click on file names in compilation error
          messages.

       -  Document the need to use Clean() for any SideEffect() files that
          must be explicitly removed when their targets are removed.

       -  Explicitly document use of Node lists as input to Dependency().

  From Greg Noel:

    - Document MergeFlags(), ParseConfig(), ParseFlags() and SideEffect()
      in the User's Guide.

  From Gary Oberbrunner:

    - Document use of the GetBuildFailures() function in the User's Guide.

  From Adam Simpkins:

    - Add man page text clarifying the behavior of AddPreAction() and
      AddPostAction() when called with multiple targets.

  From Alexey Zezukin:

    - Fix incorrectly swapped man page descriptions of the --warn= options
      for duplicate-environment and missing-sconscript.



RELEASE 0.98.5 - Sat, 07 Jun 2008 08:20:35 -0700

  From Benoit Belley:

  - Fix the Intel C++ compiler ABI specification for EMT64 processors.

  From David Cournapeau:

  - Issue a (suppressable) warning, not an error, when trying to link
    C++ and Fortran object files into the same executable.

  From Steven Knight:

  - Update the scons.bat file so that it returns the real exit status
    from SCons, even though it uses setlocal + endlocal.

  - Fix the --interactive post-build messages so it doesn't get stuck
    mistakenly reporting failures after any individual build fails.

  - Fix calling File() as a File object method in some circumstances.

  - Fix setup.py installation on Mac OS X so SCons gets installed
    under /usr/lcoal by default, not in the Mac OS X Python framework.



RELEASE 0.98.4 - Sat, 17 May 2008 22:14:46 -0700

  From Benoit Belley:

  - Fix calculation of signatures for Python function actions with
    closures in Python versions before 2.5.

  From David Cournapeau:

  - Fix the initialization of $SHF77FLAGS so it includes $F77FLAGS.

  From Jonas Olsson:

  - Fix a syntax error in the Intel C compiler support on Windows.

  From Steven Knight:

  - Change how we represent Python Value Nodes when printing and when
    stored in .sconsign files (to avoid blowing out memory by storing
    huge strings in .sconsign files after multiple runs using Configure
    contexts cause the Value strings to be re-escaped each time).

  - Fix a regression in not executing configuration checks after failure
    of any configuration check that used the same compiler or other tool.

  - Handle multiple destinations in Visual Studio 8 settings for the
    analogues to the INCLUDE, LIBRARY and PATH variables.

  From Greg Noel:

  - Update man page text for VariantDir().



RELEASE 0.98.3 - Tue, 29 Apr 2008 22:40:12 -0700

  From Greg Noel:

  - Fix use of $CXXFLAGS when building C++ shared object files.

  From Steven Knight:

  - Fix a regression when a Builder's source_scanner doesn't select
    a more specific scanner for the suffix of a specified source file.

  - Fix the Options object backwards compatibility so people can still
    "import SCons.Options.{Bool,Enum,List,Package,Path}Option" submodules.

  - Fix searching for implicit dependencies when an Entry Node shows up
    in the search path list.

  From Stefano:

  - Fix expansion of $FORTRANMODDIR in the default Fortran command line(s)
    when it's set to something like ${TARGET.dir}.



RELEASE 0.98.2 - Sun, 20 Apr 2008 23:38:56 -0700

  From Steven Knight:

  - Fix a bug in Fortran suffix computation that would cause SCons to
    run out of memory on Windows systems.

  - Fix being able to specify --interactive mode command lines with
    \ (backslash) path name separators on Windows.

  From Gary Oberbrunner:

  - Document Glob() in the User's Guide.



RELEASE 0.98.1 - Fri, 18 Apr 2008 19:11:58 -0700

  From Benoit Belley:

  - Speed up the SCons.Util.to_string*() functions.

  - Optimize various Node intialization and calculations.

  - Optimize Executor scanning code.

  - Optimize Taskmaster execution, including dependency-cycle checking.

  - Fix the --debug=stree option so it prints its tree once, not twice.

  From Johan Boulï¿½:

  - Fix the ability to use LoadableModule() under MinGW.

  From David Cournapeau:

  - Various missing Fortran-related construction variables have been added.

  - SCons now uses the program specified in the $FORTRAN construction
    variable to link Fortran object files.

  - Fortran compilers on Linux (Intel, g77 and gfortran) now add the -fPIC
    option by default when compilling shared objects.

  - New 'sunf77', 'sunf90' and 'sunf95' Tool modules have been added to
    support Sun Fortran compilers.  On Solaris, the Sun Fortran compilers
    are used in preference to other compilers by default.

  - Fortran support now uses gfortran in preference to g77.

  - Fortran file suffixes are now configurable through the
    $F77FILESUFFIXES, $F90FILESUFFIXES, $F95FILESUFFIXES and
    $FORTRANFILESUFFIXES variables.

  From Steven Knight:

  - Make the -d, -e, -w and --no-print-directory options "Ignored for
    compatibility."  (We're not going to implement them.)

  - Fix a serious inefficiency in how SCons checks for whether any source
    files are missing when a Builder call creates many targets from many
    input source files.

  - In Java projects, make the target .class files depend only on the
    specific source .java files where the individual classes are defined.

  - Don't store duplicate source file entries  in the .sconsign file so
    we don't endlessly rebuild the target(s) for no reason.

  - Add a Variables object as the first step towards deprecating the
    Options object name.  Similarly, add BoolVariable(), EnumVariable(),
    ListVariable(), PackageVariable() and PathVariable() functions
    as first steps towards replacing BoolOption(), EnumOption(),
    ListOption(), PackageOption() and PathOption().

  - Change the options= keyword argument to the Environment() function
    to variables=, to avoid confusion with SCons command-line options.
    Continue supporting the options= keyword for backwards compatibility.

  - When $SWIGFLAGS contains the -python flag, expect the generated .py
    file to be in the same (sub)directory as the target.

  - When compiling C++ files, allow $CCFLAGS settings to show up on the
    command line even when $CXXFLAGS has been redefined.

  - Fix --interactive with -u/-U/-D when a VariantDir() is used.

  From Anatoly Techtonik:

  - Have the scons.bat file add the script execution directory to its
    local %PATH% on Windows, so the Python executable can be found.

  From Mike Wake:

  - Fix passing variable names as a list to the Return() function.

  From Matthew Wesley:

  - Add support for the GDC 'D' language compiler.



RELEASE 0.98 - Sun, 30 Mar 2008 23:33:05 -0700

  From Benoit Belley:

  - Fix the --keep-going flag so it builds all possible targets even when
    a later top-level target depends on a child that failed its build.

  - Fix being able to use $PDB and $WINDWOWS_INSERT_MANIFEST together.

  - Don't crash if un-installing the Intel C compiler leaves left-over,
    dangling entries in the Windows registry.

  - Improve support for non-standard library prefixes and suffixes by
    stripping all prefixes/suffixes from file name string as appropriate.

  - Reduce the default stack size for -j worker threads to 256 Kbytes.
    Provide user control over this value by adding --stack-size and
    --warn=stack-size options, and a SetOption('stack_size') function.

  - Fix a crash on Linux systems when trying to use the Intel C compiler
    and no /opt/intel_cc_* directories are found.

  - Improve using Python functions as actions by incorporating into
    a FunctionAction's signature:
      - literal values referenced by the byte code.
      - values of default arguments
      - code of nested functions
      - values of variables captured by closures
      - names of referenced global variables and functions

  - Fix the closing message when --clean and --keep-going are both
    used and no errors occur.

  - Add support for the Intel C compiler on Mac OS X.

  - Speed up reading SConscript files by about 20% (for some
    configurations) by:  1) optimizing the SCons.Util.is_*() and
    SCons.Util.flatten() functions; 2) avoiding unnecessary os.stat()
    calls by using a File's .suffix attribute directly instead of
    stringifying it.

  From JÃ©rÃ´me Berger:

  - Have the D language scanner search for .di files as well as .d files.

  - Add a find_include_names() method to the Scanner.Classic class to
    abstract out how included names can be generated by subclasses.

  - Allow the D language scanner to detect multiple modules imported by
    a single statement.

  From Konstantin Bozhikov:

  - Support expansion of construction variables that contain or refer
    to lists of other variables or Nodes within expansions like $CPPPATH.

  - Change variable substitution (the env.subst() method) so that an
    input sequence (list or tuple) is preserved as a list in the output.

  From David Cournapeau:

  - Add a CheckDeclaration() call to configure contexts.

  - Improve the CheckTypeSize() code.

  - Add a Define() call to configure contexts, to add arbitrary #define
    lines to a generated configure header file.

  - Add a "gfortran" Tool module for the GNU F95/F2003 compiler.

  - Avoid use of -rpath with the Mac OS X linker.

  - Add comment lines to the generated config.h file to describe what
    the various #define/#undef lines are doing.

  From Steven Knight:

  - Support the ability to subclass the new-style "str" class as input
    to Builders.

  - Improve the performance of our type-checking by using isinstance()
    with new-style classes.

  - Fix #include (and other $*PATH variables searches) of files with
    absolute path names.  Don't die if they don't exist (due to being
    #ifdef'ed out or the like).

  - Fix --interactive mode when Default(None) is used.

  - Fix --debug=memoizer to work around a bug in base Python 2.2 metaclass
    initialization (by just not allowing Memoization in Python versions
    that have the bug).

  - Have the "scons-time time" subcommand handle empty log files, and
    log files that contain no results specified by the --which option.

  - Fix the max Y of vertical bars drawn by "scons-time --fmt=gnuplot".

  - On Mac OS X, account for the fact that the header file generated
    from a C++ file will be named (e.g.) file.cpp.h, not file.hpp.

  - Fix floating-point numbers confusing the Java parser about
    generated .class file names in some configurations.

  - Document (nearly) all the values you can now fetch with GetOption().

  - Fix use of file names containing strings of multiple spaces when
    using ActionFactory instances like the Copy() or Move() function.

  - Fix a 0.97 regression when using a variable expansion (like
    $OBJSUFFIX) in a source file name to a builder with attached source
    builders that match suffix (like Program()+Object()).

  - Have the Java parser recognize generics (surrounded by angle brackets)
    so they don't interfere with identifying anonymous inner classes.

  - Avoid an infinite loop when trying to use saved copies of the
    env.Install() or env.InstallAs() after replacing the method
    attributes.

  - Improve the performance of setting construction variables.

  - When cloning a construction environment, avoid over-writing an
    attribute for an added method if the user explicitly replaced it.

  - Add a warning about deprecated support for Python 1.5, 2.0 and 2.1.

  - Fix being able to SetOption('warn', ...) in SConscript files.

  - Add a warning about env.Copy() being deprecated.

  - Add warnings about the --debug={dtree,stree,tree} options
    being deprecated.

  - Add VariantDir() as the first step towards deprecating BuildDir().
    Add the keyword argument "variant_dir" as the replacement for
    "build_dir".

  - Add warnings about the {Target,Source}Signatures() methods and
    functions being deprecated.

  From Rob Managan:

  - Enhance TeX and LaTeX support to work with BuildDir(duplicate=0).

  - Re-run LaTeX when it issues a package warning that it must be re-run.

  From Leanid Nazdrynau:

  - Have the Copy() action factory preserve file modes and times
    when copying individual files.

  From Jan Nijtmans:

  - If $JARCHDIR isn't set explicitly, use the .java_classdir attribute
    that was set when the Java() Builder built the .class files.

  From Greg Noel:

  - Document the Dir(), File() and Entry() methods of Dir and File Nodes.

  - Add the parse_flags option when creating Environments

  From Gary Oberbrunner:

  - Make File(), Dir() and Entry() return a list of Nodes when passed
    a list of names, instead of trying to make a string from the name
    list and making a Node from that string.

  - Fix the ability to build an Alias in --interactive mode.

  - Fix the ability to hash the contents of actions for nested Python
    functions on Python versions where the inability to pickle them
    returns a TypeError (instead of the documented PicklingError).

  From Jonas Olsson:

  - Fix use of the Intel C compiler when the top compiler directory,
    but not the compiler version, is specified.

  - Handle Intel C compiler network license files (port@system).

  From Jim Randall:

  - Fix how Python Value Nodes are printed in --debug=explain output.

  From Adam Simpkins:

  - Add a --interactive option that starts a session for building (or
    cleaning) targets without re-reading the SConscript files every time.

  - Fix use of readline command-line editing in --interactive mode.

  - Have the --interactive mode "build" command with no arguments
    build the specified Default() targets.

  - Fix the Chmod(), Delete(), Mkdir() and Touch() Action factories to
    take a list (of Nodes or strings) as arguments.

  From Vaclav Smilauer:

  - Fix saving and restoring an Options value of 'all' on Python
    versions where all() is a builtin function.

  From Daniel Svensson:

  - Code correction in SCons.Util.is_List().

  From Ben Webb:

  - Support the SWIG %module statement with following modifiers in
    parenthese (e.g., '%module(directors="1")').



RELEASE 0.97.0d20071212 - Wed, 12 Dec 2007 09:29:32 -0600

  From Benoit Belley:

  - Fix occasional spurious rebuilds and inefficiency when using
    --implicit-cache and Builders that produce multiple targets.

  - Allow SCons to not have to know about the builders of generated
    files when BuildDir(duplicate=0) is used, potentially allowing some
    SConscript files to be ignored for smaller builds.

  From David Cournapeau:

  - Add a CheckTypeSize() call to configure contexts.

  From Ken Deeter:

  - Make the "contents" of Alias Nodes a concatenation of the children's
    content signatures (MD5 checksums), not a concatenation of the
    children's contents, to avoid using large amounts of memory during
    signature calculation.

  From Malte Helmert:

  - Fix a lot of typos in the man page and User's Guide.

  From Geoffrey Irving:

  - Speed up conversion of paths in .sconsign files to File or Dir Nodes.

  From Steven Knight:

  - Add an Options.UnknownOptions() method that returns any settings
    (from the command line, or whatever dictionary was passed in)
    that aren't known to the Options object.

  - Add a Glob() function.

  - When removing targets with the -c option, use the absolute path (to
    avoid problems interpreting BuildDir() when the top-level directory
    is the source directory).

  - Fix problems with Install() and InstallAs() when called through a
    clone (of a clone, ...) of a cloned construction environment.

  - When executing a file containing Options() settings, add the file's
    directory to sys.path (so modules can be imported from there) and
    explicity set __name__ to the name of the file so the statement's
    in the file can deduce the location if they need to.

  - Fix an O(n^2) performance problem when adding sources to a target
    through calls to a multi Builder (including Aliases).

  - Redefine the $WINDOWSPROGMANIFESTSUFFIX and
    $WINDOWSSHLIBMANIFESTSUFFIX variables so they pick up changes to
    the underlying $SHLIBSUFFIX and $PROGSUFFIX variables.

  - Add a GetBuildFailures() function that can be called from functions
    registered with the Python atexit module to print summary information
    about any failures encountered while building.

  - Return a NodeList object, not a Python list, when a single_source
    Builder like Object() is called with more than one file.

  - When searching for implicit dependency files in the directories
    in a $*PATH list, don't create Dir Nodes for directories that
    don't actually exist on-disk.

  - Add a Requires() function to allow the specification of order-only
    prerequisites, which will be updated before specified "downstream"
    targets but which don't actually cause the target to be rebuilt.

  - Restore the FS.{Dir,File,Entry}.rel_path() method.

  - Make the default behavior of {Source,Target}Signatures('timestamp')
    be equivalent to 'timestamp-match', not 'timestamp-newer'.

  - Fix use of CacheDir with Decider('timestamp-newer') by updating
    the modification time when copying files from the cache.

  - Fix random issues with parallel (-j) builds on Windows when Python
    holds open file handles (especially for SCons temporary files,
    or targets built by Python function actions) across process creation.

  From Maxim Kartashev:

  - Fix test scripts when run on Solaris.

  From Gary Oberbrunner:

  - Fix Glob() when a pattern is in an explicitly-named subdirectory.

  From Philipp Scholl:

  - Fix setting up targets if multiple Package builders are specified
    at once.



RELEASE 0.97.0d20070918 - Tue, 18 Sep 2007 10:51:27 -0500

  From Steven Knight:

  - Fix the wix Tool module to handle null entries in $PATH variables.

  - Move the documentation of Install() and InstallAs() from the list
    of functions to the list of Builders (now that they're implemented
    as such).

  - Allow env.CacheDir() to be set per construction environment.  The
    global CacheDir() function now sets an overridable global default.

  - Add an env.Decider() method and a Node.Decider() method that allow
    flexible specification of an arbitrary function to decide if a given
    dependency has changed since the last time a target was built.

  - Don't execute Configure actions (while reading SConscript files)
    when cleaning (-c) or getting help (-h or -H).

  - Add to each target an implicit dependency on the external command(s)
    used to build the target, as found by searching env['ENV']['PATH']
    for the first argument on each executed command line.

  - Add support for a $IMPLICIT_COMMAND_DEPENDENCIES construction
    variabe that can be used to disable the automatic implicit
    dependency on executed commands.

  - Add an "ensure_suffix" keyword to Builder() definitions that, when
    true, will add the configured suffix to the targets even if it looks
    like they already have a different suffix.

  - Add a Progress() function that allows for calling a function or string
    (or list of strings) to display progress while walking the DAG.

  - Allow ParseConfig(), MergeFlags() and ParseFlags() to handle output
    from a *config command with quoted path names that contain spaces.

  - Make the Return() function stop processing the SConscript file and
    return immediately.  Add a "stop=" keyword argument that can be set
    to False to preserve the old behavior.

  - Fix use of exitstatfunc on an Action.

  - Introduce all man page function examples with "Example:" or "Examples:".

  - When a file gets added to a directory, make sure the directory gets
    re-scanned for the new implicit dependency.

  - Fix handling a file that's specified multiple times in a target
    list so that it doesn't cause dependent Nodes to "disappear" from
    the dependency graph walk.

  From Carsten Koch:

  - Avoid race conditions with same-named files and directory creation
    when pushing copies of files to CacheDir().

  From Tzvetan Mikov:

  - Handle $ in Java class names.

  From Gary Oberbrunner:

  - Add support for the Intel C compiler on Windows64.

  - On SGI IRIX, have $SHCXX use $CXX by default (like other platforms).

  From Sohail Somani:

  - When Cloning a construction environment, set any variables before
    applying tools (so the tool module can access the configured settings)
    and re-set them after (so they end up matching what the user set).

  From Matthias Troffaes:

  - Make sure extra auxiliary files generated by some LaTeX packages
    and not ending in .aux also get deleted by scons -c.

  From Greg Ward:

  - Add a $JAVABOOTCLASSPATH variable for directories to be passed to the
    javac -bootclasspath option.

  From Christoph Wiedemann:

  - Add implicit dependencies on the commands used to build a target.




RELEASE 0.97.0d20070809 - Fri, 10 Aug 2007 10:51:27 -0500

  From Lars Albertsson:

  - Don't error if a #include line happens to match a directory
    somewhere on a path (like $CPPPATH, $FORTRANPATH, etc.).

  From Mark Bertoglio:

  - Fix listing multiple projects in Visual Studio 7.[01] solution files,
    including generating individual project GUIDs instead of re-using
    the solution GUID.

  From Jean Brouwers:

  - Add /opt/SUNWspro/bin to the default execution PATH on Solaris.

  From Allan Erskine:

  - Only expect the Microsoft IDL compiler to emit *_p.c and *_data.c
    files if the /proxy and /dlldata switches are used (respectively).

  From Steven Knight:

  - Have --debug=explain report if a target is being rebuilt because
    AlwaysBuild() is specified (instead of "unknown reasons").

  - Support {Get,Set}Option('help') to make it easier for SConscript
    files to tell if a help option (-h, --help, etc.) has been specified.

  - Support {Get,Set}Option('random') so random-dependency interaction
    with CacheDir() is controllable from SConscript files.

  - Add a new AddOption() function to support user-defined command-
    line flags (like --prefix=, --force, etc.).

  - Replace modified Optik version with new optparse compatibility module
    for command line processing in Scripts/SConsOptions.py

  - Push and retrieve built symlinks to/from a CacheDir() as actual
    symlinks, not by copying the file contents.

  - Fix how the Action module handles stringifying the shared library
    generator in the Tool/mingw.py module.

  - When generating a config.h file, print "#define HAVE_{FEATURE} 1"
    instad of just "#define HAVE_{FEATURE}", for more compatibility
    with Autoconf-style projects.

  - Fix expansion of $TARGET, $TARGETS, $SOURCE and $SOURCES keywords in
    Visual C/C++ PDB file names.

  - Fix locating Visual C/C++ PDB files in build directories.

  - Support an env.AddMethod() method and an AddMethod() global function
    for adding a new method, respectively, to a construction environment
    or an arbitrary object (such as a class).

  - Fix the --debug=time option when the -j option is specified and all
    files are up to date.

  - Add a $SWIGOUTDIR variable to allow setting the swig -outdir option,
    and use it to identify files created by the swig -java option.

  - Add a $SWIGPATH variable that specifies the path to be searched
    for included SWIG files, Also add related $SWIGINCPREFIX and
    $SWIGINCSUFFIX variables that specify the prefix and suffix to
    be be added to each $SWIGPATH directory when expanded on the SWIG
    command line.

  - More efficient copying of construction environments (mostly borrowed
    from copy.deepcopy() in the standard Python library).

  - When printing --tree=prune output, don't print [brackets] around
    source files, only do so for built targets with children.

  - Fix interpretation of Builder source arguments when the Builder has
    a src_suffix *and* a source_builder and the argument has no suffix.

  - Fix use of expansions like ${TARGET.dir} or ${SOURCE.dir} in the
    following construction variables:  $FORTRANMODDIR, $JARCHDIR,
    $JARFLAGS, $LEXFLAGS, $SWIGFLAGS, $SWIGOUTDIR and $YACCFLAGS.

  - Fix dependencies on Java files generated by SWIG so they can be
    detected and built in one pass.

  - Fix SWIG when used with a BuildDir().

  From Leanid Nazdrynau:

  - When applying Tool modules after a construction environment has
    already been created, don't overwrite existing $CFILESUFFIX and
    $CXXFILESUFFIX value.

  - Support passing the Java() builder a list of explicit .java files
    (not only a list of directories to be scanned for .java files).

  - Support passing .java files to the Jar() and JavaH() builders, which
    then use the builder underlying the Java() builder to turn them into
    .class files.  (That is, the Jar()-Java() chain of builders become
    multi-step, like the Program()-Object()-CFile() builders.)

  - Support passing SWIG .i files to the Java builders (Java(),
    Jar(), JavaH()), to cause intermediate .java files to be created
    automatically.

  - Add $JAVACLASSPATH and $JAVASOURCEPATH variables, that get added to
    the javac "-classpath" and "-sourcepath" options.  (Note that SCons
    does *not* currently search these paths for implicit dependencies.)

  - Commonize initialization of Java-related builders.

  From Jan Nijtmans:

  - Find Java anonymous classes when the next token after the name is
    an open parenthesis.

  From Gary Oberbrunner:

  - Fix a code example in the man page.

  From Tilo Prutz:

  - Add support for the file names that Java 1.5 (and 1.6) generates for
    nested anonymous inner classes, which are different from Java 1.4.

  From Adam Simpkins:

  - Allow worker threads to terminate gracefully when all jobs are
    finished.

  From Sohail Somani:

  - Add LaTeX scanner support for finding dependencies specified with
    the \usepackage{} directive.



RELEASE 0.97 - Thu, 17 May 2007 08:59:41 -0500

  From Steven Knight:

  - Fix a bug that would make parallel builds stop in their tracks if
    Nodes that depended on lists that contained some Nodes built together
    caused the reference count to drop below 0 if the Nodes were visited
    and commands finished in the wrong order.

  - Make sure the DirEntryScanner doesn't choke if it's handed something
    that's not a directory (Node.FS.Dir) Node.



RELEASE 0.96.96 - Thu, 12 Apr 2007 12:36:25 -0500

  NOTE:  This is (Yet) a(nother) pre-release of 0.97 for testing purposes.

  From Joe Bloggs:

  - Man page fix:  remove cut-and-paste sentence in NoCache() description.

  From Dmitry Grigorenko and Gary Oberbrunner:

  - Use the Intel C++ compiler, not $CC, to link C++ source.

  From Helmut Grohne:

  - Fix the man page example of propagating a user's external environment.

  From Steven Knight:

  - Back out (most of) the Windows registry installer patch, which
    seems to not work on some versions of Windows.

  - Don't treat Java ".class" attributes as defining an inner class.

  - Fix detecting an erroneous Java anonymous class when the first
    non-skipped token after a "new" keyword is a closing brace.

  - Fix a regression when a CPPDEFINES list contains a tuple, the second
    item of which (the option value) is a construction variable expansion
    (e.g. $VALUE) and the value of the variable isn't a string.

  - Improve the error message if an IOError (like trying to read a
    directory as a file) occurs while deciding if a node is up-to-date.

  - Fix "maximum recursion" / "unhashable type" errors in $CPPPATH
    PathList expansion if a subsidiary expansion yields a stringable,
    non-Node object.

  - Generate API documentation from the docstrings (using epydoc).

  - Fix use of --debug=presub with Actions for out-of-the-box Builders.

  - Fix handling nested lists within $CPPPATH, $LIBPATH, etc.

  - Fix a "builders_used" AttributeError that real-world Qt initialization
    triggered in the refactored suffix handling for Builders.

  - Make the reported --debug=time timings meaningful when used with -j.
    Better documentation of what the times mean.

  - User Guide updates: --random, AlwaysBuild(), --tree=,
    --debug=findlibs, --debug=presub, --debug=stacktrace,
    --taskmastertrace.

  - Document (in both man page and User's Guide) that --implicit-cache
    ignores changes in $CPPPATH, $LIBPATH, etc.

  From Jean-Baptiste Lab:

  - Remove hard-coded dependency on Python 2.2 from Debian packaging files.

  From Jeff Mahovsky:

  - Handle spaces in the build target name in Visual Studio project files.

  From Rob Managan:

  - Re-run LaTeX after BibTeX has been re-run in response to a changed
    .bib file.

  From Joel B. Mohler:

  - Make additional TeX auxiliary files (.toc, .idx and .bbl files)
    Precious so their removal doesn't affect whether the necessary
    sections are included in output PDF or PostScript files.

  From Gary Oberbrunner:

  - Fix the ability to import modules in the site_scons directory from
    a subdirectory.

  From Adam Simpkins:

  - Make sure parallel (-j) builds all targets even if they show up
    multiple times in the child list (as a source and a dependency).

  From Matthias Troffaes:

  - Don't re-run TeX if the triggering strings (\makeindex, \bibliography
    \tableofcontents) are commented out.

  From Richard Viney:

  - Fix use of custom include and lib paths with Visual Studio 8.

  - Select the default .NET Framework SDK Dir based on the version of
    Visual Studio being used.



RELEASE 0.96.95 - Mon, 12 Feb 2007 20:25:16 -0600

  From Anatoly Techtonik:

  - Add the scons.org URL and a package description to the setup.py
    arguments.

  - Have the Windows installer add a registry entry for scons.bat in the
    "App Paths" key, so scons.bat can be executed without adding the
    directory to the %PATH%.  (Python itself works this way.)

  From Anonymous:

  - Fix looking for default paths in Visual Studio 8.0 (and later).

  - Add -lm to the list of default D libraries for linking.

  From Matt Doar:

  - Provide a more complete write-your-own-Scanner example in the man page.

  From Ralf W. Grosse-Kunstleve:

  - Contributed upstream Python change to our copied subprocess.py module
    for more efficient standard input processing.

  From Steven Knight:

  - Fix the Node.FS.Base.rel_path() method when the two nodes are on
    different drive letters.  (This caused an infinite loop when
    trying to write .sconsign files.)

  - Fully support Scanners that use a dictionary to map file suffixes
    to other scanners.

  - Support delayed evaluation of the $SPAWN variable to allow selection
    of a function via ${} string expansions.

  - Add --srcdir as a synonym for -Y/--repository.

  - Document limitations of #include "file.h" with Repository().

  - Fix use of a toolpath under the source directory of a BuildDir().

  - Fix env.Install() with a file name portion that begins with '#'.

  - Fix ParseConfig()'s handling of multiple options in a string that's
    replaced a *FLAGS construction variable.

  - Have the C++ tools initialize common C compilation variables ($CCFLAGS,
    $SHCCFLAGS and $_CCCOMCOM) even if the 'cc' Tool isn't loaded.

  From Leanid Nazdrynau:

  - Fix detection of Java anonymous classes if a newline precedes the
    opening brace.

  From Gary Oberbrunner:

  - Document use of ${} to execute arbitrary Python code.

  - Add support for:
    1) automatically adding a site_scons subdirectory (in the top-level
       SConstruct directory) to sys.path (PYTHONPATH);
    2) automatically importing site_scons/site_init.py;
    3) automatically adding site_scons/site_tools to the toolpath.

  From John Pye:

  - Change ParseConfig() to preserve white space in arguments passed in
    as a list.

  From a smith:

  - Fix adding explicitly-named Java inner class files (and any
    other file names that may contain a '$') to Jar files.

  From David Vitek:

  - Add a NoCache() function to mark targets as unsuitable for propagating
    to (or retrieving from) a CacheDir().

  From Ben Webb:

  - If the swig -noproxy option is used, it won't generate a .py file,
    so don't emit it as a target that we expect to be built.



RELEASE 0.96.94 - Sun, 07 Jan 2007 18:36:20 -0600

  NOTE:  This is a pre-release of 0.97 for testing purposes.

  From Anonymous:

  - Allow arbitrary white space after a SWIG %module declaration.

  From Paul:

  - When compiling resources under MinGW, make sure there's a space
    between the --include-dir option and its argument.

  From Jay Kint:

  - Alleviate long command line issues on Windows by executing command
    lines directly via os.spawnv() if the command line doesn't need
    shell interpretation (has no pipes, redirection, etc.).

  From Walter Franzini:

  - Exclude additional Debian packaging files from the copyright check.

  From Fawad Halim:

  - Handle the conflict between the impending Python 2.6 'as' keyword
    and our Tool/as.py module name.

  From Steven Knight:

  - Speed up the Node.FS.Dir.rel_path() method used to generate path names
    that get put into the .sconsign* file(s).

  - Optimize Node.FS.Base.get_suffix() by computing the suffix once, up
    front, when we set the Node's name.  (Duh...)

  - Reduce the Memoizer's responsibilities to simply counting hits and
    misses when the --debug=memoizer option is used, not to actually
    handling the key calculation and memoization itself.  This speeds
    up some configurations significantly, and should cause no functional
    differences.

  - Add a new scons-time script with subcommands for generating
    consistent timing output from SCons configurations, extracting
    various information from those timings, and displaying them in
    different formats.

  - Reduce some unnecessary stat() calls from on-disk entry type checks.

  - Fix SideEffect() when used with -j, which was badly broken in 0.96.93.

  - Propagate TypeError exceptions when evaluating construction variable
    expansions up the stack, so users can see what's going on.

  - When disambiguating a Node.FS.Entry into a Dir or File, don't look
    in the on-disk source directory until we've confirmed there's no
    on-disk entry locally and there *is* one in the srcdir.  This avoids
    creating a phantom Node that can interfere with dependencies on
    directory contents.

  - Add an AllowSubstExceptions() function that gives the SConscript
    files control over what exceptions cause a string to expand to ''
    vs. terminating processing with an error.

  - Allow the f90.py and f95.py Tool modules to compile earlier source
    source files of earlier Fortran version.

  - Fix storing signatures of files retrieved from CacheDir() so they're
    correctly identified as up-to-date next invocation.

  - Make sure lists of computed source suffixes cached by Builder objects
    don't persist across changes to the list of source Builders (so the
    addition of suffixes like .ui by the qt.py Tool module take effect).

  - Enhance the bootstrap.py script to allow it to be used to execute
    SCons more easily from a checked-out source tree.

  From Ben Leslie:

  - Fix post-Memoizer value caching misspellings in Node.FS._doLookup().

  From Rob Managan, Dmitry Mikhin and Joel B. Mohler:

  - Handle TeX/LaTeX files in subdirectories by changing directory
    before invoking TeX/LaTeX.

  - Scan LaTeX files for \bibliography lines.

  - Support multiple file names in a "\bibliography{file1,file2}" string.

  - Handle TeX warnings about undefined citations.

  - Support re-running LaTeX if necessary due to a Table of Contents.

  From Dmitry Mikhin:

  - Return LaTeX if "Rerun to get citations correct" shows up on the next
    line after the "Warning:" string.

  From Gary Oberbrunner:

  - Add #include lines to fix portability issues in two tests.

  - Eliminate some unnecessary os.path.normpath() calls.

  - Add a $CFLAGS variable for C-specific options, leaving $CCFLAGS
    for options common to C and C++.

  From Tom Parker:

  - Have the error message print the missing file that Qt can't find.

  From John Pye:

  - Fix env.MergeFlags() appending to construction variable value of None.

  From Steve Robbins:

  - Fix the "sconsign" script when the .sconsign.dblite file is explicitly
    specified on the command line (and not intuited from the old way of
    calling it with just ".sconsign").

  From Jose Pablo Ezequiel "Pupeno" Fernandez Silva:

  - Give the 'lex' tool knowledge of the additional target files produced
    by the flex "--header-file=" and "--tables-file=" options.

  - Give the 'yacc' tool knowledge of the additional target files produced
    by the bison "-g", "--defines=" and "--graph=" options.

  - Generate intermediate files with Objective C file suffixes (.m) when
    the lex and yacc source files have appropriate suffixes (.lm and .ym).

  From Sohail Somain:

  - Have the mslink.py Tool only look for a 'link' executable on Windows
    systems.

  From Vaclav Smilauer:

  - Add support for a "srcdir" keyword argument when calling a Builder,
    which will add a srcdir prefix to all non-relative string sources.

  From Jonathan Ultis:

  - Allow Options converters to take the construction environment as
    an optional argument.



RELEASE 0.96.93 - Mon, 06 Nov 2006 00:44:11 -0600

  NOTE:  This is a pre-release of 0.97 for testing purposes.

  From Anonymous:

  - Allow Python Value Nodes to be Builder targets.

  From Matthias:

  - Only filter Visual Studio common filename prefixes on complete
    directory names.

  From Chad Austin:

  - Fix the build of the SCons documentation on systems that don't
    have "python" in the $PATH.

  From Ken Boortz:

  - Enhance ParseConfig() to recognize options that begin with '+'.

  From John Calcote, Elliot Murphy:

  - Document ways to override the CCPDBFLAGS variable to use the
    Microsoft linker's /Zi option instead of the default /Z7.

  From Christopher Drexler:

  - Make SCons aware bibtex must be called if any \include files
    cause creation of a bibliography.

  - Make SCons aware that "\bilbiography" in TeX source files means
    that related .bbl and .blg bibliography files will be created.
    (NOTE:  This still needs to search for the string in \include files.)

  From David Gruener:

  - Fix inconsistent handling of Action strfunction arguments.

  - Preserve white space in display Action strfunction strings.

  From James Y. Knight and Gerard Patel:

  - Support creation of shared object files from assembly language.

  From Steven Knight:

  - Speed up the Taskmaster significantly by avoiding unnecessary
    re-scans of Nodes to find out if there's work to be done, having it
    track the currently-executed top-level target directly and not
    through its presence on the target list, and eliminating some other
    minor list(s), method(s) and manipulation.

  - Fix the expansion of $TARGET and $SOURCE in the expansion of
    $INSTALLSTR displayed for non-environment calls to InstallAs().

  - Fix the ability to have an Alias() call refer to a directory
    name that's not identified as a directory until later.

  - Enhance runtest.py with an option to use QMTest as the harness.
    This will become the default behavior as we add more functionality
    to the QMTest side.

  - Let linking on mingw use the default function that chooses $CC (gcc)
    or $CXX (g++) depending on whether there are any C++ source files.

  - Work around a bug in early versions of the Python 2.4 profile module
    that caused the --profile= option to fail.

  - Only call Options validators and converters once when initializing a
    construction environment.

  - Fix the ability of env.Append() and env.Prepend(), in all known Python
    versions, to handle different input value types when the construction
    variable being updated is a dictionary.

  - Add a --cache-debug option for information about what files it's
    looking for in a CacheDir().

  - Document the difference in construction variable expansion between
    {Action,Builder}() and env.{Action,Builder}().

  - Change the name of env.Copy() to env.Clone(), keeping the old name
    around for backwards compatibility (with the intention of eventually
    phasing it out to avoid confusion with the Copy() Action factory).

  From Arve Knudsen:

  - Support cleaning and scanning SWIG-generated files.

  From Carsten Koch:

  - Allow selection of Visual Studio version by setting $MSVS_VERSION
    after construction environment initialization.

  From Jean-Baptiste Lab:

  - Try using zipimport if we can't import Tool or Platform modules
    using the normal "imp" module.  This allows SCons to be packaged
    using py2exe's all-in-one-zip-file approach.

  From Ben Liblit:

  - Do not re-scan files if the scanner returns no implicit dependencies.

  From Sanjoy Mahajan:

  - Change use of $SOURCES to $SOURCE in all TeX-related Tool modules.

  From Joel B. Mohler:

  - Make SCons aware that "\makeindex" in TeX source files means that
    related .ilg, .ind and .idx index files will be created.
    (NOTE:  This still needs to search for the string in \include files.)

  - Prevent scanning the TeX .aux file for additional files from
    trying to remove it twice when the -c option is used.

  From Leanid Nazdrynau:

  - Give the MSVC RES (resource) Builder a src_builder list and a .rc
    src_suffix so other builders can generate .rc files.

  From Matthew A. Nicholson:

  - Enhance Install() and InstallAs() to handle directory trees as sources.

  From Jan Nijtmans:

  - Don't use the -fPIC flag when using gcc on Windows (e.g. MinGW).

  From Greg Noel:

  - Add an env.ParseFlags() method that provides separate logic for
    parsing GNU tool chain flags into a dictionary.

  - Add an env.MergeFlags() method to apply an arbitrary dictionary
    of flags to a construction environment's variables.

  From Gary Oberbrunner:

  - Fix parsing tripartite Intel C compiler version numbers on Linux.

  - Extend the ParseConfig() function to recognize -arch and
    -isysroot options.

  - Have the error message list the known suffixes when a Builder call
    can't build a source file with an unknown suffix.

  From Karol Pietrzak:

  - Avoid recursive calls to main() in the program snippet used by the
    SConf subsystem to test linking against libraries.  This changes the
    default behavior of CheckLib() and CheckLibWithHeader() to print
    "Checking for C library foo..." instead of "Checking for main()
    in C library foo...".

  From John Pye:

  - Throw an exception if a command called by ParseConfig() or
    ParseFlags() returns an error.

  From Stefan Seefeld:

  - Initial infrastructure for running SCons tests under QMTest.

  From Sohail Somani:

  - Fix tests that fail due to gcc warnings.

  From Dobes Vandermeer:

  - In stack traces, print the full paths of SConscript files.

  From Atul Varma:

  - Fix detection of Visual C++ Express Edition.

  From Dobes Vandermeer:

  - Let the src_dir option to the SConscript() function affect all the
    the source file paths, instead of treating all source files paths
    as relative to the SConscript directory itself.

  From Nicolas Vigier:

  - Fix finding Fortran modules in build directories.

  - Fix use of BuildDir() when the source file in the source directory
    is a symlink with a relative path.

  From Edward Wang:

  - Fix the Memoizer when the SCons Python modules are executed from
    .pyo files at different locations from where they were compiled.

  From Johan Zander:

  - Fix missing os.path.join() when constructing the $FRAMEWORKSDKDIR/bin.



RELEASE 0.96.92 - Mon, 10 Apr 2006 21:08:22 -0400

  NOTE:  This was a pre-release of 0.97 for testing purposes.

  From Anonymous:

  - Fix the intelc.py Tool module to not throw an exception if the
    only installed version is something other than ia32.

  - Set $CCVERSION when using gcc.

  From Matthias:

  - Support generating project and solution files for Microsoft
    Visual Studio version 8.

  - Support generating more than one project file for a Microsoft
    Visual Studio solution file.

  - Add support for a support "runfile" parameter to Microsoft
    Visual Studio project file creation.

  - Put the project GUID, not the solution GUID, in the right spot
    in the solution file.

  From Erling Andersen:

  - Fix interpretation of Node.FS objects wrapped in Proxy instances,
    allowing expansion of things like ${File(TARGET)} in command lines.

  From Stanislav Baranov:

  - Add a separate MSVSSolution() Builder, with support for the
    following new construction variables: $MSVSBUILDCOM, $MSVSCLEANCOM,
    $MSVSENCODING, $MSVSREBUILDCOM, $MSVSSCONS, $MSVSSCONSCOM,
    $MSVSSCONSFLAGS, $MSVSSCONSCRIPT and $MSVSSOLUTIONCOM.

  From Ralph W. Grosse-Kunstleve and Patrick Mezard:

  - Remove unneceesary (and incorrect) SCons.Util strings on some function
    calls in SCons.Util.

  From Bob Halley:

  - Fix C/C++ compiler selection on AIX to not always use the external $CC
    environment variable.

  From August HÃ¶randl:

  - Add a scanner for \include and \import files, with support for
    searching a directory list in $TEXINPUTS (imported from the external
    environment).

  - Support $MAKEINDEX, $MAKEINDEXCOM, $MAKEINDEXCOMSTR and
    $MAKEINDEXFLAGS for generating indices from .idx files.

  From Steven Johnson:

  - Add a NoClean() Environment method and function to override removal
    of targets during a -c clean, including documentation and tests.

  From Steven Knight:

  - Check for whether files exist on disk by listing the directory
    contents, not calling os.path.exists() file by file.  This is
    somewhat more efficient in general, and may be significantly
    more efficient on Windows.

  - Minor speedups in the internal is_Dict(), is_List() and is_String()
    functions.

  - Fix a signature refactoring bug that caused Qt header files to
    get re-generated every time.

  - Don't fail when writing signatures if the .sconsign.dblite file is
    owned by a different user (e.g. root) from a previous run.

  - When deleting variables from stacked OverrideEnvironments, don't
    throw a KeyError if we were able to delte the variable from any
    Environment in the stack.

  - Get rid of the last indentation tabs in the SCons source files and
    add -tt to the Python invocations in the packaging build and the
    tests so they don't creep back in.

  - In Visual Studio project files, put quotes around the -C directory
    so everything works even if the path has spaces in it.

  - The Intel Fortran compiler uses -object:$TARGET, not "-o $TARGET",
    when building object files on Windows.  Have the the ifort Tool
    modify the default command lines appropriately.

  - Document the --debug=explain option in the man page.  (How did we
    miss this?)

  - Add a $LATEXRETRIES variable to allow configuration of the number of
    times LaTex can be re-called to try to resolve undefined references.

  - Change the order of the arguments to Configure.Checklib() to match
    the documentation.

  - Handle signature calculation properly when the Python function used
    for a FunctionAction is an object method.

  - On Windows, assume that absolute path names without a drive letter
    refer to the drive on which the SConstruct file lives.

  - Add /usr/ccs/bin to the end of the the default external execution
    PATH on Solaris.

  - Add $PKGCHK and $PKGINFO variables for use on Solaris when searching
    for the SunPRO C++ compiler.  Make the default value for $PKGCHK
    be /usr/sbin/pgkchk (since /usr/sbin isn't usually on the external
    execution $PATH).

  - Fix a man page example of overriding variables when calling
    SharedLibrary() to also set the $LIBSUFFIXES variable.

  - Add a --taskmastertrace=FILE option to give some insight on how
    the taskmaster decides what Node to build next.

  - Changed the names of the old $WIN32DEFPREFIX, $WIN32DEFSUFFIX,
    $WIN32DLLPREFIX and $WIN32IMPLIBPREFIX construction variables to
    new $WINDOWSDEFPREFIX, $WINDOWSDEFSUFFIX, $WINDOWSDLLPREFIX and
    $WINDOWSIMPLIBPREFIX construction variables.  The old names are now
    deprecated, but preserved for backwards compatibility.

  - Fix (?) a runtest.py hang on Windows when the --xml option is used.

  - Change the message when an error occurs trying to interact with the
    file system to report the target(s) in square brackets (as before) and
    the actual file or directory that encountered the error afterwards.

  From Chen Lee:

  - Add x64 support for Microsoft Visual Studio 8.

  From Baptiste Lepilleur:

  - Support the --debug=memory option on Windows when the Python version
    has the win32process and win32api modules.

  - Add support for Visual Studio 2005 Pro.

  - Fix portability issues in various tests: test/Case.py,
    Test/Java/{JAR,JARCHDIR,JARFLAGS,JAVAC,JAVACFLAGS,JAVAH,RMIC}.py,
    test/MSVS/vs-{6.0,7.0,7.1,8.0}-exec.py,
    test/Repository/{Java,JavaH,RMIC}.py,
    test/QT/{generated-ui,installed,up-to-date,warnings}.py,
    test/ZIP/ZIP.py.

  - Ignore pkgchk errors on Solaris when searching for the C++ compiler.

  - Speed up the SCons/EnvironmentTests.py unit tests.

  - Add a --verbose= option to runtest.py to print executed commands
    and their output at various levels.

  From Christian Maaser:

  - Add support for Visual Studio Express Editions.

  - Add support for Visual Studio 8 *.manifest files, includng
    new $WINDOWS_INSERT_MANIFEST, $WINDOWSPROGMANIFESTSUFFIX,
    $WINDOWSPROGMANIFESTPREFIX, $WINDOWSPROGMANIFESTSUFFIX,
    $WINDOWSSHLIBMANIFESTPREFIX and $WINDOWSSHLIBMANIFESTSUFFIX
    construction variables.

  From Adam MacBeth:

  - Fix detection of additional Java inner classes following use of a
    "new" keyword inside an inner class.

  From Sanjoy Mahajan:

  - Correct TeX-related command lines to just $SOURCE, not $SOURCES

  From Patrick Mezard:

  - Execute build commands for a command-line target if any of the
    files built along with the target is out of date or non-existent,
    not just if the command-line target itself is out of date.

  - Fix the -n option when used with -c to print all of the targets
    that will be removed for a multi-target Builder call.

  - If there's no file in the source directory, make sure there isn't
    one in the build directory, too, to avoid dangling files left
    over from previous runs when a source file is removed.

  - Allow AppendUnique() and PrependUnique() to append strings (and
    other atomic objects) to lists.

  From Joel B. Mohler:

  - Extend latex.py, pdflatex.py, pdftex.py and tex.py so that building
    from both TeX and LaTeX files uses the same logic to call $BIBTEX
    when it's necessary, to call $MAKEINDEX when it's necessary, and to
    call $TEX or $LATEX multiple times to handle undefined references.

  - Add an emitter to the various TeX builders so that the generated
    .aux and .log files also get deleted by the -c option.

  From Leanid Nazdrynau:

  - Fix the Qt UIC scanner to work with generated .ui files (by using
    the FindFile() function instead of checking by-hand for the file).

  From Jan Nieuwenhuizen:

  - Fix a problem with interpreting quoted argument lists on command lines.

  From Greg Noel:

  - Add /sw/bin to the default execution PATH on Mac OS X.

  From Kian Win Ong:

  - When building a .jar file and there is a $JARCHDIR, put the -C
    in front of each .class file on the command line.

  - Recognize the Java 1.5 enum keyword.

  From Asfand Yar Qazi:

  - Add /opt/bin to the default execution PATH on all POSIX platforms
    (between /usr/local/bin and /bin).

  From Jon Rafkind:

  - Fix the use of Configure() contexts from nested subsidiary
    SConscript files.

  From Christoph Schulz:

  - Add support for $CONFIGUREDIR and $CONFIGURELOG variables to control
    the directory and logs for configuration tests.

  - Add support for a $INSTALLSTR variable.

  - Add support for $RANLIBCOM and $RANLIBCOMSTR variables (which fixes
    a bug when setting $ARCOMSTR).

  From Amir Szekely:

  - Add use of $CPPDEFINES to $RCCOM (resource file compilation) on MinGW.

  From Erick Tryzelaar:

  - Fix the error message when trying to report that a given option is
    not gettable/settable from an SConscript file.

  From Dobes Vandermeer:

  - Add support for SCC and other settings in Microsoft Visual
    Studio project and solution files:  $MSVS_PROJECT_BASE_PATH,
    $MSVS_PROJECT_GUID, $MSVS_SCC_AUX_PATH, $MSVS_SCC_LOCAL_PATH,
    $MSVS_SCC_PROJECT_NAME, $MSVS_SCC_PROVIDER,

  - Add support for using a $SCONS_HOME variable (imported from the
    external environment, or settable internally) to put a shortened
    SCons execution line in the Visual Studio project file.

  From David J. Van Maren:

  - Only filter common prefixes from source files names in Visual Studio
    project files if the prefix is a complete (sub)directory name.

  From Thad Ward:

  - If $MSVSVERSIONS is already set, don't overwrite it with
    information from the registry.



RELEASE 0.96.91 - Thu, 08 Sep 2005 07:18:23 -0400

  NOTE:  This was a pre-release of 0.97 for testing purposes.

  From Chad Austin:

  - Have the environment store the toolpath and re-use it to find Tools
    modules during later Copy() or Tool() calls (unless overridden).

  - Normalize the directory path names in SConsignFile() database
    files so the same signature file can interoperate on Windows and
    non-Windows systems.

  - Make --debug=stacktrace print a stacktrace when a UserError is thrown.

  - Remove an old, erroneous cut-and-paste comment in Scanner/Dir.py.

  From Stanislav Baranov:

  - Make it possible to support with custom Alias (sub-)classes.

  - Allow Builders to take empty source lists when called.

  - Allow access to both TARGET and SOURCE in $*PATH expansions.

  - Allow SConscript files to modify BUILD_TARGETS.

  From Timothee Besset:

  - Add support for Objective C/C++ .m and .mm file suffixes (for
    Mac OS X).

  From Charles Crain

  - Fix the PharLap linkloc.py module to use target+source arguments
    when calling env.subst().

  From Bjorn Eriksson:

  - Fix an incorrect Command() keyword argument in the man page.

  - Add a $TEMPFILEPREFIX variable to control the prefix or flag used
    to pass a long-command-line-execution tempfile to a command.

  From Steven Knight:

  - Enhanced the SCons setup.py script to install man pages on
    UNIX/Linux systems.

  - Add support for an Options.FormatOptionHelpText() method that can
    be overridden to customize the format of Options help text.

  - Add a global name for the Entry class (which had already been
    documented).

  - Fix re-scanning of generated source files for implicit dependencies
    when the -j option is used.

  - Fix a dependency problem that caused $LIBS scans to not be added
    to all of the targets in a multiple-target builder call, which
    could cause out-of-order builds when the -j option is used.

  - Store the paths of source files and dependencies in the .sconsign*
    file(s) relative to the target's directory, not relative to the
    top-level SConstruct directory.  This starts to make it possible to
    subdivide the dependency tree arbitrarily by putting an SConstruct
    file in every directory and using content signatures.

  - Add support for $YACCHFILESUFFIX and $YACCHXXFILESUFFIX variables
    that accomodate parser generators that write header files to a
    different suffix than the hard-coded .hpp when the -d option is used.

  - The default behavior is now to store signature information in a
    single .sconsign.dblite file in the top-level SConstruct directory.
    The old behavior of a separate .sconsign file in each directory can
    be specified by calling SConsignFile(None).

  - Remove line number byte codes within the signature calculation
    of Python function actions, so that changing the location of an
    otherwise unmodified Python function doesn't cause rebuilds.

  - Fix AddPreAction() and AddPostAction() when an action has more than
    one target file:  attach the actions to the Executor, not the Node.

  - Allow the source directory of a BuildDir / build_dir to be outside
    of the top-level SConstruct directory tree.

  - Add a --debug=nomemoizer option that disables the Memoizer for clearer
    looks at the counts and profiles of the underlying function calls,
    not the Memoizer wrappers.

  - Print various --debug= stats even if we exit early (e.g. using -h).

  - Really only use the cached content signature value if the file
    is older than --max-drift, not just if --max-drift is set.

  - Remove support for conversion from old (pre 0.96) .sconsign formats.

  - Add support for a --diskcheck option to enable or disable various
    on-disk checks:  that File and Dir nodes match on-disk entries;
    whether an RCS file exists for a missing source file; whether an
    SCCS file exists for a missing source file.

  - Add a --raw argument to the sconsign script, so it can print a
    raw representation of each entry's NodeInfo dictionary.

  - Add the 'f90' and 'f95' tools to the list of Fortran compilers
    searched for by default.

  - Add the +Z option by default when compiling shared objects on
    HP-UX.

  From Chen Lee:

  - Handle Visual Studio project and solution files in Unicode.

  From Sanjoy Mahajan:

  - Fix a bad use of Copy() in an example in the man page, and a
    bad regular expression example in the man page and User's Guide.

  From Shannon Mann:

  - Have the Visual Studio project file(s) echo "Starting SCons" before
    executing SCons, mainly to work around a quote-stripping bug in
    (some versions of?) the Windows cmd command executor.

  From Georg Mischler:

  - Remove the space after the -o option when invoking the Borland
    BCC compiler; some versions apparently require that the file name
    argument be concatenated with the option.

  From Leanid Nazdrynau:

  - Fix the Java parser's handling of backslashes in strings.

  From Greg Noel:

  - Add construction variables to support frameworks on Mac OS X:
    $FRAMEWORKS, $FRAMEWORKPREFIX, $FRAMEWORKPATH, $FRAMEWORKPATHPREFIX.

  - Re-order link lines so the -o option always comes right after the
    command name.

  From Gary Oberbrunner:

  - Add support for Intel C++ beta 9.0 (both 32 and 64 bit versions).

  - Document the new $FRAMEWORK* variables for Mac OS X.

  From Karol Pietrzak:

  - Add $RPATH (-R) support to the Sun linker Tool (sunlink).

  - Add a description of env.subst() to the man page.

  From Chris Prince:

  - Look in the right directory, not always the local directory, for a
    same-named file or directory conflict on disk.

  - On Windows, preserve the external environment's %SYSTEMDRIVE%
    variable, too.

  From Craig Scott:

  - Have the Fortran module emitter look for Fortan modules to be created
    relative to $FORTRANMODDIR, not the top-level directory.

  - When saving Options to a file, run default values through the
    converter before comparing them with the set values.  This correctly
    suppresses Boolean Option values from getting written to the saved
    file when they're one of the many synonyms for a default True or
    False value.

  - Fix the Fortran Scanner's ability to handle a module being used
    in the same file in which it is defined.

  From Steve-o:

  - Add the -KPIC option by default when compiling shared objects on
    Solaris.

  - Change the default suffix for Solaris objects to .o, to conform to
    Sun WorkShop's expectations.  Change the profix to so_ so they can
    still be differentiated from static objects in the same directory.

  From Amir Szekely:

  - When calling the resource compiler on MinGW, add --include-dir and
    the source directory so it finds the source file.

  - Update EnsureSConsVersion() to support revision numbers.

  From Greg Ward:

  - Fix a misplaced line in the man page.



RELEASE 0.96.90 - Tue, 15 Feb 2005 21:21:12 +0000

  NOTE:  This was a pre-release of 0.97 for testing purposes.

  From Anonymous:

  - Fix Java parsing to avoid erroneously identifying a new array
    of class instances as an anonymous inner class.

  - Fix a typo in the man page description of PathIsDirCreate.

  From Chad Austin:

  - Allow Help() to be called multiple times, appending to the help
    text each call.

  - Allow Tools found on a toolpath to import Python modules from
    their local directory.

  From Steve Christensen:

  - Handle exceptions from Python functions as build actions.

  - Add a set of canned PathOption validators:  PathExists (the default),
    PathIsFile, PathIsDir and PathIsDirCreate.

  From Matthew Doar:

  - Add support for .lex and .yacc file suffixes for Lex and Yacc files.

  From Eric Frias:

  - Huge performance improvement:  wrap the tuples representing an
    include path in an object, so that the time it takes to hash the
    path doesn't grow porportionally to the length of the path.

  From Gottfried Ganssauge:

  - Fix SCons on SuSE/AMD-64 Linux by having the wrapper script also
    check for the build engine in the parent directory of the Python
    library directory (/usr/lib64 instead of /usr/lib).

  From Stephen Kennedy:

  - Speed up writing the .sconsign file at the end of a run by only
    calling sync() once at the end, not after every entry.

  From Steven Knight:

  - When compiling with Microsoft Visual Studio, don't include the ATL and
    MFC directories in the default INCLUDE and LIB environment variables.

  - Remove the following deprecated features:  the ParseConfig()
    global function (deprecated in 0.93); the misspelled "validater"
    keyword to the Options.Add() method (deprecated in 0.91); the
    SetBuildSignatureType(), SetContentSignatureType(), SetJobs() and
    GetJobs() global functions (deprecated in 0.14).

  - Fix problems with corrupting the .sconsign.dblite file when
    interrupting builds by writing to a temporary file and renaming,
    not writing the file directly.

  - Fix a 0.96 regression where when running with -k, targets built from
    walking dependencies later on the command line would not realize
    that a dependency had failed an earlier build attempt, and would
    try to rebuild the dependent targets.

  - Change the final messages when using -k and errors occur from
    "{building,cleaning} terminated because of errors" to "done
    {building,cleaning} targets (errors occurred during {build,clean})."

  - Allow Configure.CheckFunc() to take an optional header argument
    (already supported by Conftest.py) to specify text at the top of
    the compiled test file.

  - Fix the --debug=explain output when a Python function action changed
    so it prints a meaningful string, not the binary representation of
    the function contents.

  - Allow a ListOption's default value(s) to be a Python list of specified
    values, not just a string containing a comma-separated list of names.

  - Add a ParseDepends() function that will parse up a list of explicit
    dependencies from a "make depend" style file.

  - Support the ability to change directory when executing an Action
    through "chdir" keyword arguments to Action and Builder creation
    and calls.

  - Fix handling of Action ojects (and other callables that don't match
    our calling arguments) in construction variable expansions.

  - On Win32, install scons.bat in the Python directory when installing
    from setup.py.  (The bdist_wininst installer was already doing this.)

  - Fix env.SConscript() when called with a list of SConscipt files.
    (The SConscript() global function already worked properly.)

  - Add a missing newline to the end of the --debug=explain "unknown
    reasons" message.

  - Enhance ParseConfig() to work properly for spaces in between the -I,
    -L and -l options and their arguments.

  - Packaging build fix:  Rebuild the files that are use to report the
    --version of SCons whenever the development version number changes.

  - Fix the ability to specify a target_factory of Dir() to a Builder,
    which the default create-a-directory Builder was interfering with.

  - Mark a directory as built if it's created as part of the preparation
    for another target, to avoid trying to build it again when it comes
    up in the target list.

  - Allow a function with the right calling signature to be put directly
    in an Environment's BUILDERS dictionary, making for easier creation
    and use of wrappers (pseudo-Builders) that call other Builders.

  - On Python 2.x, wrap lists of Nodes returned by Builders in a UserList
    object that adds a method that makes str() object return a string
    with all of the Nodes expanded to their path names.  (Builders under
    Python 1.5.2 still return lists to avoid TypeErrors when trying
    to extend() list, so Python 1.5.2 doesn't get pretty-printing of Node
    lists, but everything should still function.)

  - Allow Aliases to have actions that will be executed whenever
    any of the expanded Alias targets are out of date.

  - Fix expansion of env.Command() overrides within target and
    source file names.

  - Support easier customization of what's displayed by various default
    actions by adding lots of new construction variables: $ARCOMSTR,
    $ASCOMSTR, $ASPPCOMSTR, $BIBTEXCOMSTR, $BITKEEPERCOMSTR, $CCCOMSTR,
    $CVSCOMSTR, $CXXCOMSTR, $DCOMSTR, $DVIPDFCOMSTR, $F77COMSTR,
    $F90COMSTR, $F95COMSTR, $FORTRANCOMSTR, $GSCOMSTR, $JARCOMSTR,
    $JAVACCOMSTR, $JAVAHCOMSTR, $LATEXCOMSTR, $LEXCOMSTR, $LINKCOMSTR,
    $M4COMSTR, $MIDLCOMSTR, $P4COMSTR, $PCHCOMSTR, $PDFLATEXCOMSTR,
    $PDFTEXCOMSTR, $PSCOMSTR, $QT_MOCFROMCXXCOMSTR, $QT_MOCFROMHCOMSTR,
    $QT_UICCOMSTR, $RCCOMSTR, $REGSVRCOMSTR, $RCS_COCOMSTR, $RMICCOMSTR,
    $SCCSCOMSTR, $SHCCCOMSTR, $SHCXXCOMSTR, $SHF77COMSTR, $SHF90COMSTR,
    $SHF95COMSTR, $SHFORTRANCOMSTR, $SHLINKCOMSTR, $SWIGCOMSTR,
    $TARCOMSTR, $TEXCOMSTR, $YACCCOMSTR and $ZIPCOMSTR.

  - Add an optional "map" keyword argument to ListOption() that takes a
    dictionary to map user-specified values to legal values from the list
    (like EnumOption() already doee).

  - Add specific exceptions to try:-except: blocks without any listed,
    so that they won't catch and mask keyboard interrupts.

  - Make --debug={tree,dtree,stree} print something even when there's
    a build failure.

  - Fix how Scanners sort the found dependencies so that it doesn't
    matter whether the dependency file is in a Repository or not.
    This may cause recompilations upon upgrade to this version.

  - Make AlwaysBuild() work with Alias and Python value Nodes (making
    it much simpler to support aliases like "clean" that just invoke
    an arbitrary action).

  - Have env.ParseConfig() use AppendUnique() by default to suppress
    duplicate entries from multiple calls.  Add a "unique" keyword
    argument to allow the old behavior to be specified.

  - Allow the library modules imported by an SConscript file to get at
    all of the normally-available global functions and variables by saying
    "from SCons.Script import *".

  - Add a --debug=memoizer option to print Memoizer hit/mass statistics.

  - Allow more than one --debug= option to be set at a time.

  - Change --debug=count to report object counts before and after
    reading SConscript files and before and after building targets.

  - Change --debug=memory output to line up the numbers and to better
    match (more or less) the headers on the --debug=count columns.

  - Speed things up when there are lists of targets and/or sources by
    getting rid of some N^2 walks of the lists involved.

  - Cache evaluation of LazyActions so we don't create a new object
    for each invocation.

  - When scanning, don't create Nodes for include files that don't
    actually exist on disk.

  - Make supported global variables CScanner, DScanner, ProgramScanner and
    SourceFileScanner.  Make SourceFileScanner.add_scanner() a supported
    part of the public interface.  Keep the old SCons.Defaults.*Scan names
    around for a while longer since some people were already using them.

  - By default, don't scan directories for on-disk files.  Add a
    DirScanner global scanner that can be used in Builders or Command()
    calls that want source directory trees scanned for on-disk changes.
    Have the Tar() and Zip() Builders use the new DirScanner to preserve
    the behavior of rebuilding a .tar or .zip file if any file or
    directory under a source tree changes.  Add Command() support for
    a source_scanner keyword argument to Command() that can be set to
    DirScanner to get this behavior.

  - Documentation changes:  Explain that $CXXFLAGS contains $CCFLAGS
    by default.  Fix a bad target_factory example in the man page.
    Add appendices to the User's Guide to cover the available Tools,
    Builders and construction variables.  Comment out the build of
    the old Python 10 paper, which doesn't build on all systems and
    is old enough at this point that it probably isn't worth the
    effort to make it do so.

  From Wayne Lee:

  - Avoid "maximum recursion limit" errors when removing $(-$) pairs
    from long command lines.

  From Clive Levinson:

  - Make ParseConfig() recognize and add -mno-cygwin to $LINKFLAGS and
    $CCFLAGS, and -mwindows to $LINKFLAGS.

  From Michael McCracken:

  - Add a new "applelink" tool to handle the things like Frameworks and
    bundles that Apple has added to gcc for linking.

  - Use more appropriate default search lists of linkers, compilers and
    and other tools for the 'darwin' platform.

  - Add a LoadableModule Builder that builds a bundle on Mac OS X (Darwin)
    and a shared library on other systems.

  - Improve SWIG tests for use on Mac OS X (Darwin).

  From Elliot Murphy:

  - Enhance the tests to guarantee persistence of ListOption
    values in saved options files.

  - Supply the help text when -h is used with the -u, -U or -D options.

  From Christian Neeb:

  - Fix the Java parser's handling of string definitions to avoid ignoring
    subsequent code.

  From Han-Wen Nienhuys:

  - Optimize variable expansion by:  using the re.sub() method (when
    possible); not using "eval" for variables for which we can fetch the
    value directory; avoiding slowing substitution logic when there's no
    '$' in the string.

  From Gary Oberbrunner:

  - Add an Environment.Dump() method to print the contents of a
    construction environment.

  - Allow $LIBS (and similar variables) to contain explicit File Nodes.

  - Change ParseConfig to add the found library names directly to the
    $LIBS variable, instead of returning them.

  - Add ParseConfig() support for the -framework GNU linker option.

  - Add a PRINT_CMD_LINE_FUNC construction variable to allow people
    to filter (or log) command-line output.

  - Print an internal Python stack trace in response to an otherwise
    unexplained error when --debug=stacktrace is specified.

  - Add a --debug=findlibs option to print what's happening when
    the scanner is searching for libraries.

  - Allow Tool specifications to be passed a dictionary of keyword
    arguments.

  - Support an Options default value of None, in which case the variable
    will not be added to the construction environment unless it's set
    explicitly by the user or from an Options file.

  - Avoid copying __builtin__ values into a construction environment's
    dictionary when evaluating construction variables.

  - Add a new cross-platform intelc.py Tool that can detect and
    configure the Intel C++ v8 compiler on both Windows, where it's
    named icl, and Linux, where it's named icc.  It also checks that
    the directory specified in the Windows registry exists, and sets a
    new $INTEL_C_COMPILER_VERSION construction variable to identify the
    version being used.  (Niall Douglas contributed an early prototype
    of parts of this module.)

  - Fix the private Conftest._Have() function so it doesn't change
    non-alphanumeric characters to underscores.

  - Supply a better error message when a construction variable expansion
    has an unknown attribute.

  - Documentation changes:  Update the man page to describe use of
    filenames or Nodes in $LIBS.

  From Chris Pawling:

  - Have the linkloc tool use $MSVS_VERSION to select the Microsoft
    Visual Studio version to use.

  From Kevin Quick:

  - Fix the Builder name returned from ListBuilders and other instances
    of subclasses of the BuilderBase class.

  - Add Builders and construction variables to support rpcgen:
    RPCGenClient(), RPCGenHeader(), RPCGenService(), RPCGenXDR(),
    $RPCGEN, $RPCGENFLAGS, $RPCGENCLIENTFLAGS, $RPCGENHEADERFLAGS,
    $RPCGENSERVICEFLAGS, $RPCGENXDRFLAGS.

  - Update the man page to document that prefix and suffix Builder
    keyword arguments can be strings, callables or dictionaries.

  - Provide more info in the error message when a user tries to build
    a target multiple ways.

  - Fix Delete() when a file doesn't exist and must_exist=1.  (We were
    unintentionally dependent on a bug in versions of the Python shutil.py
    module prior to Python 2.3, which would generate an exception for
    a nonexistent file even when ignore_errors was set.)

  - Only replace a Node's builder with a non-null source builder.

  - Fix a stack trace when a suffix selection dictionary is passed
    an empty source file list.

  - Allow optional names to be attached to Builders, for default
    Builders that don't get attached to construction environments.

  - Fix problems with Parallel Task Exception handling.

  - Build targets in an associated BuildDir even if there are targets
    or subdirectories locally in the source directory.

  - If a FunctionAction has a callable class as its underlying Python
    function, use its strfunction() method (if any) to display the
    action.

  - Fix handling when BuildDir() exists but is unwriteable.  Add
    "Stop." to those error messages for consistency.

  - Catch incidents of bad builder creation (without an action) and
    supply meaningful error messages.

  - Fix handling of src_suffix values that aren't extensions (don't
    begin with a '.').

  - Don't retrieve files from a CacheDir, but report what would happen,
    when the -n option is used.

  - Use the source_scanner from the target Node, not the source node
    itself.

  - Internal Scanners fixes:  Make sure Scanners are only passed Nodes.
    Fix how a Scanner.Selector called its base class initialization.
    Make comparisons of Scanner objects more robust.  Add a name to
    an internal default ObjSourceScanner.

  - Add a deprecated warning for use of the old "scanner" keyword argument
    to Builder creation.

  - Improve the --debug=explain message when the build action changes.

  - Test enhancements in SourceCode.py, option-n.py, midl.py.  Better
    Command() and Scanner test coverage.  Improved test infrastructure
    for -c output.

  - Refactor the interface between Action and Executor objects to treat
    Actions atomically.

  - The --debug=presub option will now report the pre-substitution
    each action seprately, instead of reporting the entire list before
    executing the actions one by one.

  - The --debug=explain option explaining a changed action will now
    (more correctly) show pre-substitution action strings, instead of
    the commands with substituted file names.

  - A Node (file) will now be rebuilt if its PreAction or PostAction
    actions change.

  - Python Function actions now have their calling signature (target,
    source, env) reported correctly when displayed.

  - Fix BuildDir()/build_dir handling when the build_dir is underneath
    the source directory and trying to use entries from the build_dir
    as sources for other targets in the build-dir.

  - Fix hard-coding of JDK path names in various Java tests.

  - Handle Python stack traces consistently (stop at the SConscript stack
    frame, by default) even if the Python source code isn't available.

  - Improve the performance of the --debug={tree,dtree} options.

  - Add --debug=objects logging of creation of OverrideWarner,
    EnvironmentCopy and EnvironmentOverride objects.

  - Fix command-line expansion of Python Value Nodes.

  - Internal cleanups:  Remove an unnecessary scan argument.  Associate
    Scanners only with Builders, not nodes.  Apply overrides once when
    a Builder is called, not in multiple places.  Cache results from the
    Node.FS.get_suffix() and Node.get_build_env() methods.  Use the Python
    md5 modules' hexdigest() method, if there is one.  Have Taskmaster
    call get_stat() once for each Node and re-use the value instead of
    calling it each time it needs the value.  Have Node.depends_on()
    re-use the list from the children() method instead of calling it
    multiple times.

  - Use the correct scanner if the same source file is used for targets in
    two different environments with the same path but different scanners.

  - Collect logic for caching values in memory in a Memoizer class,
    which cleans up a lot of special-case code in various methods and
    caches additional values to speed up most configurations.

  - Add a PathAccept validator to the list of new canned PathOption
    validators.

  From Jeff Squyres:

  - Documentation changes:  Use $CPPDEFINES instead of $CCFLAGS in man
    page examples.

  From Levi Stephen:

  - Allow $JARCHDIR to be expanded to other construction variables.

  From Christoph Wiedemann:

  - Add an Environment.SetDefault() method that only sets values if
    they aren't already set.

  - Have the qt.py Tool not override variables already set by the user.

  - Add separate $QT_BINPATH, $QT_CPPPATH and $QT_LIBPATH variables
    so these can be set individually, instead of being hard-wired
    relative to $QTDIR.

  - The %TEMP% and %TMP% external environment variables are now propagated
    automatically to the command execution environment on Windows systems.

  - A new --config= command-line option allows explicit control of
    of when the Configure() tests are run:  --config=force forces all
    checks to be run, --config=cache uses all previously cached values,
    --config=auto (the default) runs tests only when dependency analysis
    determines it's necessary.

  - The Configure() subsystem can now write a config.h file with values
    like HAVE_STDIO_H, HAVE_LIBM, etc.

  - The Configure() subsystem now executes its checks silently when the
    -Q option is specified.

  - The Configure() subsystem now reports if a test result is being
    taken from cache, and prints the standard output and error output
    of tests even when cached.

  - Configure() test results are now reported as "yes" or "no" instead of
    "ok" or "failed."

  - Fixed traceback printing when calling the env.Configure() method
    instead of the Configure() global function.

  - The Configure() subsystem now caches build failures in a .sconsign
    file in the subdirectory, not a .cache file.  This may cause
    tests to be re-executed the first time after you install 0.97.

  - Additional significant internal cleanups in the Configure() subsystem
    and its tests.

  - Have the Qt Builder make uic-generated files dependent on the .ui.h
    file, if one exists.

  - Add a test to make sure that SCons source code does not contain
    try:-except: blocks that catch all errors, which potentially catch
    and mask keyboard interrupts.

  - Fix us of TargetSignatures('content') with the SConf subsystem.

  From Russell Yanofsky:

  - Add support for the Metrowerks Codewarrior compiler and linker
    (mwcc and mwld).



RELEASE 0.96.1 - Mon, 23 Aug 2004 12:55:50 +0000

  From Craig Bachelor:

  - Handle white space in the executable Python path name within in MSVS
    project files by quoting the path.

  - Correct the format of a GUID string in a solution (.dsw) file so
    MSVS can correctly "build enable" a project.

  From Steven Knight:

  - Add a must_exist flag to Delete() to let the user control whether
    it's an error if the specified entry doesn't exist.  The default
    behavior is now to silently do nothing if it doesn't exist.

  - Package up the new Platform/darwin.py, mistakenly left out of 0.96.

  - Make the scons.bat REM statements into @REM so they aren't printed.

  - Make the SCons packaging SConscript files platform independent.

  From Anthony Roach:

  - Fix scanning of pre-compiled header (.pch) files for #includes,
    broken in 0.96.



RELEASE 0.96 - Wed, 18 Aug 2004 13:36:40 +0000

  From Chad Austin:

  - Make the CacheDir() directory if it doesn't already exist.

  - Allow construction variable substitutions in $LIBS specifications.

  - Allow the emitter argument to a Builder() to be or expand to a list
    of emitter functions, which will be called in sequence.

  - Suppress null values in construction variables like $LIBS that use
    the internal _concat() function.

  - Remove .dll files from the construction variables searched for
    libraries that can be fed to Win32 compilers.

  From Chad Austin and Christoph Wiedemann:

  - Add support for a $RPATH variable to supply a list of directories
    to search for shared libraries when linking a program.  Used by
    the GNU and IRIX linkers (gnulink and sgilink).

  From Charles Crain:

  - Restore the ability to do construction variable substitutions in all
    kinds of *PATH variables, even when the substitution returns a Node
    or other object.

  From Tom Epperly:

  - Allow the Java() Builder to take more than one source directory.

  From Ralf W. Grosse-Kunstleve:

  - Have SConsignFile() use, by default, a custom "dblite.py" that we can
    control and guarantee to work on all Python versions (or nearly so).

  From Jonathan Gurley:

  - Add support for the newer "ifort" versions of the Intel Fortran
    Compiler for Linux.

  From Bob Halley:

  - Make the new *FLAGS variable type work with copied Environments.

  From Chris Hoeppler:

  - Initialize the name of a Scanner.Classic scanner correctly.

  From James Juhasz:

  - Add support for the .dylib shared library suffix and the -dynamiclib
    linker option on Mac OS X.

  From Steven Knight:

  - Add an Execute() method for executing actions directly.

  - Support passing environment override keyword arguments to Command().

  - Fix use of $MSVS_IGNORE_IDE_PATHS, which was broken when we added
    support for $MSVS_USE_MFC_DIRS last release.

  - Make env.Append() and env.Prepend() act like the underlying Python
    behavior when the variable being appended to is a UserList object.

  - Fix a regression that prevented the Command() global function in
    0.95 from working with command-line strings as actions.

  - Fix checking out a file from a source code management system when
    the env.SourceCode() method was called with an individual file name
    or node, not a directory name or node.

  - Enhance the Task.make_ready() method to create a list of the
    out-of-date Nodes for the task for use by the wrapping interface.

  - Allow Scanners to pull the list of suffixes from the construction
    environment when the "skeys" keyword argument is a string containing
    a construction variable to be expanded.

  - Support new $CPPSUFFIXES, $DSUFFIXES $FORTRANSUFFIXES, and
    $IDLSUFFIXES.  construction variables that contain the default list
    of suffixes to be scanned by a given type of scanner, allowing these
    suffix lists to be easily added to or overridden.

  - Speed up Node creation when calling a Builder by comparing whether two
    Environments are the same object, not if their underlying dictionaries
    are equivalent.

  - Add a --debug=explain option that reports the reason(s) why SCons
    thinks it must rebuild something.

  - Add support for functions that return platform-independent Actions
    to Chmod(), Copy(), Delete(), Mkdir(), Move() and Touch() files
    and/or directories.  Like any other Actions, the returned Action
    object may be executed directly using the Execute() global function
    or env.Execute() environment method, or may be used as a Builder
    action or in an env.Command() action list.

  - Add support for the strfunction argument to all types of Actions:
    CommandAction, ListAction, and CommandGeneratorAction.

  - Speed up turning file system Nodes into strings by caching the
    values after we're finished reading the SConscript files.

  - Have ParseConfig() recognize and supporting adding the -Wa, -Wl,
    and -Wp, flags to ASFLAGS, LINKFLAGS and CPPFLAGS, respectively.

  - Change the .sconsign format and the checks for whether a Node is
    up-to-date to make dependency checks more efficient and correct.

  - Add wrapper Actions to SCons.Defaults for $ASCOM, $ASPPCOM, $LINKCOM,
    $SHLINKCOM, $ARCOM, $LEXCOM and $YACCCOM.  This makes it possible
    to replace the default print behavior with a custom strfunction()
    for each of these.

  - When a Node has been built, don't walk the whole tree back to delete
    the parents's implicit dependencies, let returning up the normal
    Taskmaster descent take care of it for us.

  - Add documented support for separate target_scanner and source_scanner
    arguments to Builder creation, which allows different scanners to
    be applied to source files

  - Don't re-install or (re-generate) .h files when a subsidiary #included
    .h file changes.  This eliminates incorrect circular dependencies
    with .h files generated from other source files.

  - Slim down the internal Sig.Calculator class by eliminating methods
    whose functionality is now covered by Node methods.

  - Document use of the target_factory and source_factory keyword
    arguments when creating Builder objects.  Enhance Dir Nodes so that
    they can be created with user-specified Builder objects.

  - Don't blow up with stack trace when the external $PATH environment
    variable isn't set.

  - Make Builder calls return lists all the time, even if there's only
    one target.  This keeps things consistent and easier to program to
    across platforms.

  - Add a Flatten() function to make it easier to deal with the Builders
    all returning lists of targets, not individual targets.

  - Performance optimizations in Node.FS.__doLookup().

  - Man page fixes:  formatting typos, misspellings, bad example.

  - User's Guide fixes: Fix the signatures of the various example
    *Options() calls.  Triple-quote properly a multi-line Split example.

  - User's Guide additions:  Chapter describing File and Directory
    Nodes.  Section describing declarative nature of SCons functions in
    SConscript files.  Better organization and clarification of points
    raised by Robert P. J. Day.  Chapter describing SConf (Autoconf-like)
    functionality.  Chapter describing how to install Python and
    SCons.  Chapter describing Java builds.

  From Chris Murray:

  - Add a .win32 attribute to force file names to expand with
    Windows backslash path separators.

  - Fix escaping file names on command lines when the expansion is
    concatenated with another string.

  - Add support for Fortran 90 and Fortran 95.  This adds $FORTRAN*
    variables that specify a default compiler, command-line, flags,
    etc. for all Fortran versions, plus separate $F90* and $F95*
    variables for when different compilers/flags/etc. must be specified
    for different Fortran versions.

  - Have individual tools that create libraries override the default
    $LIBPREFIX and $LIBSUFFIX values set by the platform.  This makes
    it easier to use Microsoft Visual Studio tools on a CygWin platform.

  From Gary Oberbrunner:

  - Add a --debug=presub option to print actions prior to substitution.

  - Add a warning upon use of the override keywords "targets" and
    "sources" when calling Builders.  These are usually mistakes which
    are otherwise silently (and confusingly) turned into construction
    variable overrides.

  - Try to find the ICL license file path name in the external environment
    and the registry before resorting to the hard-coded path name.

  - Add support for fetching command-line keyword=value arguments in
    order from an ARGLIST list.

  - Avoid stack traces when trying to read dangling symlinks.

  - Treat file "extensions" that only contain digits as part of the
    file basename.  This supports version numbers as part of shared
    library names, for example.

  - Avoid problems when there are null entries (None or '') in tool
    lists or CPPPATH.

  - Add an example and explanation of how to use "tools = ['default', ..."
    when creating a construction environment.

  - Add a section describing File and Directory Nodes and some of their
    attributes and methods.

  - Have ParseConfig() add a returned -pthread flag to both $CCFLAGS
    and $LINKFLAGS.

  - Fix some test portability issues on Mac OS X (darwin).

  From Simon Perkins:

  - Fix a bug introduced in building shared libraries under MinGW.

  From Kevin Quick:

  - Handling SCons exceptions according to Pythonic standards.

  - Fix test/chained-build.py on systems that execute within one second.

  - Fix tests on systems where 'ar' warns about archive creation.

  From Anthony Roach:

  - Fix use of the --implicit-cache option with timestamp signatures.

  - If Visual Studio is installed, assume the C/C++ compiler, the linker
    and the MIDL compiler that comes with it are available, too.

  - Better error messages when evaluating a construction variable
    expansion yields a Python syntax error.

  - Change the generation of PDB files when using Visual Studio from
    compile time to link time.

  From sam th:

  - Allow SConf.CheckLib() to search a list of libraries, like the
    Autoconf AC_SEARCH_LIBS macro.

  - Allow the env.WhereIs() method to take a "reject" argument to
    let it weed out specific path names.

  From Christoph Wiedemann:

  - Add new Moc() and Uic() Builders for more explicit control over
    Qt builds, plus new construction variables to control them:
    $QT_AUTOSCAN, $QT_DEBUG, $QT_MOCCXXPREFIX, $QT_MOCCXXSUFFIX,
    $QT_MOCHPREFIX, $QT_MOCHSUFFIX, $QT_UICDECLPREFIX, $QT_UICDECLSUFFIX,
    $QT_UICIMPLPREFIX, $QT_UICIMPLSUFFIX and $QT_UISUFFIX.

  - Add a new single_source keyword argument for Builders that enforces
    a single source file on calls to the Builder.



RELEASE 0.95 - Mon, 08 Mar 2004 06:43:20 -0600

  From Chad Austin:

  - Replace print statements with calls to sys.stdout.write() so output
    lines stay together when -j is used.

  - Add portability fixes for a number of tests.

  - Accomodate the fact that Cygwin's os.path.normcase() lies about
    the underlying system being case-sensitive.

  - Fix an incorrect _concat() call in the $RCINCFLAGS definition for
    the mingw Tool.

  - Fix a problem with the msvc tool with Python versions prior to 2.3.

  - Add support for a "toolpath" Tool() and Environment keyword that
    allows Tool modules to be found in specified local directories.

  - Work around Cygwin Python's silly fiction that it's using a
    case-sensitive file system.

  - More robust handling of data in VCComponents.dat.

  - If the "env" command is available, spawn commands with the more
    general "env -" instead of "env -i".

  From Kerim Borchaev:

  - Fix a typo in a msvc.py's registry lookup:  "VCComponents.dat", not
    "VSComponents.dat".

  From Chris Burghart:

  - Fix the ability to save/restore a PackageOption to a file.

  From Steve Christensen:

  - Update the MSVS .NET and MSVC 6.0/7.0 path detection.

  From David M. Cooke:

  - Make the Fortran scanner case-insensitive for the INCLUDE string.

  From Charles Crain:

  - If no version of MSVC is detected but the tool is specified,
    use the MSVC 6.0 paths by default.

  - Ignore any "6.1" version of MSVC found in the registry; this is a
    phony version number (created by later service packs?) and would
    throw off the logic if the user had any non-default paths configure.

  - Correctly detect if the user has independently configured the MSVC
    "include," "lib" or "path" in the registry and use the appropriate
    values.  Previously, SCons would only use the values if all three
    were set in the registry.

  - Make sure side-effect nodes are prepare()d before building their
    corresponding target.

  - Preserve the ability to call BuildDir() multiple times with the
    same target and source directory arguments.

  From Andy Friesen:

  - Add support for the Digital Mars "D" programming language.

  From Scott Lystig Fritchie:

  - Fix the ability to use a custom _concat() function in the
    construction environment when calling _stripixes().

  - Make the message about ignoring a missing SConscript file into a
    suppressable Warning, not a hard-coded sys.stderr.write().

  - If a builder can be called multiple times for a target (because
    the sources and overrides are identical, or it's a builder with the
    "multi" flag set), allow the builder to be called through multiple
    environments so long as the builders have the same signature for
    the environments in questions (that is, they're the same action).

  From Bob Halley:

  - When multiple targets are built by a single action, retrieve all
    of them from cache, not just the first target, and exec the build
    command if any of the targets isn't present in the cache.

  From Zephaniah Hull:

  - Fix command-line ARGUMENTS with multiple = in them.

  From Steven Knight:

  - Fix EnsureSConsVersion() so it checks against the SCons version,
    not the Python version, on Pythons with sys.version_info.

  - Don't swallow the AttributeError when someone uses an expansion like
    $TARGET.bak, so we can supply a more informative error message.

  - Fix an odd double-quote escape sequence in the man page.

  - Fix looking up a naked drive letter as a directory (Dir('C:')).

  - Support using File nodes in the LIBS construction variable.

  - Allow the LIBS construction variable to be a single string or File
    node, not a list, when only one library is needed.

  - Fix typos in the man page:  JAVACHDIR => JARCHDIR; add "for_signature"
    to the __call__() example in the "Variable Substitution" section.

  - Correct error message spellings of "non-existant" to "non-existent."

  - When scanning for libraries to link with, don't append $LIBPREFIXES
    or $LIBSUFFIXES values to the $LIBS values if they're already present.

  - Add a ZIPCOMPRESSION construction variable to control whether the
    internal Python action for the Zip Builder compresses the file or
    not.  The default value is zipfile.ZIP_DEFLATED, which generates
    a compressed file.

  - Refactor construction variable expansion to support recursive
    expansion of variables (e.g. CCFLAGS = "$CCFLAGS -g") without going
    into an infinite loop.  Support this in all construction variable
    overrides, as well as when copying Environments.

  - Fix calling Configure() from more than one subsidiary SConscript file.

  - Fix the env.Action() method so it returns the correct type of
    Action for its argument(s).

  - Fix specifying .class files as input to JavaH with the .class suffix
    when they weren't generated using the Java Builder.

  - Make the check for whether all of the objects going into a
    SharedLibrary() are shared work even if the object was built in a
    previous run.

  - Supply meaningful error messages, not stack traces, if we try to add
    a non-Node as a source, dependency, or ignored dependency of a Node.

  - Generate MSVS Project files that re-invoke SCons properly regardless
    of whether the file was built via scons.bat or scons.py.
    (Thanks to Niall Douglas for contributing code and testing.)

  - Fix TestCmd.py, runtest.py and specific tests to accomodate being
    run from directories whose paths include white space.

  - Provide a more useful error message if a construction variable
    expansion contains a syntax error during evaluation.

  - Fix transparent checkout of implicit dependency files from SCCS
    and RCS.

  - Added new --debug=count, --debug=memory and --debug=objects options.
    --debug=count and --debug=objects only print anything when run
    under Python 2.1 or later.

  - Deprecate the "overrides" keyword argument to Builder() creation
    in favor of using keyword argument values directly (like we do
    for builder execution and the like).

  - Always use the Builder overrides in substitutions, not just if
    there isn't a target-specific environment.

  - Add new "rsrcpath" and "rsrcdir" and attributes to $TARGET/$SOURCE,
    so Builder command lines can find things in Repository source
    directories when using BuildDir.

  - Fix the M4 Builder so that it chdirs to the Repository directory
    when the input file is in the source directory of a BuildDir.

  - Save memory at build time by allowing Nodes to delete their build
    environments after they've been built.

  - Add AppendUnique() and PrependUnique() Environment methods, which
    add values to construction variables like Append() and Prepend()
    do, but suppress any duplicate elements in the list.

  - Allow the 'qt' tool to still be used successfully from a copied
    Environment.  The include and library directories previously ended up
    having the same string re-appended to the end, yielding an incorrect
    path name.

  - Supply a more descriptive error message when the source for a target
    can't be found.

  - Initialize all *FLAGS variables with objects do the right thing with
    appending flags as strings or lists.

  - Make things like ${TARGET.dir} work in *PATH construction variables.

  - Allow a $MSVS_USE_MFC_DIRS construction variable to control whether
    ATL and MFC directories are included in the default INCLUDE and
    LIB paths.

  - Document the dbm_module argument to the SConsignFile() function.

  From Vincent Risi:

  - Add support for the bcc32, ilink32 and tlib Borland tools.

  From Anthony Roach:

  - Supply an error message if the user tries to configure a BuildDir
    for a directory that already has one.

  - Remove documentation of the still-unimplemented -e option.

  - Add -H help text listing the legal --debug values.

  - Don't choke if a construction variable is a non-string value.

  - Build Type Libraries in the target directory, not the source
    directory.

  - Add an appendix to the User's Guide showing how to accomplish
    various common tasks in Python.

  From Greg Spencer:

  - Add support for Microsoft Visual Studio 2003 (version 7.1).

  - Evaluate $MSVSPROJECTSUFFIX and $MSVSSOLUTIONSUFFIX when the Builder
    is invoked, not when the tool is initialized.

  From Christoph Wiedemann:

  - When compiling Qt, make sure the moc_*.cc files are compiled using
    the flags from the environment used to specify the target, not
    the environment that first has the Qt Builders attached.



RELEASE 0.94 - Fri, 07 Nov 2003 05:29:48 -0600

  From Hartmut Goebel:

  - Add several new types of canned functions to help create options:
    BoolOption(), EnumOption(), ListOption(), PackageOption(),
    PathOption().

  From Steven Knight:

  - Fix use of CPPDEFINES with C++ source files.

  - Fix env.Append() when the operand is an object with a __cmp__()
    method (like a Scanner instance).

  - Fix subclassing the Environment and Scanner classes.

  - Add BUILD_TARGETS, COMMAND_LINE_TARGETS and DEFAULT_TARGETS variables.

  From Steve Leblanc:

  - SGI fixes:  Fix C++ compilation, add a separate Tool/sgic++.py module.

  From Gary Oberbrunner:

  - Fix how the man page un-indents after examples in some browsers.

  From Vincent Risi:

  - Fix the C and C++ tool specifications for AIX.



RELEASE 0.93 - Thu, 23 Oct 2003 07:26:55 -0500

  From J.T. Conklin:

  - On POSIX, execute commands with the more modern os.spawnvpe()
    function, if it's available.

  - Scan .S, .spp and .SPP files for C preprocessor dependencies.

  - Refactor the Job.Parallel() class to use a thread pool without a
    condition variable.  This improves parallel build performance and
    handles keyboard interrupts properly when -j is used.

  From Charles Crain:

  - Add support for a JARCHDIR variable to control changing to a
    directory using the jar -C option.

  - Add support for detecting Java manifest files when using jar,
    and specifying them using the jar m flag.

  - Fix some Python 2.2 specific things in various tool modules.

  - Support directories as build sources, so that a rebuild of a target
    can be triggered if anything underneath the directory changes.

  - Have the scons.bat and scons.py files look for the SCons modules
    in site-packages as well.

  From Christian Engel:

  - Support more flexible inclusion of separate C and C++ compilers.

  - Use package management tools on AIX and Solaris to find where
    the comilers are installed, and what version they are.

  - Add support for CCVERSION and CXXVERSION variables for a number
    of C and C++ compilers.

  From Sergey Fogel:

  - Add test cases for the new capabilities to run bibtex and to rerun
    latex as needed.

  From Ralf W. Grosse-Kunstleve:

  - Accomodate anydbm modules that don't have a sync() method.

  - Allow SConsignFile() to take an argument specifying the DBM
    module to be used.

  From Stephen Kennedy:

  - Add support for a configurable global .sconsign.dbm file which
    can be used to avoid cluttering each directory with an individual
    .sconsign file.

  From John Johnson:

  - Fix (re-)scanning of dependencies in generated or installed
    header files.

  From Steven Knight:

  - The -Q option suppressed too many messages; fix it so that it only
    suppresses the Reading/Building messages.

  - Support #include when there's no space before the opening quote
    or angle bracket.

  - Accomodate alphanumeric version strings in EnsurePythonVersion().

  - Support arbitrary expansion of construction variables within
    file and directory arguments to Builder calls and Environment methods.

  - Add Environment-method versions of the following global functions:
    Action(), AddPostAction(), AddPreAction(), Alias(), Builder(),
    BuildDir(), CacheDir(), Clean(), Configure(), Default(),
    EnsurePythonVersion(), EnsureSConsVersion(), Environment(),
    Exit(), Export(), FindFile(), GetBuildPath(), GetOption(), Help(),
    Import(), Literal(), Local(), Platform(), Repository(), Scanner(),
    SConscriptChdir(), SConsignFile(), SetOption(), SourceSignatures(),
    Split(), TargetSignatures(), Tool(), Value().

  - Add the following global functions that correspond to the same-named
    Environment methods:  AlwaysBuild(), Command(), Depends(), Ignore(),
    Install(), InstallAs(), Precious(), SideEffect() and SourceCode().

  - Add the following global functions that correspond to the default
    Builder methods supported by SCons: CFile(), CXXFile(), DVI(), Jar(),
    Java(), JavaH(), Library(), M4(), MSVSProject(), Object(), PCH(),
    PDF(), PostScript(), Program(), RES(), RMIC(), SharedLibrary(),
    SharedObject(), StaticLibrary(), StaticObject(), Tar(), TypeLibrary()
    and Zip().

  - Rearrange the man page to show construction environment methods and
    global functions in the same list, and to explain the difference.

  - Alphabetize the explanations of the builder methods in the man page.

  - Rename the Environment.Environment class to Enviroment.Base.
    Allow the wrapping interface to extend an Environment by using its own
    subclass of Environment.Base and setting a new Environment.Environment
    variable as the calling entry point.

  - Deprecate the ParseConfig() global function in favor of a same-named
    construction environment method.

  - Allow the Environment.WhereIs() method to take explicit path and
    pathext arguments (like the underlying SCons.Util.WhereIs() function).

  - Remove the long-obsolete {Get,Set}CommandHandler() functions.

  - Enhance env.Append() to suppress null values when appropriate.

  - Fix ParseConfig() so it works regardless of initial construction
    variable values.

    Extend CheckHeader(), CheckCHeader(), CheckCXXHeader() and
    CheckLibWithHeader() to accept a list of header files that will be
    #included in the test.  The last one in the list is assumed to be
    the one being checked for.  (Prototype code contributed by Gerard
    Patel and Niall Douglas).

  - Supply a warning when -j is used and threading isn't built in to
    the current version of Python.

  - First release of the User's Guide (finally, and despite a lot
    of things still missing from it...).

  From Clark McGrew:

  - Generalize the action for .tex files so that it will decide whether
    a file is TeX or LaTeX, check the .aux output to decide if it should
    run bibtex, and check the .log output to re-run LaTeX if needed.

  From Bram Moolenaar:

  - Split the non-SCons-specific functionality from SConf.py to a new,
    re-usable Conftest.py module.

  From Gary Oberbrunner:

  - Allow a directory to be the target or source or dependency of a
    Depends(), Ignore(), Precious() or SideEffect() call.

  From Gerard Patel:

  - Use the %{_mandir} macro when building our RPM package.

  From Marko Rauhamaa:

  - Have the closing message say "...terminated because of errors" if
    there were any.

  From Anthony Roach:

  - On Win32 systems, only use "rm" to delete files if Cygwin is being
    used.   ("rm" doesn't understand Win32-format path names.)

  From Christoph Wiedemann:

  - Fix test/SWIG.py to find the Python include directory in all cases.

  - Fix a bug in detection of Qt installed on the local system.

  - Support returning Python 2.3 BooleanType values from Configure checks.

  - Provide an error message if someone mistakenly tries to call a
    Configure check from within a Builder function.

  - Support calling a Builder when a Configure context is still open.

  - Handle interrupts better by eliminating all try:-except: blocks
    which caught any and all exceptions, including KeyboardInterrupt.

  - Add a --duplicate= option to control how files are duplicated.



RELEASE 0.92 - Wed, 20 Aug 2003 03:45:28 -0500

  From Charles Crain and Gary Oberbrunner:

  - Fix Tool import problems with the Intel and PharLap linkers.

  From Steven Knight

  - Refactor the DictCmdGenerator class to be a Selector subclass.

  - Allow the DefaultEnvironment() function to take arguments and pass
    them to instantiation of the default construction environment.

  - Update the Debian package so it uses Python 2.2 and more closely
    resembles the currently official Debian packaging info.

  From Gerard Patel

  - When the yacc -d flag is used, take the .h file base name from the
    target .c file, not the source (matching what yacc does).



RELEASE 0.91 - Thu, 14 Aug 2003 13:00:44 -0500

  From Chad Austin:

  - Support specifying a list of tools when calling Environment.Copy().

  - Give a Value Nodes a timestamp of the system time when they're
    created, so they'll work when using timestamp-based signatures.

  - Add a DefaultEnvironment() function that only creates a default
    environment on-demand (for fetching source files, e.g.).

  - Portability fix for test/M4.py.

  From Steven Knight:

  - Tighten up the scons -H help output.

  - When the input yacc file ends in .yy and the -d flag is specified,
    recognize that a .hpp file (not a .h file) will be created.

  - Make builder prefixes work correctly when deducing a target
    from a source file name in another directory.

  - Documentation fixes: typo in the man page; explain up-front about
    not propagating the external environment.

  - Use "cvs co -d" instead of "cvs co -p >" when checking out something
    from CVS with a specified module name.  This avoids zero-length
    files when there is a checkout error.

  - Add an "sconsign" script to print the contents of .sconsign files.

  - Speed up maintaining the various lists of Node children by using
    dictionaries to avoid "x in list" searches.

  - Cache the computed list of Node children minus those being Ignored
    so it's only calculated once.

  - Fix use of the --cache-show option when building a Program()
    (or using any other arbitrary action) by making sure all Action
    instances have strfunction() methods.

  - Allow the source of Command() to be a directory.

  - Better error handling of things like raw TypeErrors in SConscripts.

  - When installing using "setup.py install --prefix=", suppress the
    distutils warning message about adding the (incorrect) library
    directory to your search path.

  - Correct the spelling of the "validater" option to "validator."
    Add a DeprecatedWarning when the old spelling is used.

  - Allow a Builder's emitter to be a dictionary that maps source file
    suffixes to emitter functions, using the suffix of the first file
    in the source list to pick the right one.

  - Refactor the creation of the Program, *Object and *Library Builders
    so that they're moved out of SCons.Defaults and created on demand.

  - Don't split SConscript file names on white space.

  - Document the SConscript function's "dirs" and "name" keywords.

  - Remove the internal (and superfluous) SCons.Util.argmunge() function.

  - Add /TP to the default CXXFLAGS for msvc, so it can compile all
    of the suffixes we use as C++ files.

  - Allow the "prefix" and "suffix" attributes of a Builder to be
    callable objects that return generated strings, or dictionaries
    that map a source file suffix to the right prefix/suffix.

  - Support a MAXLINELINELENGTH construction variable on Win32 systems
    to control when a temporary file is used for long command lines.

  - Make how we build .rpm packages not depend on the installation
    locations from the distutils being used.

  - When deducing a target Node, create it directly from the first
    source Node, not by trying to create the right string to pass to
    arg2nodes().

  - Add support for SWIG.

  From Bram Moolenaar:

  - Test portability fixes for FreeBSD.

  From Gary Oberbrunner:

  - Report the target being built in error messages when building
    multiple sources from different extensions, or when the target file
    extension can't be deduced, or when we don't have an action for a
    file suffix.

  - Provide helpful error messages when the arguments to env.Install()
    are incorrect.

  - Fix the value returned by the Node.prevsiginfo() method to conform
    to a previous change when checking whether a node is current.

  - Supply a stack trace if the Taskmaster catches an exception.

  - When using a temporary file for a long link line on Win32 systems,
    (also) print the command line that is being executed through the
    temporary file.

  - Initialize the LIB environment variable when using the Intel
    compiler (icl).

  - Documentation fixes:  better explain the AlwaysBuild() function.

  From Laurent Pelecq:

  - When the -debug=pdb option is specified, use pdb.Pdb().runcall() to
    call pdb directly, don't call Python recursively.

  From Ben Scott:

  - Add support for a platform-independent CPPDEFINES variable.

  From Christoph Wiedemann:

  - Have the g++ Tool actually use g++ in preference to c++.

  - Have the gcc Tool actually use gcc in preference to cc.

  - Add a gnutools.py test of the GNU tool chain.

  - Be smarter about linking: use $CC by default and $CXX only if we're
    linking with any C++ objects.

  - Avoid SCons hanging when a piped command has a lot of output to read.

  - Add QT support for preprocessing .ui files into .c files.



RELEASE 0.90 - Wed, 25 Jun 2003 14:24:52 -0500

  From Chad Austin:

  - Fix the _concat() documentation, and add a test for it.

  - Portability fixes for non-GNU versions of lex and yacc.

  From Matt Balvin:

  - Fix handling of library prefixes when the subdirectory matches
    the prefix.

  From Timothee Bessett:

  - Add an M4 Builder.

  From Charles Crain:

  - Use '.lnk' as the suffix on the temporary file for linking long
    command lines (necessary for the Phar Lap linkloc linker).

  - Save non-string Options values as their actual type.

  - Save Options string values that contain a single quote correctly.

  - Save any Options values that are changed from the default
    Environment values, not just ones changed on the command line or in
    an Options file.

  - Make closing the Options file descriptor exception-safe.

  From Steven Knight:

  - SCons now enforces (with an error) that construction variables
    must have the same form as valid Python identifiers.

  - Fix man page bugs: remove duplicate AddPostAction() description;
    document no_import_lib; mention that CPPFLAGS does not contain
    $_CPPINCFLAGS; mention that F77FLAGS does not contain $_F77INCFLAGS;
    mention that LINKFLAGS and SHLINKFLAGS contains neither $_LIBFLAGS
    nor $_LIBDIRFLAGS.

  - Eliminate a dependency on the distutils.fancy_getopt module by
    copying and pasting its wrap_text() function directly.

  - Make the Script.Options() subclass match the underlying base class
    implementation.

  - When reporting a target is up to date, quote the target like make
    (backquote-quote) instead of with double quotes.

  - Fix handling of ../* targets when using -U, -D or -u.

  From Steve Leblanc:

  - Don't update the .sconsign files when run with -n.

  From Gary Oberbrunner:

  - Add support for the Intel C Compiler (icl.exe).

  From Anthony Roach

  - Fix Import('*').

  From David Snopek

  - Fix use of SConf in paths with white space in them.

  - Add CheckFunc and CheckType functionality to SConf.

  - Fix use of SConf with Builders that return a list of nodes.

  From David Snopek and Christoph Wiedemann

  - Fix use of the SConf subsystem with SConscriptChdir().

  From Greg Spencer

  - Check for the existence of MS Visual Studio on disk before using it,
    to avoid getting fooled by leftover junk in the registry.

  - Add support for MSVC++ .NET.

  - Add support for MS Visual Studio project files (DSP, DSW,
    SLN and VCPROJ files).

  From Christoph Wiedemann

  - SConf now works correctly when the -n and -q options are used.



RELEASE 0.14 - Wed, 21 May 2003 05:16:32 -0500

  From Chad Austin:

  - Use .dll (not .so) for shared libraries on Cygwin; use -fPIC
    when compiling them.

  - Use 'rm' to remove files under Cygwin.

  - Add a PLATFORM variable to construction environments.

  - Remove the "platform" argument from tool specifications.

  - Propogate PYTHONPATH when running the regression tests so distutils
    can be found in non-standard locations.

  - Using MSVC long command-line linking when running Cygwin.

  - Portability fixes for a lot of tests.

  - Add a Value Node class for dependencies on in-core Python values.

  From Allen Bierbaum:

  - Pass an Environment to the Options validator method, and
    add an Options.Save() method.

  From Steve Christensen:

  - Add an optional sort function argument to the GenerateHelpText()
    Options function.

  - Evaluate the "varlist" variables when computing the signature of a
    function action.

  From Charles Crain:

  - Parse the source .java files for class names (including inner class
    names) to figure out the target .class files that will be created.

  - Make Java support work with Repositories and SConscriptChdir(0).

  - Pass Nodes, not strings, to Builder emitter functions.

  - Refactor command-line interpolation and signature calculation
    so we can use real Node attributes.

  From Steven Knight:

  - Add Java support (javac, javah, jar and rmic).

  - Propagate the external SYSTEMROOT environment variable into ENV on
    Win32 systems, so external commands that use sockets will work.

  - Add a .posix attribute to PathList expansions.

  - Check out CVS source files using POSIX path names (forward slashes
    as separators) even on Win32.

  - Add Node.clear() and Node.FS.Entry.clear() methods to wipe out a
    Node's state, allowing it to be re-evaluated by continuous
    integration build interfaces.

  - Change the name of the Set{Build,Content}SignatureType() functions
    to {Target,Source}Signatures().  Deprecate the old names but support
    them for backwards compatibility.

  - Add internal SCons.Node.FS.{Dir,File}.Entry() methods.

  - Interpolate the null string if an out-of-range subscript is used
    for a construction variable.

  - Fix the internal Link function so that it properly links or copies
    files in subsidiary BuildDir directories.

  - Refactor the internal representation of a single execution instance
    of an action to eliminate redundant signature calculations.

  - Eliminate redundant signature calculations for Nodes.

  - Optimize out calling hasattr() before accessing attributes.

  - Say "Cleaning targets" (not "Building...") when the -c option is
    used.

  From Damyan Pepper:

  - Quote the "Entering directory" message like Make.

  From Stefan Reichor:

  - Add support for using Ghostscript to convert Postscript to PDF files.

  From Anthony Roach:

  - Add a standalone "Alias" function (separate from an Environment).

  - Make Export() work for local variables.

  - Support passing a dictionary to Export().

  - Support Import('*') to import everything that's been Export()ed.

  - Fix an undefined exitvalmap on Win32 systems.

  - Support new SetOption() and GetOption() functions for setting
    various command-line options from with an SConscript file.

  - Deprecate the old SetJobs() and GetJobs() functions in favor of
    using the new generic {Set,Get}Option() functions.

  - Fix a number of tests that searched for a Fortran compiler using the
    external PATH instead of what SCons would use.

  - Fix the interaction of SideEffect() and BuildDir() so that (for
    example) PDB files get put correctly in a BuildDir().

  From David Snopek:

  - Contribute the "Autoscons" code for Autoconf-like checking for
    the existence of libraries, header files and the like.

  - Have the Tool() function add the tool name to the $TOOLS
    construction variable.

  From Greg Spencer:

  - Support the C preprocessor #import statement.

  - Allow the SharedLibrary() Builder on Win32 systems to be able to
    register a newly-built dll using regsvr32.

  - Add a Builder for Windows type library (.tlb) files from IDL files.

  - Add an IDL scanner.

  - Refactor the Fortran, C and IDL scanners to share common logic.

  - Add .srcpath and .srcdir attributes to $TARGET and $SOURCE.

  From Christoph Wiedemann:

  - Integrate David Snopek's "Autoscons" code as the new SConf
    configuration subsystem, including caching of values between
    runs (using normal SCons dependency mechanisms), tests, and
    documentation.



RELEASE 0.13 - Mon, 31 Mar 2003 20:22:00 -0600

  From Charles Crain:

  - Fix a bug when BuildDir(duplicate=0) is used and SConscript
    files are called from within other SConscript files.

  - Support (older) versions of Perforce which don't set the Windows
    registry.



RELEASE 0.12 - Thu, 27 Mar 2003 23:52:09 -0600

  From Charles Crain:

  - Added support for the Perforce source code management system.

  - Fix str(Node.FS) so that it returns a path relative to the calling
    SConscript file's directory, not the top-level directory.

  - Added support for a separate src_dir argument to SConscript()
    that allows explicit specification of where the source files
    for an SConscript file can be found.

  - Support more easily re-usable flavors of command generators by
    calling callable variables when strings are expanded.

  From Steven Knight:

  - Added an INSTALL construction variable that can be set to a function
    to control how the Install() and InstallAs() Builders install files.
    The default INSTALL function now copies, not links, files.

  - Remove deprecated features:  the "name" argument to Builder objects,
    and the Environment.Update() method.

  - Add an Environment.SourceCode() method to support fetching files
    from source code systems.  Add factory methods that create Builders
    to support BitKeeper, CVS, RCS, and SCCS.  Add support for fetching
    files from RCS or SCCS transparently (like GNU Make).

  - Make the internal to_String() function more efficient.

  - Make the error message the same as other build errors when there's a
    problem unlinking a target file in preparation for it being built.

  - Make TARGET, TARGETS, SOURCE and SOURCES reserved variable names and
    warn if the user tries to set them in a construction environment.

  - Add support for Tar and Zip files.

  - Better documentation of the different ways to export variables to a
    subsidiary SConscript file.  Fix documentation bugs in a tools
    example, places that still assumed SCons split strings on white
    space, and typos.

  - Support fetching arbitrary files from the TARGETS or SOURCES lists
    (e.g. ${SOURCES[2]}) when calculating the build signature of a
    command.

  - Don't silently swallow exceptions thrown by Scanners (or other
    exceptions while finding a node's dependent children).

  - Push files to CacheDir() before calling the superclass built()
    method (which may clear the build signature as part of clearing
    cached implicit dependencies, if the file has a source scanner).
    (Bug reported by Jeff Petkau.)

  - Raise an internal error if we attempt to push a file to CacheDir()
    with a build signature of None.

  - Add an explicit Exit() function for terminating early.

  - Change the documentation to correctly describe that the -f option
    doesn't change to the directory in which the specified file lives.

  - Support changing directories locally with SConscript directory
    path names relative to any SConstruct file specified with -f.
    This allows you to build in another directory by simply changing
    there and pointing at the SConstruct file in another directory.

  - Change the default SConscriptChdir() behavior to change to the
    SConscript directory while it's being read.

  - Fix an exception thrown when the -U option was used with no
    Default() target specified.

  - Fix -u so that it builds things in corresponding build directories
    when used in a source directory.

  From Lachlan O'Dea:

  - Add SharedObject() support to the masm tool.

  - Fix WhereIs() to return normalized paths.

  From Jeff Petkau:

  - Don't copy a built file to a CacheDir() if it's already there.

  - Avoid partial copies of built files in a CacheDir() by copying
    to a temporary file and renaming.

  From Anthony Roach:

  - Fix incorrect dependency-cycle errors when an Aliased source doesn't
    exist.



RELEASE 0.11 - Tue, 11 Feb 2003 05:24:33 -0600

  From Chad Austin:

  - Add support for IRIX and the SGI MIPSPro tool chain.

  - Support using the MSVC tool chain when running Cygwin Python.

  From Michael Cook:

  - Avoid losing signal bits in the exit status from a command,
    helping terminate builds on interrupt (CTRL+C).

  From Charles Crain:

  - Added new AddPreAction() and AddPostAction() functions that support
    taking additional actions before or after building specific targets.

  - Add support for the PharLap ETS tool chain.

  From Steven Knight:

  - Allow Python function Actions to specify a list of construction
    variables that should be included in the Action's signature.

  - Allow libraries in the LIBS variable to explicitly include the prefix
    and suffix, even when using the GNU linker.
    (Bug reported by Neal Becker.)

  - Use DOS-standard CR-LF line endings in the scons.bat file.
    (Bug reported by Gary Ruben.)

  - Doc changes:  Eliminate description of deprecated "name" keyword
    argument from Builder definition (reported by Gary Ruben).

  - Support using env.Append() on BUILDERS (and other dictionaries).
    (Bug reported by Bj=F6rn Bylander.)

  - Setting the BUILDERS construction variable now properly clears
    the previous Builder attributes from the construction Environment.
    (Bug reported by Bj=F6rn Bylander.)

  - Fix adding a prefix to a file when the target isn't specified.
    (Bug reported by Esa Ilari Vuokko.)

  - Clean up error messages from problems duplicating into read-only
    BuildDir directories or into read-only files.

  - Add a CommandAction.strfunction() method, and add an "env" argument
    to the FunctionAction.strfunction() method, so that all Action
    objects have strfunction() methods, and the functions for building
    and returning a string both take the same arguments.

  - Add support for new CacheDir() functionality to share derived files
    between builds, with related options --cache-disable, --cache-force,
    and --cache-show.

  - Change the default behavior when no targets are specified to build
    everything in the current directory and below (like Make).  This
    can be disabled by specifying Default(None) in an SConscript.

  - Revamp SCons installation to fix a case-sensitive installation
    on Win32 systems, and to add SCons-specific --standard-lib,
    --standalone-lib, and --version-lib options for easier user
    control of where the libraries get installed.

  - Fix the ability to directly import and use Platform and Tool modules
    that have been implicitly imported into an Environment().

  - Add support for allowing an embedding interface to annotate a node
    when it's created.

  - Extend the SConscript() function to accept build_dir and duplicate
    keyword arguments that function like a BuildDir() call.

  From Steve Leblanc:

  - Fix the output of -c -n when directories are involved, so it
    matches -c.

  From Anthony Roach:

  - Use a different shared object suffix (.os) when using gcc so shared
    and static objects can exist side-by-side in the same directory.

  - Allow the same object files on Win32 to be linked into either
    shared or static libraries.

  - Cache implicit cache values when using --implicit-cache.



RELEASE 0.10 - Thu, 16 Jan 2003 04:11:46 -0600

  From Derrick 'dman' Hudson:

  - Support Repositories on other file systems by symlinking or
    copying files when hard linking won't work.

  From Steven Knight:

  - Remove Python bytecode (*.pyc) files from the scons-local packages.

  - Have FunctionActions print a description of what they're doing
    (a representation of the Python call).

  - Fix the Install() method so that, like other actions, it prints
    what would have happened when the -n option is used.

  - Don't create duplicate source files in a BuildDir when the -n
    option is used.

  - Refactor the Scanner interface to eliminate unnecessary Scanner
    calls and make it easier to write efficient scanners.

  - Added a "recursive" flag to Scanner creation that specifies the
    Scanner should be invoked recursively on dependency files returned
    by the scanner.

  - Significant performance improvement from using a more efficient
    check, throughout the code, for whether a Node has a Builder.

  - Fix specifying only the source file to MultiStepBuilders such as
    the Program Builder.  (Bug reported by Dean Bair.)

  - Fix an exception when building from a file with the same basename as
    the subdirectory in which it lives.  (Bug reported by Gerard Patel.)

  - Fix automatic deduction of a target file name when there are
    multiple source files specified; the target is now deduced from just
    the first source file in the list.

  - Documentation fixes: better initial explanation of SConscript files;
    fix a misformatted "table" in the StaticObject explanation.

  From Steven Knight and Steve Leblanc:

  - Fix the -c option so it will remove symlinks.

  From Steve Leblanc:

  - Add a Clean() method to support removing user-specified targets
    when using the -c option.

  - Add a development script for running SCons through PyChecker.

  - Clean up things found by PyChecker (mostly unnecessary imports).

  - Add a script to use HappyDoc to create HTML class documentation.

  From Lachlan O'Dea:

  - Make the Environment.get() method return None by default.

  From Anthony Roach:

  - Add SetJobs() and GetJobs() methods to allow configuration of the
    number of default jobs (still overridden by -j).

  - Convert the .sconsign file format from ASCII to a pickled Python
    data structure.

  - Error message cleanups:  Made consistent the format of error
    messages (now all start with "scons: ***") and warning messages (now
    all start with "scons: warning:").  Caught more cases with the "Do
    not know how to build" error message.

  - Added support for the MinGW tool chain.

  - Added a --debug=includes option.



RELEASE 0.09 - Thu,  5 Dec 2002 04:48:25 -0600

  From Chad Austin:

  - Add a Prepend() method to Environments, to append values to
    the beginning of construction variables.

  From Matt Balvin:

  - Add long command-line support to the "lib" Tool (Microsoft library
    archiver), too.

  From Charles Crain:

  - Allow $$ in a string to be passed through as $.

  - Support file names with odd characters in them.

  - Add support for construction variable substition on scanner
    directories (in CPPPATH, F77PATH, LIBPATH, etc.).

  From Charles Crain and Steven Knight:

  - Add Repository() functionality, including the -Y option.

  From Steven Knight:

  - Fix auto-deduction of target names so that deduced targets end
    up in the same subdirectory as the source.

  - Don't remove source files specified on the command line!

  - Suport the Intel Fortran Compiler (ifl.exe).

  - Supply an error message if there are no command-line or
    Default() targets specified.

  - Fix the ASPPCOM values for the GNU assembler.
    (Bug reported by Brett Polivka.)

  - Fix an exception thrown when a Default() directory was specified
    when using the -U option.

  - Issue a warning when -c can't remove a target.

  - Eliminate unnecessary Scanner calls by checking for the
    existence of a file before scanning it.  (This adds a generic
    hook to check an arbitrary condition before scanning.)

  - Add explicit messages to tell when we're "Reading SConscript files
    ...," "done reading SConscript files," "Building targets," and
    "done building targets."  Add a -Q option to supress these.

  - Add separate $SHOBJPREFIX and $SHOBJSUFFIX construction variables
    (by default, the same as $OBJPREFIX and $OBJSUFFIX).

  - Add Make-like error messages when asked to build a source file,
    and before trying to build a file that doesn't have all its source
    files (including when an invalid drive letter is used on WIN32).

  - Add an scons-local-{version} package (in both .tar.gz and .zip
    flavors) to help people who want to ship SCons as a stand-alone
    build tool in their software packages.

  - Prevent SCons from unlinking files in certain situations when
    the -n option is used.

  - Change the name of Tool/lib.py to Tool/mslib.py.

  From Steven Knight and Anthony Roach:

  - Man page:  document the fact that Builder calls return Node objects.

  From Steve LeBlanc:

  - Refactor option processing to use our own version of Greg Ward's
    Optik module, modified to run under Python 1.5.2.

  - Add a ParseConfig() command to modify an environment based on
    parsing output from a *-config command.

  From Jeff Petkau:

  - Fix interpretation of '#/../foo' on Win32 systems.

  From Anthony Roach:

  - Fixed use of command lines with spaces in their arguments,
    and use of Nodes with spaces in their string representation.

  - Make access and modification times of files in a BuildDir match
    the source file, even when hard linking isn't available.

  - Make -U be case insensitive on Win32 systems.

  - Issue a warning and continue when finding a corrupt .sconsign file.

  - Fix using an alias as a dependency of a target so that if one of the
    alias' dependencies gets rebuilt, the resulting target will, too.

  - Fix differently ordered targets causing unnecessary rebuilds
    on case insensitive systems.

  - Use os.system() to execute external commands whenever the "env"
    utility is available, which is much faster than fork()/exec(),
    and fixes the -j option on several platforms.

  - Fix use of -j with multiple targets.

  - Add an Options() object for friendlier accomodation of command-
    line arguments.

  - Add support for Microsoft VC++ precompiled header (.pch) files,
    debugger (.pdb) files, and resource (.rc) files.

  - Don't compute the $_CPPINCFLAGS, $_F77INCFLAGS, $_LIBFLAGS and
    $_LIBDIRFLAGS variables each time a command is executed, define
    them so they're computed only as needed.  Add a new _concat
    function to the Environment that allows people to define their
    own similar variables.

  - Fix dependency scans when $LIBS is overridden.

  - Add EnsurePythonVersion() and EnsureSConsVersion() functions.

  - Fix the overly-verbose stack trace on ListBuilder build errors.

  - Add a SetContentSignatureType() function, allowing use of file
    timestamps instead of MD5 signatures.

  - Make -U and Default('source') fail gracefully.

  - Allow the File() and Dir() methods to take a path-name string as
    the starting directory, in addition to a Dir object.

  - Allow the command handler to be selected via the SPAWN, SHELL
    and ESCAPE construction variables.

  - Allow construction variables to be overridden when a Builder
    is called.

  From sam th:

  - Dynamically check for the existence of utilities with which to
    initialize Environments by default.



RELEASE 0.08 - Mon, 15 Jul 2002 12:08:51 -0500

  From Charles Crain:

  - Fixed a bug with relative CPPPATH dirs when using BuildDir().
    (Bug reported by Bob Summerwill.)

  - Added a warnings framework and a --warn option to enable or
    disable warnings.

  - Make the C scanner warn users if files referenced by #include
    directives cannot be found and --warn=dependency is specified.

  - The BUILDERS construction variable should now be a dictionary
    that maps builder names to actions.  Existing uses of lists,
    and the Builder name= keyword argument, generate warnings
    about use of deprecated features.

  - Removed the "shared" keyword argument from the Object and
    Library builders.

  - Added separated StaticObject, SharedObject, StaticLibrary and
    SharedLibrary builders.  Made Object and Library synonyms for
    StaticObject and StaticLibrary, respectively.

  - Add LIBS and LIBPATH dependencies for shared libraries.

  - Removed support for the prefix, suffix and src_suffix arguments
    to Builder() to be callable functions.

  - Fix handling file names with multiple dots.

  - Allow a build directory to be outside of the SConstruct tree.

  - Add a FindFile() function that searches for a file node with a
    specified name.

  - Add $CPPFLAGS to the shared-object command lines for g++ and gcc.

  From Charles Crain and Steven Knight:

  - Add a "tools=" keyword argument to Environment instantiation,
    and a separate Tools() method, for more flexible specification
    of tool-specific environment changes.

  From Steven Knight:

  - Add a "platform=" keyword argument to Environment instantiation,
    and a separate Platform() method, for more flexible specification
    of platform-specific environment changes.

  - Updated README instructions and setup.py code to catch an
    installation failure from not having distutils installed.

  - Add descriptions to the -H help text for -D, -u and -U so
    people can tell them apart.

  - Remove the old feature of automatically splitting strings
    of file names on white space.

  - Add a dependency Scanner for native Fortran "include" statements,
    using a new "F77PATH" construction variable.

  - Fix C #include scanning to detect file names with characters like
    '-' in them.

  - Add more specific version / build output to the -v option.

  - Add support for the GNU as, Microsoft masm, and nasm assemblers.

  - Allow the "target" argument to a Builder call to be omitted, in
    which case the target(s) are deduced from the source file(s) and the
    Builder's specified suffix.

  - Add a tar archive builder.

  - Add preliminary support for the OS/2 Platform, including the icc
    and ilink Tools.

  From Jeff Petkau:

  - Fix --implicit-cache if the scanner returns an empty list.

  From Anthony Roach:

  - Add a "multi" keyword argument to Builder creation that specifies
    it's okay to call the builder multiple times for a target.

  - Set a "multi" on Aliases so multiple calls will append to an Alias.

  - Fix emitter functions' use of path names when using BuildDir or
    in subdirectories.

  - Fix --implicit-cache causing redundant rebuilds when the header
    file list changed.

  - Fix --implicit-cache when a file has no implicit dependencies and
    its source is generated.

  - Make the drive letters on Windows always be the same case, so that
    changes in the case of drive letters don't cause a rebuild.

  - Fall back to importing the SCons.TimeStamp module if the SCons.MD5
    module can't be imported.

  - Fix interrupt handling to guarantee that a single interrupt will
    halt SCons both when using -j and not.

  - Fix .sconsign signature storage so that output files of one build
    can be safely used as input files to another build.

  - Added a --debug=time option to print SCons execution times.

  - Print an error message if a file can't be unlinked before being
    built, rather than just silently terminating the build.

  - Add a SideEffect() method that can be used to tell the build
    engine that a given file is created as a side effect of building
    a target.  A file can be specified as a side effect of more than
    one build comand, in which case the commands will not be executed
    simultaneously.

  - Significant performance gains from not using our own version of
    the inefficient stock os.path.splitext() method, caching source
    suffix computation, code cleanup in MultiStepBuilder.__call__(),
    and replicating some logic in scons_subst().

  - Add --implicit-deps-changed and --implicit-deps-unchanged options.

  - Add a GetLaunchDir() function.

  - Add a SetBuildSignatureType() function.

  From Zed Shaw:

  - Add an Append() method to Environments, to append values to
    construction variables.

  - Change the name of Update() to Replace().  Keep Update() as a
    deprecated synonym, at least for now.

  From Terrel Shumway:

  - Use a $PYTHON construction variable, initialized to sys.executable,
    when using Python to build parts of the SCons packages.

  - Use sys.prefix, not sys.exec_prefix, to find pdb.py.



RELEASE 0.07 - Thu,  2 May 2002 13:37:16 -0500

  From Chad Austin:

  - Changes to build SCons packages on IRIX (and other *NIces).

  - Don't create a directory Node when a file already exists there,
    and vice versa.

  - Add 'dirs' and 'names' keyword arguments to SConscript for
    easier specification of subsidiary SConscript files.

  From Charles Crain:

  - Internal cleanup of environment passing to function Actions.

  - Builders can now take arbitrary keyword arguments to create
    attributes to be passed to: command generator functions,
    FunctionAction functions, Builder emitter functions (below),
    and prefix/suffix generator functions (below).

  - Command generator functions can now return ANYTHING that can be
    converted into an Action (a function, a string, a CommandGenerator
    instance, even an ActionBase instance).

  - Actions now call get_contents() with the actual target and source
    nodes used for the build.

  - A new DictCmdGenerator class replaces CompositeBuilder to support
    more flexible Builder behavior internally.

  - Builders can now take an emitter= keyword argument.  An emitter
    is a function that takes target, source, and env argument, then
    return a 2-tuple of (new sources, new targets).  The emitter is
    called when the Builder is __call__'ed, allowing a user to modify
    source and target lists.

  - The prefix, suffix and src_suffix Builder arguments now take a
    callable as well a string.  The callable is passed the Environment
    and any extra Builder keyword arguments and is expected to return
    the appropriate prefix or suffix.

  - CommandActions can now be a string, a list of command + argument
    strings, or a list of commands (strings or lists).

  - Added shared library support.  The Object and Library Builders now
    take a "shared=1" keyword argument to specify that a shared object
    or shared library should be built.  It is an error to try to build
    static objects into a shared library or vice versa.

  - Win32 support for .def files has been added.  Added the Win32-specific
    construction variables $WIN32DEFPREFIX, $WIN32DEFSUFFIX,
    $WIN32DLLPREFIX and $WIN32IMPLIBPREFIX.  When building a .dll,
    the new construction variable $WIN32_INSERT_DEF, controls whether
    the appropriately-named .def file is inserted into the target
    list (if not already present).  A .lib file is always added to
    a Library build if not present in the list of targets.

  - ListBuilder now passes all targets to the action, not just the first.

  - Fix so that -c now deletes generated yacc .h files.

  - Builder actions and emitter functions can now be initialized, through
    construction variables, to things other than strings.

  - Make top-relative '#/dir' lookups work like '#dir'.

  - Fix for relative CPPPATH directories in subsidiary SConscript files
    (broken in 0.06).

  - Add a for_signature argument to command generators, so that
    generators that need to can return distinct values for the
    command signature and for executing the command.

  From Alex Jacques:

  - Create a better scons.bat file from a py2bat.py script on the Python
    mailing list two years ago (modeled after pl2bat.pl).

  From Steven Knight:

  - Fix so that -c -n does *not* remove the targets!

  - Man page:  Add a hierarchical libraries + Program example.

  - Support long MSVC linker command lines through a builder action
    that writes to a temporary file and uses the magic MSVC "link @file"
    argument syntax if the line is longer than 2K characters.

  - Fix F77 command-line options on Win32 (use /Fo instead of -o).

  - Use the same action to build from .c (lower case) and .C (upper
    case) files on case-insensitive systems like Win32.

  - Support building a PDF file directly from a TeX or LaTeX file
    using pdftex or pdflatex.

  - Add a -x option to runtest.py to specify the script being tested.
    A -X option indicates it's an executable, not a script to feed
    to the Python interpreter.

  - Add a Split() function (identical to SCons.Util.argmunge()) for use
    in the next release, when Builders will no longer automatically split
    strings on white space.

  From Steve Leblanc:

  - Add the SConscriptChdir() method.

  From Anthony Roach:

  - Fix --debug=tree when used with directory targets.

  - Significant internal restructuring of Scanners and Taskmaster.

  - Added new --debug=dtree option.

  - Fixes for --profile option.

  - Performance improvement in construction variable substitution.

  - Implemented caching of content signatures, plus added --max-drift
    option to control caching.

  - Implemented caching of dependency signatures, enabled by new
    --implicit-cache option.

  - Added abspath construction variable modifier.

  - Added $SOURCE variable as a synonym for $SOURCES[0].

  - Write out .sconsign files on error or interrupt so intermediate
    build results are saved.

  - Change the -U option to -D.  Make a new -U that builds just the
    targets from the local SConscript file.

  - Fixed use of sys.path so Python modules can be imported from
    the SConscript directory.

  - Fix for using Aliases with the -u, -U and -D options.

  - Fix so that Nodes can be passed to SConscript files.

  From Moshe Zadka:

  - Changes for official Debian packaging.



RELEASE 0.06 - Thu, 28 Mar 2002 01:24:29 -0600

  From Charles Crain:

  - Fix command generators to expand construction variables.

  - Make FunctionAction arguments be Nodes, not strings.

  From Stephen Kennedy:

  - Performance:  Use a dictionary, not a list, for a Node's parents.

  From Steven Knight:

  - Add .zip files to the packages we build.

  - Man page:  document LIBS, fix a typo, document ARGUMENTS.

  - Added RANLIB and RANLIBFLAGS construction variables.  Only use them
    in ARCOM if there's a "ranlib" program on the system.

  - Add a configurable CFILESUFFIX for the Builder of .l and .y files
    into C files.

  - Add a CXXFile Builder that turns .ll and .yy files into .cc files
    (configurable via a CXXFILESUFFIX construction variable).

  - Use the POSIX-standard lex -t flag, not the GNU-specific -o flag.
    (Bug reported by Russell Christensen.)

  - Fixed an exception when CPPPATH or LIBPATH is a null string.
    (Bug reported by Richard Kiss.)

  - Add a --profile=FILE option to make profiling SCons easier.

  - Modify the new DVI builder to create .dvi files from LaTeX (.ltx
    and .latex) files.

  - Add support for Aliases (phony targets).

  - Add a WhereIs() method for searching for path names to executables.

  - Add PDF and PostScript document builders.

  - Add support for compiling Fortran programs from a variety of
    suffixes (a la GNU Make):  .f, .F, .for, .FOR, .fpp and .FPP

  - Support a CPPFLAGS variable on all default commands that use the
    C preprocessor.

  From Steve Leblanc:

  - Add support for the -U option.

  - Allow CPPPATH, LIBPATH and LIBS to be specified as white-space
    separated strings.

  - Add a document builder to create .dvi files from TeX (.tex) files.

  From Anthony Roach:

  - Fix:  Construction variables with values of 0 were incorrectly
    interpolated as ''.

  - Support env['VAR'] to fetch construction variable values.

  - Man page:  document Precious().



RELEASE 0.05 - Thu, 21 Feb 2002 16:50:03 -0600

  From Chad Austin:

  - Set PROGSUFFIX to .exe under Cygwin.

  From Charles Crain:

  - Allow a library to specified as a command-line source file, not just
    in the LIBS construction variable.

  - Compensate for a bug in os.path.normpath() that returns '' for './'
    on WIN32.

  - More performance optimizations:  cache #include lines from files,
    eliminate unnecessary calls.

  - If a prefix or suffix contains white space, treat the resulting
    concatenation as separate arguments.

  - Fix irregularities in the way we fetch DevStudio information from
    the Windows registry, and in our registry error handling.

  From Steven Knight:

  - Flush stdout after print so it intermixes correctly with stderr
    when redirected.

  - Allow Scanners to return a list of strings, and document how to
    write your own Scanners.

  - Look up implicit (scanned) dependencies relative to the directory
    of file being scanned.

  - Make writing .sconsign files more robust by first trying to write
    to a temp file that gets renamed.

  - Create all of the directories for a list of targets before trying
    to build any of the targets.

  - WIN32 portability fixes in tests.

  - Allow the list of variables exported to an SConscript file to be
    a UserList, too.

  - Document the overlooked LIBPATH construction variable.
    (Bug reported by Eicke Godehardt.)

  - Fix so that Ignore() ignores indirect, implicit dependencies
    (included files), not just direct dependencies.

  - Put the man page in the Debian distribution.

  - Run HTML docs through tidy to clean up the HTML (for Konqueror).

  - Add preliminary support for Unicode strings.

  - Efficiency:  don't scan dependencies more than once during the
    walk of a tree.

  - Fix the -c option so it doesn't stop removing targets if one doesn't
    already exist.
    (Bug reported by Paul Connell.)

  - Fix the --debug=pdb option when run on Windows NT.
    (Bug reported by Paul Connell.)

  - Add support for the -q option.

  From Steve Leblanc:

  - Add support for the -u option.

  - Add .cc and .hh file suffixes to the C Scanner.

  From Anthony Roach:

  - Make the scons script return an error code on failures.

  - Add support for using code to generate a command to build a target.



RELEASE 0.04 - Wed, 30 Jan 2002 11:09:42 -0600

  From Charles Crain:

  - Significant performance improvements in the Node.FS and
    Scanner subsystems.

  - Fix signatures of binary files on Win32 systems.

  - Allow LIBS and LIBPATH to be strings, not just arrays.

  - Print a traceback if a Python-function builder throws an exception.

  From Steven Knight:

  - Fix using a directory as a Default(), and allow Default() to
    support white space in file names for strings in arrays.

  - Man page updates:  corrected some mistakes, documented various
    missing Environment methods, alphabetized the construction
    variables and other functions, defined begin and end macros for
    the example sections, regularized white space separation, fixed
    the use of Export() in the Multiple Variants example.

  - Function action fixes:  None is now a successful return value.
    Exceptions are now reported.  Document function actions.

  - Add 'Action' and 'Scanner' to the global keywords so SConscript
    files can use them too.

  - Removed the Wrapper class between Nodes and Walkers.

  - Add examples using Library, LIBS, and LIBPATH.

  - The C Scanner now always returns a sorted list of dependencies
    so order changes don't cause unnecessary rebuilds.

  - Strip $(-$) bracketed text from command lines.  Use this to
    surround $_INCDIRS and $_LIBDIRS so we don't rebuild in response
    to changes to -I or -L options.

  - Add the Ignore() method to ignore dependencies.

  - Provide an error message when a nonexistent target is specified
    on the command line.

  - Remove targets before building them, and add an Environment
    Precious() method to override that.

  - Eliminate redundant calls to the same builder when the target is a
    list of targets:  Add a ListBuilder class that wraps Builders to
    handle lists atomically.  Extend the Task class to support building
    and updating multiple targets in a single Task.  Simplify the
    interface between Task and Taskmaster.

  - Add a --debug=pdb option to re-run SCons under the Python debugger.

  - Only compute a build signature once for each node.

  - Changes to our sys.path[] manipulation to support installation into
    an arbitrary --prefix value.

  From Steve Leblanc:

  - Add var=value command-line arguments.



RELEASE 0.03 - Fri, 11 Jan 2002 01:09:30 -0600

  From Charles Crain:

  - Performance improvements in the Node.FS and Sig.Calculator classes.

  - Add the InstallAs() method.

  - Execute commands through an external interpreter (sh, cmd.exe, or
    command.com) to handle redirection metacharacters.

  - Allow the user to supply a command handler.

  From Steven Knight:

  - Search both /usr/lib and /usr/local/lib for scons directories by
    adding them both to sys.path, with whichever is in sys.prefix first.

  - Fix interpreting strings of multiple white-space separated file names
    as separate file names, allowing prefixes and suffixes to be appended
    to each individually.

  - Refactor to move CompositeBuilder initialization logic from the
    factory wrapper to the __init__() method, and allow a Builder to
    have both an action and a src_builder (or array of them).

  - Refactor BuilderBase.__call__() to separate Node creation/lookup
    from initialization of the Node's builder information.

  - Add a CFile Builder object that supports turning lex (.l) and
    yacc (.y) files into .c files.

  - Document: variable interpretation attributes; how to propogate
    the user's environment variables to executed commands; how to
    build variants in multiple BuildDirs.

  - Collect String, Dict, and List type-checking in common utility
    routines so we can accept User{String,Dict,List}s all over.

  - Put the Action factory and classes into their own module.

  - Use one CPlusPlusAction in the Object Builder's action dictionary,
    instead of letting it create multiple identical instances.

  - Document the Install() and InstallAs() methods.

  From Steve Leblanc:

  - Require that a Builder be given a name argument, supplying a
    useful error message when it isn't.

  From Anthony Roach:

  - Add a "duplicate" keyword argument to BuildDir() that can be set
    to prevent linking/copying source files into build directories.

  - Add a "--debug=tree" option to print an ASCII dependency tree.

  - Fetch the location of the Microsoft Visual C++ compiler(s) from
    the Registry, instead of hard-coding the location.

  - Made Scanner objects take Nodes, not path names.

  - Have the C Scanner cache the #include file names instead of
    (re-)scanning the file each time it's called.

  - Created a separate class for parent "nodes" of file system roots,
    eliminating the need for separate is-parent-null checks everywhere.

  - Removed defined __hash__() and __cmp() methods from FS.Entry, in
    favor of Python's more efficient built-in identity comparisons.



RELEASE 0.02 - Sun, 23 Dec 2001 19:05:09 -0600

  From Charles Crain:

  - Added the Install(), BuildDir(), and Export() methods.

  - Fix the -C option by delaying setting the top of the FS tree.

  - Avoid putting the directory path on the libraries in the LIBS
    construction variable.

  - Added a GetBuildPath() method to return the full path to the
    Node for a specified string.

  - Fixed variable substitution in CPPPATH and LIBPATH.

  From Steven Knight:

  - Fixed the version comment in the scons.bat (the UNIX geek used
    # instead of @rem).

  - Fix to setup.py so it doesn't require a sys.argv[1] argument.

  - Provide make-like warning message for "command not found" and
    similar errors.

  - Added an EXAMPLES section to the man page.

  - Make Default() targets properly relative to their SConscript
    file's subdirectory.

  From Anthony Roach:

  - Documented CXXFLAGS, CXXCOM, and CPPPATH.

  - Fixed SCONS_LIB_DIR to work as documented.

  - Made Default() accept Nodes as arguments.

  - Changed Export() to make it easier to use.

  - Added the Import() and Return() methods.



RELEASE 0.01 - Thu Dec 13 19:25:23 CST 2001

A brief overview of important functionality available in release 0.01:

  - C and C++ compilation on POSIX and Windows NT.

  - Automatic scanning of C/C++ source files for #include dependencies.

  - Support for building libraries; setting construction variables
    allows creation of shared libraries.

  - Library and C preprocessor search paths.

  - File changes detected using MD5 signatures.

  - User-definable Builder objects for building files.

  - User-definable Scanner objects for scanning for dependencies.

  - Parallel build (-j) support.

  - Dependency cycles detected.

  - Linux packages available in RPM and Debian format.

  - Windows installer available.
<|MERGE_RESOLUTION|>--- conflicted
+++ resolved
@@ -35,13 +35,10 @@
     - Fix versioned shared library naming for MacOS platform. (Previously was libxyz.dylib.1.2.3,
       has been fixed to libxyz.1.2.3.dylib. Additionally the sonamed symlink had the same issue,
       that is now resolved as well)
-<<<<<<< HEAD
     - Add experimental ninja builder. (Contributed by MongoDB, Daniel Moody and many others).
-=======
     - Fix #3955 - _LIBDIRFLAGS leaving $( and $) in *COMSTR output.  Added affect_signature flag to
       _concat function.  If set to False, it will prepend and append $( and $). That way the various
       Environment variables can use that rather than "$( _concat(...) $)".
->>>>>>> 7486756e
 
   From David H:
     - Fix Issue #3906 - `IMPLICIT_COMMAND_DEPENDENCIES` was not properly disabled when
