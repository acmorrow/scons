--- conflicted
+++ resolved
@@ -80,13 +80,10 @@
     - Added user configurable setting of ninja depfile format via NINJA_DEPFILE_PARSE_FORMAT.
       Now setting NINJA_DEPFILE_PARSE_FORMAT to [msvc,gcc,clang] can force the ninja expected
       format. Compiler tools will also configure the variable automatically.
-<<<<<<< HEAD
     - Added SHELL_ENV_GENERATOR construction variables. This variable allows the user to Define
       a function which will be called to obtain an environment which will be used in the shell
       command of some Action.
-=======
     - Updated ninja scons daemon scripts to output errors to stderr as well as the daemon log.
->>>>>>> 57de0aeb
 
   From Mats Wichmann:
     - Tweak the way default site_scons paths on Windows are expressed to
