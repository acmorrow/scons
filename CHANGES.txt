

                 SCons - a software construction tool

                            Change Log

NOTE: The 4.0.0 Release of SCons dropped Python 2.7 Support

RELEASE  VERSION/DATE TO BE FILLED IN LATER

  From Joseph Brill:
    - Internal MSVC and test updates: Rework the msvc installed versions cache so that it
      is not exposed externally and update external references accordingly.
    - Modify the MSCommon internal-use only debug logging records to contain the correct relative
      file path when the debug function is called from outside the MSCommon module.

  From William Deegan:
    - Fix yacc tool, not respecting YACC set at time of tool initialization.
    - Refactor SCons.Tool to move all common shared and loadable module linking logic to SCons.Tool.linkCommon
<<<<<<< HEAD
    - Remove pywin32 usage from SCons.Util where it was used for accessing the registry. Python native winreg
      library already includes this functionality.
=======
    - Remove using pywin32 to retrieve peak memory usage on Win32 for `--debug=memory`
>>>>>>> e2eabc5d

  From Michał Górny:
    - Fix dvipdf test failure due to passing incorrect flag to dvipdf.

  From Adam Gross:
    - Fix minor bug affecting SCons.Node.FS.File.get_csig()'s usage of the MD5 chunksize.
      User-facing behavior does not change with this fix (GH Issue #3726).

  From Joachim Kuebart:
    - Suppress missing SConscript deprecation warning if `must_exist=False`
      is used.

  From Rocco Matano:
    - Fix Zip tool to respect ZIPCOMSTR. Previously all zip builder calls would yield something
      like zip(["test.zip"], ["zip_scons.py"]) and ignore ZIPCOMSTR if ZIPCOM and ZIPCOMSTR
      weren't set after the Environment/Tool is initialized. (Explained in PR #3659)

  From Daniel Moody:
    - Fix issue where java parsed a class incorrectly from lambdas used after a new.

  From Mats Wichmann:
    - Complete tests for Dictionary, env.keys() and env.values() for
      OverrideEnvironment. Enable env.setdefault() method, add tests.
    - Raise an error if an option (not otherwise consumed) is used which
      looks like an abbreviation of one one added by AddOption. (#3653)
    - Tool module not found will now raise a UserError to more clearly indicate this is
      probably an SConscript problem, and to make the traceback more relevant.
    - Fix three issues with MergeFlags: 
      - Signature/return did not match documentation or existing usage - the implementation 
        now no longer returns the passed env
      - merging --param arguments did not work (issue #3107); 
      - passing a dict to merge where the values are strings failed (issue #2961).
    - Include previously-excluded SideEffect section in User Guide.
    - Clean up unneeded imports (autoflake tool).
    - Make sure cProfile is used if profiling - SCons was expecting
      the Util module to monkeypatch in cProfile as profile if available,
      but this is no longer being done.

  From Simon Tegelid
    - Fix using TEMPFILE in multiple actions in an action list. Previously a builder, or command
      with an action list like this:
      ['${TEMPFILE("xxx.py -otempfile $SOURCE")}', '${TEMPFILE("yyy.py -o$TARGET tempfile")}']
      Could yield a single tempfile with the first TEMPFILE's contents, used by both steps
      in the action list.





RELEASE 4.0.1 - Mon, 16 Jul 2020 16:06:40 -0700

  From Rob Boehne:
    - Fix fortran tools to set SHFORTRAN variables to $FORTRAN, similarly SHF77, SHF90, SHF95,
      SHF03 and SHF08 will default to the variables $F77, $F90, $F95, $F03 and $F08 respectively.
      If you were depending on changing the value of FORTRAN (or $F[0-9][0-9]) having no effect
      on the value of SHFORTRAN, this change will break that.   The values of FORTRAN, F77, F90,
      F95, F03, F08 and SHFORTRAN, SHF77 (etc.) now are not overridden in generate if alredy set
      by the user.
    - Fix subprocess execution of 'lslpp' on AIX to produce text standard i/o.
    - Re-do the fix for suncxx tool (Oracle Studio compiler) now that only Python 3 is supported,
      to avoid decoding errors.

  From William Deegan:
    - Added Environment() variable TEMPFILEDIR which allows setting the directory which temp
      files createdby TEMPFILEMUNGE are created in.

  From Daniel Moody:
    - Added method on Node to test if its node used in SConf. (Github Issue #3626)



RELEASE 4.0.0 - Sat, 04 Jul 2020 12:00:27 +0000

  From Dirk Baechle:
    - Updated documentation toolchain to work properly under Python3, also
      removed libxslt support from the Docbook Tool. (issue #3580)
    - Added Docker images for building and testing SCons. (issue #3585)

  From James Benton:
    - Improve Visual Studio solution/project generation code to add support
      for a per-variant cppflags. Intellisense can be affected by cppflags,
      this is especially important when it comes to /std:c++* which specifies
      what C++ standard version to target. SCons will append /Zc:__cplusplus
      to the project's cppflags when a /std:c++* flag is found as this is
      required for intellisense to use the C++ standard version from cppflags.

  From Rob Boehne
    - Specify UTF-8 encoding when opening Java source file as text.  By default, encoding is the output
    of locale.getpreferredencoding(False), and varies by platform.

  From Joseph Brill:
    - MSVC updates: When there are multiple product installations (e.g, Community and
      Build Tools) of MSVC 2017 or MSVC 2019, an Enterprise, Professional,
      or Community installation will be selected before a Build Tools installation when
      "14.1" or "14.2" is requested, respectively. (GH Issue #3699).
    - MSVC updates: When there are multiple product installations of MSVC 2017 (e.g.,
      Community and Express), 2017 Express is no longer returned when "14.1" is
      requested.  Only 2017 Express will be returned when "14.1Exp" is requested.
      (GH Issue #3699).
    - MSVC updates: An MSVC 6.0 installation now appears in the installed versions list
      when msvc debug output is enabled (GH Issue #3699).
    - MSVS test updates: Tests for building a program using generated MSVS project and
      solution files using MSVS 2015 and later now work as expected on x86 hosts.
    - Test update: Reduce the number of "false negative" test failures for the interactive
      configuration test (test/interactive/configure.py).
    - MSVS update: Fix the development environment path for MSVS 7.0.

  From William Deegan:
    - Fix broken clang + MSVC 2019 combination by using MSVC configuration logic to
      propagate'VCINSTALLDIR' and 'VCToolsInstallDir' which clang tools use to locate
      header files and libraries from MSVC install. (Fixes GH Issue #3480)
    - Added C:\msys64\mingw64\bin to default mingw and clang windows PATH's.  This
      is a reasonable default and also aligns with changes in Appveyor's VS2019 image.
    - Drop support for Python 2.7. SCons will be Python 3.5+ going forward.
    - Change SCons.Node.ValueWithMemo to consider any name passed when memoizing Value() nodes
    - Fix Github Issue #3550 - When using Substfile() with a value like Z:\mongo\build\install\bin
      the implementation using re.sub() would end up interpreting the string and finding regex escape
      characters where it should have been simply replacing existing text. Switched to use string.replace().
    - Fix Github Issue #2904 - Provide useful error message when more than one Configure Contexts are opened.
      Only one open is allowed. You must call conf.Finish() to complete the currently open one before creating another
    - Add msys2 installed mingw default path to PATH for mingw tool.
      - C:\msys64\mingw64\bin
    - Purge obsolete internal build and tooling scripts
    - Allow user specified location for vswhere.exe specified by VSWHERE.
      NOTE: This must be set at the time the 'msvc' 'msvs' and/or 'mslink' tool(s) are initialized to have any effect.
    - Resolve Issue #3451 and Issue #3450 - Rewrite SCons setup.py and packaging. Move script logic to entry points so
      package can create scripts which use the correct version of Python.
    - Resolve Issue #3248 - Removing '-Wl,-Bsymbolic' from SHLIBVERSIONFLAGS
      NOTE: If your build depends on the above you must now add to your SHLIBVERSIONFLAGS
    - Speedup bin/docs-update-generated by caching parsed docbook schema. (60x speedup)
    - Reorganized source tree. Moved src/engine/SCons to SCons to be more in line with current Python source
      tree organization practices.
    - Renamed as.py to asm.py and left redirecting tool.  'as' is a reserved word and so
      changing the name was required as we wanted to import symbols for use in compilation_db
      tool.
    - Add CompilationDatabase() builder in compilation_db tool. Contributed by MongoDB.
      Setting COMPILATIONDB_USE_ABSPATH to True|False controls whether the files are absolute or relative
      paths.  Address Issue #3693 and #3694 found during development.
    - Fixed Github Issue 3628 - Hardcoding pickle protocol to 4 (supports python 3.4+)
      and skipping Python 3.8's new pickle protocol 5 whose main advantage is for out-of-band data buffers.
      NOTE: If you used Python 3.8 with SCons 3.0.0 or above, you may get a a pickle protocol error. Remove your
      .sconsign.dblite. You will end up with a full rebuild.

  From Andrii Doroshenko:
    - Extended `Environment.Dump()` to select a format to serialize construction variables (pretty, json).

  From Jeremy Elson:
    - Updated design doc to use the correct syntax for Depends()

  From Adam Gross:
    - Added support for scanning multiple entries in an action string if
      IMPLICIT_COMMAND_DEPENDENCIES is set to 2 or 'all'. This enables more thorough
      action scanning where every item in each command line is scanned to determine
      if it is a non-source and non-target path and added to the list of implicit dependencies
      for the target.
    - Added support for taking instances of the Value class as implicit
      dependencies.
    - Added new module SCons.Scanner.Python to allow scanning .py files.
    - Added support for explicitly passing a name when creating Value() nodes. This may be useful
      when the value can't be converted to a string or if having a name is otherwise desirable.
    - Fixed usage of abspath and path for RootDir objects on Windows. Previously
      env.fs.Dir("T:").abspath would return "T:\T:" and now it correctly returns "T:".

  From Ivan Kravets, PlatformIO
    - New conditional C Scanner (`SCons.Scanner.C.CConditionalScanner()`)
      which interprets C/C Preprocessor conditional syntax (#ifdef, #if, #else,
      #elif, #define, etc.)
    - Improvements for virtual C Pre-Processor:
      * Handle UNSIGNED LONG and LONG numeric constants in DEC (keep support for HEX)
      * Skip unrecognized directives, such as `#if( defined ...)`
      * Ignore `#include DYNAMIC_INCLUDE` directive that depends on a dynamic
        macro which is not located in a state TABLE.
      * Cleanup CPP expressions before evaluating (strip comments, carriage returns)

  From Iosif Kurazs:
    - Added a new flag called "linedraw" for the command line argument  "--tree"
      that instructs scons to use single line drawing characters to draw the dependency tree.

  From Daniel Moody:
    - Add no_progress (-Q) option as a set-able option. However, setting it in the
      SConstruct/SConscript will still cause "scons: Reading SConscript files ..." to be
      printed, since the option is not set when the build scripts first get read.
    - Added check for SONAME in environment to setup symlinks correctly (Github Issue #3246)
    - User callable's called during substition expansion could possibly throw a TypeError
      exception, however SCons was using TypeError to detect if the callable had a different
      signature than expected, and would silently fail to report user's exceptions. Fixed to
      use signature module to detect function signature instead of TypeError. (Github Issue #3654)
    - Added storage of SConstructs and SConscripts nodes into global set for checking
      if a given node is a SConstruct/SConscript.
      Added new node function SCons.Node.is_sconscript(self) (Github Issue #3625)

  From Andrew Morrow:
    - Fix Issue #3469 - Fixed improper reuse of temporary and compiled files by Configure when changing
      the order and/or number of tests.  This is done by using the hash of the generated temporary files
      content and (For the target files) the hash of the action.
      So where previously files would be named:
      - config_1.c, config_1.o, config_1
      The will now be named (For example)
      - conftest_68b375d16e812c43e6d72d6e93401e7c_0.c,
        conftest_68b375d16e812c43e6d72d6e93401e7c_0_5713f09fc605f46b2ab2f7950455f187.o
        or
        conftest_68b375d16e812c43e6d72d6e93401e7c_0.o
        conftest_68b375d16e812c43e6d72d6e93401e7c_0_5713f09fc605f46b2ab2f7950455f187 (for executable)

  From Mathew Robinson:
    - Improve performance of Subst by preventing unnecessary frame
      allocations by no longer defining the *Subber classes inside of their
      respective function calls.
    - Improve performance of Subst in some cases by preventing
      unnecessary calls to eval when a token is surrounded in braces
      but is not a function call.
    - Improve performance of subst by removing unnecessary recursion.
    - Cleanup dangling symlinks before running builders (Issue #3516)

  From Mats Wichmann:
    - Remove deprecated SourceCode
    - str.format syntax errors fixed
    - a bunch of linter/checker syntax fixups
    - Convert remaining uses of insecure/deprecated mktemp method.
    - Clean up some duplications in manpage.  Clarify portion of manpage on Dir and File nodes.
    - Reduce needless list conversions.
    - Fixed regex in Python scanner.
    - Accommodate VS 2017 Express - it's got a more liberal license then VS
      Community, so some people prefer it (from 2019, no more Express)
    - vswhere call should also now work even if programs aren't on the C: drive.
    - Add an alternate warning message if cl.exe is not found and msvc config
      cache is in use (SCONS_CACHE_MSVC_CONFIG was given) - config cache
      may be out of date.
    - Fixed bug where changing TEXTFILESUFFIX would cause Substfile() to rebuild. (Github Issue #3540)
    - Script/Main.py now uses importlib instead of imp module.
    - Drop some Python 2-isms.
    - MSVC updates: pass on VSCMD_DEBUG and VSCMD_SKIP_SENDTELEMETRY to msvc
      tool setup if set in environment. Add Powershell to default env
      (used to call telemetry script).
    - Microsoft Visual Studio - switch to using uuid module to generate GUIDs rather than hand rolled
      method using md5 directly.
      NOTE: This change affects the following builders' output. If your build depends on the output of these builders
      you will likely see a rebuild.
      * Package() (with PACKAGETYPE='msi')
      * MSVSSolution()
      * MSVSProject()
    - Docbook builder provides a fallback if lxml fails to generate
      a document with tostring().
    - Fix description of ARCOMSTR constr. var. (issue 3636). Previously the text was a copy of ASCOMSTR which
      has different function.
    - Update xml files in SCons to reflect changed relative paths after
      code restructuring (src/engine/SCons -> SCons)
    - Preliminary Python 3.9 support - elimination of some warnings.
    - Drop the with_metaclass jig which was designed to let class
      definitions using a metaclass be written the same for Py2/Py3.
    - Bump python_version_unsupported (and deprecated) to indicate 3.5
      is lowest supported Python.
    - ParseFlags should not modify the user's passed in dict in case it's
      a compound data structure (e.g. values are lists) (issue #3665)
    - In Py3 classes no longer need to be listed as deriving from object.
    - Remove deprecated check for Task subclasses needing a needs_execute
      method - this is now enforced via an abstract base class, so the
      check and test is no longer needed.
    - Close various logfiles (trace, cache, taskmastertrace, configure)
      when done using atexit calls.
    - Rebase forked copy of shutil.copytree to Python 3.7 stlib version.
    - Significant rework of documentation: API docs are now generated
      using Sphinx; manpage and user guide now use more "standard"
      markup elements (which could facilitate later conversion to a
      different doc format, should that choice be made); significant
      rewordings in manpage.  Manpage Examples moved to an external
      repository / website (scons-cookbook.readthedocs.io).
    - Clean up test harness and tests' use of subdir, file_fixture and
      dir_fixture.
    - SubstitutionEnvironment and OverrideEnvironment now have keys()
      and values() methods to better emulate a dict (already had items()).
    - Rename internal Warning base class to SConsWarning to avoid any
      possible confusion with Python's own Warning class.


RELEASE 3.1.2 - Mon, 17 Dec 2019 02:06:27 +0000

  From Edoardo Bezzeccheri
    - Added debug option "action_timestamps" which outputs to stdout the absolute start and end time for each target.

  From Rob Boehne
    - Fix suncxx tool (Oracle Studio compiler) when using Python 3.  Previously would throw an exception.
      Resolved by properly handling tool version string output as unicode.

  From Tim Gates
    - Resolved a typo in engine.SCons.Tool

  From Adam Gross:
    - Resolved a race condition in multithreaded Windows builds with Python 2
      in the case where a child process is spawned while a Python action has a
      file open. Original author: Ryan Beasley.
    - Added memoization support for calls to Environment.Value() in order to
	  improve performance of repeated calls.


  From Jason Kenny
    - Update Command() function to accept target_scanner, source_factory, and target_factory arguments.
      This makes Command act more like a one-off builder.

  From Ivan Kravets
    - Added support for "-imacros" to ParseFlags

  From Jacek Kuczera:
    - Fix CheckFunc detection code for Visual 2019. Some functions
      (e.g. memmove) were incorrectly recognized as not available.

  From Jakub Kulik
    - Fix stacktrace when using SCons with Python 3.5+ and SunOS/Solaris related tools.

  From Philipp Maierhöfer:
    - Avoid crash with UnicodeDecodeError on Python 3 when a Latex log file in
      non-UTF-8 encoding (e.g. containing umlauts in Latin-1 encoding when
      the fontenc package is included with \usepackage[T1]{fontenc}) is read.

  From Mathew Robinson:
    - Improved threading performance by ensuring NodeInfo is shared
      across threads. Results in ~13% improvement for parallel builds
      (-j# > 1) with many shared nodes.
    - Improve performance of Entry.disambiguate() by making check for
      most common case first, preventing unnecessary IO.
    - Improved DAG walk performance by reducing unnecessary work when
      there are no un-visited children.

  From Mats Wichmann
    - Replace instances of string find method with "in" checks where
      the index from find() was not used.
    - CmdStringHolder fix from issue #3428
    - Turn previously deprecated debug options into failures:
      --debug=tree, --debug=dtree, --debug=stree, --debug=nomemoizer.
    - Experimental New Feature: Enable caching MSVC configuration
      If SCONS_CACHE_MSVC_CONFIG shell environment variable is set,
      SCons will cache the results of past calls to vcvarsall.bat to
      a file; integrates with existing memoizing of such vars.
      On vs2019 saves 5+ seconds per SCons invocation, which really
      helps test suite runs.
    - Remove deprecated SourceSignatures, TargetSignatures
    - Remove deprecated Builder keywords: overrides and scanner
    - Remove deprecated env.Copy
    - Remove deprecated BuildDir plus SConscript keyword build_dir
    - A number of documentation improvements.


RELEASE 3.1.1 - Mon, 07 Aug 2019 20:09:12 -0500

  From William Deegan:
    - Remove obsoleted references to DeciderNeedsNode which could cause crash when using --debug=explain

  From Jason Kenny
    - Add Fix and test for crash in 3.1.0 when using Decider('MD5-timestamp') and --debug=explain

  From Ben Reed:
    - Added -fmerge-all-constants to flags that get included in both CCFLAGS and LINKFLAGS.

  From Mathew Robinson:
    - Fix issue #3415 - Update remaining usages of EnvironmentError to SConsEnvironmentError
      this patch fixes issues introduced in 3.1.0 where any of the
      following would cause SCons to error and exit:
        - CacheDir not write-able
        - JSON encoding errors for CacheDir config
        - JSON decoding errors for CacheDir config


RELEASE 3.1.0 - Mon, 20 Jul 2019 16:59:23 -0700

  From Joseph Brill:
    - Code to supply correct version-specifier argument to vswhere for
      VS version selection.

  From William Deegan:
    - Enhanced --debug=explain output. Now the separate components of the dependency list are split up
      as follows:

      scons: rebuilding `file3' because:
           the dependency order changed:
           ->Sources
           Old:xxx	New:zzz
           Old:yyy	New:yyy
           Old:zzz	New:xxx
           ->Depends
           ->Implicit
           Old:/usr/bin/python	New:/usr/bin/python
    - Fix Issue #3350 - SCons Exception EnvironmentError is conflicting with Python's EnvironmentError.
    - Fix spurious rebuilds on second build for cases where builder has > 1 target and the source file
      is generated. This was causing the > 1th target to not have it's implicit list cleared when the source
      file was actually built, leaving an implicit list similar to follows for 2nd and higher target
              ['/usr/bin/python', 'xxx', 'yyy', 'zzz']
      This was getting persisted to SConsign and on rebuild it would be corrected to be similar to this
              ['zzz', 'yyy', 'xxx', '/usr/bin/python']
      Which would trigger a rebuild because the order changed.
      The fix involved added logic to mark all shared targets as peers and then ensure they're implicit
      list is all cleared together.
    - Fix Issue #3349 - SCons Exception EnvironmentError is conflicting with Python's EnvironmentError.
      Renamed to SConsEnvironmentError
    - Fix Issue #3350 - mslink failing when too many objects.  This is resolved by adding TEMPFILEARGJOIN variable
      which specifies what character to join all the argements output into the tempfile. The default remains a space
      when mslink, msvc, or mslib tools are loaded they change the TEMPFILEARGJOIN to be a line separator (\r\n on win32)
    - Fix performance degradation for MD5-timestamp decider.  NOTE: This changes the Decider() function arguments.
      From:
          def my_decider(dependency, target, prev_ni):
      To:
          def my_decider(dependency, target, prev_ni, repo_node):
      Where repo_node is the repository (or other) node to use to check if the node is out of date instead of dependency.

  From Peter Diener:
    - Additional fix to issue #3135 - Also handle 'pure' and 'elemental' type bound procedures
    - Fix issue #3135 - Handle Fortran submodules and type bound procedures

  From Adam Gross:
    - Upgraded and improved Visual Studio solution/project generation code using the MSVSProject builder.
      - Added support for Visual Studio 2017 and 2019.
      - Added support for the following per-variant parameters to the builder:
        - cpppaths: Provides per-variant include paths.
        - cppdefines: Provides per-variant preprocessor definitions.

  From Michael Hartmann:
    - Fix handling of Visual Studio Compilers to properly reject any unknown HOST_PLATFORM or TARGET_PLATFORM

  From Bert Huijben:
    - Added support for Visual Studio 2019 toolset.

  From Mathew Robinson:
    - Update cache debug output to include cache hit rate.
    - No longer unintentionally hide exceptions in Action.py
    - Allow builders and pseudo-builders to inherit from OverrideEnvironments

  From Leonard de Ruijter:
    - Add logic to derive correct version argument to vswhere

  From Lukas Schrangl:
    - Enable LaTeX scanner to find more than one include per line

  From Mats Wichmann:
    - scons-time takes more care closing files and uses safer mkdtemp to avoid
      possible races on multi-job runs.
    - Use importlib to dynamically load tool and platform modules instead of imp module
    - sconsign: default to .sconsign.dblite if no filename is specified.
      Be more informative in case of unsupported pickle protocol (py2 only).
    - Fix issue #3336 - on Windows, paths were being added to PATH even if
      tools were not found in those paths.
    - More fixes for newer Java versions (since 9): handle new jdk directory
      naming (jdk-X.Y instead of jdkX.Y) on Windows; handle two-digit major
      version. Docstrings improved.
    - Fixups for pylint: exception types, redefined functions,
      globals, etc.  Some old code removed to resolve issues (hashlib is
      always present on modern Pythons; no longer need the code for
      2.5-and-earlier optparse). cmp is not a builtin function in Py3,
      drop one (unused) use; replace one.  Fix another instance of
      renaming to SConsEnvironmentError. Trailing whitespace.
      Consistently use not is/in (if not x is y -> if x is not y).
    - Add a PY3-only function for setting up the cachedir that should be less
      prone to races. Add a hack to the PY2 version (from Issue #3351) to
      be less prone to a race in the check for old-style cache.
    - Fix coding error in docbook tool only exercised when using python lxml
    - Recognize two additional GNU compiler header directory options in
      ParseFlags: -iquote and -idirafter.
    - Fix more re patterns that contain \ but not specified as raw strings
      (affects scanners for D, LaTeX, swig)


RELEASE 3.0.5 - Mon, 26 Mar 2019 15:04:42 -0700

  From William Deegan:

    - Fix Issue #3283 - Handle using --config=force in combination with Decider('MD5-timestamp').
      3.0.2 in fix for issue #2980 added that deciders can throw DeciderNeedsNode exception.
      The Configure logic directly calls the decider when using --config=force but wasn't handling
      that exception.  This would yield minimally configure tests using TryLink() not running and
      leaving TypeError Nonetype exception in config.log
    - Fix Issue #3303 - Handle --config=force overwriting the Environment passed into Configure()'s
      Decider and not clearing it when the configure context is completed.
    - Add default paths for yacc tool on windows to include cygwin, mingw, and chocolatey
    - Fix issue #2799 - Fix mingw tool to respect SHCCCOMSTR, SHLINKCOMSTR and LDMODULECOMSTR
    - Fix Issue #3329 - Add support for MS SDK V10.0A (which is commonly installed with VS2017)
    - Fix Issue #3333 - Add support for finding vswhere under 32 bit windows installs.

  From Maciej Kumorek:
    - Update the MSVC tool to include the nologo flag by default in RCFLAGS

From Daniel Moody:
    - Change the default for AppendENVPath to delete_existing=0, so path
      order will not be changed, unless explicitly set (Issue #3276)
    - Fixed bug which threw error when running SCons on windows system with no MSVC installed.
    - Update link tool to convert target to node before accessing node member
    - Update mingw tool to remove MSVC like nologo CCFLAG
    - Add default paths for lex tool on windows to include cygwin, mingw, and chocolatey
    - Add lex construction variable LEXUNISTD for turning off unix headers on windows
    - Update lex tool to use win_flex on windows if available

  From Mats Wichmann:
    - Quiet open file ResourceWarnings on Python >= 3.6 caused by
      not using a context manager around Popen.stdout
    - Add the textfile tool to the default tool list
    - Fix syntax on is/is not clauses: should not use with a literal
    - Properly retrieve exit code when catching SystemExit
    - scons-time now uses context managers around file opens
    - Fix regex patterns that were not specified as raw strings

  From Bernhard M. Wiedemann:
    - Do not store build host+user name if reproducible builds are wanted


RELEASE 3.0.4 - Mon, 20 Jan 2019 22:49:27 +0000

  From Mats Wichmann:
    - Improve finding of Microsoft compiler: add a 'products' wildcard
      in case 2017 Build Tools only is installed as it is considered a separate
      product from the default Visual Studio
    - Add TEMPFILESUFFIX to allow a customizable filename extension, as
      described in the patch attached to issue #2431.
    - scons.py and sconsign.py stopped working if script called as a symlink
      to location in scons-local location.
    - Fix issue running scons using a symlink to scons.py in an scons-local dir
    - Doc updates around Default(), and the various *TARGETS variables.

  From Daniel Moody:
    - Improved support for VC14.1 and Visual Studio 2017, as well as arm and arm64 targets.
      Issues #3268 & Issue #3222
    - Initial support for ARM targets with Visual Studio 2017 - Issue #3182 (You must set TARGET_ARCH for this to work)
    - Update TempFileMunge class to use PRINT_CMD_LINE_FUNC

  From Tobias Herzog
    - Enhance cpp scanner regex logic to detect if/elif expressions without whitespaces but
      parenthesis like "#if(defined FOO)" or "#elif!(BAR)" correctly.


RELEASE 3.0.3 - Mon, 07 Jan 2019 20:05:22 -0400
  NOTE: 3.0.2 release was dropped because there was a packaging bug. Please consider all 3.0.2
        content.

  From William Deegan:
    - Fixes to packaging logic.  Ensuring the SCons.Tool.clangCommon module is added
      to the release packages.
    - Modify scons.bat script to check for scons python script without .py extension if no file
      scons.py exists. This enables an all platform wheel to work.

  From Mats Wichmann:
    - Update doc examples to work with Python 3.5+:  map() now returns an iterable instead of a list.


RELEASE 3.0.2 - Mon, 31 Dec 2018 16:00:12 -0700

  From Bernard Blackham:
    - Fixed handling of side-effects in task master (fixes #3013).

  From William Deegan:
    - Remove long deprecated SCons.Options code and tests.  This removes BoolOption,EnumOption,
      ListOption,PackageOption, and PathOption which have been replaced by *Variable() many years ago.
    - Re-Enable parallel SCons (-j) when running via Pypy
    - Move SCons test framework files to testing/framework and remove all references to QMtest.
      QMTest has not been used by SCons for some time now.
    - Updated logic for mingw and clang on win32 to search default tool install paths if not
      found in normal SCons PATH.  If the user specifies PATH or tool specific paths they
      will be used and the default paths below will be ignored.
      - Default path for clang/clangxx : C:\Program Files\LLVM\bin
      - Default path for mingw         : C:\MinGW\bin and/or  C:\mingw-w64\*\mingw64\bin
      - Key program to locate mingw    : mingw32-make (as the gcc with mingw prefix has no fixed name)
    - Fixed issue causing stack trace when python Action function contains a unicode string when being
      run with Python 2.7
    - Add alternate path to QT install for Centos in qt tool: /usr/lib64/qt-3.3/bin
    - Fix Java tools to search reasonable default paths for Win32, Linux, macOS.  Add required paths
      for swig and java native interface to JAVAINCLUDES.  You should add these to your CPPPATH if you need
      to compile with them.  This handles spaces in paths in default Java paths on windows.
    - Added more java paths to match install for Centos 7 of openjdk
    - Fix new logic which populates JAVAINCLUDES to handle the case where javac is not found.
    - Fix GH Issue #2580 - # in FRAMEWORKPATH doesn't get properly expanded. The # is left in the
      command line.
    - Fix issue #2980 with credit to Piotr Bartosik (and William Blevins).  This is an issue where using
      TimeStamp-MD5 Decider and CacheDir can yield incorrect md5's being written into the .sconsign.
      The difference between Piotr Bartosik's patch and the current code is that the more complicated
      creation of file to csig map is only done when the count of children for the current node doesn't
      match the previous count which is loaded from the sconsign.
    - Fix issue # 3106 MSVC if using MSVC_BATCH and target dir had a space would fail due to quirk in
      MSVC's handling of escaped targetdirs when batch compiling.
    - Fix GH Issue #3141 unicode string in a TryAction() with python 2.7 crashes.
    - Fix GH Issue #3212 - Use of Py3 and CacheDir + Configure's TryCompile (or likely and Python Value Nodes)
      yielded trying to combine strings and bytes which threw exception.
    - Fix GH Issue #3225 SCons.Util.Flatten() doesn't handle MappingView's produced by dictionary as return
      values from dict().{items(), keys(), values()}.
    - Fix GH Issue #3241 - Properly support versioned shared libraries for MacOS.  We've also introduced two
      new env variables APPLELINK_CURRENT_VERSION and APPLELINK_COMPATIBILITY_VERSION which will specify
      what is passed to the linkers -current_version and -compatibility_version flags.  If not specified
      they will be derived from SHLIBVERSION as such:
      - APPLELINK_CURRENT_VERSION = SHLIBVERSION
      - APPLELINK_COMPATIBILITY_VERSION = all but the last digit in SHLIBVERSION with .0 appended.
      Note that the values of the above will be validated. Valid format for either APPLELINK variable is
      X[.Y[.Z]] where 0 <= X <= 65535, 0 <= Y <= 255, 0 <= Z <= 255.
      The new variables have been added to the documents and should show up in user guide and manpage.
    - Fix GH Issue #3136 no longer wrap io.{BufferedReader,BufferedWriter,BufferedRWPair,BufferedRandom,TextIOWrapper
      with logic to set HANDLE_FLAG_INHERIT flag on the file handle.  Python 3.4+ automatically sets this according
      to Python docs: https://docs.python.org/3/library/os.html#fd-inheritance

  From Ray Donnelly:
    - Fix the PATH created by scons.bat (and other .bat files) to provide a normalized
      PATH.  Some pythons in the 3.6 series are no longer able to handle paths which
      have ".." in them and end up crashing.  This is done by cd'ing into the directory
      we want to add to the path and then using %CD% to give us the normalized directory
      See bug filed under Python 3.6: https://bugs.python.org/issue32457.
      Note: On Win32 PATH's which have not been normalized may cause undefined behavior
      by other executables being run by SCons (or any subprocesses of executables being run by SCons).
      Resolving this issue should eliminate that possibility going forward.

  From Andrew Featherstone
    - Removed unused --warn options from the man page and source code.

  From Arda Fu
    - Fix cpp scanner regex logic to treat ifndef for py3.5+. Previously it was
      not properly differentiating between if, ifdef, and ifndef.

  From Philipp Maierhöfer
    - Added a __hash__ method to the class SCons.Subst.Literal. Required when substituting Literal
      objects when SCons runs with Python 3.
    - Added missing FORTRANMODDIRPREFIX to the gfortran tool.

  From Matthew Marinets:
    - Fixed an issue that caused the Java emitter to incorrectly parse arguments to constructors that
      implemented a class.

  From Fredrik Medley:
    - Fix exception when printing of EnviromentError messages.
      Specifically, this fixes error reporting of the race condition when
      initializing the cache which error previously was hidden.

  From Daniel Moody:
    - Updated Jar builder to handle nodes and directories better
    - Updated Jar builder to flatten source list which could contain embedded lists
    - Removed some magic numbers from jar.py on behalf of Mats Wichmann (mats@linux.com)
    - Set the pickling protocal back to highest which was causing issues
      with variant dir tests. This will cause issues if reading sconsigns
      pickled with the previous lower protocol.
    - Updated swig to setup default paths for windows
    - Updated gettext tools to setup default paths for windows with Cygwin/MinGW setups
    - Add common location for default paths for cygwin and mingw in Platform modules
    - Updated YACC tool to work on windows with Cygwin/MinGW setups
    - Set the pickling protocal back to highest which was causing issues
      with variant dir tests. This will cause issues if reading sconsigns
      pickled with the previous lower protocol.
    - Updated FS.py to handle removal of splitunc function from python 3.7
    - Updated the vc.py to ignore MSVS versions where no compiler could be found

  From Gary Oberbrunner:
    - Fix bug when Installing multiple subdirs outside the source tree
    - fix to_str to handle None without raising exception
    - Fix -jN for python 3.7

  From Jonathon Reinhart:
    - Replace all instances of `int main()` in C code with `int main(void)`.
      Specifically, this fixes the test cases use by Configure.CheckCC() which
      would fail when using -Wstrict-prototypes.

  From Zachary Tessler:
    - Fix calculation of signatures for FunctionActions that contain list (or set,...)
      comprehensions whose expressions involve constant literals. Those constants had
      been ignored in signatures, so changing them did not cause targets to be rebuilt.

  From Paweł Tomulik:
    - In the testing framework, module TestCommon, fixed must_contain(),
      must_not_contain(), and related methods of TestCommon class to work with
      substrings located at zero offset.
    - Added virtualenv support. A new function Virtualenv() determines whether
      SCons runs in a virtualenv. The search PATH may also be extended to
      prefer executables from the current virtualenv over the ones provided by
      base environment. New option --enable-virtualenv provided to import some
      virtualenv-related variables to SCons and extend every env['ENV']['PATH']
      automatically. New option --ignore-virtualenv disables this. Two
      environment variables, SCONS_ENABLE_VIRTUALENV and
      SCONS_IGNORE_VIRTUALENV are supported for the same purpose.

  From Richard West:
    - Add SConstruct.py, Sconstruct.py, sconstruct.py to the search path for the root SConstruct file.
      Allows easier debugging within Visual Studio
    - Change setup.py to change the install directory (via  pip, or setup.py install) from scons-#.#.#
      to scons (Yielding <pythondir>/lib/scons/SCons/ instead of <pythondir>/lib/scons/SCons-#.#.#/).
      This changes SCons to better comply with normal Python installation practices.

  From Mats Wichmann:
    - Recognize new java 9, 10, 11 (as 9.0 and 10.0, 11.0)
    - Updated manpage scons.xml to fix a nested list problem
    - Updated doc terminiology: use prepend instead of append as appropriate
    - XML validity fixes from SConstruct.py change
    - Update wiki links to new github location
    - Update bug links to new github location
    - Make it easier for SConscript() call to fail on missing script.
      It was possible to call SCons.Warnings.warningAsException
      (not documented as a user API) to make all warnings fail. Now
      SConscript can take an optional must_exist flag which if true fails
      if the script does not exist.  Not failing on missing script is
      now considered deprecated, and the first instance will print a
      deprecation message.  It is now also possible to flip the scons
      behavior (which still defaults to warn, not fail) by calling
      SCons.Script.set_missing_sconscript_error, which is also not a
      documented interface at the moment.
    - Convert TestCmd.read to use with statement on open (quiets 17 py3 warnings)
    - Quiet py3 warning in UtilTests.py
    - Fix tests specifying octal constants for py3
    - Fix must_contain tests for py3
    - RPM package generation:
       - Fix supplying a build architecture
       - Disable auto debug package generation on certain rpmbuild versions
       - Adjust some tests to only supply build-id file on certain rpmbuild versions
       - Tests now use a file fixture for the repeated (trivial) main.c program.
       - Document and comment cleanup.
       - Added new Environment Value X_RPM_EXTRADEFS to supply custom settings
         to the specfile without adding specific logic for each one to scons.
    - The test for Python.h needed by swig tests is moved to get_python_platform
      so it does not have to be repeated in every test; picks up one failure
      which did not make the (previously needed) check. Windows version
      of get_python_platform needed some rework in case running in virtualenv.
    - If test opens os.devnull, register with atexit so file opens do not leak.
    - Fix bugs in Win32 process spawn logic to handle OSError exception correctly.
    - Use time.perf_counter instead of time.clock if it exists.
      time.clock deprecated since py3.3, due to remove in 3.8. deprecation
      warnings from py3.7 were failing a bunch of tests on Windows since they
      mess up expected stderr.
    - Prefer Py3's inspect.getfullargspec over deprecated inspect.getargspec.
      Switched to "new" (standard in Py2.7) usage of receiving a namedtuple -
      we were unpacking to a four-tuple, two of the items of which were unused;
      getfullargspec returns a named tuple with seven elements so it is a
      cleaner drop-in replacement using the namedtuple.
    - Updated the test-framework.rst documentation.
    - Remove obsoleted internal implementaiton of OrderedDict.
    - Test for tar packaging fixups
    - Stop using deprecated unittest asserts
    - messages in strip-install-dir test now os-neutral
    - Add xz compression format to packaging choices.
    - Syntax cleanups - trailing blanks, use "is" to compare with None, etc.
      Three uses of variables not defined are changed.
    - Some script changes in trying to find scons engine
    - Update (pep8) configure-cache script, add a --show option.
    - Fix for a couple of "what if tool not found" exceptions in framework.
    - Add Textfile/Substfile to default environment. (issue #3147)
    - sconsign: a couple of python3 fixes; be more tolerant of implicit
      entries which have no signatures; minor PEP8 changes.
    - Fix a couple of type mistakes (list-> string, filter type -> list)
    - Fix a couple of type mistakes in packaging tools: list-> string in msi,
      filter type -> list in ipk

  From Bernhard M. Wiedemann:
    - Update SCons' internal scons build logic to allow overriding build date
      with SOURCE_DATE_EPOCH for SCons itself.
    - Change the datestamps in SCons' docs and embedded in code use ISO 8601 format and UTC

  From Hao Wu
    - Typo in customized decider example in user guide
    - Replace usage of unittest.TestSuite with unittest.main() (fix #3113)

RELEASE 3.0.1 - Mon, 12 Nov 2017 15:31:33 -0700

  From Daniel Moody:
    - Jar can take multiple targets, and will make a duplicate jar from the sources for each target
    - Added some warnings in case the Jar builder makes an implicit target
    - Added Jar method and changed jar build to be more specific. Jar method will take in
      directories or classes as source. Added more tests to JAR to ensure the jar was
      packaged with the correct compiled class files.
    - Added a No result test case to handle bug which seems unrelated to java in the
      swig-dependencies.py test, more info here: http://scons.tigris.org/issues/show_bug.cgi?id=2907
    - Added a travis script to test on ubuntu trusty now that the project is on github
      so that Continuus Integration tests can be run automatically. It tests most case and considers
      no result a pass as well. Improving this script can install more dependincies allowing for more
      tests to be run.

  From Daniel Moody:
    - Updated the Jar Builder tool in Tool/__init__.py so that is doesn't force class files as
      sources, allowing directories to be passed, which was causing test/Java/JAR.py to fail.

  From William Deegan:
    - Fix issue where code in utility routine to_String_for_subst() had code whose result was never
      properly returned.
      (Found by: James Rinkevich https://pairlist4.pair.net/pipermail/scons-users/2017-October/006358.html )
    - Fixed Variables.GenerateHelpText() to now use the sort parameter. Due to incorrect 2to3 fixer changes
      8 years ago it was being used as a boolean parameter.  Now you can specify sort to be a callable, or boolean
      value. (True = normal sort). Manpage also updated.
    - Fixed Tool loading logic from exploding sys.path with many site_scons/site_tools prepended on py3.
    - Added additional output with time to process each SConscript file when using --debug=time.

  From Thomas Berg:
    - Fixed a regression in scons-3.0.0 where "from __future__ import print_function" was imposed
      on the scope where SConstruct is executed, breaking existing builds using PY 2.7.

  From William Deegan:
    - Fix broken subst logic where a string with "$$(abc)" was being treated as "$(abc) and the
      logic for removing the signature escapes was then failing because there was no closing "$)".
      This was introduced by a pull request to allow recursive variable evaluations to yield a string
      such as "$( $( some stuff $) $)".

  From Zachary Tessler:
    - Fix incorrect warning for repeated identical builder calls that use overrides


RELEASE 3.0.0 - Mon, 18 Sep 2017 08:32:04 -0700

NOTE: This is a major release.  You should expect that some targets may rebuild when upgrading.
Significant changes in some python action signatures. Also switching between PY 2.7 and PY 3.5, 3.6
will cause rebuilds.


  From William Blevins:
    - Updated D language scanner support to latest: 2.071.1. (PR #1924)
      https://dlang.org/spec/module.html accessed 11 August 2016
      - Enhancements:
        - Added support for selective imports: "import A : B, C;" -> A
        - Added support for renamed imports. "import B = A;" -> A
        - Supports valid combinations: "import A, B, CCC = C, DDD = D : EEE = FFF;" -> A, B, C, D
      - Notes:
        - May find new (previously missed) Dlang dependencies.
        - May cause rebuild after upgrade due to dependency changes.
    - Updated Fortran-related tests to pass under GCC 5/6.
    - Fixed SCons.Tool.Packaging.rpm.package source nondeterminism across builds.

  From William Deegan:
    - Removed deprecated tools CVS, Perforce, BitKeeper, RCS, SCCS, Subversion.
    - Removed deprecated module SCons.Sig
    - Added prioritized list of xsltproc tools to docbook. The order will now be as
      follows: xsltproc, saxon, saxon-xslt, xalan  (with first being highest priority, first
      tool found is used)
    - Fixed MSVSProject example code (http://scons.tigris.org/issues/show_bug.cgi?id=2979)
    - Defined MS SDK 10.0 and Changed VS 2015 to use SDK 10.0
    - Changes to Action Function and Action Class signiture creation.  NOTE: This will cause rebuilds
      for many builds when upgrading to SCons 3.0
    - Fixed Bug #3027 - "Cross Compiling issue: cannot override ranlib"
    - Fixed Bug #3020 - "Download link in user guide wrong. python setup.py install --version-lib broken"
    - Fixed Bug #2486 - Added SetOption('silent',True) - Previously this value was not allowed to be set.
    - Fixed Bug #3040 - Non-unicode character in CHANGES.txt
    - Fixed Bug #2622 - AlwaysBuild + MSVC regression.
    - Fixed Bug #3025 - (Credit to Florian : User flow86 on tigris) - Fix typo JAVACLASSSUFIX should have been
                        JAVACLASSSUFFIX


  From Ibrahim Esmat:
    - Added the capability to build Windows Store Compatible libraries that can be used
      with Universal Windows Platform (UWP) Apps and published to the store

  From Daniel Holth:
    - Add basic support for PyPy (by deleting __slots__ from Node with a
      metaclass on PyPy); wrap most-used open() calls in 'with' statements to
      avoid too many open files.
    - Add __main__.py for `python -m SCons` in case it is on PYTHONPATH.
    - Always use highest available pickle protocol for efficiency.
    - Remove unused command line fallback for the zip tool.

  From Gaurav Juvekar:
    - Fix issue #2832: Expand construction variables in 'chdir' argument of builders. (PR #463)
    - Fix issue #2910: Make --tree=all handle Unicode. (PR #427)
    - Fix issue #2788: Fix typo in documentation example for sconf. (PR #388)

  From Alexey Klimkin:
    - Use memoization to optimize PATH evaluation across all dependencies per
      node. (PR #345)
    - Use set() where it is applicable (PR #344)

  From M. Limber:
    - Fixed msvs.py for Visual Studio Express editions that would report
      "Error  : ValueError: invalid literal for float(): 10.0Exp".

  From Rick Lupton:
    - Update LaTeX scanner to understand \import and related commands

  From Steve Robinson:
    - Add support for Visual Studio 2017.  This support requires vswhere.exe a helper
      tool installed with newer installs of 2017. SCons expects it to be located at
      "C:\Program Files (x86)\Microsoft Visual Studio\Installer\vswhere.exe"
      It can be downloaded separately at
      https://github.com/Microsoft/vswhere

  From Tom Tanner:
    - Allow nested $( ... $) sections

  From Paweł Tomulik:
    - Fixed the issue with LDMODULEVERSIONFLAGS reported by Tim Jenness
      (https://pairlist4.pair.net/pipermail/scons-users/2016-May/004893.html).
      An error was causing "-Wl,Bsymbolic" being added to linker's command-line
      even when there was no specified value in LDMODULEVERSION and thus no
      need for the flags to be specified.
    - Added LoadableModule to the list of global functions (DefaultEnvironment
      builders).

  From Manish Vachharajani:
    - Update debian rules, compat, and control to not use features
      deprecated or obsolete in later versions of debhelpers
    - Update python version to 2.7 in debian/control

  From Richard Viney:
    - Fixed PCHPDBFLAGS causing a deprecation warning on MSVC v8 and later when
      using PCHs and PDBs together.


  From Richard West:
    - Added nested / namespace tool support
    - Added a small fix to the python3 tool loader when loading a tool as a package
    - Added additional documentation to the user manual on using toolpaths with the environment
      This includes the use of sys.path to search for tools installed via pip or package managers
    - Added support for a PyPackageDir function for use with the toolpath

  From Russel Winder:
    - Reordered the default D tools from "dmd, gdc, ldc" to "dmd, ldc, gdc".
    - Add a ProgramAllAtOnce builder to the dmd, ldc, and gdc tools. (PR #448)
    - Remove a file name exception for very old Fedora LDC installation.
    - gdc can now handle building shared objects (tested for version 6.3.0).
    - Remove establishing the SharedLibrary builder in the dmd, ldc, and gdc
      tools, must now include the ar tool to get this builder as is required for
      other compiler tools.
    - Add clang and clang++ tools based on Paweł Tomulik's work.

RELEASE 2.5.1 - Mon, 03 Nov 2016 13:37:42 -0400

  From William Deegan:
    - Add scons-configure-cache.py to packaging. It was omitted

  From Alexey Klimkin:
    - Use memoization to optimize PATH evaluation across all dependencies per
      node. (PR #345)

RELEASE 2.5.0 - Mon, 09 Apr 2016 11:27:42 -0700

  From Dirk Baechle:
    - Removed a lot of compatibility methods and workarounds
      for Python versions < 2.7, in order to prepare the work
      towards a combined 2.7/3.x version. (PR #284)
      Also fixed the default arguments for the print_tree and
      render_tree methods. (PR #284, too)

  From William Blevins:
    - Added support for cross-language dependency scanning;
      SCons now respects scanner keys for implicit dependencies.
      - Notes for SCons users with heterogeneous systems.
        - May find new (previously missed) dependencies.
        - May cause rebuild after upgrade due to dependency changes.
        - May find new dependency errors (EG. cycles).
          - Discovered in some of the SCons QT tests.
    - Resolved missing cross-language dependencies for
      SWIG bindings (fixes #2264).
    - Corrected typo in User Guide for Scanner keyword. (PR #2959)
    - Install builder interacts with scanner found in SCANNERS differently.
      - Previous: Install builder recursively scanned implicit dependencies
        for scanners from SCANNER, but not for built-in (default) scanners.
      - Current: Install builder will not scan for implicit dependencies via
        either scanner source. This optimizes some Install builder behavior
        and brings orthogonality to Install builder scanning behavior.

  From William Deegan:
    - Add better messaging when two environments have
      different actions for the same target (Bug #2024)
    - Fix issue only with MSVC and Always build where targets
      marked AlwaysBuild wouldn't make it into CHANGED_SOURCES
      and thus yield an empty compile command line. (Bug #2622)
    - Fix posix platform escaping logic to properly handle paths
      with parens in them "()".  (Bug #2225)

  From Jakub Pola:
    - Intel Compiler 2016 (Linux/Mac) update for tool directories.

  From Adarsh Sanjeev:
    - Fix for issue #2494: Added string support for Chmod function.

  From Tom Tanner:
    - change cache to use 2 character subdirectories, rather than one character,
      so as not to give huge directories for large caches, a situation which
      causes issues for NFS.
      For existing caches, you will need to run the scons-configure-cache.py
      script to update them to the new format. You will get a warning every time
      you build until you co this.
    - Fix a bunch of unit tests on windows

RELEASE 2.4.1 - Mon, 07 Nov 2015 10:37:21 -0700

  From Arfrever Frehtes Taifersar Arahesis:
    - Fix for Bug # 2791 - Setup.py fails unnecessarily under Jython.

  From Dirk Baechle:
    - Fixed license of SVG titlepage files in the context of Debian
      packaging, such that they allow for commercial use too (#2985).

  From William Blevins:
    - InstallVersionedLib now available in the DefaultEnvironment context.
    - Improves orthogonality of use cases between different Install functions.

  From Carnë Draug:
    - Added new configure check, CheckProg, to check for
      existence of a program.

  From Andrew Featherstone:
    - Fix for issue #2840 - Fix for two environments specifying same target with different
      actions not throwing hard error. Instead SCons was incorrectly issuing a warning
      and continuing.

  From Hiroaki Itoh :
    - Add support `Microsoft Visual C++ Compiler for Python 2.7'
      Compiler can be obtained at: https://www.microsoft.com/en-us/download/details.aspx?id=44266

  From Florian Miedniak:
    - Fixed tigris issue #3011: Glob() excludes didn't work when used with VariantDir(duplicate=0)

  From William Roberts:
    - Fix bug 2831 and allow Help() text to be appended to AddOption() help.

  From Paweł Tomulik:
    - Reimplemented versioning for shared libraries, with the following effects
    - Fixed tigris issues #3001, #3006.
    - Fixed several other issues not reported to tigris, including:
      issues with versioned libraries in subdirectories with tricky names,
      issues with versioned libraries and variant directories,
      issue with soname not being injected to library when using D linkers,
    - Switched to direct symlinks instead of daisy-chained ones -- soname and
      development symlinks point directly to the versioned shared library now),
      for rationale see:
      https://www.debian.org/doc/debian-policy/ch-sharedlibs.html
      https://fedoraproject.org/wiki/Packaging:Guidelines#Devel_Packages
      https://bitbucket.org/scons/scons/pull-requests/247/new-versioned-libraries-gnulink-cyglink/diff#comment-10063929
    - New construction variables to allow override default behavior: SONAME,
      SHLIBVERSIONFLAGS, _SHLIBVERSIONFLAGS, SHLIBNOVERSIONSYMLINKS,
      LDMODULEVERSION, LDMODULEVERSIONFLAGS, _LDMODULEVERSIONFLAGS,
      LDMODULENOVERSIONSYMLINKS.
    - Changed logic used to configure the versioning machinery from
      platform-centric to linker-oriented.
    - The SHLIBVERSION/LDMODULEVERSION variables are no longer validated by
      SCons (more freedom to users).
    - InstallVersionedLib() doesn't use SHLIBVERSION anymore.
    - Enchanced docs for the library versioning stuff.
    - New tests for versioned libraries.
    - Library versioning is currently implemented for the following linker
      tools: 'cyglink', 'gnulink', 'sunlink'.
    - Fix to swig tool - pick-up 'swig', 'swig3.0' and 'swig2.0' (in order).
    - Fix to swig tool - respect env['SWIG'] provided by user.



RELEASE 2.4.0 - Mon, 21 Sep 2015 08:56:00 -0700

  From Dirk Baechle:
    - Switched several core classes to use "slots", to
      reduce the overall memory consumption in large
      projects (fixes #2180, #2178, #2198)
    - Memoizer counting uses decorators now, instead of
      the old metaclasses approach.

  From Andrew Featherstone
    - Fixed typo in SWIGPATH description

RELEASE 2.3.6 - Mon, 31 Jul 2015 14:35:03 -0700

  From Rob Smith:
    - Added support for Visual Studio 2015

RELEASE 2.3.5 - Mon, 17 Jun 2015 21:07:32 -0700

  From Stephen Pollard:
    - Documentation fixes for libraries.xml and
      builders-writing.xml (#2989 and #2990)

  From William Deegan:
    - Extended docs for InstallVersionedLib/SharedLibrary,
      and added SKIP_WIN_PACKAGES argument to build script
      bootstrap.py (PR #230, #3002).

  From William Blevins:
    - Fixed symlink support (PR #227, #2395).
    - Updated debug-count test case (PR #229).

  From Alexey Klimkin:
    - Fixed incomplete LIBS flattening and substitution in
      Program scanner(PR #205, #2954).

  From Dirk Baechle:
    - Added new method rentry_exists_on_disk to Node.FS (PR #193).

  From Russel Winder:
    - Fixed several D tests under the different OS.
    - Add support for f08 file extensions for Fortran 2008 code.

  From Anatoly Techtonik:
    - Show --config choices if no argument is specified (PR #202).
    - Fixed build crash when XML toolchain isn't installed, and
      activated compression for ZIP archives.

  From Alexandre Feblot:
    - Fix for VersionedSharedLibrary under 'sunos' platform.
    - Fixed dll link with precompiled headers on MSVC 2012
    - Added an 'exclude' parameter to Glob()

  From Laurent Marchelli:
    - Support for multiple cmdargs (one per variant) in VS project files.
    - Various improvements for TempFileMunge class.
    - Added an implementation for Visual Studio users files (PR #209).

  From Dan Pidcock:
    - Added support for the 'PlatformToolset' tag in VS project files (#2978).

  From James McCoy:
    - Added support for '-isystem' to ParseFlags.

RELEASE 2.3.4 - Mon, 27 Sep 2014 12:50:35 -0400

  From Bernhard Walle and Dirk Baechle:
    - Fixed the interactive mode, in connection with
      Configure contexts (#2971).

  From Anatoly Techtonik:
    - Fix EnsureSConsVersion warning when running packaged version

  From Russel Winder:
    - Fix D tools for building shared libraries

RELEASE 2.3.3 - Sun, 24 Aug 2014 21:08:33 -0400

  From Roland Stark:
    - Fixed false line length calculation in the TempFileMunge class (#2970).

  From Gary Oberbrunner:
    - Improve SWIG detection

  From Russel Winder:
    - Fix regression on Windows in D language update

  From Neal Becker and Stefan Zimmermann:
    - Python 3 port and compatibility

  From Anatoly Techtonik:
    - Do not fail on EnsureSConsVersion when running from checkout

  From Kendrick Boyd and Rob Managan:
    - Fixed the newglossary action to work with VariantDir (LaTeX).

  From Manuel Francisco Naranjo:
    - Added a default for the BUILDERS environment variable,
      to prevent not defined exception on a Clone().

  From Andrew Featherstone:
    - Added description of CheckTypeSize method (#1991).
    - Fixed handling of CPPDEFINE var in Append()
      for several list-dict combinations (#2900).

  From William Blevins:
    - Added test for Java derived-source dependency tree generation.
    - Added Copy Action symlink soft-copy support (#2395).
    - Various contributions to the documentation (UserGuide).

RELEASE 2.3.2

  From Dirk Baechle:
    - Update XML doc editor configuration
    - Fix: Allow varlist to be specified as list of strings for Actions (#2754)

  From veon on bitbucket:
    - Fixed handling of nested ifs in CPP scanner PreProcessor class.

  From Shane Gannon:
    - Support for Visual Studio 2013 (12.0)

  From Michael Haubenwallner:
    - Respect user's CC/CXX values; don't always overwrite in generate()
    - Delegate linker Tool.exists() to CC/CXX Tool.exists().

  From Rob Managan:
    - Updated the TeX builder to support use of the -synctex=1
      option and the files it creates.
    - Updated the TeX builder to correctly clean auxiliary files when
      the biblatex package is used.

  From Gary Oberbrunner:
    - get default RPM architecture more robustly when building RPMs

  From Amir Szekely:
    - Fixed NoClean() for multi-target builders (#2353).

  From Paweł Tomulik:
    - Fix SConf tests that write output

  From Russel Winder:
    - Revamp of the D language support. Tools for DMD, GDC and LDC provided
      and integrated with the C and C++ linking. NOTE: This is only tested
      with D v2. Support for D v1 is now deprecated.

  From Anatoly Techtonik:
    - Several improvements for running scons.py from source:
      * engine files form source directory take priority over all other
        importable versions
      * message about scons.py running from source is removed to fix tests
        that were failing because of this extra line in the output
      * error message when SCons import fails now lists lookup paths
    - Remove support for QMTest harness from runtest.py
    - Remove RPM and m4 from default tools on Windows
    - BitKeeper, CVS, Perforce, RCS, SCCS are deprecated from default
      tools and will be removed in future SCons versions to speed up
      SCons initialization (it will still be possible to use these tools
      explicitly)

  From Sye van der Veen:
    - Support for Visual Studio 12.0Exp, and fixes for earlier MSVS
      versions.


RELEASE 2.3.1

  From Andrew Featherstone:
    - Added support for EPUB output format to the DocBook tool.

  From Tom Tanner:
    - Stop leaking file handles to subprocesses by switching to using subprocess
      always.
    - Allow multiple options to be specified with --debug=a,b,c
    - Add support for a readonly cache (--cache-readonly)
    - Always print stats if requested
    - Generally try harder to print out a message on build errors
    - Adds a switch to warn on missing targets
    - Add Pseudo command to mark targets which should not exist after
      they are built.

  From Bogdan Tenea:
    - Check for 8.3 filenames on cygwin as well as win32 to make variant_dir work properly.

  From Alexandre Feblot:
    - Make sure SharedLibrary depends on all dependent libs (by depending on SHLINKCOM)

  From Stefan Sperling:
    - Fixed the setup of linker flags for a versioned SharedLibrary
      under OpenBSD (#2916).

  From Antonio Cavallo:
    - Improve error if Visual Studio bat file not found.

  From Manuel Francisco Naranjo:
    - Allow Subst.Literal string objects to be compared with each other,
      so they work better in AddUnique() and Remove().

  From David Rothenberger:
    - Added cyglink linker that uses Cygwin naming conventions for
      shared libraries and automatically generates import libraries.

  From Dirk Baechle:
    - Update bootstrap.py so it can be used from any dir, to run
      SCons from a source (non-installed) dir.
    - Count statistics of instances are now collected only when
      the --debug=count command-line option is used (#2922).
    - Added release_target_info() to File nodes, which helps to
      reduce memory consumption in clean builds and update runs
      of large projects.
    - Fixed the handling of long options in the command-line
      parsing (#2929).
    - Fixed misspelled variable in intelc.py (#2928).

  From Gary Oberbrunner:
    - Test harness: fail_test() can now print a message to help debugging.

  From Anatoly Techtonik:
    - Require rpmbuild when building SCons package.
    - Print full stack on certain errors, for debugging.
    - Improve documentation for Textfile builder.

  From William Deegan:
    - VS2012 & VS2010 Resolve initialization issues by adding path to reg.exe
      in shell used to run batch files.
    - MSVC Support fixed defaulting TARGET_ARCH to HOST_ARCH. It should be
      None if not explicitly set.
    - MSVC Fixed issue where if more than one Architectures compilers are
      detected, it would take the last one found, and not the first.

  From Philipp Kraus:
    - Added optional ZIPROOT to Zip tool.

  From Dirk Baechle:
    - Replaced old SGML-based documentation toolchain with a more modern
      approach, that also requires less external dependencies (programs and
      Python packages). Added a customized Docbook XSD for strict validation of
      all input XML files.

  From Luca Falavigna:
    - Fixed spelling errors in MAN pages (#2897).

  From Michael McDougall:
    - Fixed description of ignore_case for EnumVariable in the
      MAN page (#2774).

RELEASE 2.3.0 - Mon, 02 Mar 2013 13:22:29 -0400

  From Anatoly Techtonik:
    - Added ability to run scripts/scons.py directly from source checkout
    - Hide deprecated --debug={dtree,stree,tree} from --help output
    - Error messages from option parser now include hints about valid choices
    - Cleaned up some Python 1.5 and pre-2.3 code, so don't expect SCons
      to run on anything less than Python 2.4 anymore
    - Several fixes for runtest.py:
      * exit with an error if no tests were found
      * removed --noqmtest option - this behavior is by default
      * replaced `-o FILE --xml` combination with `--xml FILE`
      * changed `-o, --output FILE` option to capture stdout/stderr output
        from runtest.py
    - Remove os_spawnv_fix.diff patch required to enable parallel builds
      support prior to Python 2.2

  From Juan Lang:
    - Fix WiX Tool to use .wixobj rather than .wxiobj for compiler output
    - Support building with WiX releases after 2.0

  From Alexey Klimkin:
    - Fix nested LIBPATH expansion by flattening sequences in subst_path.

  From eyan on Bitbucket:
    - Print target name with command execution time with --debug=time

  From Thomas Berg and Evgeny Podjachev:
    - Fix subprocess spawning on Windows.  Work around a Windows
      bug that can crash python occasionally when using -jN. (#2449)

  From Dirk Baechle:
    - Updated test framework to support dir and file fixtures and
      added ability to test external (out-of-tree) tools (#2862).
      See doc in QMTest/test-framework.rst.
    - Fixed several errors in the test suite (Java paths, MSVS version
      detection, Tool import), additionally
      * provided MinGW command-line support for the CXX, AS and
        Fortran tests,
      * refactored the detection of the gcc version and the according
        Fortran startup library,
      * provided a new module rpmutils.py, wrapping the RPM naming rules
        for target files and further hardware-dependent info (compatibility,
        compiler flags, ...),
      * added new test methods must_exist_one_of() and
        must_not_exist_any_of() and
      * removed Aegis support from runtest.py. (#2872)

  From Gary Oberbrunner:
    - Add -jN support to runtest.py to run tests in parallel
    - Add MSVC10 and MSVC11 support to get_output low-level bat script runner.
    - Fix MSVS solution generation for VS11, and fixed tests.

  From Rob Managan:
    - Updated the TeX builder to support the \newglossary command
      in LaTeX's glossaries package and the files it creates.
    - Improve support for new versions of biblatex in the TeX builder
      so biber is called automatically if biblatex requires it.
    - Add SHLIBVERSION as an option that tells SharedLibrary to build
      a versioned shared library and create the required symlinks.
      Add builder InstallVersionedLib to create the required symlinks
      installing a versioned shared library.

RELEASE 2.2.0 - Mon, 05 Aug 2012 15:37:48 +0000

  From dubcanada on Bitbucket:
    - Fix 32-bit Visual Express C++ on 64-bit Windows (generate 32-bit code)

  From Paweł Tomulik:
    - Added gettext toolset
    - Fixed FindSourceFiles to find final sources (leaf nodes).

  From Greg Ward:
    - Allow Node objects in Java path (#2825)

  From Joshua Hughes:
    - Make Windows not redefine builtin file as un-inheritable (#2857)
    - Fix WINDOWS_INSERT_DEF on MinGW (Windows) (#2856)

  From smallbub on Bitbucket:
    - Fix LINKCOMSTR, SHLINKCOMSTR, and LDMODULECOMSTR on Windows (#2833).

  From Mortoray:
    - Make -s (silent mode) be silent about entering subdirs (#2976).
    - Fix cloning of builders when cloning environment (#2821).

  From Gary Oberbrunner:
    - Show valid Visual Studio architectures in error message
       when user passes invalid arch.

  From Alexey Petruchik:
    - Support for Microsoft Visual Studio 11 (both using it
      and generating MSVS11 solution files).

  From Alexey Klimkin:
    - Fixed the Taskmaster, curing spurious build failures in
      multi-threaded runs (#2720).

  From Dirk Baechle:
    - Improved documentation of command-line variables (#2809).
    - Fixed scons-doc.py to properly convert main XML files (#2812).

  From Rob Managan:
    - Updated the TeX builder to support LaTeX's multibib package.
    - Updated the TeX builder to support LaTeX's biblatex package.
    - Added support for using biber instead of bibtex by setting
      env['BIBTEX'] = 'biber'

  From Arve Knudsen:
    - Test for FORTRANPPFILESUFFIXES (#2129).


RELEASE 2.1.0 - Mon, 09 Sep 2011 20:54:57 -0700

  From Anton Lazarev:
    - Fix Windows resource compiler scanner to accept DOS line endings.

  From Matthias:
    - Update MSVS documents to remove note indicating that only one
      project is currently supported per solution file.

  From Grzegorz Bizoń:
    - Fix long compile lines in batch mode by using TEMPFILE
    - Fix MSVC_BATCH=False (was treating it as true)

  From Justin Gullingsrud:
    - support -std=c++0x and related CXXFLAGS in pkgconfig (ParseFlags)

  From Vincent Beffara:
    - Support -dylib_file in pkgconfig (ParseFlags)

  From Gary Oberbrunner and Sohail Somani:
    - new construction variable WINDOWS_EMBED_MANIFEST to automatically
      embed manifests in Windows EXEs and DLLs.

  From Gary Oberbrunner:
    - Fix Visual Studio project generation when CPPPATH contains Dir nodes
    - Ensure Visual Studio project is regenerated when CPPPATH or CPPDEFINES change
    - Fix unicode error when using non-ASCII filenames with Copy or Install
    - Put RPATH in LINKCOM rather than LINKFLAGS so resetting
      LINKFLAGS doesn't kill RPATH
    - Fix precompiled headers on Windows when variant dir name has spaces.
    - Adding None to an Action no longer fails (just returns original action)
    - New --debug=prepare option to show each target as it's being
      prepared, whether or not anything needs to be done for it.
    - New debug option --debug=duplicate to print a line for each
      unlink/relink (or copy) of a variant file from its source file.
    - Improve error message for EnumVariables to show legal values.
    - Fix Intel compiler to sort versions >9 correctly (esp. on Linux)
    - Fix Install() when the source and target are directories and the
      target directory exists.

  From David Garcia Garzon:
    - Fix Delete to be able to delete broken symlinks and dir
      symlinks.

  From Imran Fanaswala and Robert Lehr:
    - Handle .output file generated by bison/yacc properly. Cleaning it
      when necessary.

  From Antoine Dechaume:
    - Handle SWIG file where there is whitespace after the module name
      properly. Previously the generated files would include
      the whitespace.

  From Dmitry R.:
    - Handle Environment in case __semi_deepcopy is None

  From Benoit Belley:

    - Much improved support for Windows UNC paths (\\SERVERNAME).

  From Jean-Baptiste Lab:

    - Fix problems with appending CPPDEFINES that contain
      dictionaries, and related issues with Parse/MergeFlags and
      CPPDEFINES.

  From Allen Weeks:

    - Fix for an issue with implicit-cache with multiple targets
      when dependencies are removed on disk.

  From Evgeny Podjachev and Alexey Petruchick:

    - Support generation of Microsoft Visual Studio 2008 (9.0)
      and 2010 (10.0) project and solution files.

  From Ken Deeter:

    - Fix a problem when FS Entries which are actually Dirs have builders.

  From Luca Falavigna:

    - Support Fortran 03

  From Gary Oberbrunner:

    - Print the path to the SCons package in scons --version

  From Jean-Franï¿½ois Colson:

    - Improve Microsoft Visual Studio Solution generation, and fix
      various errors in the generated solutions especially when using
      MSVS_SCC_PROVIDER, and when generating multiple projects.  The
      construction variable MSVS_SCC_PROJECT_BASE_PATH, which never
      worked properly, is removed.  Users can use the new variable
      MSVS_SCC_CONNECTION_ROOT instead if desired.

  From Anatoly Techtonik:

    - Use subprocess in bootstrap.py instead of os.execve to avoid
      losing output control on Windows (http://bugs.python.org/issue9148)

    - Revert patch for adding SCons to App Paths, because standard cmd
      shell doesn't search there. This is confusing, because `scons` can
      be executed from explorer, but fail to start from console.

    - Fix broken installation with easy_install on Windows (issue #2051)
      SCons traditionally installed in a way that allowed to run multiple
      versions side by side. This custom logic was incompatible with
      easy_install way of doing things.

    - Use epydoc module for generating API docs in HTML if command line
      utility is not found in PATH. Actual for Windows.

  From Alexander Goomenyuk:

    - Add .sx to assembly source scanner list so .sx files
      get their header file dependencies detected.

  From Arve Knudsen:

    - Set module metadata when loading site_scons/site_init.py
      so it is treated as a proper module; __doc__, __file__ and
      __name__ now refer to the site_init.py file.

  From Russel Winder:

    - Users Guide updates explaining that Tools can be packages as
      well as python modules.

  From Gary Oberbrunner:

    - New systemwide and per-user site_scons dirs.

  From Dirk Baechle:

    - XML fixes in User's Guide.
    - Fixed the detection of 'jar' and 'rmic' during
      the initialization of the respective Tools (#2730).
    - Improved docs for custom Decider functions and
      custom Scanner objects (#2711, #2713).
    - Corrected SWIG module names for generated *.i files (#2707).

  From Joe Zuntz:

    - Fixed a case-sensitivity problem with Fortran modules.

  From Bauke Conijn:

    - Added Users Guide example for auto-generated source code

  From Steven Knight:

    - Fix explicit dependencies (Depends()) on Nodes that don't have
      attached Builders.

    - Fix use of the global Alias() function with command actions.

  From Matt Hughes:

    - Fix the ability to append to default $*FLAGS values (which are
      implemented as CLVar instances) in a copied construction environment
      without affecting the original construction environment's value.

  From Rob Managan:

    - Updated the TeX command strings to include a /D on Windows in
      case the new directory is on a different drive letter.

    - Fixed the LaTeX scanner so dependencies are found in commands that
      are broken across lines with a comment or have embedded spaces.

    - The TeX builders should now work with tex files that are generated
      by another program. Thanks to Hans-Martin von Gaudecker for
      isolating the cause of this bug.

    - Added support for INDEXSTYLE environment variable so makeindex can
      find style files.

    - Added support for the bibunits package so we call bibtex on all
      the bu*.aux files.

    - Add support of finding path information on OSX for TeX applications
      MacPorts and Fink paths need to be added by the user

  From Russel Winder:

    - Add support for DMD version 2 (the phobos2 library).

  From William Deegan:

    - Add initial support for VS/VC 2010 (express and non-express versions)
    - Remove warning for not finding MS VC/VS install.
      "scons: warning: No version of Visual Studio compiler found
        - C/C++ compilers most likely not set correctly"
    - Add support for Linux 3.0


RELEASE 2.0.1 - Mon, 15 Aug 2010 15:46:32 -0700

  From Dirk Baechle:

    - Fix XML in documentation.

  From Joe Zuntz:

    - Fixed a case-sensitivity problem with Fortran modules.

  From Bauke Conijn:

    - Added Users Guide example for auto-generated source code

  From Steven Knight:

    - Fix explicit dependencies (Depends()) on Nodes that don't have
      attached Builders.

  From Matt Hughes:

    - Fix the ability to append to default $*FLAGS values (which are
      implemented as CLVar instances) in a copied construction environment
      without affecting the original construction environment's value.

  From Rob Managan:

    - Updated the TeX command strings to include a /D on Windows in
      case the new directory is on a different drive letter.

    - Fixed the LaTeX scanner so dependencies are found in commands that
      are broken across lines with a comment or have embedded spaces.


RELEASE 2.0.0.final.0 - Mon, 14 Jun 2010 22:01:37 -0700

  From Dirk Baechle:

    - Fix XML in documentation.

  From Steven Knight:

    - Provide forward compatibility for the 'profile' module.

    - Provide forward compatibility for the 'pickle' module.

    - Provide forward compatibility for the 'io' module.

    - Provide forward compatibility for the 'queue' module.

    - Provide forward compatibility for the 'collections' module.

    - Provide forward compatibility for the 'builtins' module.

    - Provide forward compatibility for 'sys.intern()'.

    - Convert to os.walk() from of os.path.walk().

    - Remove compatibility logic no longer needed.

    - Add a '-3' option to runtest to print 3.x incompatibility warnings.

    - Convert old-style classes into new-style classes.

    - Fix "Ignoring corrupt sconsign entry" warnings when building
      in a tree with a pre-2.0 .sconsign file.

    - Fix propagation from environment of VS*COMNTOOLS to resolve issues
      initializing MSVC/MSVS/SDK issues.

    - Handle detecting Visual C++ on Python versions with upper-case
      platform architectures like 'AMD64'.

  From W. Trevor King:

    - Revisions to README.

  From Greg Noel:

    - Apply numerous Python fixers to update code to more modern idioms.
      Find where fixers should be applied to code in test strings and
      apply the fixers there, too.

    - Write a fixer to convert string functions to string methods.

    - Modify the 'dict' fixer to be less conservative.

    - Modify the 'apply' fixer to handle more cases.

    - Create a modified 'types' fixer that converts types to 2.x
      equivalents rather than 3.x equivalents.

    - Write a 'division' fixer to highlight uses of the old-style
      division operator.  Correct usage where needed.

    - Add forward compatibility for the new 'memoryview' function
      (which replaces the 'buffer' function).

    - Add forward compatibility for the 'winreg' module.

    - Remove no-longer-needed 'platform' module.

    - Run tests with the '-3' option to Python 2.6 and clear up
      various reported incompatibilities.

    - Comb out code paths specialized to Pythons older than 2.4.

    - Update deprecation warnings; most now become mandatory.

    - Start deprecation cycle for BuildDir() and build_dir.

    - Start deprecation cycle for SourceCode() and related factories

    - Fixed a problem with is_Dict() not identifying some objects derived
      from UserDict.

  From Jim Randall:

    - Document the AllowSubstExceptions() function in the User's Guide.

  From William Deegan:

    - Migrate MSVC/MSVS/SDK improvements from 1.3 branch.


RELEASE 1.3.0 - Tue, 23 Mar 2010 21:44:19 -0400

  From Steven Knight:

    - Update man page and documentation.

  From William Deegan (plus minor patch from Gary Oberbrunner):

    - Support Visual Studio 8.0 Express

RELEASE 1.2.0.d20100306 - Sat, 06 Mar 2010 16:18:33 -0800

  From Luca Falavigna:

    - Fix typos in the man page.

  From Gottfried Ganssauge:

    - Support execution when SCons is installed via easy_install.

  From Steven Knight:

    - Make the messages for Configure checks of compilers consistent.

    - Issue an error message if a BUILDERS entry is not a Builder
      object or a callable wrapper.

  From Rob Managan:

    - Update tex builder to handle the case where a \input{foo}
      command tries to work with a directory named foo instead of the
      file foo.tex. The builder now ignores a directory and continues
      searching to find the correct file. Thanks to Lennart Sauerbeck
      for the test case and initial patch

      Also allow the \include of files in subdirectories when variantDir
      is used with duplicate=0. Previously latex would crash since
      the directory in which the .aux file is written was not created.
      Thanks to Stefan Hepp for finding this and part of the solution.

  From James Teh:
    - Patches to fix some issues using MS SDK V7.0

  From William Deegan:
    - Lots of testing and minor patches to handle mixed MS VC and SDK
      installations, as well as having only the SDK installed.


RELEASE 1.2.0.d20100117 - Sun, 17 Jan 2010 14:26:59 -0800

  From Jim Randall:
    - Fixed temp filename race condition on Windows with long cmd lines.

  From David Cournapeau:
    - Fixed tryRun when sconf directory is in a variant dir.
    - Do not add -fPIC for ifort tool on non-posix platforms (darwin and
      windows).
    - Fix bug 2294 (spurious CheckCC failures).
    - Fix SCons bootstrap process on windows 64 (wrong wininst name)

  From William Deegan:
    - Final merge from vs_revamp branch to main

    - Added definition and usage of HOST_OS, HOST_ARCH, TARGET_OS,
      TARGET_ARCH, currently only defined/used by Visual Studio
      Compilers. This will be rolled out to other platforms/tools
      in the future.

    - Add check for python >= 3.0.0 and exit gracefully.
      For 1.3 python >= 1.5.2 and < 3.0.0 are supported

    - Fix bug 1944 - Handle non-existent .i file in swig emitter, previously
      it would crash with an IOError exception. Now it will try to make an
      educated guess on the module name based on the filename.

  From Lukas Erlinghagen:

    - Have AddOption() remove variables from the list of
      seen-but-unknown variables (which are reported later).

    - An option name and aliases can now be specified as a tuple.

  From Hartmut Goebel:

    - Textfile builder.

  From Jared Grubb:

    - use "is/is not" in comparisons with None instead of "==" or "!=".

  From Jim Hunziker:

    - Avoid adding -gphobos to a command line multiple times
      when initializing use of the DMD compiler.

  From Jason Kenney:

    - Sugguested HOST/TARGET OS/ARCH separation.

  From Steven Knight:

    - Fix the -n option when used with VariantDir(duplicate=1)
      and the variant directory doesn't already exist.

    - Fix scanning of Unicode files for both UTF-16 endian flavors.

    - Fix a TypeError on #include of file names with Unicode characters.

    - Fix an exception if a null command-line argument is passed in.

    - Evaluate Requires() prerequisites before a Node's direct children
      (sources and dependencies).

  From Greg Noel:

    - Remove redundant __metaclass__ initializations in Environment.py.

    - Correct the documentation of text returned by sconf.Result().

    - Document that filenames with '.' as the first character are
      ignored by Glob() by default (matching UNIX glob semantics).

    - Fix SWIG testing infrastructure to work on Mac OS X.

    - Restructure a test that occasionally hung so that the test would
      detect when it was stuck and fail instead.

    - Substfile builder.

  From Gary Oberbrunner:

    - When reporting a target that SCons doesn't know how to make,
      specify whether it's a File, Dir, etc.

  From Ben Webb:

    - Fix use of $SWIGOUTDIR when generating Python wrappers.

    - Add $SWIGDIRECTORSUFFIX and $SWIGVERSION construction variables.

  From Rob Managan:

    - Add -recorder flag to Latex commands and updated internals to
      use the output to find files TeX creates. This allows the MiKTeX
      installations to find the created files

    - Notify user of Latex errors that would get buried in the
      Latex output

    - Remove LATEXSUFFIXES from environments that don't initialize Tex.

    - Add support for the glossaries package for glossaries and acronyms

    - Fix problem that pdftex, latex, and pdflatex tools by themselves did
      not create the actions for bibtex, makeindex,... by creating them
      and other environment settings in one routine called by all four
      tex tools.

    - Fix problem with filenames of sideeffects when the user changes
      the name of the output file from the latex default

    - Add scanning of files included in Latex by means of \lstinputlisting{}
      Patch from Stefan Hepp.

    - Change command line for epstopdf to use --outfile= instead of -o
      since this works on all platforms.
      Patch from Stefan Hepp.

    - Change scanner to properly search for included file from the
      directory of the main file instead of the file it is included from.
      Also update the emitter to add the .aux file associated with
      \include{filename} commands. This makes sure the required directories
      if any are created for variantdir cases.
      Half of the patch from Stefan Hepp.

RELEASE 1.2.0.d20090223 - Mon, 23 Feb 2009 08:41:06 -0800

  From Stanislav Baranov:

    - Make suffix-matching for scanners case-insensitive on Windows.

  From David Cournapeau:

    - Change the way SCons finds versions of Visual C/C++ and Visual
      Studio to find and use the Microsoft v*vars.bat files.

  From Robert P. J. Day:

    - User's Guide updates.

  From Dan Eaton:

    - Fix generation of Visual Studio 8 project files on x64 platforms.

  From Allan Erskine:

    - Set IncludeSearchPath and PreprocessorDefinitions in generated
      Visual Studio 8 project files, to help IntelliSense work.

  From Mateusz Gruca:

    - Fix deletion of broken symlinks by the --clean option.

  From Steven Knight:

    - Fix the error message when use of a non-existent drive on Windows
      is detected.

    - Add sources for files whose targets don't exist in $CHANGED_SOURCES.

    - Detect implicit dependencies on commands even when the command is
      quoted.

    - Fix interaction of $CHANGED_SOURCES with the --config=force option.

    - Fix finding #include files when the string contains escaped
      backslashes like "C:\\some\\include.h".

    - Pass $CCFLAGS to Visual C/C++ precompiled header compilation.

    - Remove unnecessary nested $( $) around $_LIBDIRFLAGS on link lines
      for the Microsoft linker, the OS/2 ilink linker and the Phar Lap
      linkloc linker.

    - Spell the Windows environment variables consistently "SystemDrive"
      and "SystemRoot" instead of "SYSTEMDRIVE" and "SYSTEMROOT".



RELEASE 1.2.0.d20090113 - Tue, 13 Jan 2009 02:50:30 -0800

  From Stanislav Baranov, Ted Johnson and Steven Knight:

    - Add support for batch compilation of Visual Studio C/C++ source
      files, controlled by a new $MSVC_BATCH construction variable.

  From Steven Knight:

    - Print the message, "scons: Build interrupted." on error output,
      not standard output.

    - Add a --warn=future-deprecated option for advance warnings about
      deprecated features that still have warnings hidden by default.

    - Fix use of $SOURCE and $SOURCES attributes when there are no
      sources specified in the Builder call.

    - Add support for new $CHANGED_SOURCES, $CHANGED_TARGETS,
      $UNCHANGED_SOURCES and $UNCHANGED_TARGETS variables.

    - Add general support for batch builds through new batch_key= and
      targets= keywords to Action object creation.

  From Arve Knudsen:

    - Make linker tools differentiate properly between SharedLibrary
      and LoadableModule.

    - Document TestCommon.shobj_prefix variable.

    - Support $SWIGOUTDIR values with spaces.

  From Rob Managan:

    - Don't automatically try to build .pdf graphics files for
      .eps files in \includegraphics{} calls in TeX/LaTeX files
      when building with the PDF builder (and thus using pdflatex).

  From Gary Oberbrunner:

    - Allow AppendENVPath() and PrependENVPath() to interpret '#'
      for paths relative to the top-level SConstruct directory.

    - Use the Borland ilink -e option to specify the output file name.

    - Document that the msvc Tool module uses $PCH, $PCHSTOP and $PDB.

    - Allow WINDOWS_INSERT_DEF=0 to disable --output-def when linking
      under MinGW.

  From Zia Sobhani:

    - Fix typos in the User's Guide.

  From Greg Spencer:

    - Support implicit dependency scanning of files encoded in utf-8
      and utf-16.

  From Roberto de Vecchi:

    - Remove $CCFLAGS from the the default definitions of $CXXFLAGS for
      Visual C/C++ and MIPSpro C++ on SGI so, they match other tools
      and avoid flag duplication on C++ command lines.

  From Ben Webb:

    - Handle quoted module names in SWIG source files.

    - Emit *_wrap.h when SWIG generates header file for directors

  From Matthew Wesley:

    - Copy file attributes so we identify, and can link a shared library
      from, shared object files in a Repository.



RELEASE 1.2.0 - Sat, 20 Dec 2008 22:47:29 -0800

  From Steven Knight:

    - Don't fail if can't import a _subprocess module on Windows.

    - Add warnings for use of the deprecated Options object.



RELEASE 1.1.0.d20081207 - Sun, 07 Dec 2008 19:17:23 -0800

  From Benoit Belley:

    - Improve the robustness of GetBuildFailures() by refactoring
      SCons exception handling (especially BuildError exceptions).

    - Have the --taskmastertrace= option print information about
      individual Task methods, not just the Taskmaster control flow.

    - Eliminate some spurious dependency cycles by being more aggressive
      about pruning pending children from the Taskmaster walk.

    - Suppress mistaken reports of a dependency cycle when a child
      left on the pending list is a single Node in EXECUTED state.

  From David Cournapeau:

    - Fix $FORTRANMODDIRPREFIX for the ifort (Intel Fortran) tool.

  From Brad Fitzpatrick:

    - Don't pre-generate an exception message (which will likely be
      ignored anyway) when an EntryProxy re-raises an AttributeError.

  From Jared Grubb:

    - Clean up coding style and white space in Node/FS.py.

    - Fix a typo in the documentation for $_CPPDEFFLAGS.

    - Issue 2401: Fix usage of comparisons with None.

  From Ludwig Hï¿½hne:

    - Handle Java inner classes declared within a method.

  From Steven Knight:

    - Fix label placement by the "scons-time.py func" subcommand
      when a profile value was close to (or equal to) 0.0.

    - Fix env.Append() and env.Prepend()'s ability to add a string to
      list-like variables like $CCFLAGS under Python 2.6.

    - Other Python2.6 portability:  don't use "as" (a Python 2.6 keyword).
      Don't use the deprecated Exception.message attribute.

    - Support using the -f option to search for a different top-level
      file name when walking up with the -D, -U or -u options.

    - Fix use of VariantDir when the -n option is used and doesn't,
      therefore, actually create the variant directory.

    - Fix a stack trace from the --debug=includes option when passed a
      static or shared library as an argument.

    - Speed up the internal find_file() function (used for searching
      CPPPATH, LIBPATH, etc.).

    - Add support for using the Python "in" keyword on construction
      environments (for example, if "CPPPATH" in env: ...).

    - Fix use of Glob() when a repository or source directory contains
      an in-memory Node without a corresponding on-disk file or directory.

    - Add a warning about future reservation of $CHANGED_SOURCES,
      $CHANGED_TARGETS, $UNCHANGED_SOURCES and $UNCHANGED_TARGETS.

    - Enable by default the existing warnings about setting the resource
      $SOURCE, $SOURCES, $TARGET and $TARGETS variable.

  From Rob Managan:

    - Scan for TeX files in the paths specified in the $TEXINPUTS
      construction variable and the $TEXINPUTS environment variable.

    - Configure the PDF() and PostScript() Builders as single_source so
      they know each source file generates a separate target file.

    - Add $EPSTOPDF, $EPSTOPDFFLAGS and $EPSTOPDFCOM

    - Add .tex as a valid extension for the PDF() builder.

    - Add regular expressions to find \input, \include and
      \includegraphics.

    - Support generating a .pdf file from a .eps source.

    - Recursive scan included input TeX files.

    - Handle requiring searched-for TeX input graphics files to have
      extensions (to avoid trying to build a .eps from itself, e.g.).

  From Greg Noel:

    - Make the Action() function handle positional parameters consistently.

    - Clarify use of Configure.CheckType().

    - Make the File.{Dir,Entry,File}() methods create their entries
      relative to the calling File's directory, not the SConscript
      directory.

    - Use the Python os.devnull variable to discard error output when
      looking for the $CC or $CXX version.

    - Mention LoadableModule() in the SharedLibrary() documentation.

  From Gary Oberbrunner:

    - Update the User's Guide to clarify use of the site_scons/
      directory and the site_init.py module.

    - Make env.AppendUnique() and env.PrependUnique remove duplicates
      within a passed-in list being added, too.

  From Randall Spangler:

    - Fix Glob() so an on-disk file or directory beginning with '#'
      doesn't throw an exception.



RELEASE 1.1.0 - Thu, 09 Oct 2008 08:33:47 -0700

  From Chris AtLee

    - Use the specified environment when checking for the GCC compiler
      version.

  From Ian P. Cardenas:

    - Fix Glob() polluting LIBPATH by returning copy of list

  From David Cournapeau:

    - Add CheckCC, CheckCXX, CheckSHCC and CheckSHCXX tests to
      configuration contexts.

    - Have the --profile= argument use the much faster cProfile module
      (if it's available in the running Python version).

    - Reorder MSVC compilation arguments so the /Fo is first.

  From Bill Deegan:

    - Add scanning Windows resource (.rc) files for implicit dependencies.

  From John Gozde:

    - When scanning for a #include file, don't use a directory that
      has the same name as the file.

  From Ralf W. Grosse-Kunstleve

    - Suppress error output when checking for the GCC compiler version.

  From Jared Grubb:

    - Fix VariantDir duplication of #included files in subdirectories.

  From Ludwig Hï¿½hne:

    - Reduce memory usage when a directory is used as a dependency of
      another Node (such as an Alias) by returning a concatenation
      of the children's signatures + names, not the children's contents,
      as the directory contents.

    - Raise AttributeError, not KeyError, when a Builder can't be found.

    - Invalidate cached Node information (such as the contenst returned
      by the get_contents() method) when calling actions with Execute().

    - Avoid object reference cycles from frame objects.

    - Reduce memory usage from Null Executor objects.

    - Compute MD5 checksums of large files without reading the entire
      file contents into memory.  Add a new --md5-chunksize option to
      control the size of each chunk read into memory.

  From Steven Knight:

    - Fix the ability of the add_src_builder() method to add a new
      source builder to any other builder.

    - Avoid an infinite loop on non-Windows systems trying to find the
      SCons library directory if the Python library directory does not
      begin with the string "python".

    - Search for the SCons library directory in "scons-local" (with
      no version number) after "scons-local-{VERSION}".

  From Rob Managan:

    - Fix the user's ability to interrupt the TeX build chain.

    - Fix the TeX builder's allowing the user to specify the target name,
      instead of always using its default output name based on the source.

    - Iterate building TeX output files until all warning are gone
      and the auxiliary files stop changing, or until we reach the
      (configurable) maximum number of retries.

    - Add TeX scanner support for:  glossaries, nomenclatures, lists of
      figures, lists of tables, hyperref and beamer.

    - Use the $BIBINPUTS, $BSTINPUTS, $TEXINPUTS and $TEXPICTS construction
      variables as search paths for the relevant types of input file.

    - Fix building TeX with VariantDir(duplicate=0) in effect.

    - Fix the LaTeX scanner to search for graphics on the TEXINPUTS path.

    - Have the PDFLaTeX scanner search for .gif files as well.

  From Greg Noel:

    - Fix typos and format bugs in the man page.

    - Add a first draft of a wrapper module for Python's subprocess
      module.

    - Refactor use of the SCons.compat module so other modules don't
      have to import it individually.

    - Add .sx as a suffix for assembly language files that use the
      C preprocessor.

  From Gary Oberbrunner:

    - Make Glob() sort the returned list of Files or Nodes
      to prevent spurious rebuilds.

    - Add a delete_existing keyword argument to the AppendENVPath()
      and PrependENVPath() Environment methods.

    - Add ability to use "$SOURCE" when specifying a target to a builder

  From Damyan Pepper:

    - Add a test case to verify that SConsignFile() files can be
      created in previously non-existent subdirectories.

  From Jim Randall:

    - Make the subdirectory in which the SConsignFile() file will
      live, if the subdirectory doesn't already exist.

  From Ali Tofigh:

    - Add a test to verify duplication of files in VariantDir subdirectories.



RELEASE 1.0.1 - Sat, 06 Sep 2008 07:29:34 -0700

  From Greg Noel:

    - Add a FindFile() section to the User's Guide.

    - Fix the FindFile() documentation in the man page.

    - Fix formatting errors in the Package() description in the man page.

    - Escape parentheses that appear within variable names when spawning
      command lines using os.system().



RELEASE 1.0.0 - XXX

  From Jared Grubb:

    - Clear the Node state when turning a generic Entry into a Dir.

  From Ludwig Hï¿½hne:

    - Fix sporadic output-order failures in test/GetBuildFailures/parallel.py.

    - Document the ParseDepends() function in the User's Guide.

  From khomenko:

    - Create a separate description and long_description for RPM packages.

  From Steven Knight:

    - Document the GetLaunchDir() function in the User's Guide.

    - Have the env.Execute() method print an error message if the
      executed command fails.

    - Add a script for creating a standard SCons development system on
      Ubuntu Hardy.  Rewrite subsidiary scripts for install Python and
      SCons versions in Python (from shell).

  From Greg Noel:

    - Handle yacc/bison on newer Mac OS X versions creating file.hpp,
      not file.cpp.h.

    - In RPCGEN tests, ignore stderr messages from older versions of
      rpcgen on some versions of Mac OS X.

    - Fix typos in man page descriptions of Tag() and Package(), and in
      the scons-time man page.

    - Fix documentation of SConf.CheckLibWithHeader and other SConf methods.

    - Update documentation of SConscript(variant_dir) usage.

    - Fix SWIG tests for (some versions of) Mac OS X.

  From Jonas Olsson:

    - Print the warning about -j on Windows being potentially unreliable if
      the pywin32 extensions are unavailable or lack file handle operations.

  From Jim Randall:

    - Fix the env.WhereIs() method to expand construction variables.

  From Rogier Schouten:

    - Enable building of shared libraries with the Bordand ilink32 linker.



RELEASE 1.0.0 - Sat, 09 Aug 2008 12:19:44 -0700

  From Luca Falavigna:

    - Fix SCons man page indentation under Debian's man page macros.

  From Steven Knight:

    - Clarify the man page description of the SConscript(src_dir) argument.

    - User's Guide updates:

       -  Document the BUILD_TARGETS, COMMAND_LINE_TARGETS and
          DEFAULT_TARGETS variables.

       -  Document the AddOption(), GetOption() and SetOption() functions.

       -  Document the Requires() function; convert to the Variables
          object, its UnknownOptions() method, and its associated
          BoolVariable(), EnumVariable(), ListVariable(), PackageVariable()
          and PathVariable() functions.

       -  Document the Progress() function.

       -  Reorganize the chapter and sections describing the different
          types of environments and how they interact.  Document the
          SetDefault() method.  Document the PrependENVPath() and
          AppendENVPath() functions.

       -  Reorganize the command-line arguments chapter.  Document the
          ARGLIST variable.

       -  Collect some miscellaneous sections into a chapter about
          configuring build output.

    - Man page updates:

       -  Document suggested use of the Visual C/C++ /FC option to fix
          the ability to double-click on file names in compilation error
          messages.

       -  Document the need to use Clean() for any SideEffect() files that
          must be explicitly removed when their targets are removed.

       -  Explicitly document use of Node lists as input to Dependency().

  From Greg Noel:

    - Document MergeFlags(), ParseConfig(), ParseFlags() and SideEffect()
      in the User's Guide.

  From Gary Oberbrunner:

    - Document use of the GetBuildFailures() function in the User's Guide.

  From Adam Simpkins:

    - Add man page text clarifying the behavior of AddPreAction() and
      AddPostAction() when called with multiple targets.

  From Alexey Zezukin:

    - Fix incorrectly swapped man page descriptions of the --warn= options
      for duplicate-environment and missing-sconscript.



RELEASE 0.98.5 - Sat, 07 Jun 2008 08:20:35 -0700

  From Benoit Belley:

  - Fix the Intel C++ compiler ABI specification for EMT64 processors.

  From David Cournapeau:

  - Issue a (suppressable) warning, not an error, when trying to link
    C++ and Fortran object files into the same executable.

  From Steven Knight:

  - Update the scons.bat file so that it returns the real exit status
    from SCons, even though it uses setlocal + endlocal.

  - Fix the --interactive post-build messages so it doesn't get stuck
    mistakenly reporting failures after any individual build fails.

  - Fix calling File() as a File object method in some circumstances.

  - Fix setup.py installation on Mac OS X so SCons gets installed
    under /usr/lcoal by default, not in the Mac OS X Python framework.



RELEASE 0.98.4 - Sat, 17 May 2008 22:14:46 -0700

  From Benoit Belley:

  - Fix calculation of signatures for Python function actions with
    closures in Python versions before 2.5.

  From David Cournapeau:

  - Fix the initialization of $SHF77FLAGS so it includes $F77FLAGS.

  From Jonas Olsson:

  - Fix a syntax error in the Intel C compiler support on Windows.

  From Steven Knight:

  - Change how we represent Python Value Nodes when printing and when
    stored in .sconsign files (to avoid blowing out memory by storing
    huge strings in .sconsign files after multiple runs using Configure
    contexts cause the Value strings to be re-escaped each time).

  - Fix a regression in not executing configuration checks after failure
    of any configuration check that used the same compiler or other tool.

  - Handle multiple destinations in Visual Studio 8 settings for the
    analogues to the INCLUDE, LIBRARY and PATH variables.

  From Greg Noel:

  - Update man page text for VariantDir().



RELEASE 0.98.3 - Tue, 29 Apr 2008 22:40:12 -0700

  From Greg Noel:

  - Fix use of $CXXFLAGS when building C++ shared object files.

  From Steven Knight:

  - Fix a regression when a Builder's source_scanner doesn't select
    a more specific scanner for the suffix of a specified source file.

  - Fix the Options object backwards compatibility so people can still
    "import SCons.Options.{Bool,Enum,List,Package,Path}Option" submodules.

  - Fix searching for implicit dependencies when an Entry Node shows up
    in the search path list.

  From Stefano:

  - Fix expansion of $FORTRANMODDIR in the default Fortran command line(s)
    when it's set to something like ${TARGET.dir}.



RELEASE 0.98.2 - Sun, 20 Apr 2008 23:38:56 -0700

  From Steven Knight:

  - Fix a bug in Fortran suffix computation that would cause SCons to
    run out of memory on Windows systems.

  - Fix being able to specify --interactive mode command lines with
    \ (backslash) path name separators on Windows.

  From Gary Oberbrunner:

  - Document Glob() in the User's Guide.



RELEASE 0.98.1 - Fri, 18 Apr 2008 19:11:58 -0700

  From Benoit Belley:

  - Speed up the SCons.Util.to_string*() functions.

  - Optimize various Node intialization and calculations.

  - Optimize Executor scanning code.

  - Optimize Taskmaster execution, including dependency-cycle checking.

  - Fix the --debug=stree option so it prints its tree once, not twice.

  From Johan Boulï¿½:

  - Fix the ability to use LoadableModule() under MinGW.

  From David Cournapeau:

  - Various missing Fortran-related construction variables have been added.

  - SCons now uses the program specified in the $FORTRAN construction
    variable to link Fortran object files.

  - Fortran compilers on Linux (Intel, g77 and gfortran) now add the -fPIC
    option by default when compilling shared objects.

  - New 'sunf77', 'sunf90' and 'sunf95' Tool modules have been added to
    support Sun Fortran compilers.  On Solaris, the Sun Fortran compilers
    are used in preference to other compilers by default.

  - Fortran support now uses gfortran in preference to g77.

  - Fortran file suffixes are now configurable through the
    $F77FILESUFFIXES, $F90FILESUFFIXES, $F95FILESUFFIXES and
    $FORTRANFILESUFFIXES variables.

  From Steven Knight:

  - Make the -d, -e, -w and --no-print-directory options "Ignored for
    compatibility."  (We're not going to implement them.)

  - Fix a serious inefficiency in how SCons checks for whether any source
    files are missing when a Builder call creates many targets from many
    input source files.

  - In Java projects, make the target .class files depend only on the
    specific source .java files where the individual classes are defined.

  - Don't store duplicate source file entries  in the .sconsign file so
    we don't endlessly rebuild the target(s) for no reason.

  - Add a Variables object as the first step towards deprecating the
    Options object name.  Similarly, add BoolVariable(), EnumVariable(),
    ListVariable(), PackageVariable() and PathVariable() functions
    as first steps towards replacing BoolOption(), EnumOption(),
    ListOption(), PackageOption() and PathOption().

  - Change the options= keyword argument to the Environment() function
    to variables=, to avoid confusion with SCons command-line options.
    Continue supporting the options= keyword for backwards compatibility.

  - When $SWIGFLAGS contains the -python flag, expect the generated .py
    file to be in the same (sub)directory as the target.

  - When compiling C++ files, allow $CCFLAGS settings to show up on the
    command line even when $CXXFLAGS has been redefined.

  - Fix --interactive with -u/-U/-D when a VariantDir() is used.

  From Anatoly Techtonik:

  - Have the scons.bat file add the script execution directory to its
    local %PATH% on Windows, so the Python executable can be found.

  From Mike Wake:

  - Fix passing variable names as a list to the Return() function.

  From Matthew Wesley:

  - Add support for the GDC 'D' language compiler.



RELEASE 0.98 - Sun, 30 Mar 2008 23:33:05 -0700

  From Benoit Belley:

  - Fix the --keep-going flag so it builds all possible targets even when
    a later top-level target depends on a child that failed its build.

  - Fix being able to use $PDB and $WINDWOWS_INSERT_MANIFEST together.

  - Don't crash if un-installing the Intel C compiler leaves left-over,
    dangling entries in the Windows registry.

  - Improve support for non-standard library prefixes and suffixes by
    stripping all prefixes/suffixes from file name string as appropriate.

  - Reduce the default stack size for -j worker threads to 256 Kbytes.
    Provide user control over this value by adding --stack-size and
    --warn=stack-size options, and a SetOption('stack_size') function.

  - Fix a crash on Linux systems when trying to use the Intel C compiler
    and no /opt/intel_cc_* directories are found.

  - Improve using Python functions as actions by incorporating into
    a FunctionAction's signature:
      - literal values referenced by the byte code.
      - values of default arguments
      - code of nested functions
      - values of variables captured by closures
      - names of referenced global variables and functions

  - Fix the closing message when --clean and --keep-going are both
    used and no errors occur.

  - Add support for the Intel C compiler on Mac OS X.

  - Speed up reading SConscript files by about 20% (for some
    configurations) by:  1) optimizing the SCons.Util.is_*() and
    SCons.Util.flatten() functions; 2) avoiding unnecessary os.stat()
    calls by using a File's .suffix attribute directly instead of
    stringifying it.

  From JÃ©rÃ´me Berger:

  - Have the D language scanner search for .di files as well as .d files.

  - Add a find_include_names() method to the Scanner.Classic class to
    abstract out how included names can be generated by subclasses.

  - Allow the D language scanner to detect multiple modules imported by
    a single statement.

  From Konstantin Bozhikov:

  - Support expansion of construction variables that contain or refer
    to lists of other variables or Nodes within expansions like $CPPPATH.

  - Change variable substitution (the env.subst() method) so that an
    input sequence (list or tuple) is preserved as a list in the output.

  From David Cournapeau:

  - Add a CheckDeclaration() call to configure contexts.

  - Improve the CheckTypeSize() code.

  - Add a Define() call to configure contexts, to add arbitrary #define
    lines to a generated configure header file.

  - Add a "gfortran" Tool module for the GNU F95/F2003 compiler.

  - Avoid use of -rpath with the Mac OS X linker.

  - Add comment lines to the generated config.h file to describe what
    the various #define/#undef lines are doing.

  From Steven Knight:

  - Support the ability to subclass the new-style "str" class as input
    to Builders.

  - Improve the performance of our type-checking by using isinstance()
    with new-style classes.

  - Fix #include (and other $*PATH variables searches) of files with
    absolute path names.  Don't die if they don't exist (due to being
    #ifdef'ed out or the like).

  - Fix --interactive mode when Default(None) is used.

  - Fix --debug=memoizer to work around a bug in base Python 2.2 metaclass
    initialization (by just not allowing Memoization in Python versions
    that have the bug).

  - Have the "scons-time time" subcommand handle empty log files, and
    log files that contain no results specified by the --which option.

  - Fix the max Y of vertical bars drawn by "scons-time --fmt=gnuplot".

  - On Mac OS X, account for the fact that the header file generated
    from a C++ file will be named (e.g.) file.cpp.h, not file.hpp.

  - Fix floating-point numbers confusing the Java parser about
    generated .class file names in some configurations.

  - Document (nearly) all the values you can now fetch with GetOption().

  - Fix use of file names containing strings of multiple spaces when
    using ActionFactory instances like the Copy() or Move() function.

  - Fix a 0.97 regression when using a variable expansion (like
    $OBJSUFFIX) in a source file name to a builder with attached source
    builders that match suffix (like Program()+Object()).

  - Have the Java parser recognize generics (surrounded by angle brackets)
    so they don't interfere with identifying anonymous inner classes.

  - Avoid an infinite loop when trying to use saved copies of the
    env.Install() or env.InstallAs() after replacing the method
    attributes.

  - Improve the performance of setting construction variables.

  - When cloning a construction environment, avoid over-writing an
    attribute for an added method if the user explicitly replaced it.

  - Add a warning about deprecated support for Python 1.5, 2.0 and 2.1.

  - Fix being able to SetOption('warn', ...) in SConscript files.

  - Add a warning about env.Copy() being deprecated.

  - Add warnings about the --debug={dtree,stree,tree} options
    being deprecated.

  - Add VariantDir() as the first step towards deprecating BuildDir().
    Add the keyword argument "variant_dir" as the replacement for
    "build_dir".

  - Add warnings about the {Target,Source}Signatures() methods and
    functions being deprecated.

  From Rob Managan:

  - Enhance TeX and LaTeX support to work with BuildDir(duplicate=0).

  - Re-run LaTeX when it issues a package warning that it must be re-run.

  From Leanid Nazdrynau:

  - Have the Copy() action factory preserve file modes and times
    when copying individual files.

  From Jan Nijtmans:

  - If $JARCHDIR isn't set explicitly, use the .java_classdir attribute
    that was set when the Java() Builder built the .class files.

  From Greg Noel:

  - Document the Dir(), File() and Entry() methods of Dir and File Nodes.

  - Add the parse_flags option when creating Environments

  From Gary Oberbrunner:

  - Make File(), Dir() and Entry() return a list of Nodes when passed
    a list of names, instead of trying to make a string from the name
    list and making a Node from that string.

  - Fix the ability to build an Alias in --interactive mode.

  - Fix the ability to hash the contents of actions for nested Python
    functions on Python versions where the inability to pickle them
    returns a TypeError (instead of the documented PicklingError).

  From Jonas Olsson:

  - Fix use of the Intel C compiler when the top compiler directory,
    but not the compiler version, is specified.

  - Handle Intel C compiler network license files (port@system).

  From Jim Randall:

  - Fix how Python Value Nodes are printed in --debug=explain output.

  From Adam Simpkins:

  - Add a --interactive option that starts a session for building (or
    cleaning) targets without re-reading the SConscript files every time.

  - Fix use of readline command-line editing in --interactive mode.

  - Have the --interactive mode "build" command with no arguments
    build the specified Default() targets.

  - Fix the Chmod(), Delete(), Mkdir() and Touch() Action factories to
    take a list (of Nodes or strings) as arguments.

  From Vaclav Smilauer:

  - Fix saving and restoring an Options value of 'all' on Python
    versions where all() is a builtin function.

  From Daniel Svensson:

  - Code correction in SCons.Util.is_List().

  From Ben Webb:

  - Support the SWIG %module statement with following modifiers in
    parenthese (e.g., '%module(directors="1")').



RELEASE 0.97.0d20071212 - Wed, 12 Dec 2007 09:29:32 -0600

  From Benoit Belley:

  - Fix occasional spurious rebuilds and inefficiency when using
    --implicit-cache and Builders that produce multiple targets.

  - Allow SCons to not have to know about the builders of generated
    files when BuildDir(duplicate=0) is used, potentially allowing some
    SConscript files to be ignored for smaller builds.

  From David Cournapeau:

  - Add a CheckTypeSize() call to configure contexts.

  From Ken Deeter:

  - Make the "contents" of Alias Nodes a concatenation of the children's
    content signatures (MD5 checksums), not a concatenation of the
    children's contents, to avoid using large amounts of memory during
    signature calculation.

  From Malte Helmert:

  - Fix a lot of typos in the man page and User's Guide.

  From Geoffrey Irving:

  - Speed up conversion of paths in .sconsign files to File or Dir Nodes.

  From Steven Knight:

  - Add an Options.UnknownOptions() method that returns any settings
    (from the command line, or whatever dictionary was passed in)
    that aren't known to the Options object.

  - Add a Glob() function.

  - When removing targets with the -c option, use the absolute path (to
    avoid problems interpreting BuildDir() when the top-level directory
    is the source directory).

  - Fix problems with Install() and InstallAs() when called through a
    clone (of a clone, ...) of a cloned construction environment.

  - When executing a file containing Options() settings, add the file's
    directory to sys.path (so modules can be imported from there) and
    explicity set __name__ to the name of the file so the statement's
    in the file can deduce the location if they need to.

  - Fix an O(n^2) performance problem when adding sources to a target
    through calls to a multi Builder (including Aliases).

  - Redefine the $WINDOWSPROGMANIFESTSUFFIX and
    $WINDOWSSHLIBMANIFESTSUFFIX variables so they pick up changes to
    the underlying $SHLIBSUFFIX and $PROGSUFFIX variables.

  - Add a GetBuildFailures() function that can be called from functions
    registered with the Python atexit module to print summary information
    about any failures encountered while building.

  - Return a NodeList object, not a Python list, when a single_source
    Builder like Object() is called with more than one file.

  - When searching for implicit dependency files in the directories
    in a $*PATH list, don't create Dir Nodes for directories that
    don't actually exist on-disk.

  - Add a Requires() function to allow the specification of order-only
    prerequisites, which will be updated before specified "downstream"
    targets but which don't actually cause the target to be rebuilt.

  - Restore the FS.{Dir,File,Entry}.rel_path() method.

  - Make the default behavior of {Source,Target}Signatures('timestamp')
    be equivalent to 'timestamp-match', not 'timestamp-newer'.

  - Fix use of CacheDir with Decider('timestamp-newer') by updating
    the modification time when copying files from the cache.

  - Fix random issues with parallel (-j) builds on Windows when Python
    holds open file handles (especially for SCons temporary files,
    or targets built by Python function actions) across process creation.

  From Maxim Kartashev:

  - Fix test scripts when run on Solaris.

  From Gary Oberbrunner:

  - Fix Glob() when a pattern is in an explicitly-named subdirectory.

  From Philipp Scholl:

  - Fix setting up targets if multiple Package builders are specified
    at once.



RELEASE 0.97.0d20070918 - Tue, 18 Sep 2007 10:51:27 -0500

  From Steven Knight:

  - Fix the wix Tool module to handle null entries in $PATH variables.

  - Move the documentation of Install() and InstallAs() from the list
    of functions to the list of Builders (now that they're implemented
    as such).

  - Allow env.CacheDir() to be set per construction environment.  The
    global CacheDir() function now sets an overridable global default.

  - Add an env.Decider() method and a Node.Decider() method that allow
    flexible specification of an arbitrary function to decide if a given
    dependency has changed since the last time a target was built.

  - Don't execute Configure actions (while reading SConscript files)
    when cleaning (-c) or getting help (-h or -H).

  - Add to each target an implicit dependency on the external command(s)
    used to build the target, as found by searching env['ENV']['PATH']
    for the first argument on each executed command line.

  - Add support for a $IMPLICIT_COMMAND_DEPENDENCIES construction
    variabe that can be used to disable the automatic implicit
    dependency on executed commands.

  - Add an "ensure_suffix" keyword to Builder() definitions that, when
    true, will add the configured suffix to the targets even if it looks
    like they already have a different suffix.

  - Add a Progress() function that allows for calling a function or string
    (or list of strings) to display progress while walking the DAG.

  - Allow ParseConfig(), MergeFlags() and ParseFlags() to handle output
    from a *config command with quoted path names that contain spaces.

  - Make the Return() function stop processing the SConscript file and
    return immediately.  Add a "stop=" keyword argument that can be set
    to False to preserve the old behavior.

  - Fix use of exitstatfunc on an Action.

  - Introduce all man page function examples with "Example:" or "Examples:".

  - When a file gets added to a directory, make sure the directory gets
    re-scanned for the new implicit dependency.

  - Fix handling a file that's specified multiple times in a target
    list so that it doesn't cause dependent Nodes to "disappear" from
    the dependency graph walk.

  From Carsten Koch:

  - Avoid race conditions with same-named files and directory creation
    when pushing copies of files to CacheDir().

  From Tzvetan Mikov:

  - Handle $ in Java class names.

  From Gary Oberbrunner:

  - Add support for the Intel C compiler on Windows64.

  - On SGI IRIX, have $SHCXX use $CXX by default (like other platforms).

  From Sohail Somani:

  - When Cloning a construction environment, set any variables before
    applying tools (so the tool module can access the configured settings)
    and re-set them after (so they end up matching what the user set).

  From Matthias Troffaes:

  - Make sure extra auxiliary files generated by some LaTeX packages
    and not ending in .aux also get deleted by scons -c.

  From Greg Ward:

  - Add a $JAVABOOTCLASSPATH variable for directories to be passed to the
    javac -bootclasspath option.

  From Christoph Wiedemann:

  - Add implicit dependencies on the commands used to build a target.




RELEASE 0.97.0d20070809 - Fri, 10 Aug 2007 10:51:27 -0500

  From Lars Albertsson:

  - Don't error if a #include line happens to match a directory
    somewhere on a path (like $CPPPATH, $FORTRANPATH, etc.).

  From Mark Bertoglio:

  - Fix listing multiple projects in Visual Studio 7.[01] solution files,
    including generating individual project GUIDs instead of re-using
    the solution GUID.

  From Jean Brouwers:

  - Add /opt/SUNWspro/bin to the default execution PATH on Solaris.

  From Allan Erskine:

  - Only expect the Microsoft IDL compiler to emit *_p.c and *_data.c
    files if the /proxy and /dlldata switches are used (respectively).

  From Steven Knight:

  - Have --debug=explain report if a target is being rebuilt because
    AlwaysBuild() is specified (instead of "unknown reasons").

  - Support {Get,Set}Option('help') to make it easier for SConscript
    files to tell if a help option (-h, --help, etc.) has been specified.

  - Support {Get,Set}Option('random') so random-dependency interaction
    with CacheDir() is controllable from SConscript files.

  - Add a new AddOption() function to support user-defined command-
    line flags (like --prefix=, --force, etc.).

  - Replace modified Optik version with new optparse compatibility module
    for command line processing in Scripts/SConsOptions.py

  - Push and retrieve built symlinks to/from a CacheDir() as actual
    symlinks, not by copying the file contents.

  - Fix how the Action module handles stringifying the shared library
    generator in the Tool/mingw.py module.

  - When generating a config.h file, print "#define HAVE_{FEATURE} 1"
    instad of just "#define HAVE_{FEATURE}", for more compatibility
    with Autoconf-style projects.

  - Fix expansion of $TARGET, $TARGETS, $SOURCE and $SOURCES keywords in
    Visual C/C++ PDB file names.

  - Fix locating Visual C/C++ PDB files in build directories.

  - Support an env.AddMethod() method and an AddMethod() global function
    for adding a new method, respectively, to a construction environment
    or an arbitrary object (such as a class).

  - Fix the --debug=time option when the -j option is specified and all
    files are up to date.

  - Add a $SWIGOUTDIR variable to allow setting the swig -outdir option,
    and use it to identify files created by the swig -java option.

  - Add a $SWIGPATH variable that specifies the path to be searched
    for included SWIG files, Also add related $SWIGINCPREFIX and
    $SWIGINCSUFFIX variables that specify the prefix and suffix to
    be be added to each $SWIGPATH directory when expanded on the SWIG
    command line.

  - More efficient copying of construction environments (mostly borrowed
    from copy.deepcopy() in the standard Python library).

  - When printing --tree=prune output, don't print [brackets] around
    source files, only do so for built targets with children.

  - Fix interpretation of Builder source arguments when the Builder has
    a src_suffix *and* a source_builder and the argument has no suffix.

  - Fix use of expansions like ${TARGET.dir} or ${SOURCE.dir} in the
    following construction variables:  $FORTRANMODDIR, $JARCHDIR,
    $JARFLAGS, $LEXFLAGS, $SWIGFLAGS, $SWIGOUTDIR and $YACCFLAGS.

  - Fix dependencies on Java files generated by SWIG so they can be
    detected and built in one pass.

  - Fix SWIG when used with a BuildDir().

  From Leanid Nazdrynau:

  - When applying Tool modules after a construction environment has
    already been created, don't overwrite existing $CFILESUFFIX and
    $CXXFILESUFFIX value.

  - Support passing the Java() builder a list of explicit .java files
    (not only a list of directories to be scanned for .java files).

  - Support passing .java files to the Jar() and JavaH() builders, which
    then use the builder underlying the Java() builder to turn them into
    .class files.  (That is, the Jar()-Java() chain of builders become
    multi-step, like the Program()-Object()-CFile() builders.)

  - Support passing SWIG .i files to the Java builders (Java(),
    Jar(), JavaH()), to cause intermediate .java files to be created
    automatically.

  - Add $JAVACLASSPATH and $JAVASOURCEPATH variables, that get added to
    the javac "-classpath" and "-sourcepath" options.  (Note that SCons
    does *not* currently search these paths for implicit dependencies.)

  - Commonize initialization of Java-related builders.

  From Jan Nijtmans:

  - Find Java anonymous classes when the next token after the name is
    an open parenthesis.

  From Gary Oberbrunner:

  - Fix a code example in the man page.

  From Tilo Prutz:

  - Add support for the file names that Java 1.5 (and 1.6) generates for
    nested anonymous inner classes, which are different from Java 1.4.

  From Adam Simpkins:

  - Allow worker threads to terminate gracefully when all jobs are
    finished.

  From Sohail Somani:

  - Add LaTeX scanner support for finding dependencies specified with
    the \usepackage{} directive.



RELEASE 0.97 - Thu, 17 May 2007 08:59:41 -0500

  From Steven Knight:

  - Fix a bug that would make parallel builds stop in their tracks if
    Nodes that depended on lists that contained some Nodes built together
    caused the reference count to drop below 0 if the Nodes were visited
    and commands finished in the wrong order.

  - Make sure the DirEntryScanner doesn't choke if it's handed something
    that's not a directory (Node.FS.Dir) Node.



RELEASE 0.96.96 - Thu, 12 Apr 2007 12:36:25 -0500

  NOTE:  This is (Yet) a(nother) pre-release of 0.97 for testing purposes.

  From Joe Bloggs:

  - Man page fix:  remove cut-and-paste sentence in NoCache() description.

  From Dmitry Grigorenko and Gary Oberbrunner:

  - Use the Intel C++ compiler, not $CC, to link C++ source.

  From Helmut Grohne:

  - Fix the man page example of propagating a user's external environment.

  From Steven Knight:

  - Back out (most of) the Windows registry installer patch, which
    seems to not work on some versions of Windows.

  - Don't treat Java ".class" attributes as defining an inner class.

  - Fix detecting an erroneous Java anonymous class when the first
    non-skipped token after a "new" keyword is a closing brace.

  - Fix a regression when a CPPDEFINES list contains a tuple, the second
    item of which (the option value) is a construction variable expansion
    (e.g. $VALUE) and the value of the variable isn't a string.

  - Improve the error message if an IOError (like trying to read a
    directory as a file) occurs while deciding if a node is up-to-date.

  - Fix "maximum recursion" / "unhashable type" errors in $CPPPATH
    PathList expansion if a subsidiary expansion yields a stringable,
    non-Node object.

  - Generate API documentation from the docstrings (using epydoc).

  - Fix use of --debug=presub with Actions for out-of-the-box Builders.

  - Fix handling nested lists within $CPPPATH, $LIBPATH, etc.

  - Fix a "builders_used" AttributeError that real-world Qt initialization
    triggered in the refactored suffix handling for Builders.

  - Make the reported --debug=time timings meaningful when used with -j.
    Better documentation of what the times mean.

  - User Guide updates: --random, AlwaysBuild(), --tree=,
    --debug=findlibs, --debug=presub, --debug=stacktrace,
    --taskmastertrace.

  - Document (in both man page and User's Guide) that --implicit-cache
    ignores changes in $CPPPATH, $LIBPATH, etc.

  From Jean-Baptiste Lab:

  - Remove hard-coded dependency on Python 2.2 from Debian packaging files.

  From Jeff Mahovsky:

  - Handle spaces in the build target name in Visual Studio project files.

  From Rob Managan:

  - Re-run LaTeX after BibTeX has been re-run in response to a changed
    .bib file.

  From Joel B. Mohler:

  - Make additional TeX auxiliary files (.toc, .idx and .bbl files)
    Precious so their removal doesn't affect whether the necessary
    sections are included in output PDF or PostScript files.

  From Gary Oberbrunner:

  - Fix the ability to import modules in the site_scons directory from
    a subdirectory.

  From Adam Simpkins:

  - Make sure parallel (-j) builds all targets even if they show up
    multiple times in the child list (as a source and a dependency).

  From Matthias Troffaes:

  - Don't re-run TeX if the triggering strings (\makeindex, \bibliography
    \tableofcontents) are commented out.

  From Richard Viney:

  - Fix use of custom include and lib paths with Visual Studio 8.

  - Select the default .NET Framework SDK Dir based on the version of
    Visual Studio being used.



RELEASE 0.96.95 - Mon, 12 Feb 2007 20:25:16 -0600

  From Anatoly Techtonik:

  - Add the scons.org URL and a package description to the setup.py
    arguments.

  - Have the Windows installer add a registry entry for scons.bat in the
    "App Paths" key, so scons.bat can be executed without adding the
    directory to the %PATH%.  (Python itself works this way.)

  From Anonymous:

  - Fix looking for default paths in Visual Studio 8.0 (and later).

  - Add -lm to the list of default D libraries for linking.

  From Matt Doar:

  - Provide a more complete write-your-own-Scanner example in the man page.

  From Ralf W. Grosse-Kunstleve:

  - Contributed upstream Python change to our copied subprocess.py module
    for more efficient standard input processing.

  From Steven Knight:

  - Fix the Node.FS.Base.rel_path() method when the two nodes are on
    different drive letters.  (This caused an infinite loop when
    trying to write .sconsign files.)

  - Fully support Scanners that use a dictionary to map file suffixes
    to other scanners.

  - Support delayed evaluation of the $SPAWN variable to allow selection
    of a function via ${} string expansions.

  - Add --srcdir as a synonym for -Y/--repository.

  - Document limitations of #include "file.h" with Repository().

  - Fix use of a toolpath under the source directory of a BuildDir().

  - Fix env.Install() with a file name portion that begins with '#'.

  - Fix ParseConfig()'s handling of multiple options in a string that's
    replaced a *FLAGS construction variable.

  - Have the C++ tools initialize common C compilation variables ($CCFLAGS,
    $SHCCFLAGS and $_CCCOMCOM) even if the 'cc' Tool isn't loaded.

  From Leanid Nazdrynau:

  - Fix detection of Java anonymous classes if a newline precedes the
    opening brace.

  From Gary Oberbrunner:

  - Document use of ${} to execute arbitrary Python code.

  - Add support for:
    1) automatically adding a site_scons subdirectory (in the top-level
       SConstruct directory) to sys.path (PYTHONPATH);
    2) automatically importing site_scons/site_init.py;
    3) automatically adding site_scons/site_tools to the toolpath.

  From John Pye:

  - Change ParseConfig() to preserve white space in arguments passed in
    as a list.

  From a smith:

  - Fix adding explicitly-named Java inner class files (and any
    other file names that may contain a '$') to Jar files.

  From David Vitek:

  - Add a NoCache() function to mark targets as unsuitable for propagating
    to (or retrieving from) a CacheDir().

  From Ben Webb:

  - If the swig -noproxy option is used, it won't generate a .py file,
    so don't emit it as a target that we expect to be built.



RELEASE 0.96.94 - Sun, 07 Jan 2007 18:36:20 -0600

  NOTE:  This is a pre-release of 0.97 for testing purposes.

  From Anonymous:

  - Allow arbitrary white space after a SWIG %module declaration.

  From Paul:

  - When compiling resources under MinGW, make sure there's a space
    between the --include-dir option and its argument.

  From Jay Kint:

  - Alleviate long command line issues on Windows by executing command
    lines directly via os.spawnv() if the command line doesn't need
    shell interpretation (has no pipes, redirection, etc.).

  From Walter Franzini:

  - Exclude additional Debian packaging files from the copyright check.

  From Fawad Halim:

  - Handle the conflict between the impending Python 2.6 'as' keyword
    and our Tool/as.py module name.

  From Steven Knight:

  - Speed up the Node.FS.Dir.rel_path() method used to generate path names
    that get put into the .sconsign* file(s).

  - Optimize Node.FS.Base.get_suffix() by computing the suffix once, up
    front, when we set the Node's name.  (Duh...)

  - Reduce the Memoizer's responsibilities to simply counting hits and
    misses when the --debug=memoizer option is used, not to actually
    handling the key calculation and memoization itself.  This speeds
    up some configurations significantly, and should cause no functional
    differences.

  - Add a new scons-time script with subcommands for generating
    consistent timing output from SCons configurations, extracting
    various information from those timings, and displaying them in
    different formats.

  - Reduce some unnecessary stat() calls from on-disk entry type checks.

  - Fix SideEffect() when used with -j, which was badly broken in 0.96.93.

  - Propagate TypeError exceptions when evaluating construction variable
    expansions up the stack, so users can see what's going on.

  - When disambiguating a Node.FS.Entry into a Dir or File, don't look
    in the on-disk source directory until we've confirmed there's no
    on-disk entry locally and there *is* one in the srcdir.  This avoids
    creating a phantom Node that can interfere with dependencies on
    directory contents.

  - Add an AllowSubstExceptions() function that gives the SConscript
    files control over what exceptions cause a string to expand to ''
    vs. terminating processing with an error.

  - Allow the f90.py and f95.py Tool modules to compile earlier source
    source files of earlier Fortran version.

  - Fix storing signatures of files retrieved from CacheDir() so they're
    correctly identified as up-to-date next invocation.

  - Make sure lists of computed source suffixes cached by Builder objects
    don't persist across changes to the list of source Builders (so the
    addition of suffixes like .ui by the qt.py Tool module take effect).

  - Enhance the bootstrap.py script to allow it to be used to execute
    SCons more easily from a checked-out source tree.

  From Ben Leslie:

  - Fix post-Memoizer value caching misspellings in Node.FS._doLookup().

  From Rob Managan, Dmitry Mikhin and Joel B. Mohler:

  - Handle TeX/LaTeX files in subdirectories by changing directory
    before invoking TeX/LaTeX.

  - Scan LaTeX files for \bibliography lines.

  - Support multiple file names in a "\bibliography{file1,file2}" string.

  - Handle TeX warnings about undefined citations.

  - Support re-running LaTeX if necessary due to a Table of Contents.

  From Dmitry Mikhin:

  - Return LaTeX if "Rerun to get citations correct" shows up on the next
    line after the "Warning:" string.

  From Gary Oberbrunner:

  - Add #include lines to fix portability issues in two tests.

  - Eliminate some unnecessary os.path.normpath() calls.

  - Add a $CFLAGS variable for C-specific options, leaving $CCFLAGS
    for options common to C and C++.

  From Tom Parker:

  - Have the error message print the missing file that Qt can't find.

  From John Pye:

  - Fix env.MergeFlags() appending to construction variable value of None.

  From Steve Robbins:

  - Fix the "sconsign" script when the .sconsign.dblite file is explicitly
    specified on the command line (and not intuited from the old way of
    calling it with just ".sconsign").

  From Jose Pablo Ezequiel "Pupeno" Fernandez Silva:

  - Give the 'lex' tool knowledge of the additional target files produced
    by the flex "--header-file=" and "--tables-file=" options.

  - Give the 'yacc' tool knowledge of the additional target files produced
    by the bison "-g", "--defines=" and "--graph=" options.

  - Generate intermediate files with Objective C file suffixes (.m) when
    the lex and yacc source files have appropriate suffixes (.lm and .ym).

  From Sohail Somain:

  - Have the mslink.py Tool only look for a 'link' executable on Windows
    systems.

  From Vaclav Smilauer:

  - Add support for a "srcdir" keyword argument when calling a Builder,
    which will add a srcdir prefix to all non-relative string sources.

  From Jonathan Ultis:

  - Allow Options converters to take the construction environment as
    an optional argument.



RELEASE 0.96.93 - Mon, 06 Nov 2006 00:44:11 -0600

  NOTE:  This is a pre-release of 0.97 for testing purposes.

  From Anonymous:

  - Allow Python Value Nodes to be Builder targets.

  From Matthias:

  - Only filter Visual Studio common filename prefixes on complete
    directory names.

  From Chad Austin:

  - Fix the build of the SCons documentation on systems that don't
    have "python" in the $PATH.

  From Ken Boortz:

  - Enhance ParseConfig() to recognize options that begin with '+'.

  From John Calcote, Elliot Murphy:

  - Document ways to override the CCPDBFLAGS variable to use the
    Microsoft linker's /Zi option instead of the default /Z7.

  From Christopher Drexler:

  - Make SCons aware bibtex must be called if any \include files
    cause creation of a bibliography.

  - Make SCons aware that "\bilbiography" in TeX source files means
    that related .bbl and .blg bibliography files will be created.
    (NOTE:  This still needs to search for the string in \include files.)

  From David Gruener:

  - Fix inconsistent handling of Action strfunction arguments.

  - Preserve white space in display Action strfunction strings.

  From James Y. Knight and Gerard Patel:

  - Support creation of shared object files from assembly language.

  From Steven Knight:

  - Speed up the Taskmaster significantly by avoiding unnecessary
    re-scans of Nodes to find out if there's work to be done, having it
    track the currently-executed top-level target directly and not
    through its presence on the target list, and eliminating some other
    minor list(s), method(s) and manipulation.

  - Fix the expansion of $TARGET and $SOURCE in the expansion of
    $INSTALLSTR displayed for non-environment calls to InstallAs().

  - Fix the ability to have an Alias() call refer to a directory
    name that's not identified as a directory until later.

  - Enhance runtest.py with an option to use QMTest as the harness.
    This will become the default behavior as we add more functionality
    to the QMTest side.

  - Let linking on mingw use the default function that chooses $CC (gcc)
    or $CXX (g++) depending on whether there are any C++ source files.

  - Work around a bug in early versions of the Python 2.4 profile module
    that caused the --profile= option to fail.

  - Only call Options validators and converters once when initializing a
    construction environment.

  - Fix the ability of env.Append() and env.Prepend(), in all known Python
    versions, to handle different input value types when the construction
    variable being updated is a dictionary.

  - Add a --cache-debug option for information about what files it's
    looking for in a CacheDir().

  - Document the difference in construction variable expansion between
    {Action,Builder}() and env.{Action,Builder}().

  - Change the name of env.Copy() to env.Clone(), keeping the old name
    around for backwards compatibility (with the intention of eventually
    phasing it out to avoid confusion with the Copy() Action factory).

  From Arve Knudsen:

  - Support cleaning and scanning SWIG-generated files.

  From Carsten Koch:

  - Allow selection of Visual Studio version by setting $MSVS_VERSION
    after construction environment initialization.

  From Jean-Baptiste Lab:

  - Try using zipimport if we can't import Tool or Platform modules
    using the normal "imp" module.  This allows SCons to be packaged
    using py2exe's all-in-one-zip-file approach.

  From Ben Liblit:

  - Do not re-scan files if the scanner returns no implicit dependencies.

  From Sanjoy Mahajan:

  - Change use of $SOURCES to $SOURCE in all TeX-related Tool modules.

  From Joel B. Mohler:

  - Make SCons aware that "\makeindex" in TeX source files means that
    related .ilg, .ind and .idx index files will be created.
    (NOTE:  This still needs to search for the string in \include files.)

  - Prevent scanning the TeX .aux file for additional files from
    trying to remove it twice when the -c option is used.

  From Leanid Nazdrynau:

  - Give the MSVC RES (resource) Builder a src_builder list and a .rc
    src_suffix so other builders can generate .rc files.

  From Matthew A. Nicholson:

  - Enhance Install() and InstallAs() to handle directory trees as sources.

  From Jan Nijtmans:

  - Don't use the -fPIC flag when using gcc on Windows (e.g. MinGW).

  From Greg Noel:

  - Add an env.ParseFlags() method that provides separate logic for
    parsing GNU tool chain flags into a dictionary.

  - Add an env.MergeFlags() method to apply an arbitrary dictionary
    of flags to a construction environment's variables.

  From Gary Oberbrunner:

  - Fix parsing tripartite Intel C compiler version numbers on Linux.

  - Extend the ParseConfig() function to recognize -arch and
    -isysroot options.

  - Have the error message list the known suffixes when a Builder call
    can't build a source file with an unknown suffix.

  From Karol Pietrzak:

  - Avoid recursive calls to main() in the program snippet used by the
    SConf subsystem to test linking against libraries.  This changes the
    default behavior of CheckLib() and CheckLibWithHeader() to print
    "Checking for C library foo..." instead of "Checking for main()
    in C library foo...".

  From John Pye:

  - Throw an exception if a command called by ParseConfig() or
    ParseFlags() returns an error.

  From Stefan Seefeld:

  - Initial infrastructure for running SCons tests under QMTest.

  From Sohail Somani:

  - Fix tests that fail due to gcc warnings.

  From Dobes Vandermeer:

  - In stack traces, print the full paths of SConscript files.

  From Atul Varma:

  - Fix detection of Visual C++ Express Edition.

  From Dobes Vandermeer:

  - Let the src_dir option to the SConscript() function affect all the
    the source file paths, instead of treating all source files paths
    as relative to the SConscript directory itself.

  From Nicolas Vigier:

  - Fix finding Fortran modules in build directories.

  - Fix use of BuildDir() when the source file in the source directory
    is a symlink with a relative path.

  From Edward Wang:

  - Fix the Memoizer when the SCons Python modules are executed from
    .pyo files at different locations from where they were compiled.

  From Johan Zander:

  - Fix missing os.path.join() when constructing the $FRAMEWORKSDKDIR/bin.



RELEASE 0.96.92 - Mon, 10 Apr 2006 21:08:22 -0400

  NOTE:  This was a pre-release of 0.97 for testing purposes.

  From Anonymous:

  - Fix the intelc.py Tool module to not throw an exception if the
    only installed version is something other than ia32.

  - Set $CCVERSION when using gcc.

  From Matthias:

  - Support generating project and solution files for Microsoft
    Visual Studio version 8.

  - Support generating more than one project file for a Microsoft
    Visual Studio solution file.

  - Add support for a support "runfile" parameter to Microsoft
    Visual Studio project file creation.

  - Put the project GUID, not the solution GUID, in the right spot
    in the solution file.

  From Erling Andersen:

  - Fix interpretation of Node.FS objects wrapped in Proxy instances,
    allowing expansion of things like ${File(TARGET)} in command lines.

  From Stanislav Baranov:

  - Add a separate MSVSSolution() Builder, with support for the
    following new construction variables: $MSVSBUILDCOM, $MSVSCLEANCOM,
    $MSVSENCODING, $MSVSREBUILDCOM, $MSVSSCONS, $MSVSSCONSCOM,
    $MSVSSCONSFLAGS, $MSVSSCONSCRIPT and $MSVSSOLUTIONCOM.

  From Ralph W. Grosse-Kunstleve and Patrick Mezard:

  - Remove unneceesary (and incorrect) SCons.Util strings on some function
    calls in SCons.Util.

  From Bob Halley:

  - Fix C/C++ compiler selection on AIX to not always use the external $CC
    environment variable.

  From August HÃ¶randl:

  - Add a scanner for \include and \import files, with support for
    searching a directory list in $TEXINPUTS (imported from the external
    environment).

  - Support $MAKEINDEX, $MAKEINDEXCOM, $MAKEINDEXCOMSTR and
    $MAKEINDEXFLAGS for generating indices from .idx files.

  From Steven Johnson:

  - Add a NoClean() Environment method and function to override removal
    of targets during a -c clean, including documentation and tests.

  From Steven Knight:

  - Check for whether files exist on disk by listing the directory
    contents, not calling os.path.exists() file by file.  This is
    somewhat more efficient in general, and may be significantly
    more efficient on Windows.

  - Minor speedups in the internal is_Dict(), is_List() and is_String()
    functions.

  - Fix a signature refactoring bug that caused Qt header files to
    get re-generated every time.

  - Don't fail when writing signatures if the .sconsign.dblite file is
    owned by a different user (e.g. root) from a previous run.

  - When deleting variables from stacked OverrideEnvironments, don't
    throw a KeyError if we were able to delte the variable from any
    Environment in the stack.

  - Get rid of the last indentation tabs in the SCons source files and
    add -tt to the Python invocations in the packaging build and the
    tests so they don't creep back in.

  - In Visual Studio project files, put quotes around the -C directory
    so everything works even if the path has spaces in it.

  - The Intel Fortran compiler uses -object:$TARGET, not "-o $TARGET",
    when building object files on Windows.  Have the the ifort Tool
    modify the default command lines appropriately.

  - Document the --debug=explain option in the man page.  (How did we
    miss this?)

  - Add a $LATEXRETRIES variable to allow configuration of the number of
    times LaTex can be re-called to try to resolve undefined references.

  - Change the order of the arguments to Configure.Checklib() to match
    the documentation.

  - Handle signature calculation properly when the Python function used
    for a FunctionAction is an object method.

  - On Windows, assume that absolute path names without a drive letter
    refer to the drive on which the SConstruct file lives.

  - Add /usr/ccs/bin to the end of the the default external execution
    PATH on Solaris.

  - Add $PKGCHK and $PKGINFO variables for use on Solaris when searching
    for the SunPRO C++ compiler.  Make the default value for $PKGCHK
    be /usr/sbin/pgkchk (since /usr/sbin isn't usually on the external
    execution $PATH).

  - Fix a man page example of overriding variables when calling
    SharedLibrary() to also set the $LIBSUFFIXES variable.

  - Add a --taskmastertrace=FILE option to give some insight on how
    the taskmaster decides what Node to build next.

  - Changed the names of the old $WIN32DEFPREFIX, $WIN32DEFSUFFIX,
    $WIN32DLLPREFIX and $WIN32IMPLIBPREFIX construction variables to
    new $WINDOWSDEFPREFIX, $WINDOWSDEFSUFFIX, $WINDOWSDLLPREFIX and
    $WINDOWSIMPLIBPREFIX construction variables.  The old names are now
    deprecated, but preserved for backwards compatibility.

  - Fix (?) a runtest.py hang on Windows when the --xml option is used.

  - Change the message when an error occurs trying to interact with the
    file system to report the target(s) in square brackets (as before) and
    the actual file or directory that encountered the error afterwards.

  From Chen Lee:

  - Add x64 support for Microsoft Visual Studio 8.

  From Baptiste Lepilleur:

  - Support the --debug=memory option on Windows when the Python version
    has the win32process and win32api modules.

  - Add support for Visual Studio 2005 Pro.

  - Fix portability issues in various tests: test/Case.py,
    Test/Java/{JAR,JARCHDIR,JARFLAGS,JAVAC,JAVACFLAGS,JAVAH,RMIC}.py,
    test/MSVS/vs-{6.0,7.0,7.1,8.0}-exec.py,
    test/Repository/{Java,JavaH,RMIC}.py,
    test/QT/{generated-ui,installed,up-to-date,warnings}.py,
    test/ZIP/ZIP.py.

  - Ignore pkgchk errors on Solaris when searching for the C++ compiler.

  - Speed up the SCons/EnvironmentTests.py unit tests.

  - Add a --verbose= option to runtest.py to print executed commands
    and their output at various levels.

  From Christian Maaser:

  - Add support for Visual Studio Express Editions.

  - Add support for Visual Studio 8 *.manifest files, includng
    new $WINDOWS_INSERT_MANIFEST, $WINDOWSPROGMANIFESTSUFFIX,
    $WINDOWSPROGMANIFESTPREFIX, $WINDOWSPROGMANIFESTSUFFIX,
    $WINDOWSSHLIBMANIFESTPREFIX and $WINDOWSSHLIBMANIFESTSUFFIX
    construction variables.

  From Adam MacBeth:

  - Fix detection of additional Java inner classes following use of a
    "new" keyword inside an inner class.

  From Sanjoy Mahajan:

  - Correct TeX-related command lines to just $SOURCE, not $SOURCES

  From Patrick Mezard:

  - Execute build commands for a command-line target if any of the
    files built along with the target is out of date or non-existent,
    not just if the command-line target itself is out of date.

  - Fix the -n option when used with -c to print all of the targets
    that will be removed for a multi-target Builder call.

  - If there's no file in the source directory, make sure there isn't
    one in the build directory, too, to avoid dangling files left
    over from previous runs when a source file is removed.

  - Allow AppendUnique() and PrependUnique() to append strings (and
    other atomic objects) to lists.

  From Joel B. Mohler:

  - Extend latex.py, pdflatex.py, pdftex.py and tex.py so that building
    from both TeX and LaTeX files uses the same logic to call $BIBTEX
    when it's necessary, to call $MAKEINDEX when it's necessary, and to
    call $TEX or $LATEX multiple times to handle undefined references.

  - Add an emitter to the various TeX builders so that the generated
    .aux and .log files also get deleted by the -c option.

  From Leanid Nazdrynau:

  - Fix the Qt UIC scanner to work with generated .ui files (by using
    the FindFile() function instead of checking by-hand for the file).

  From Jan Nieuwenhuizen:

  - Fix a problem with interpreting quoted argument lists on command lines.

  From Greg Noel:

  - Add /sw/bin to the default execution PATH on Mac OS X.

  From Kian Win Ong:

  - When building a .jar file and there is a $JARCHDIR, put the -C
    in front of each .class file on the command line.

  - Recognize the Java 1.5 enum keyword.

  From Asfand Yar Qazi:

  - Add /opt/bin to the default execution PATH on all POSIX platforms
    (between /usr/local/bin and /bin).

  From Jon Rafkind:

  - Fix the use of Configure() contexts from nested subsidiary
    SConscript files.

  From Christoph Schulz:

  - Add support for $CONFIGUREDIR and $CONFIGURELOG variables to control
    the directory and logs for configuration tests.

  - Add support for a $INSTALLSTR variable.

  - Add support for $RANLIBCOM and $RANLIBCOMSTR variables (which fixes
    a bug when setting $ARCOMSTR).

  From Amir Szekely:

  - Add use of $CPPDEFINES to $RCCOM (resource file compilation) on MinGW.

  From Erick Tryzelaar:

  - Fix the error message when trying to report that a given option is
    not gettable/settable from an SConscript file.

  From Dobes Vandermeer:

  - Add support for SCC and other settings in Microsoft Visual
    Studio project and solution files:  $MSVS_PROJECT_BASE_PATH,
    $MSVS_PROJECT_GUID, $MSVS_SCC_AUX_PATH, $MSVS_SCC_LOCAL_PATH,
    $MSVS_SCC_PROJECT_NAME, $MSVS_SCC_PROVIDER,

  - Add support for using a $SCONS_HOME variable (imported from the
    external environment, or settable internally) to put a shortened
    SCons execution line in the Visual Studio project file.

  From David J. Van Maren:

  - Only filter common prefixes from source files names in Visual Studio
    project files if the prefix is a complete (sub)directory name.

  From Thad Ward:

  - If $MSVSVERSIONS is already set, don't overwrite it with
    information from the registry.



RELEASE 0.96.91 - Thu, 08 Sep 2005 07:18:23 -0400

  NOTE:  This was a pre-release of 0.97 for testing purposes.

  From Chad Austin:

  - Have the environment store the toolpath and re-use it to find Tools
    modules during later Copy() or Tool() calls (unless overridden).

  - Normalize the directory path names in SConsignFile() database
    files so the same signature file can interoperate on Windows and
    non-Windows systems.

  - Make --debug=stacktrace print a stacktrace when a UserError is thrown.

  - Remove an old, erroneous cut-and-paste comment in Scanner/Dir.py.

  From Stanislav Baranov:

  - Make it possible to support with custom Alias (sub-)classes.

  - Allow Builders to take empty source lists when called.

  - Allow access to both TARGET and SOURCE in $*PATH expansions.

  - Allow SConscript files to modify BUILD_TARGETS.

  From Timothee Besset:

  - Add support for Objective C/C++ .m and .mm file suffixes (for
    Mac OS X).

  From Charles Crain

  - Fix the PharLap linkloc.py module to use target+source arguments
    when calling env.subst().

  From Bjorn Eriksson:

  - Fix an incorrect Command() keyword argument in the man page.

  - Add a $TEMPFILEPREFIX variable to control the prefix or flag used
    to pass a long-command-line-execution tempfile to a command.

  From Steven Knight:

  - Enhanced the SCons setup.py script to install man pages on
    UNIX/Linux systems.

  - Add support for an Options.FormatOptionHelpText() method that can
    be overridden to customize the format of Options help text.

  - Add a global name for the Entry class (which had already been
    documented).

  - Fix re-scanning of generated source files for implicit dependencies
    when the -j option is used.

  - Fix a dependency problem that caused $LIBS scans to not be added
    to all of the targets in a multiple-target builder call, which
    could cause out-of-order builds when the -j option is used.

  - Store the paths of source files and dependencies in the .sconsign*
    file(s) relative to the target's directory, not relative to the
    top-level SConstruct directory.  This starts to make it possible to
    subdivide the dependency tree arbitrarily by putting an SConstruct
    file in every directory and using content signatures.

  - Add support for $YACCHFILESUFFIX and $YACCHXXFILESUFFIX variables
    that accomodate parser generators that write header files to a
    different suffix than the hard-coded .hpp when the -d option is used.

  - The default behavior is now to store signature information in a
    single .sconsign.dblite file in the top-level SConstruct directory.
    The old behavior of a separate .sconsign file in each directory can
    be specified by calling SConsignFile(None).

  - Remove line number byte codes within the signature calculation
    of Python function actions, so that changing the location of an
    otherwise unmodified Python function doesn't cause rebuilds.

  - Fix AddPreAction() and AddPostAction() when an action has more than
    one target file:  attach the actions to the Executor, not the Node.

  - Allow the source directory of a BuildDir / build_dir to be outside
    of the top-level SConstruct directory tree.

  - Add a --debug=nomemoizer option that disables the Memoizer for clearer
    looks at the counts and profiles of the underlying function calls,
    not the Memoizer wrappers.

  - Print various --debug= stats even if we exit early (e.g. using -h).

  - Really only use the cached content signature value if the file
    is older than --max-drift, not just if --max-drift is set.

  - Remove support for conversion from old (pre 0.96) .sconsign formats.

  - Add support for a --diskcheck option to enable or disable various
    on-disk checks:  that File and Dir nodes match on-disk entries;
    whether an RCS file exists for a missing source file; whether an
    SCCS file exists for a missing source file.

  - Add a --raw argument to the sconsign script, so it can print a
    raw representation of each entry's NodeInfo dictionary.

  - Add the 'f90' and 'f95' tools to the list of Fortran compilers
    searched for by default.

  - Add the +Z option by default when compiling shared objects on
    HP-UX.

  From Chen Lee:

  - Handle Visual Studio project and solution files in Unicode.

  From Sanjoy Mahajan:

  - Fix a bad use of Copy() in an example in the man page, and a
    bad regular expression example in the man page and User's Guide.

  From Shannon Mann:

  - Have the Visual Studio project file(s) echo "Starting SCons" before
    executing SCons, mainly to work around a quote-stripping bug in
    (some versions of?) the Windows cmd command executor.

  From Georg Mischler:

  - Remove the space after the -o option when invoking the Borland
    BCC compiler; some versions apparently require that the file name
    argument be concatenated with the option.

  From Leanid Nazdrynau:

  - Fix the Java parser's handling of backslashes in strings.

  From Greg Noel:

  - Add construction variables to support frameworks on Mac OS X:
    $FRAMEWORKS, $FRAMEWORKPREFIX, $FRAMEWORKPATH, $FRAMEWORKPATHPREFIX.

  - Re-order link lines so the -o option always comes right after the
    command name.

  From Gary Oberbrunner:

  - Add support for Intel C++ beta 9.0 (both 32 and 64 bit versions).

  - Document the new $FRAMEWORK* variables for Mac OS X.

  From Karol Pietrzak:

  - Add $RPATH (-R) support to the Sun linker Tool (sunlink).

  - Add a description of env.subst() to the man page.

  From Chris Prince:

  - Look in the right directory, not always the local directory, for a
    same-named file or directory conflict on disk.

  - On Windows, preserve the external environment's %SYSTEMDRIVE%
    variable, too.

  From Craig Scott:

  - Have the Fortran module emitter look for Fortan modules to be created
    relative to $FORTRANMODDIR, not the top-level directory.

  - When saving Options to a file, run default values through the
    converter before comparing them with the set values.  This correctly
    suppresses Boolean Option values from getting written to the saved
    file when they're one of the many synonyms for a default True or
    False value.

  - Fix the Fortran Scanner's ability to handle a module being used
    in the same file in which it is defined.

  From Steve-o:

  - Add the -KPIC option by default when compiling shared objects on
    Solaris.

  - Change the default suffix for Solaris objects to .o, to conform to
    Sun WorkShop's expectations.  Change the profix to so_ so they can
    still be differentiated from static objects in the same directory.

  From Amir Szekely:

  - When calling the resource compiler on MinGW, add --include-dir and
    the source directory so it finds the source file.

  - Update EnsureSConsVersion() to support revision numbers.

  From Greg Ward:

  - Fix a misplaced line in the man page.



RELEASE 0.96.90 - Tue, 15 Feb 2005 21:21:12 +0000

  NOTE:  This was a pre-release of 0.97 for testing purposes.

  From Anonymous:

  - Fix Java parsing to avoid erroneously identifying a new array
    of class instances as an anonymous inner class.

  - Fix a typo in the man page description of PathIsDirCreate.

  From Chad Austin:

  - Allow Help() to be called multiple times, appending to the help
    text each call.

  - Allow Tools found on a toolpath to import Python modules from
    their local directory.

  From Steve Christensen:

  - Handle exceptions from Python functions as build actions.

  - Add a set of canned PathOption validators:  PathExists (the default),
    PathIsFile, PathIsDir and PathIsDirCreate.

  From Matthew Doar:

  - Add support for .lex and .yacc file suffixes for Lex and Yacc files.

  From Eric Frias:

  - Huge performance improvement:  wrap the tuples representing an
    include path in an object, so that the time it takes to hash the
    path doesn't grow porportionally to the length of the path.

  From Gottfried Ganssauge:

  - Fix SCons on SuSE/AMD-64 Linux by having the wrapper script also
    check for the build engine in the parent directory of the Python
    library directory (/usr/lib64 instead of /usr/lib).

  From Stephen Kennedy:

  - Speed up writing the .sconsign file at the end of a run by only
    calling sync() once at the end, not after every entry.

  From Steven Knight:

  - When compiling with Microsoft Visual Studio, don't include the ATL and
    MFC directories in the default INCLUDE and LIB environment variables.

  - Remove the following deprecated features:  the ParseConfig()
    global function (deprecated in 0.93); the misspelled "validater"
    keyword to the Options.Add() method (deprecated in 0.91); the
    SetBuildSignatureType(), SetContentSignatureType(), SetJobs() and
    GetJobs() global functions (deprecated in 0.14).

  - Fix problems with corrupting the .sconsign.dblite file when
    interrupting builds by writing to a temporary file and renaming,
    not writing the file directly.

  - Fix a 0.96 regression where when running with -k, targets built from
    walking dependencies later on the command line would not realize
    that a dependency had failed an earlier build attempt, and would
    try to rebuild the dependent targets.

  - Change the final messages when using -k and errors occur from
    "{building,cleaning} terminated because of errors" to "done
    {building,cleaning} targets (errors occurred during {build,clean})."

  - Allow Configure.CheckFunc() to take an optional header argument
    (already supported by Conftest.py) to specify text at the top of
    the compiled test file.

  - Fix the --debug=explain output when a Python function action changed
    so it prints a meaningful string, not the binary representation of
    the function contents.

  - Allow a ListOption's default value(s) to be a Python list of specified
    values, not just a string containing a comma-separated list of names.

  - Add a ParseDepends() function that will parse up a list of explicit
    dependencies from a "make depend" style file.

  - Support the ability to change directory when executing an Action
    through "chdir" keyword arguments to Action and Builder creation
    and calls.

  - Fix handling of Action ojects (and other callables that don't match
    our calling arguments) in construction variable expansions.

  - On Win32, install scons.bat in the Python directory when installing
    from setup.py.  (The bdist_wininst installer was already doing this.)

  - Fix env.SConscript() when called with a list of SConscipt files.
    (The SConscript() global function already worked properly.)

  - Add a missing newline to the end of the --debug=explain "unknown
    reasons" message.

  - Enhance ParseConfig() to work properly for spaces in between the -I,
    -L and -l options and their arguments.

  - Packaging build fix:  Rebuild the files that are use to report the
    --version of SCons whenever the development version number changes.

  - Fix the ability to specify a target_factory of Dir() to a Builder,
    which the default create-a-directory Builder was interfering with.

  - Mark a directory as built if it's created as part of the preparation
    for another target, to avoid trying to build it again when it comes
    up in the target list.

  - Allow a function with the right calling signature to be put directly
    in an Environment's BUILDERS dictionary, making for easier creation
    and use of wrappers (pseudo-Builders) that call other Builders.

  - On Python 2.x, wrap lists of Nodes returned by Builders in a UserList
    object that adds a method that makes str() object return a string
    with all of the Nodes expanded to their path names.  (Builders under
    Python 1.5.2 still return lists to avoid TypeErrors when trying
    to extend() list, so Python 1.5.2 doesn't get pretty-printing of Node
    lists, but everything should still function.)

  - Allow Aliases to have actions that will be executed whenever
    any of the expanded Alias targets are out of date.

  - Fix expansion of env.Command() overrides within target and
    source file names.

  - Support easier customization of what's displayed by various default
    actions by adding lots of new construction variables: $ARCOMSTR,
    $ASCOMSTR, $ASPPCOMSTR, $BIBTEXCOMSTR, $BITKEEPERCOMSTR, $CCCOMSTR,
    $CVSCOMSTR, $CXXCOMSTR, $DCOMSTR, $DVIPDFCOMSTR, $F77COMSTR,
    $F90COMSTR, $F95COMSTR, $FORTRANCOMSTR, $GSCOMSTR, $JARCOMSTR,
    $JAVACCOMSTR, $JAVAHCOMSTR, $LATEXCOMSTR, $LEXCOMSTR, $LINKCOMSTR,
    $M4COMSTR, $MIDLCOMSTR, $P4COMSTR, $PCHCOMSTR, $PDFLATEXCOMSTR,
    $PDFTEXCOMSTR, $PSCOMSTR, $QT_MOCFROMCXXCOMSTR, $QT_MOCFROMHCOMSTR,
    $QT_UICCOMSTR, $RCCOMSTR, $REGSVRCOMSTR, $RCS_COCOMSTR, $RMICCOMSTR,
    $SCCSCOMSTR, $SHCCCOMSTR, $SHCXXCOMSTR, $SHF77COMSTR, $SHF90COMSTR,
    $SHF95COMSTR, $SHFORTRANCOMSTR, $SHLINKCOMSTR, $SWIGCOMSTR,
    $TARCOMSTR, $TEXCOMSTR, $YACCCOMSTR and $ZIPCOMSTR.

  - Add an optional "map" keyword argument to ListOption() that takes a
    dictionary to map user-specified values to legal values from the list
    (like EnumOption() already doee).

  - Add specific exceptions to try:-except: blocks without any listed,
    so that they won't catch and mask keyboard interrupts.

  - Make --debug={tree,dtree,stree} print something even when there's
    a build failure.

  - Fix how Scanners sort the found dependencies so that it doesn't
    matter whether the dependency file is in a Repository or not.
    This may cause recompilations upon upgrade to this version.

  - Make AlwaysBuild() work with Alias and Python value Nodes (making
    it much simpler to support aliases like "clean" that just invoke
    an arbitrary action).

  - Have env.ParseConfig() use AppendUnique() by default to suppress
    duplicate entries from multiple calls.  Add a "unique" keyword
    argument to allow the old behavior to be specified.

  - Allow the library modules imported by an SConscript file to get at
    all of the normally-available global functions and variables by saying
    "from SCons.Script import *".

  - Add a --debug=memoizer option to print Memoizer hit/mass statistics.

  - Allow more than one --debug= option to be set at a time.

  - Change --debug=count to report object counts before and after
    reading SConscript files and before and after building targets.

  - Change --debug=memory output to line up the numbers and to better
    match (more or less) the headers on the --debug=count columns.

  - Speed things up when there are lists of targets and/or sources by
    getting rid of some N^2 walks of the lists involved.

  - Cache evaluation of LazyActions so we don't create a new object
    for each invocation.

  - When scanning, don't create Nodes for include files that don't
    actually exist on disk.

  - Make supported global variables CScanner, DScanner, ProgramScanner and
    SourceFileScanner.  Make SourceFileScanner.add_scanner() a supported
    part of the public interface.  Keep the old SCons.Defaults.*Scan names
    around for a while longer since some people were already using them.

  - By default, don't scan directories for on-disk files.  Add a
    DirScanner global scanner that can be used in Builders or Command()
    calls that want source directory trees scanned for on-disk changes.
    Have the Tar() and Zip() Builders use the new DirScanner to preserve
    the behavior of rebuilding a .tar or .zip file if any file or
    directory under a source tree changes.  Add Command() support for
    a source_scanner keyword argument to Command() that can be set to
    DirScanner to get this behavior.

  - Documentation changes:  Explain that $CXXFLAGS contains $CCFLAGS
    by default.  Fix a bad target_factory example in the man page.
    Add appendices to the User's Guide to cover the available Tools,
    Builders and construction variables.  Comment out the build of
    the old Python 10 paper, which doesn't build on all systems and
    is old enough at this point that it probably isn't worth the
    effort to make it do so.

  From Wayne Lee:

  - Avoid "maximum recursion limit" errors when removing $(-$) pairs
    from long command lines.

  From Clive Levinson:

  - Make ParseConfig() recognize and add -mno-cygwin to $LINKFLAGS and
    $CCFLAGS, and -mwindows to $LINKFLAGS.

  From Michael McCracken:

  - Add a new "applelink" tool to handle the things like Frameworks and
    bundles that Apple has added to gcc for linking.

  - Use more appropriate default search lists of linkers, compilers and
    and other tools for the 'darwin' platform.

  - Add a LoadableModule Builder that builds a bundle on Mac OS X (Darwin)
    and a shared library on other systems.

  - Improve SWIG tests for use on Mac OS X (Darwin).

  From Elliot Murphy:

  - Enhance the tests to guarantee persistence of ListOption
    values in saved options files.

  - Supply the help text when -h is used with the -u, -U or -D options.

  From Christian Neeb:

  - Fix the Java parser's handling of string definitions to avoid ignoring
    subsequent code.

  From Han-Wen Nienhuys:

  - Optimize variable expansion by:  using the re.sub() method (when
    possible); not using "eval" for variables for which we can fetch the
    value directory; avoiding slowing substitution logic when there's no
    '$' in the string.

  From Gary Oberbrunner:

  - Add an Environment.Dump() method to print the contents of a
    construction environment.

  - Allow $LIBS (and similar variables) to contain explicit File Nodes.

  - Change ParseConfig to add the found library names directly to the
    $LIBS variable, instead of returning them.

  - Add ParseConfig() support for the -framework GNU linker option.

  - Add a PRINT_CMD_LINE_FUNC construction variable to allow people
    to filter (or log) command-line output.

  - Print an internal Python stack trace in response to an otherwise
    unexplained error when --debug=stacktrace is specified.

  - Add a --debug=findlibs option to print what's happening when
    the scanner is searching for libraries.

  - Allow Tool specifications to be passed a dictionary of keyword
    arguments.

  - Support an Options default value of None, in which case the variable
    will not be added to the construction environment unless it's set
    explicitly by the user or from an Options file.

  - Avoid copying __builtin__ values into a construction environment's
    dictionary when evaluating construction variables.

  - Add a new cross-platform intelc.py Tool that can detect and
    configure the Intel C++ v8 compiler on both Windows, where it's
    named icl, and Linux, where it's named icc.  It also checks that
    the directory specified in the Windows registry exists, and sets a
    new $INTEL_C_COMPILER_VERSION construction variable to identify the
    version being used.  (Niall Douglas contributed an early prototype
    of parts of this module.)

  - Fix the private Conftest._Have() function so it doesn't change
    non-alphanumeric characters to underscores.

  - Supply a better error message when a construction variable expansion
    has an unknown attribute.

  - Documentation changes:  Update the man page to describe use of
    filenames or Nodes in $LIBS.

  From Chris Pawling:

  - Have the linkloc tool use $MSVS_VERSION to select the Microsoft
    Visual Studio version to use.

  From Kevin Quick:

  - Fix the Builder name returned from ListBuilders and other instances
    of subclasses of the BuilderBase class.

  - Add Builders and construction variables to support rpcgen:
    RPCGenClient(), RPCGenHeader(), RPCGenService(), RPCGenXDR(),
    $RPCGEN, $RPCGENFLAGS, $RPCGENCLIENTFLAGS, $RPCGENHEADERFLAGS,
    $RPCGENSERVICEFLAGS, $RPCGENXDRFLAGS.

  - Update the man page to document that prefix and suffix Builder
    keyword arguments can be strings, callables or dictionaries.

  - Provide more info in the error message when a user tries to build
    a target multiple ways.

  - Fix Delete() when a file doesn't exist and must_exist=1.  (We were
    unintentionally dependent on a bug in versions of the Python shutil.py
    module prior to Python 2.3, which would generate an exception for
    a nonexistent file even when ignore_errors was set.)

  - Only replace a Node's builder with a non-null source builder.

  - Fix a stack trace when a suffix selection dictionary is passed
    an empty source file list.

  - Allow optional names to be attached to Builders, for default
    Builders that don't get attached to construction environments.

  - Fix problems with Parallel Task Exception handling.

  - Build targets in an associated BuildDir even if there are targets
    or subdirectories locally in the source directory.

  - If a FunctionAction has a callable class as its underlying Python
    function, use its strfunction() method (if any) to display the
    action.

  - Fix handling when BuildDir() exists but is unwriteable.  Add
    "Stop." to those error messages for consistency.

  - Catch incidents of bad builder creation (without an action) and
    supply meaningful error messages.

  - Fix handling of src_suffix values that aren't extensions (don't
    begin with a '.').

  - Don't retrieve files from a CacheDir, but report what would happen,
    when the -n option is used.

  - Use the source_scanner from the target Node, not the source node
    itself.

  - Internal Scanners fixes:  Make sure Scanners are only passed Nodes.
    Fix how a Scanner.Selector called its base class initialization.
    Make comparisons of Scanner objects more robust.  Add a name to
    an internal default ObjSourceScanner.

  - Add a deprecated warning for use of the old "scanner" keyword argument
    to Builder creation.

  - Improve the --debug=explain message when the build action changes.

  - Test enhancements in SourceCode.py, option-n.py, midl.py.  Better
    Command() and Scanner test coverage.  Improved test infrastructure
    for -c output.

  - Refactor the interface between Action and Executor objects to treat
    Actions atomically.

  - The --debug=presub option will now report the pre-substitution
    each action seprately, instead of reporting the entire list before
    executing the actions one by one.

  - The --debug=explain option explaining a changed action will now
    (more correctly) show pre-substitution action strings, instead of
    the commands with substituted file names.

  - A Node (file) will now be rebuilt if its PreAction or PostAction
    actions change.

  - Python Function actions now have their calling signature (target,
    source, env) reported correctly when displayed.

  - Fix BuildDir()/build_dir handling when the build_dir is underneath
    the source directory and trying to use entries from the build_dir
    as sources for other targets in the build-dir.

  - Fix hard-coding of JDK path names in various Java tests.

  - Handle Python stack traces consistently (stop at the SConscript stack
    frame, by default) even if the Python source code isn't available.

  - Improve the performance of the --debug={tree,dtree} options.

  - Add --debug=objects logging of creation of OverrideWarner,
    EnvironmentCopy and EnvironmentOverride objects.

  - Fix command-line expansion of Python Value Nodes.

  - Internal cleanups:  Remove an unnecessary scan argument.  Associate
    Scanners only with Builders, not nodes.  Apply overrides once when
    a Builder is called, not in multiple places.  Cache results from the
    Node.FS.get_suffix() and Node.get_build_env() methods.  Use the Python
    md5 modules' hexdigest() method, if there is one.  Have Taskmaster
    call get_stat() once for each Node and re-use the value instead of
    calling it each time it needs the value.  Have Node.depends_on()
    re-use the list from the children() method instead of calling it
    multiple times.

  - Use the correct scanner if the same source file is used for targets in
    two different environments with the same path but different scanners.

  - Collect logic for caching values in memory in a Memoizer class,
    which cleans up a lot of special-case code in various methods and
    caches additional values to speed up most configurations.

  - Add a PathAccept validator to the list of new canned PathOption
    validators.

  From Jeff Squyres:

  - Documentation changes:  Use $CPPDEFINES instead of $CCFLAGS in man
    page examples.

  From Levi Stephen:

  - Allow $JARCHDIR to be expanded to other construction variables.

  From Christoph Wiedemann:

  - Add an Environment.SetDefault() method that only sets values if
    they aren't already set.

  - Have the qt.py Tool not override variables already set by the user.

  - Add separate $QT_BINPATH, $QT_CPPPATH and $QT_LIBPATH variables
    so these can be set individually, instead of being hard-wired
    relative to $QTDIR.

  - The %TEMP% and %TMP% external environment variables are now propagated
    automatically to the command execution environment on Windows systems.

  - A new --config= command-line option allows explicit control of
    of when the Configure() tests are run:  --config=force forces all
    checks to be run, --config=cache uses all previously cached values,
    --config=auto (the default) runs tests only when dependency analysis
    determines it's necessary.

  - The Configure() subsystem can now write a config.h file with values
    like HAVE_STDIO_H, HAVE_LIBM, etc.

  - The Configure() subsystem now executes its checks silently when the
    -Q option is specified.

  - The Configure() subsystem now reports if a test result is being
    taken from cache, and prints the standard output and error output
    of tests even when cached.

  - Configure() test results are now reported as "yes" or "no" instead of
    "ok" or "failed."

  - Fixed traceback printing when calling the env.Configure() method
    instead of the Configure() global function.

  - The Configure() subsystem now caches build failures in a .sconsign
    file in the subdirectory, not a .cache file.  This may cause
    tests to be re-executed the first time after you install 0.97.

  - Additional significant internal cleanups in the Configure() subsystem
    and its tests.

  - Have the Qt Builder make uic-generated files dependent on the .ui.h
    file, if one exists.

  - Add a test to make sure that SCons source code does not contain
    try:-except: blocks that catch all errors, which potentially catch
    and mask keyboard interrupts.

  - Fix us of TargetSignatures('content') with the SConf subsystem.

  From Russell Yanofsky:

  - Add support for the Metrowerks Codewarrior compiler and linker
    (mwcc and mwld).



RELEASE 0.96.1 - Mon, 23 Aug 2004 12:55:50 +0000

  From Craig Bachelor:

  - Handle white space in the executable Python path name within in MSVS
    project files by quoting the path.

  - Correct the format of a GUID string in a solution (.dsw) file so
    MSVS can correctly "build enable" a project.

  From Steven Knight:

  - Add a must_exist flag to Delete() to let the user control whether
    it's an error if the specified entry doesn't exist.  The default
    behavior is now to silently do nothing if it doesn't exist.

  - Package up the new Platform/darwin.py, mistakenly left out of 0.96.

  - Make the scons.bat REM statements into @REM so they aren't printed.

  - Make the SCons packaging SConscript files platform independent.

  From Anthony Roach:

  - Fix scanning of pre-compiled header (.pch) files for #includes,
    broken in 0.96.



RELEASE 0.96 - Wed, 18 Aug 2004 13:36:40 +0000

  From Chad Austin:

  - Make the CacheDir() directory if it doesn't already exist.

  - Allow construction variable substitutions in $LIBS specifications.

  - Allow the emitter argument to a Builder() to be or expand to a list
    of emitter functions, which will be called in sequence.

  - Suppress null values in construction variables like $LIBS that use
    the internal _concat() function.

  - Remove .dll files from the construction variables searched for
    libraries that can be fed to Win32 compilers.

  From Chad Austin and Christoph Wiedemann:

  - Add support for a $RPATH variable to supply a list of directories
    to search for shared libraries when linking a program.  Used by
    the GNU and IRIX linkers (gnulink and sgilink).

  From Charles Crain:

  - Restore the ability to do construction variable substitutions in all
    kinds of *PATH variables, even when the substitution returns a Node
    or other object.

  From Tom Epperly:

  - Allow the Java() Builder to take more than one source directory.

  From Ralf W. Grosse-Kunstleve:

  - Have SConsignFile() use, by default, a custom "dblite.py" that we can
    control and guarantee to work on all Python versions (or nearly so).

  From Jonathan Gurley:

  - Add support for the newer "ifort" versions of the Intel Fortran
    Compiler for Linux.

  From Bob Halley:

  - Make the new *FLAGS variable type work with copied Environments.

  From Chris Hoeppler:

  - Initialize the name of a Scanner.Classic scanner correctly.

  From James Juhasz:

  - Add support for the .dylib shared library suffix and the -dynamiclib
    linker option on Mac OS X.

  From Steven Knight:

  - Add an Execute() method for executing actions directly.

  - Support passing environment override keyword arguments to Command().

  - Fix use of $MSVS_IGNORE_IDE_PATHS, which was broken when we added
    support for $MSVS_USE_MFC_DIRS last release.

  - Make env.Append() and env.Prepend() act like the underlying Python
    behavior when the variable being appended to is a UserList object.

  - Fix a regression that prevented the Command() global function in
    0.95 from working with command-line strings as actions.

  - Fix checking out a file from a source code management system when
    the env.SourceCode() method was called with an individual file name
    or node, not a directory name or node.

  - Enhance the Task.make_ready() method to create a list of the
    out-of-date Nodes for the task for use by the wrapping interface.

  - Allow Scanners to pull the list of suffixes from the construction
    environment when the "skeys" keyword argument is a string containing
    a construction variable to be expanded.

  - Support new $CPPSUFFIXES, $DSUFFIXES $FORTRANSUFFIXES, and
    $IDLSUFFIXES.  construction variables that contain the default list
    of suffixes to be scanned by a given type of scanner, allowing these
    suffix lists to be easily added to or overridden.

  - Speed up Node creation when calling a Builder by comparing whether two
    Environments are the same object, not if their underlying dictionaries
    are equivalent.

  - Add a --debug=explain option that reports the reason(s) why SCons
    thinks it must rebuild something.

  - Add support for functions that return platform-independent Actions
    to Chmod(), Copy(), Delete(), Mkdir(), Move() and Touch() files
    and/or directories.  Like any other Actions, the returned Action
    object may be executed directly using the Execute() global function
    or env.Execute() environment method, or may be used as a Builder
    action or in an env.Command() action list.

  - Add support for the strfunction argument to all types of Actions:
    CommandAction, ListAction, and CommandGeneratorAction.

  - Speed up turning file system Nodes into strings by caching the
    values after we're finished reading the SConscript files.

  - Have ParseConfig() recognize and supporting adding the -Wa, -Wl,
    and -Wp, flags to ASFLAGS, LINKFLAGS and CPPFLAGS, respectively.

  - Change the .sconsign format and the checks for whether a Node is
    up-to-date to make dependency checks more efficient and correct.

  - Add wrapper Actions to SCons.Defaults for $ASCOM, $ASPPCOM, $LINKCOM,
    $SHLINKCOM, $ARCOM, $LEXCOM and $YACCCOM.  This makes it possible
    to replace the default print behavior with a custom strfunction()
    for each of these.

  - When a Node has been built, don't walk the whole tree back to delete
    the parents's implicit dependencies, let returning up the normal
    Taskmaster descent take care of it for us.

  - Add documented support for separate target_scanner and source_scanner
    arguments to Builder creation, which allows different scanners to
    be applied to source files

  - Don't re-install or (re-generate) .h files when a subsidiary #included
    .h file changes.  This eliminates incorrect circular dependencies
    with .h files generated from other source files.

  - Slim down the internal Sig.Calculator class by eliminating methods
    whose functionality is now covered by Node methods.

  - Document use of the target_factory and source_factory keyword
    arguments when creating Builder objects.  Enhance Dir Nodes so that
    they can be created with user-specified Builder objects.

  - Don't blow up with stack trace when the external $PATH environment
    variable isn't set.

  - Make Builder calls return lists all the time, even if there's only
    one target.  This keeps things consistent and easier to program to
    across platforms.

  - Add a Flatten() function to make it easier to deal with the Builders
    all returning lists of targets, not individual targets.

  - Performance optimizations in Node.FS.__doLookup().

  - Man page fixes:  formatting typos, misspellings, bad example.

  - User's Guide fixes: Fix the signatures of the various example
    *Options() calls.  Triple-quote properly a multi-line Split example.

  - User's Guide additions:  Chapter describing File and Directory
    Nodes.  Section describing declarative nature of SCons functions in
    SConscript files.  Better organization and clarification of points
    raised by Robert P. J. Day.  Chapter describing SConf (Autoconf-like)
    functionality.  Chapter describing how to install Python and
    SCons.  Chapter describing Java builds.

  From Chris Murray:

  - Add a .win32 attribute to force file names to expand with
    Windows backslash path separators.

  - Fix escaping file names on command lines when the expansion is
    concatenated with another string.

  - Add support for Fortran 90 and Fortran 95.  This adds $FORTRAN*
    variables that specify a default compiler, command-line, flags,
    etc. for all Fortran versions, plus separate $F90* and $F95*
    variables for when different compilers/flags/etc. must be specified
    for different Fortran versions.

  - Have individual tools that create libraries override the default
    $LIBPREFIX and $LIBSUFFIX values set by the platform.  This makes
    it easier to use Microsoft Visual Studio tools on a CygWin platform.

  From Gary Oberbrunner:

  - Add a --debug=presub option to print actions prior to substitution.

  - Add a warning upon use of the override keywords "targets" and
    "sources" when calling Builders.  These are usually mistakes which
    are otherwise silently (and confusingly) turned into construction
    variable overrides.

  - Try to find the ICL license file path name in the external environment
    and the registry before resorting to the hard-coded path name.

  - Add support for fetching command-line keyword=value arguments in
    order from an ARGLIST list.

  - Avoid stack traces when trying to read dangling symlinks.

  - Treat file "extensions" that only contain digits as part of the
    file basename.  This supports version numbers as part of shared
    library names, for example.

  - Avoid problems when there are null entries (None or '') in tool
    lists or CPPPATH.

  - Add an example and explanation of how to use "tools = ['default', ..."
    when creating a construction environment.

  - Add a section describing File and Directory Nodes and some of their
    attributes and methods.

  - Have ParseConfig() add a returned -pthread flag to both $CCFLAGS
    and $LINKFLAGS.

  - Fix some test portability issues on Mac OS X (darwin).

  From Simon Perkins:

  - Fix a bug introduced in building shared libraries under MinGW.

  From Kevin Quick:

  - Handling SCons exceptions according to Pythonic standards.

  - Fix test/chained-build.py on systems that execute within one second.

  - Fix tests on systems where 'ar' warns about archive creation.

  From Anthony Roach:

  - Fix use of the --implicit-cache option with timestamp signatures.

  - If Visual Studio is installed, assume the C/C++ compiler, the linker
    and the MIDL compiler that comes with it are available, too.

  - Better error messages when evaluating a construction variable
    expansion yields a Python syntax error.

  - Change the generation of PDB files when using Visual Studio from
    compile time to link time.

  From sam th:

  - Allow SConf.CheckLib() to search a list of libraries, like the
    Autoconf AC_SEARCH_LIBS macro.

  - Allow the env.WhereIs() method to take a "reject" argument to
    let it weed out specific path names.

  From Christoph Wiedemann:

  - Add new Moc() and Uic() Builders for more explicit control over
    Qt builds, plus new construction variables to control them:
    $QT_AUTOSCAN, $QT_DEBUG, $QT_MOCCXXPREFIX, $QT_MOCCXXSUFFIX,
    $QT_MOCHPREFIX, $QT_MOCHSUFFIX, $QT_UICDECLPREFIX, $QT_UICDECLSUFFIX,
    $QT_UICIMPLPREFIX, $QT_UICIMPLSUFFIX and $QT_UISUFFIX.

  - Add a new single_source keyword argument for Builders that enforces
    a single source file on calls to the Builder.



RELEASE 0.95 - Mon, 08 Mar 2004 06:43:20 -0600

  From Chad Austin:

  - Replace print statements with calls to sys.stdout.write() so output
    lines stay together when -j is used.

  - Add portability fixes for a number of tests.

  - Accomodate the fact that Cygwin's os.path.normcase() lies about
    the underlying system being case-sensitive.

  - Fix an incorrect _concat() call in the $RCINCFLAGS definition for
    the mingw Tool.

  - Fix a problem with the msvc tool with Python versions prior to 2.3.

  - Add support for a "toolpath" Tool() and Environment keyword that
    allows Tool modules to be found in specified local directories.

  - Work around Cygwin Python's silly fiction that it's using a
    case-sensitive file system.

  - More robust handling of data in VCComponents.dat.

  - If the "env" command is available, spawn commands with the more
    general "env -" instead of "env -i".

  From Kerim Borchaev:

  - Fix a typo in a msvc.py's registry lookup:  "VCComponents.dat", not
    "VSComponents.dat".

  From Chris Burghart:

  - Fix the ability to save/restore a PackageOption to a file.

  From Steve Christensen:

  - Update the MSVS .NET and MSVC 6.0/7.0 path detection.

  From David M. Cooke:

  - Make the Fortran scanner case-insensitive for the INCLUDE string.

  From Charles Crain:

  - If no version of MSVC is detected but the tool is specified,
    use the MSVC 6.0 paths by default.

  - Ignore any "6.1" version of MSVC found in the registry; this is a
    phony version number (created by later service packs?) and would
    throw off the logic if the user had any non-default paths configure.

  - Correctly detect if the user has independently configured the MSVC
    "include," "lib" or "path" in the registry and use the appropriate
    values.  Previously, SCons would only use the values if all three
    were set in the registry.

  - Make sure side-effect nodes are prepare()d before building their
    corresponding target.

  - Preserve the ability to call BuildDir() multiple times with the
    same target and source directory arguments.

  From Andy Friesen:

  - Add support for the Digital Mars "D" programming language.

  From Scott Lystig Fritchie:

  - Fix the ability to use a custom _concat() function in the
    construction environment when calling _stripixes().

  - Make the message about ignoring a missing SConscript file into a
    suppressable Warning, not a hard-coded sys.stderr.write().

  - If a builder can be called multiple times for a target (because
    the sources and overrides are identical, or it's a builder with the
    "multi" flag set), allow the builder to be called through multiple
    environments so long as the builders have the same signature for
    the environments in questions (that is, they're the same action).

  From Bob Halley:

  - When multiple targets are built by a single action, retrieve all
    of them from cache, not just the first target, and exec the build
    command if any of the targets isn't present in the cache.

  From Zephaniah Hull:

  - Fix command-line ARGUMENTS with multiple = in them.

  From Steven Knight:

  - Fix EnsureSConsVersion() so it checks against the SCons version,
    not the Python version, on Pythons with sys.version_info.

  - Don't swallow the AttributeError when someone uses an expansion like
    $TARGET.bak, so we can supply a more informative error message.

  - Fix an odd double-quote escape sequence in the man page.

  - Fix looking up a naked drive letter as a directory (Dir('C:')).

  - Support using File nodes in the LIBS construction variable.

  - Allow the LIBS construction variable to be a single string or File
    node, not a list, when only one library is needed.

  - Fix typos in the man page:  JAVACHDIR => JARCHDIR; add "for_signature"
    to the __call__() example in the "Variable Substitution" section.

  - Correct error message spellings of "non-existant" to "non-existent."

  - When scanning for libraries to link with, don't append $LIBPREFIXES
    or $LIBSUFFIXES values to the $LIBS values if they're already present.

  - Add a ZIPCOMPRESSION construction variable to control whether the
    internal Python action for the Zip Builder compresses the file or
    not.  The default value is zipfile.ZIP_DEFLATED, which generates
    a compressed file.

  - Refactor construction variable expansion to support recursive
    expansion of variables (e.g. CCFLAGS = "$CCFLAGS -g") without going
    into an infinite loop.  Support this in all construction variable
    overrides, as well as when copying Environments.

  - Fix calling Configure() from more than one subsidiary SConscript file.

  - Fix the env.Action() method so it returns the correct type of
    Action for its argument(s).

  - Fix specifying .class files as input to JavaH with the .class suffix
    when they weren't generated using the Java Builder.

  - Make the check for whether all of the objects going into a
    SharedLibrary() are shared work even if the object was built in a
    previous run.

  - Supply meaningful error messages, not stack traces, if we try to add
    a non-Node as a source, dependency, or ignored dependency of a Node.

  - Generate MSVS Project files that re-invoke SCons properly regardless
    of whether the file was built via scons.bat or scons.py.
    (Thanks to Niall Douglas for contributing code and testing.)

  - Fix TestCmd.py, runtest.py and specific tests to accomodate being
    run from directories whose paths include white space.

  - Provide a more useful error message if a construction variable
    expansion contains a syntax error during evaluation.

  - Fix transparent checkout of implicit dependency files from SCCS
    and RCS.

  - Added new --debug=count, --debug=memory and --debug=objects options.
    --debug=count and --debug=objects only print anything when run
    under Python 2.1 or later.

  - Deprecate the "overrides" keyword argument to Builder() creation
    in favor of using keyword argument values directly (like we do
    for builder execution and the like).

  - Always use the Builder overrides in substitutions, not just if
    there isn't a target-specific environment.

  - Add new "rsrcpath" and "rsrcdir" and attributes to $TARGET/$SOURCE,
    so Builder command lines can find things in Repository source
    directories when using BuildDir.

  - Fix the M4 Builder so that it chdirs to the Repository directory
    when the input file is in the source directory of a BuildDir.

  - Save memory at build time by allowing Nodes to delete their build
    environments after they've been built.

  - Add AppendUnique() and PrependUnique() Environment methods, which
    add values to construction variables like Append() and Prepend()
    do, but suppress any duplicate elements in the list.

  - Allow the 'qt' tool to still be used successfully from a copied
    Environment.  The include and library directories previously ended up
    having the same string re-appended to the end, yielding an incorrect
    path name.

  - Supply a more descriptive error message when the source for a target
    can't be found.

  - Initialize all *FLAGS variables with objects do the right thing with
    appending flags as strings or lists.

  - Make things like ${TARGET.dir} work in *PATH construction variables.

  - Allow a $MSVS_USE_MFC_DIRS construction variable to control whether
    ATL and MFC directories are included in the default INCLUDE and
    LIB paths.

  - Document the dbm_module argument to the SConsignFile() function.

  From Vincent Risi:

  - Add support for the bcc32, ilink32 and tlib Borland tools.

  From Anthony Roach:

  - Supply an error message if the user tries to configure a BuildDir
    for a directory that already has one.

  - Remove documentation of the still-unimplemented -e option.

  - Add -H help text listing the legal --debug values.

  - Don't choke if a construction variable is a non-string value.

  - Build Type Libraries in the target directory, not the source
    directory.

  - Add an appendix to the User's Guide showing how to accomplish
    various common tasks in Python.

  From Greg Spencer:

  - Add support for Microsoft Visual Studio 2003 (version 7.1).

  - Evaluate $MSVSPROJECTSUFFIX and $MSVSSOLUTIONSUFFIX when the Builder
    is invoked, not when the tool is initialized.

  From Christoph Wiedemann:

  - When compiling Qt, make sure the moc_*.cc files are compiled using
    the flags from the environment used to specify the target, not
    the environment that first has the Qt Builders attached.



RELEASE 0.94 - Fri, 07 Nov 2003 05:29:48 -0600

  From Hartmut Goebel:

  - Add several new types of canned functions to help create options:
    BoolOption(), EnumOption(), ListOption(), PackageOption(),
    PathOption().

  From Steven Knight:

  - Fix use of CPPDEFINES with C++ source files.

  - Fix env.Append() when the operand is an object with a __cmp__()
    method (like a Scanner instance).

  - Fix subclassing the Environment and Scanner classes.

  - Add BUILD_TARGETS, COMMAND_LINE_TARGETS and DEFAULT_TARGETS variables.

  From Steve Leblanc:

  - SGI fixes:  Fix C++ compilation, add a separate Tool/sgic++.py module.

  From Gary Oberbrunner:

  - Fix how the man page un-indents after examples in some browsers.

  From Vincent Risi:

  - Fix the C and C++ tool specifications for AIX.



RELEASE 0.93 - Thu, 23 Oct 2003 07:26:55 -0500

  From J.T. Conklin:

  - On POSIX, execute commands with the more modern os.spawnvpe()
    function, if it's available.

  - Scan .S, .spp and .SPP files for C preprocessor dependencies.

  - Refactor the Job.Parallel() class to use a thread pool without a
    condition variable.  This improves parallel build performance and
    handles keyboard interrupts properly when -j is used.

  From Charles Crain:

  - Add support for a JARCHDIR variable to control changing to a
    directory using the jar -C option.

  - Add support for detecting Java manifest files when using jar,
    and specifying them using the jar m flag.

  - Fix some Python 2.2 specific things in various tool modules.

  - Support directories as build sources, so that a rebuild of a target
    can be triggered if anything underneath the directory changes.

  - Have the scons.bat and scons.py files look for the SCons modules
    in site-packages as well.

  From Christian Engel:

  - Support more flexible inclusion of separate C and C++ compilers.

  - Use package management tools on AIX and Solaris to find where
    the comilers are installed, and what version they are.

  - Add support for CCVERSION and CXXVERSION variables for a number
    of C and C++ compilers.

  From Sergey Fogel:

  - Add test cases for the new capabilities to run bibtex and to rerun
    latex as needed.

  From Ralf W. Grosse-Kunstleve:

  - Accomodate anydbm modules that don't have a sync() method.

  - Allow SConsignFile() to take an argument specifying the DBM
    module to be used.

  From Stephen Kennedy:

  - Add support for a configurable global .sconsign.dbm file which
    can be used to avoid cluttering each directory with an individual
    .sconsign file.

  From John Johnson:

  - Fix (re-)scanning of dependencies in generated or installed
    header files.

  From Steven Knight:

  - The -Q option suppressed too many messages; fix it so that it only
    suppresses the Reading/Building messages.

  - Support #include when there's no space before the opening quote
    or angle bracket.

  - Accomodate alphanumeric version strings in EnsurePythonVersion().

  - Support arbitrary expansion of construction variables within
    file and directory arguments to Builder calls and Environment methods.

  - Add Environment-method versions of the following global functions:
    Action(), AddPostAction(), AddPreAction(), Alias(), Builder(),
    BuildDir(), CacheDir(), Clean(), Configure(), Default(),
    EnsurePythonVersion(), EnsureSConsVersion(), Environment(),
    Exit(), Export(), FindFile(), GetBuildPath(), GetOption(), Help(),
    Import(), Literal(), Local(), Platform(), Repository(), Scanner(),
    SConscriptChdir(), SConsignFile(), SetOption(), SourceSignatures(),
    Split(), TargetSignatures(), Tool(), Value().

  - Add the following global functions that correspond to the same-named
    Environment methods:  AlwaysBuild(), Command(), Depends(), Ignore(),
    Install(), InstallAs(), Precious(), SideEffect() and SourceCode().

  - Add the following global functions that correspond to the default
    Builder methods supported by SCons: CFile(), CXXFile(), DVI(), Jar(),
    Java(), JavaH(), Library(), M4(), MSVSProject(), Object(), PCH(),
    PDF(), PostScript(), Program(), RES(), RMIC(), SharedLibrary(),
    SharedObject(), StaticLibrary(), StaticObject(), Tar(), TypeLibrary()
    and Zip().

  - Rearrange the man page to show construction environment methods and
    global functions in the same list, and to explain the difference.

  - Alphabetize the explanations of the builder methods in the man page.

  - Rename the Environment.Environment class to Enviroment.Base.
    Allow the wrapping interface to extend an Environment by using its own
    subclass of Environment.Base and setting a new Environment.Environment
    variable as the calling entry point.

  - Deprecate the ParseConfig() global function in favor of a same-named
    construction environment method.

  - Allow the Environment.WhereIs() method to take explicit path and
    pathext arguments (like the underlying SCons.Util.WhereIs() function).

  - Remove the long-obsolete {Get,Set}CommandHandler() functions.

  - Enhance env.Append() to suppress null values when appropriate.

  - Fix ParseConfig() so it works regardless of initial construction
    variable values.

    Extend CheckHeader(), CheckCHeader(), CheckCXXHeader() and
    CheckLibWithHeader() to accept a list of header files that will be
    #included in the test.  The last one in the list is assumed to be
    the one being checked for.  (Prototype code contributed by Gerard
    Patel and Niall Douglas).

  - Supply a warning when -j is used and threading isn't built in to
    the current version of Python.

  - First release of the User's Guide (finally, and despite a lot
    of things still missing from it...).

  From Clark McGrew:

  - Generalize the action for .tex files so that it will decide whether
    a file is TeX or LaTeX, check the .aux output to decide if it should
    run bibtex, and check the .log output to re-run LaTeX if needed.

  From Bram Moolenaar:

  - Split the non-SCons-specific functionality from SConf.py to a new,
    re-usable Conftest.py module.

  From Gary Oberbrunner:

  - Allow a directory to be the target or source or dependency of a
    Depends(), Ignore(), Precious() or SideEffect() call.

  From Gerard Patel:

  - Use the %{_mandir} macro when building our RPM package.

  From Marko Rauhamaa:

  - Have the closing message say "...terminated because of errors" if
    there were any.

  From Anthony Roach:

  - On Win32 systems, only use "rm" to delete files if Cygwin is being
    used.   ("rm" doesn't understand Win32-format path names.)

  From Christoph Wiedemann:

  - Fix test/SWIG.py to find the Python include directory in all cases.

  - Fix a bug in detection of Qt installed on the local system.

  - Support returning Python 2.3 BooleanType values from Configure checks.

  - Provide an error message if someone mistakenly tries to call a
    Configure check from within a Builder function.

  - Support calling a Builder when a Configure context is still open.

  - Handle interrupts better by eliminating all try:-except: blocks
    which caught any and all exceptions, including KeyboardInterrupt.

  - Add a --duplicate= option to control how files are duplicated.



RELEASE 0.92 - Wed, 20 Aug 2003 03:45:28 -0500

  From Charles Crain and Gary Oberbrunner:

  - Fix Tool import problems with the Intel and PharLap linkers.

  From Steven Knight

  - Refactor the DictCmdGenerator class to be a Selector subclass.

  - Allow the DefaultEnvironment() function to take arguments and pass
    them to instantiation of the default construction environment.

  - Update the Debian package so it uses Python 2.2 and more closely
    resembles the currently official Debian packaging info.

  From Gerard Patel

  - When the yacc -d flag is used, take the .h file base name from the
    target .c file, not the source (matching what yacc does).



RELEASE 0.91 - Thu, 14 Aug 2003 13:00:44 -0500

  From Chad Austin:

  - Support specifying a list of tools when calling Environment.Copy().

  - Give a Value Nodes a timestamp of the system time when they're
    created, so they'll work when using timestamp-based signatures.

  - Add a DefaultEnvironment() function that only creates a default
    environment on-demand (for fetching source files, e.g.).

  - Portability fix for test/M4.py.

  From Steven Knight:

  - Tighten up the scons -H help output.

  - When the input yacc file ends in .yy and the -d flag is specified,
    recognize that a .hpp file (not a .h file) will be created.

  - Make builder prefixes work correctly when deducing a target
    from a source file name in another directory.

  - Documentation fixes: typo in the man page; explain up-front about
    not propagating the external environment.

  - Use "cvs co -d" instead of "cvs co -p >" when checking out something
    from CVS with a specified module name.  This avoids zero-length
    files when there is a checkout error.

  - Add an "sconsign" script to print the contents of .sconsign files.

  - Speed up maintaining the various lists of Node children by using
    dictionaries to avoid "x in list" searches.

  - Cache the computed list of Node children minus those being Ignored
    so it's only calculated once.

  - Fix use of the --cache-show option when building a Program()
    (or using any other arbitrary action) by making sure all Action
    instances have strfunction() methods.

  - Allow the source of Command() to be a directory.

  - Better error handling of things like raw TypeErrors in SConscripts.

  - When installing using "setup.py install --prefix=", suppress the
    distutils warning message about adding the (incorrect) library
    directory to your search path.

  - Correct the spelling of the "validater" option to "validator."
    Add a DeprecatedWarning when the old spelling is used.

  - Allow a Builder's emitter to be a dictionary that maps source file
    suffixes to emitter functions, using the suffix of the first file
    in the source list to pick the right one.

  - Refactor the creation of the Program, *Object and *Library Builders
    so that they're moved out of SCons.Defaults and created on demand.

  - Don't split SConscript file names on white space.

  - Document the SConscript function's "dirs" and "name" keywords.

  - Remove the internal (and superfluous) SCons.Util.argmunge() function.

  - Add /TP to the default CXXFLAGS for msvc, so it can compile all
    of the suffixes we use as C++ files.

  - Allow the "prefix" and "suffix" attributes of a Builder to be
    callable objects that return generated strings, or dictionaries
    that map a source file suffix to the right prefix/suffix.

  - Support a MAXLINELINELENGTH construction variable on Win32 systems
    to control when a temporary file is used for long command lines.

  - Make how we build .rpm packages not depend on the installation
    locations from the distutils being used.

  - When deducing a target Node, create it directly from the first
    source Node, not by trying to create the right string to pass to
    arg2nodes().

  - Add support for SWIG.

  From Bram Moolenaar:

  - Test portability fixes for FreeBSD.

  From Gary Oberbrunner:

  - Report the target being built in error messages when building
    multiple sources from different extensions, or when the target file
    extension can't be deduced, or when we don't have an action for a
    file suffix.

  - Provide helpful error messages when the arguments to env.Install()
    are incorrect.

  - Fix the value returned by the Node.prevsiginfo() method to conform
    to a previous change when checking whether a node is current.

  - Supply a stack trace if the Taskmaster catches an exception.

  - When using a temporary file for a long link line on Win32 systems,
    (also) print the command line that is being executed through the
    temporary file.

  - Initialize the LIB environment variable when using the Intel
    compiler (icl).

  - Documentation fixes:  better explain the AlwaysBuild() function.

  From Laurent Pelecq:

  - When the -debug=pdb option is specified, use pdb.Pdb().runcall() to
    call pdb directly, don't call Python recursively.

  From Ben Scott:

  - Add support for a platform-independent CPPDEFINES variable.

  From Christoph Wiedemann:

  - Have the g++ Tool actually use g++ in preference to c++.

  - Have the gcc Tool actually use gcc in preference to cc.

  - Add a gnutools.py test of the GNU tool chain.

  - Be smarter about linking: use $CC by default and $CXX only if we're
    linking with any C++ objects.

  - Avoid SCons hanging when a piped command has a lot of output to read.

  - Add QT support for preprocessing .ui files into .c files.



RELEASE 0.90 - Wed, 25 Jun 2003 14:24:52 -0500

  From Chad Austin:

  - Fix the _concat() documentation, and add a test for it.

  - Portability fixes for non-GNU versions of lex and yacc.

  From Matt Balvin:

  - Fix handling of library prefixes when the subdirectory matches
    the prefix.

  From Timothee Bessett:

  - Add an M4 Builder.

  From Charles Crain:

  - Use '.lnk' as the suffix on the temporary file for linking long
    command lines (necessary for the Phar Lap linkloc linker).

  - Save non-string Options values as their actual type.

  - Save Options string values that contain a single quote correctly.

  - Save any Options values that are changed from the default
    Environment values, not just ones changed on the command line or in
    an Options file.

  - Make closing the Options file descriptor exception-safe.

  From Steven Knight:

  - SCons now enforces (with an error) that construction variables
    must have the same form as valid Python identifiers.

  - Fix man page bugs: remove duplicate AddPostAction() description;
    document no_import_lib; mention that CPPFLAGS does not contain
    $_CPPINCFLAGS; mention that F77FLAGS does not contain $_F77INCFLAGS;
    mention that LINKFLAGS and SHLINKFLAGS contains neither $_LIBFLAGS
    nor $_LIBDIRFLAGS.

  - Eliminate a dependency on the distutils.fancy_getopt module by
    copying and pasting its wrap_text() function directly.

  - Make the Script.Options() subclass match the underlying base class
    implementation.

  - When reporting a target is up to date, quote the target like make
    (backquote-quote) instead of with double quotes.

  - Fix handling of ../* targets when using -U, -D or -u.

  From Steve Leblanc:

  - Don't update the .sconsign files when run with -n.

  From Gary Oberbrunner:

  - Add support for the Intel C Compiler (icl.exe).

  From Anthony Roach

  - Fix Import('*').

  From David Snopek

  - Fix use of SConf in paths with white space in them.

  - Add CheckFunc and CheckType functionality to SConf.

  - Fix use of SConf with Builders that return a list of nodes.

  From David Snopek and Christoph Wiedemann

  - Fix use of the SConf subsystem with SConscriptChdir().

  From Greg Spencer

  - Check for the existence of MS Visual Studio on disk before using it,
    to avoid getting fooled by leftover junk in the registry.

  - Add support for MSVC++ .NET.

  - Add support for MS Visual Studio project files (DSP, DSW,
    SLN and VCPROJ files).

  From Christoph Wiedemann

  - SConf now works correctly when the -n and -q options are used.



RELEASE 0.14 - Wed, 21 May 2003 05:16:32 -0500

  From Chad Austin:

  - Use .dll (not .so) for shared libraries on Cygwin; use -fPIC
    when compiling them.

  - Use 'rm' to remove files under Cygwin.

  - Add a PLATFORM variable to construction environments.

  - Remove the "platform" argument from tool specifications.

  - Propogate PYTHONPATH when running the regression tests so distutils
    can be found in non-standard locations.

  - Using MSVC long command-line linking when running Cygwin.

  - Portability fixes for a lot of tests.

  - Add a Value Node class for dependencies on in-core Python values.

  From Allen Bierbaum:

  - Pass an Environment to the Options validator method, and
    add an Options.Save() method.

  From Steve Christensen:

  - Add an optional sort function argument to the GenerateHelpText()
    Options function.

  - Evaluate the "varlist" variables when computing the signature of a
    function action.

  From Charles Crain:

  - Parse the source .java files for class names (including inner class
    names) to figure out the target .class files that will be created.

  - Make Java support work with Repositories and SConscriptChdir(0).

  - Pass Nodes, not strings, to Builder emitter functions.

  - Refactor command-line interpolation and signature calculation
    so we can use real Node attributes.

  From Steven Knight:

  - Add Java support (javac, javah, jar and rmic).

  - Propagate the external SYSTEMROOT environment variable into ENV on
    Win32 systems, so external commands that use sockets will work.

  - Add a .posix attribute to PathList expansions.

  - Check out CVS source files using POSIX path names (forward slashes
    as separators) even on Win32.

  - Add Node.clear() and Node.FS.Entry.clear() methods to wipe out a
    Node's state, allowing it to be re-evaluated by continuous
    integration build interfaces.

  - Change the name of the Set{Build,Content}SignatureType() functions
    to {Target,Source}Signatures().  Deprecate the old names but support
    them for backwards compatibility.

  - Add internal SCons.Node.FS.{Dir,File}.Entry() methods.

  - Interpolate the null string if an out-of-range subscript is used
    for a construction variable.

  - Fix the internal Link function so that it properly links or copies
    files in subsidiary BuildDir directories.

  - Refactor the internal representation of a single execution instance
    of an action to eliminate redundant signature calculations.

  - Eliminate redundant signature calculations for Nodes.

  - Optimize out calling hasattr() before accessing attributes.

  - Say "Cleaning targets" (not "Building...") when the -c option is
    used.

  From Damyan Pepper:

  - Quote the "Entering directory" message like Make.

  From Stefan Reichor:

  - Add support for using Ghostscript to convert Postscript to PDF files.

  From Anthony Roach:

  - Add a standalone "Alias" function (separate from an Environment).

  - Make Export() work for local variables.

  - Support passing a dictionary to Export().

  - Support Import('*') to import everything that's been Export()ed.

  - Fix an undefined exitvalmap on Win32 systems.

  - Support new SetOption() and GetOption() functions for setting
    various command-line options from with an SConscript file.

  - Deprecate the old SetJobs() and GetJobs() functions in favor of
    using the new generic {Set,Get}Option() functions.

  - Fix a number of tests that searched for a Fortran compiler using the
    external PATH instead of what SCons would use.

  - Fix the interaction of SideEffect() and BuildDir() so that (for
    example) PDB files get put correctly in a BuildDir().

  From David Snopek:

  - Contribute the "Autoscons" code for Autoconf-like checking for
    the existence of libraries, header files and the like.

  - Have the Tool() function add the tool name to the $TOOLS
    construction variable.

  From Greg Spencer:

  - Support the C preprocessor #import statement.

  - Allow the SharedLibrary() Builder on Win32 systems to be able to
    register a newly-built dll using regsvr32.

  - Add a Builder for Windows type library (.tlb) files from IDL files.

  - Add an IDL scanner.

  - Refactor the Fortran, C and IDL scanners to share common logic.

  - Add .srcpath and .srcdir attributes to $TARGET and $SOURCE.

  From Christoph Wiedemann:

  - Integrate David Snopek's "Autoscons" code as the new SConf
    configuration subsystem, including caching of values between
    runs (using normal SCons dependency mechanisms), tests, and
    documentation.



RELEASE 0.13 - Mon, 31 Mar 2003 20:22:00 -0600

  From Charles Crain:

  - Fix a bug when BuildDir(duplicate=0) is used and SConscript
    files are called from within other SConscript files.

  - Support (older) versions of Perforce which don't set the Windows
    registry.



RELEASE 0.12 - Thu, 27 Mar 2003 23:52:09 -0600

  From Charles Crain:

  - Added support for the Perforce source code management system.

  - Fix str(Node.FS) so that it returns a path relative to the calling
    SConscript file's directory, not the top-level directory.

  - Added support for a separate src_dir argument to SConscript()
    that allows explicit specification of where the source files
    for an SConscript file can be found.

  - Support more easily re-usable flavors of command generators by
    calling callable variables when strings are expanded.

  From Steven Knight:

  - Added an INSTALL construction variable that can be set to a function
    to control how the Install() and InstallAs() Builders install files.
    The default INSTALL function now copies, not links, files.

  - Remove deprecated features:  the "name" argument to Builder objects,
    and the Environment.Update() method.

  - Add an Environment.SourceCode() method to support fetching files
    from source code systems.  Add factory methods that create Builders
    to support BitKeeper, CVS, RCS, and SCCS.  Add support for fetching
    files from RCS or SCCS transparently (like GNU Make).

  - Make the internal to_String() function more efficient.

  - Make the error message the same as other build errors when there's a
    problem unlinking a target file in preparation for it being built.

  - Make TARGET, TARGETS, SOURCE and SOURCES reserved variable names and
    warn if the user tries to set them in a construction environment.

  - Add support for Tar and Zip files.

  - Better documentation of the different ways to export variables to a
    subsidiary SConscript file.  Fix documentation bugs in a tools
    example, places that still assumed SCons split strings on white
    space, and typos.

  - Support fetching arbitrary files from the TARGETS or SOURCES lists
    (e.g. ${SOURCES[2]}) when calculating the build signature of a
    command.

  - Don't silently swallow exceptions thrown by Scanners (or other
    exceptions while finding a node's dependent children).

  - Push files to CacheDir() before calling the superclass built()
    method (which may clear the build signature as part of clearing
    cached implicit dependencies, if the file has a source scanner).
    (Bug reported by Jeff Petkau.)

  - Raise an internal error if we attempt to push a file to CacheDir()
    with a build signature of None.

  - Add an explicit Exit() function for terminating early.

  - Change the documentation to correctly describe that the -f option
    doesn't change to the directory in which the specified file lives.

  - Support changing directories locally with SConscript directory
    path names relative to any SConstruct file specified with -f.
    This allows you to build in another directory by simply changing
    there and pointing at the SConstruct file in another directory.

  - Change the default SConscriptChdir() behavior to change to the
    SConscript directory while it's being read.

  - Fix an exception thrown when the -U option was used with no
    Default() target specified.

  - Fix -u so that it builds things in corresponding build directories
    when used in a source directory.

  From Lachlan O'Dea:

  - Add SharedObject() support to the masm tool.

  - Fix WhereIs() to return normalized paths.

  From Jeff Petkau:

  - Don't copy a built file to a CacheDir() if it's already there.

  - Avoid partial copies of built files in a CacheDir() by copying
    to a temporary file and renaming.

  From Anthony Roach:

  - Fix incorrect dependency-cycle errors when an Aliased source doesn't
    exist.



RELEASE 0.11 - Tue, 11 Feb 2003 05:24:33 -0600

  From Chad Austin:

  - Add support for IRIX and the SGI MIPSPro tool chain.

  - Support using the MSVC tool chain when running Cygwin Python.

  From Michael Cook:

  - Avoid losing signal bits in the exit status from a command,
    helping terminate builds on interrupt (CTRL+C).

  From Charles Crain:

  - Added new AddPreAction() and AddPostAction() functions that support
    taking additional actions before or after building specific targets.

  - Add support for the PharLap ETS tool chain.

  From Steven Knight:

  - Allow Python function Actions to specify a list of construction
    variables that should be included in the Action's signature.

  - Allow libraries in the LIBS variable to explicitly include the prefix
    and suffix, even when using the GNU linker.
    (Bug reported by Neal Becker.)

  - Use DOS-standard CR-LF line endings in the scons.bat file.
    (Bug reported by Gary Ruben.)

  - Doc changes:  Eliminate description of deprecated "name" keyword
    argument from Builder definition (reported by Gary Ruben).

  - Support using env.Append() on BUILDERS (and other dictionaries).
    (Bug reported by Bj=F6rn Bylander.)

  - Setting the BUILDERS construction variable now properly clears
    the previous Builder attributes from the construction Environment.
    (Bug reported by Bj=F6rn Bylander.)

  - Fix adding a prefix to a file when the target isn't specified.
    (Bug reported by Esa Ilari Vuokko.)

  - Clean up error messages from problems duplicating into read-only
    BuildDir directories or into read-only files.

  - Add a CommandAction.strfunction() method, and add an "env" argument
    to the FunctionAction.strfunction() method, so that all Action
    objects have strfunction() methods, and the functions for building
    and returning a string both take the same arguments.

  - Add support for new CacheDir() functionality to share derived files
    between builds, with related options --cache-disable, --cache-force,
    and --cache-show.

  - Change the default behavior when no targets are specified to build
    everything in the current directory and below (like Make).  This
    can be disabled by specifying Default(None) in an SConscript.

  - Revamp SCons installation to fix a case-sensitive installation
    on Win32 systems, and to add SCons-specific --standard-lib,
    --standalone-lib, and --version-lib options for easier user
    control of where the libraries get installed.

  - Fix the ability to directly import and use Platform and Tool modules
    that have been implicitly imported into an Environment().

  - Add support for allowing an embedding interface to annotate a node
    when it's created.

  - Extend the SConscript() function to accept build_dir and duplicate
    keyword arguments that function like a BuildDir() call.

  From Steve Leblanc:

  - Fix the output of -c -n when directories are involved, so it
    matches -c.

  From Anthony Roach:

  - Use a different shared object suffix (.os) when using gcc so shared
    and static objects can exist side-by-side in the same directory.

  - Allow the same object files on Win32 to be linked into either
    shared or static libraries.

  - Cache implicit cache values when using --implicit-cache.



RELEASE 0.10 - Thu, 16 Jan 2003 04:11:46 -0600

  From Derrick 'dman' Hudson:

  - Support Repositories on other file systems by symlinking or
    copying files when hard linking won't work.

  From Steven Knight:

  - Remove Python bytecode (*.pyc) files from the scons-local packages.

  - Have FunctionActions print a description of what they're doing
    (a representation of the Python call).

  - Fix the Install() method so that, like other actions, it prints
    what would have happened when the -n option is used.

  - Don't create duplicate source files in a BuildDir when the -n
    option is used.

  - Refactor the Scanner interface to eliminate unnecessary Scanner
    calls and make it easier to write efficient scanners.

  - Added a "recursive" flag to Scanner creation that specifies the
    Scanner should be invoked recursively on dependency files returned
    by the scanner.

  - Significant performance improvement from using a more efficient
    check, throughout the code, for whether a Node has a Builder.

  - Fix specifying only the source file to MultiStepBuilders such as
    the Program Builder.  (Bug reported by Dean Bair.)

  - Fix an exception when building from a file with the same basename as
    the subdirectory in which it lives.  (Bug reported by Gerard Patel.)

  - Fix automatic deduction of a target file name when there are
    multiple source files specified; the target is now deduced from just
    the first source file in the list.

  - Documentation fixes: better initial explanation of SConscript files;
    fix a misformatted "table" in the StaticObject explanation.

  From Steven Knight and Steve Leblanc:

  - Fix the -c option so it will remove symlinks.

  From Steve Leblanc:

  - Add a Clean() method to support removing user-specified targets
    when using the -c option.

  - Add a development script for running SCons through PyChecker.

  - Clean up things found by PyChecker (mostly unnecessary imports).

  - Add a script to use HappyDoc to create HTML class documentation.

  From Lachlan O'Dea:

  - Make the Environment.get() method return None by default.

  From Anthony Roach:

  - Add SetJobs() and GetJobs() methods to allow configuration of the
    number of default jobs (still overridden by -j).

  - Convert the .sconsign file format from ASCII to a pickled Python
    data structure.

  - Error message cleanups:  Made consistent the format of error
    messages (now all start with "scons: ***") and warning messages (now
    all start with "scons: warning:").  Caught more cases with the "Do
    not know how to build" error message.

  - Added support for the MinGW tool chain.

  - Added a --debug=includes option.



RELEASE 0.09 - Thu,  5 Dec 2002 04:48:25 -0600

  From Chad Austin:

  - Add a Prepend() method to Environments, to append values to
    the beginning of construction variables.

  From Matt Balvin:

  - Add long command-line support to the "lib" Tool (Microsoft library
    archiver), too.

  From Charles Crain:

  - Allow $$ in a string to be passed through as $.

  - Support file names with odd characters in them.

  - Add support for construction variable substition on scanner
    directories (in CPPPATH, F77PATH, LIBPATH, etc.).

  From Charles Crain and Steven Knight:

  - Add Repository() functionality, including the -Y option.

  From Steven Knight:

  - Fix auto-deduction of target names so that deduced targets end
    up in the same subdirectory as the source.

  - Don't remove source files specified on the command line!

  - Suport the Intel Fortran Compiler (ifl.exe).

  - Supply an error message if there are no command-line or
    Default() targets specified.

  - Fix the ASPPCOM values for the GNU assembler.
    (Bug reported by Brett Polivka.)

  - Fix an exception thrown when a Default() directory was specified
    when using the -U option.

  - Issue a warning when -c can't remove a target.

  - Eliminate unnecessary Scanner calls by checking for the
    existence of a file before scanning it.  (This adds a generic
    hook to check an arbitrary condition before scanning.)

  - Add explicit messages to tell when we're "Reading SConscript files
    ...," "done reading SConscript files," "Building targets," and
    "done building targets."  Add a -Q option to supress these.

  - Add separate $SHOBJPREFIX and $SHOBJSUFFIX construction variables
    (by default, the same as $OBJPREFIX and $OBJSUFFIX).

  - Add Make-like error messages when asked to build a source file,
    and before trying to build a file that doesn't have all its source
    files (including when an invalid drive letter is used on WIN32).

  - Add an scons-local-{version} package (in both .tar.gz and .zip
    flavors) to help people who want to ship SCons as a stand-alone
    build tool in their software packages.

  - Prevent SCons from unlinking files in certain situations when
    the -n option is used.

  - Change the name of Tool/lib.py to Tool/mslib.py.

  From Steven Knight and Anthony Roach:

  - Man page:  document the fact that Builder calls return Node objects.

  From Steve LeBlanc:

  - Refactor option processing to use our own version of Greg Ward's
    Optik module, modified to run under Python 1.5.2.

  - Add a ParseConfig() command to modify an environment based on
    parsing output from a *-config command.

  From Jeff Petkau:

  - Fix interpretation of '#/../foo' on Win32 systems.

  From Anthony Roach:

  - Fixed use of command lines with spaces in their arguments,
    and use of Nodes with spaces in their string representation.

  - Make access and modification times of files in a BuildDir match
    the source file, even when hard linking isn't available.

  - Make -U be case insensitive on Win32 systems.

  - Issue a warning and continue when finding a corrupt .sconsign file.

  - Fix using an alias as a dependency of a target so that if one of the
    alias' dependencies gets rebuilt, the resulting target will, too.

  - Fix differently ordered targets causing unnecessary rebuilds
    on case insensitive systems.

  - Use os.system() to execute external commands whenever the "env"
    utility is available, which is much faster than fork()/exec(),
    and fixes the -j option on several platforms.

  - Fix use of -j with multiple targets.

  - Add an Options() object for friendlier accomodation of command-
    line arguments.

  - Add support for Microsoft VC++ precompiled header (.pch) files,
    debugger (.pdb) files, and resource (.rc) files.

  - Don't compute the $_CPPINCFLAGS, $_F77INCFLAGS, $_LIBFLAGS and
    $_LIBDIRFLAGS variables each time a command is executed, define
    them so they're computed only as needed.  Add a new _concat
    function to the Environment that allows people to define their
    own similar variables.

  - Fix dependency scans when $LIBS is overridden.

  - Add EnsurePythonVersion() and EnsureSConsVersion() functions.

  - Fix the overly-verbose stack trace on ListBuilder build errors.

  - Add a SetContentSignatureType() function, allowing use of file
    timestamps instead of MD5 signatures.

  - Make -U and Default('source') fail gracefully.

  - Allow the File() and Dir() methods to take a path-name string as
    the starting directory, in addition to a Dir object.

  - Allow the command handler to be selected via the SPAWN, SHELL
    and ESCAPE construction variables.

  - Allow construction variables to be overridden when a Builder
    is called.

  From sam th:

  - Dynamically check for the existence of utilities with which to
    initialize Environments by default.



RELEASE 0.08 - Mon, 15 Jul 2002 12:08:51 -0500

  From Charles Crain:

  - Fixed a bug with relative CPPPATH dirs when using BuildDir().
    (Bug reported by Bob Summerwill.)

  - Added a warnings framework and a --warn option to enable or
    disable warnings.

  - Make the C scanner warn users if files referenced by #include
    directives cannot be found and --warn=dependency is specified.

  - The BUILDERS construction variable should now be a dictionary
    that maps builder names to actions.  Existing uses of lists,
    and the Builder name= keyword argument, generate warnings
    about use of deprecated features.

  - Removed the "shared" keyword argument from the Object and
    Library builders.

  - Added separated StaticObject, SharedObject, StaticLibrary and
    SharedLibrary builders.  Made Object and Library synonyms for
    StaticObject and StaticLibrary, respectively.

  - Add LIBS and LIBPATH dependencies for shared libraries.

  - Removed support for the prefix, suffix and src_suffix arguments
    to Builder() to be callable functions.

  - Fix handling file names with multiple dots.

  - Allow a build directory to be outside of the SConstruct tree.

  - Add a FindFile() function that searches for a file node with a
    specified name.

  - Add $CPPFLAGS to the shared-object command lines for g++ and gcc.

  From Charles Crain and Steven Knight:

  - Add a "tools=" keyword argument to Environment instantiation,
    and a separate Tools() method, for more flexible specification
    of tool-specific environment changes.

  From Steven Knight:

  - Add a "platform=" keyword argument to Environment instantiation,
    and a separate Platform() method, for more flexible specification
    of platform-specific environment changes.

  - Updated README instructions and setup.py code to catch an
    installation failure from not having distutils installed.

  - Add descriptions to the -H help text for -D, -u and -U so
    people can tell them apart.

  - Remove the old feature of automatically splitting strings
    of file names on white space.

  - Add a dependency Scanner for native Fortran "include" statements,
    using a new "F77PATH" construction variable.

  - Fix C #include scanning to detect file names with characters like
    '-' in them.

  - Add more specific version / build output to the -v option.

  - Add support for the GNU as, Microsoft masm, and nasm assemblers.

  - Allow the "target" argument to a Builder call to be omitted, in
    which case the target(s) are deduced from the source file(s) and the
    Builder's specified suffix.

  - Add a tar archive builder.

  - Add preliminary support for the OS/2 Platform, including the icc
    and ilink Tools.

  From Jeff Petkau:

  - Fix --implicit-cache if the scanner returns an empty list.

  From Anthony Roach:

  - Add a "multi" keyword argument to Builder creation that specifies
    it's okay to call the builder multiple times for a target.

  - Set a "multi" on Aliases so multiple calls will append to an Alias.

  - Fix emitter functions' use of path names when using BuildDir or
    in subdirectories.

  - Fix --implicit-cache causing redundant rebuilds when the header
    file list changed.

  - Fix --implicit-cache when a file has no implicit dependencies and
    its source is generated.

  - Make the drive letters on Windows always be the same case, so that
    changes in the case of drive letters don't cause a rebuild.

  - Fall back to importing the SCons.TimeStamp module if the SCons.MD5
    module can't be imported.

  - Fix interrupt handling to guarantee that a single interrupt will
    halt SCons both when using -j and not.

  - Fix .sconsign signature storage so that output files of one build
    can be safely used as input files to another build.

  - Added a --debug=time option to print SCons execution times.

  - Print an error message if a file can't be unlinked before being
    built, rather than just silently terminating the build.

  - Add a SideEffect() method that can be used to tell the build
    engine that a given file is created as a side effect of building
    a target.  A file can be specified as a side effect of more than
    one build comand, in which case the commands will not be executed
    simultaneously.

  - Significant performance gains from not using our own version of
    the inefficient stock os.path.splitext() method, caching source
    suffix computation, code cleanup in MultiStepBuilder.__call__(),
    and replicating some logic in scons_subst().

  - Add --implicit-deps-changed and --implicit-deps-unchanged options.

  - Add a GetLaunchDir() function.

  - Add a SetBuildSignatureType() function.

  From Zed Shaw:

  - Add an Append() method to Environments, to append values to
    construction variables.

  - Change the name of Update() to Replace().  Keep Update() as a
    deprecated synonym, at least for now.

  From Terrel Shumway:

  - Use a $PYTHON construction variable, initialized to sys.executable,
    when using Python to build parts of the SCons packages.

  - Use sys.prefix, not sys.exec_prefix, to find pdb.py.



RELEASE 0.07 - Thu,  2 May 2002 13:37:16 -0500

  From Chad Austin:

  - Changes to build SCons packages on IRIX (and other *NIces).

  - Don't create a directory Node when a file already exists there,
    and vice versa.

  - Add 'dirs' and 'names' keyword arguments to SConscript for
    easier specification of subsidiary SConscript files.

  From Charles Crain:

  - Internal cleanup of environment passing to function Actions.

  - Builders can now take arbitrary keyword arguments to create
    attributes to be passed to: command generator functions,
    FunctionAction functions, Builder emitter functions (below),
    and prefix/suffix generator functions (below).

  - Command generator functions can now return ANYTHING that can be
    converted into an Action (a function, a string, a CommandGenerator
    instance, even an ActionBase instance).

  - Actions now call get_contents() with the actual target and source
    nodes used for the build.

  - A new DictCmdGenerator class replaces CompositeBuilder to support
    more flexible Builder behavior internally.

  - Builders can now take an emitter= keyword argument.  An emitter
    is a function that takes target, source, and env argument, then
    return a 2-tuple of (new sources, new targets).  The emitter is
    called when the Builder is __call__'ed, allowing a user to modify
    source and target lists.

  - The prefix, suffix and src_suffix Builder arguments now take a
    callable as well a string.  The callable is passed the Environment
    and any extra Builder keyword arguments and is expected to return
    the appropriate prefix or suffix.

  - CommandActions can now be a string, a list of command + argument
    strings, or a list of commands (strings or lists).

  - Added shared library support.  The Object and Library Builders now
    take a "shared=1" keyword argument to specify that a shared object
    or shared library should be built.  It is an error to try to build
    static objects into a shared library or vice versa.

  - Win32 support for .def files has been added.  Added the Win32-specific
    construction variables $WIN32DEFPREFIX, $WIN32DEFSUFFIX,
    $WIN32DLLPREFIX and $WIN32IMPLIBPREFIX.  When building a .dll,
    the new construction variable $WIN32_INSERT_DEF, controls whether
    the appropriately-named .def file is inserted into the target
    list (if not already present).  A .lib file is always added to
    a Library build if not present in the list of targets.

  - ListBuilder now passes all targets to the action, not just the first.

  - Fix so that -c now deletes generated yacc .h files.

  - Builder actions and emitter functions can now be initialized, through
    construction variables, to things other than strings.

  - Make top-relative '#/dir' lookups work like '#dir'.

  - Fix for relative CPPPATH directories in subsidiary SConscript files
    (broken in 0.06).

  - Add a for_signature argument to command generators, so that
    generators that need to can return distinct values for the
    command signature and for executing the command.

  From Alex Jacques:

  - Create a better scons.bat file from a py2bat.py script on the Python
    mailing list two years ago (modeled after pl2bat.pl).

  From Steven Knight:

  - Fix so that -c -n does *not* remove the targets!

  - Man page:  Add a hierarchical libraries + Program example.

  - Support long MSVC linker command lines through a builder action
    that writes to a temporary file and uses the magic MSVC "link @file"
    argument syntax if the line is longer than 2K characters.

  - Fix F77 command-line options on Win32 (use /Fo instead of -o).

  - Use the same action to build from .c (lower case) and .C (upper
    case) files on case-insensitive systems like Win32.

  - Support building a PDF file directly from a TeX or LaTeX file
    using pdftex or pdflatex.

  - Add a -x option to runtest.py to specify the script being tested.
    A -X option indicates it's an executable, not a script to feed
    to the Python interpreter.

  - Add a Split() function (identical to SCons.Util.argmunge()) for use
    in the next release, when Builders will no longer automatically split
    strings on white space.

  From Steve Leblanc:

  - Add the SConscriptChdir() method.

  From Anthony Roach:

  - Fix --debug=tree when used with directory targets.

  - Significant internal restructuring of Scanners and Taskmaster.

  - Added new --debug=dtree option.

  - Fixes for --profile option.

  - Performance improvement in construction variable substitution.

  - Implemented caching of content signatures, plus added --max-drift
    option to control caching.

  - Implemented caching of dependency signatures, enabled by new
    --implicit-cache option.

  - Added abspath construction variable modifier.

  - Added $SOURCE variable as a synonym for $SOURCES[0].

  - Write out .sconsign files on error or interrupt so intermediate
    build results are saved.

  - Change the -U option to -D.  Make a new -U that builds just the
    targets from the local SConscript file.

  - Fixed use of sys.path so Python modules can be imported from
    the SConscript directory.

  - Fix for using Aliases with the -u, -U and -D options.

  - Fix so that Nodes can be passed to SConscript files.

  From Moshe Zadka:

  - Changes for official Debian packaging.



RELEASE 0.06 - Thu, 28 Mar 2002 01:24:29 -0600

  From Charles Crain:

  - Fix command generators to expand construction variables.

  - Make FunctionAction arguments be Nodes, not strings.

  From Stephen Kennedy:

  - Performance:  Use a dictionary, not a list, for a Node's parents.

  From Steven Knight:

  - Add .zip files to the packages we build.

  - Man page:  document LIBS, fix a typo, document ARGUMENTS.

  - Added RANLIB and RANLIBFLAGS construction variables.  Only use them
    in ARCOM if there's a "ranlib" program on the system.

  - Add a configurable CFILESUFFIX for the Builder of .l and .y files
    into C files.

  - Add a CXXFile Builder that turns .ll and .yy files into .cc files
    (configurable via a CXXFILESUFFIX construction variable).

  - Use the POSIX-standard lex -t flag, not the GNU-specific -o flag.
    (Bug reported by Russell Christensen.)

  - Fixed an exception when CPPPATH or LIBPATH is a null string.
    (Bug reported by Richard Kiss.)

  - Add a --profile=FILE option to make profiling SCons easier.

  - Modify the new DVI builder to create .dvi files from LaTeX (.ltx
    and .latex) files.

  - Add support for Aliases (phony targets).

  - Add a WhereIs() method for searching for path names to executables.

  - Add PDF and PostScript document builders.

  - Add support for compiling Fortran programs from a variety of
    suffixes (a la GNU Make):  .f, .F, .for, .FOR, .fpp and .FPP

  - Support a CPPFLAGS variable on all default commands that use the
    C preprocessor.

  From Steve Leblanc:

  - Add support for the -U option.

  - Allow CPPPATH, LIBPATH and LIBS to be specified as white-space
    separated strings.

  - Add a document builder to create .dvi files from TeX (.tex) files.

  From Anthony Roach:

  - Fix:  Construction variables with values of 0 were incorrectly
    interpolated as ''.

  - Support env['VAR'] to fetch construction variable values.

  - Man page:  document Precious().



RELEASE 0.05 - Thu, 21 Feb 2002 16:50:03 -0600

  From Chad Austin:

  - Set PROGSUFFIX to .exe under Cygwin.

  From Charles Crain:

  - Allow a library to specified as a command-line source file, not just
    in the LIBS construction variable.

  - Compensate for a bug in os.path.normpath() that returns '' for './'
    on WIN32.

  - More performance optimizations:  cache #include lines from files,
    eliminate unnecessary calls.

  - If a prefix or suffix contains white space, treat the resulting
    concatenation as separate arguments.

  - Fix irregularities in the way we fetch DevStudio information from
    the Windows registry, and in our registry error handling.

  From Steven Knight:

  - Flush stdout after print so it intermixes correctly with stderr
    when redirected.

  - Allow Scanners to return a list of strings, and document how to
    write your own Scanners.

  - Look up implicit (scanned) dependencies relative to the directory
    of file being scanned.

  - Make writing .sconsign files more robust by first trying to write
    to a temp file that gets renamed.

  - Create all of the directories for a list of targets before trying
    to build any of the targets.

  - WIN32 portability fixes in tests.

  - Allow the list of variables exported to an SConscript file to be
    a UserList, too.

  - Document the overlooked LIBPATH construction variable.
    (Bug reported by Eicke Godehardt.)

  - Fix so that Ignore() ignores indirect, implicit dependencies
    (included files), not just direct dependencies.

  - Put the man page in the Debian distribution.

  - Run HTML docs through tidy to clean up the HTML (for Konqueror).

  - Add preliminary support for Unicode strings.

  - Efficiency:  don't scan dependencies more than once during the
    walk of a tree.

  - Fix the -c option so it doesn't stop removing targets if one doesn't
    already exist.
    (Bug reported by Paul Connell.)

  - Fix the --debug=pdb option when run on Windows NT.
    (Bug reported by Paul Connell.)

  - Add support for the -q option.

  From Steve Leblanc:

  - Add support for the -u option.

  - Add .cc and .hh file suffixes to the C Scanner.

  From Anthony Roach:

  - Make the scons script return an error code on failures.

  - Add support for using code to generate a command to build a target.



RELEASE 0.04 - Wed, 30 Jan 2002 11:09:42 -0600

  From Charles Crain:

  - Significant performance improvements in the Node.FS and
    Scanner subsystems.

  - Fix signatures of binary files on Win32 systems.

  - Allow LIBS and LIBPATH to be strings, not just arrays.

  - Print a traceback if a Python-function builder throws an exception.

  From Steven Knight:

  - Fix using a directory as a Default(), and allow Default() to
    support white space in file names for strings in arrays.

  - Man page updates:  corrected some mistakes, documented various
    missing Environment methods, alphabetized the construction
    variables and other functions, defined begin and end macros for
    the example sections, regularized white space separation, fixed
    the use of Export() in the Multiple Variants example.

  - Function action fixes:  None is now a successful return value.
    Exceptions are now reported.  Document function actions.

  - Add 'Action' and 'Scanner' to the global keywords so SConscript
    files can use them too.

  - Removed the Wrapper class between Nodes and Walkers.

  - Add examples using Library, LIBS, and LIBPATH.

  - The C Scanner now always returns a sorted list of dependencies
    so order changes don't cause unnecessary rebuilds.

  - Strip $(-$) bracketed text from command lines.  Use this to
    surround $_INCDIRS and $_LIBDIRS so we don't rebuild in response
    to changes to -I or -L options.

  - Add the Ignore() method to ignore dependencies.

  - Provide an error message when a nonexistent target is specified
    on the command line.

  - Remove targets before building them, and add an Environment
    Precious() method to override that.

  - Eliminate redundant calls to the same builder when the target is a
    list of targets:  Add a ListBuilder class that wraps Builders to
    handle lists atomically.  Extend the Task class to support building
    and updating multiple targets in a single Task.  Simplify the
    interface between Task and Taskmaster.

  - Add a --debug=pdb option to re-run SCons under the Python debugger.

  - Only compute a build signature once for each node.

  - Changes to our sys.path[] manipulation to support installation into
    an arbitrary --prefix value.

  From Steve Leblanc:

  - Add var=value command-line arguments.



RELEASE 0.03 - Fri, 11 Jan 2002 01:09:30 -0600

  From Charles Crain:

  - Performance improvements in the Node.FS and Sig.Calculator classes.

  - Add the InstallAs() method.

  - Execute commands through an external interpreter (sh, cmd.exe, or
    command.com) to handle redirection metacharacters.

  - Allow the user to supply a command handler.

  From Steven Knight:

  - Search both /usr/lib and /usr/local/lib for scons directories by
    adding them both to sys.path, with whichever is in sys.prefix first.

  - Fix interpreting strings of multiple white-space separated file names
    as separate file names, allowing prefixes and suffixes to be appended
    to each individually.

  - Refactor to move CompositeBuilder initialization logic from the
    factory wrapper to the __init__() method, and allow a Builder to
    have both an action and a src_builder (or array of them).

  - Refactor BuilderBase.__call__() to separate Node creation/lookup
    from initialization of the Node's builder information.

  - Add a CFile Builder object that supports turning lex (.l) and
    yacc (.y) files into .c files.

  - Document: variable interpretation attributes; how to propogate
    the user's environment variables to executed commands; how to
    build variants in multiple BuildDirs.

  - Collect String, Dict, and List type-checking in common utility
    routines so we can accept User{String,Dict,List}s all over.

  - Put the Action factory and classes into their own module.

  - Use one CPlusPlusAction in the Object Builder's action dictionary,
    instead of letting it create multiple identical instances.

  - Document the Install() and InstallAs() methods.

  From Steve Leblanc:

  - Require that a Builder be given a name argument, supplying a
    useful error message when it isn't.

  From Anthony Roach:

  - Add a "duplicate" keyword argument to BuildDir() that can be set
    to prevent linking/copying source files into build directories.

  - Add a "--debug=tree" option to print an ASCII dependency tree.

  - Fetch the location of the Microsoft Visual C++ compiler(s) from
    the Registry, instead of hard-coding the location.

  - Made Scanner objects take Nodes, not path names.

  - Have the C Scanner cache the #include file names instead of
    (re-)scanning the file each time it's called.

  - Created a separate class for parent "nodes" of file system roots,
    eliminating the need for separate is-parent-null checks everywhere.

  - Removed defined __hash__() and __cmp() methods from FS.Entry, in
    favor of Python's more efficient built-in identity comparisons.



RELEASE 0.02 - Sun, 23 Dec 2001 19:05:09 -0600

  From Charles Crain:

  - Added the Install(), BuildDir(), and Export() methods.

  - Fix the -C option by delaying setting the top of the FS tree.

  - Avoid putting the directory path on the libraries in the LIBS
    construction variable.

  - Added a GetBuildPath() method to return the full path to the
    Node for a specified string.

  - Fixed variable substitution in CPPPATH and LIBPATH.

  From Steven Knight:

  - Fixed the version comment in the scons.bat (the UNIX geek used
    # instead of @rem).

  - Fix to setup.py so it doesn't require a sys.argv[1] argument.

  - Provide make-like warning message for "command not found" and
    similar errors.

  - Added an EXAMPLES section to the man page.

  - Make Default() targets properly relative to their SConscript
    file's subdirectory.

  From Anthony Roach:

  - Documented CXXFLAGS, CXXCOM, and CPPPATH.

  - Fixed SCONS_LIB_DIR to work as documented.

  - Made Default() accept Nodes as arguments.

  - Changed Export() to make it easier to use.

  - Added the Import() and Return() methods.



RELEASE 0.01 - Thu Dec 13 19:25:23 CST 2001

A brief overview of important functionality available in release 0.01:

  - C and C++ compilation on POSIX and Windows NT.

  - Automatic scanning of C/C++ source files for #include dependencies.

  - Support for building libraries; setting construction variables
    allows creation of shared libraries.

  - Library and C preprocessor search paths.

  - File changes detected using MD5 signatures.

  - User-definable Builder objects for building files.

  - User-definable Scanner objects for scanning for dependencies.

  - Parallel build (-j) support.

  - Dependency cycles detected.

  - Linux packages available in RPM and Debian format.

  - Windows installer available.
<|MERGE_RESOLUTION|>--- conflicted
+++ resolved
@@ -17,12 +17,9 @@
   From William Deegan:
     - Fix yacc tool, not respecting YACC set at time of tool initialization.
     - Refactor SCons.Tool to move all common shared and loadable module linking logic to SCons.Tool.linkCommon
-<<<<<<< HEAD
     - Remove pywin32 usage from SCons.Util where it was used for accessing the registry. Python native winreg
       library already includes this functionality.
-=======
     - Remove using pywin32 to retrieve peak memory usage on Win32 for `--debug=memory`
->>>>>>> e2eabc5d
 
   From Michał Górny:
     - Fix dvipdf test failure due to passing incorrect flag to dvipdf.
