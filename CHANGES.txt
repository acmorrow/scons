

                 SCons - a software construction tool

                            Change Log

NOTE: The 4.0.0 Release of SCons dropped Python 2.7 Support
NOTE: The 4.2.0 Release of SCons will deprecate Python 3.5 Support. Python 3.5 support will be dropped in the next major release.

RELEASE  VERSION/DATE TO BE FILLED IN LATER

      
  From William Deegan:
    - Fix reproducible builds. Restore logic respecting SOURCE_DATE_EPOCH when set.
    - Fix version tests to work with updated scons --version output. (Date format changed)
    - Fix issue #4021.  Change the way subst() is used in Textfile() to not evaluate '$$(' -> '$',
      but instead it should yield '$('.
    - Change SCons.Platform.win32.get_architecture() to return platform.platform() when run in an
      environment where neither: PROCESSOR_ARCHITEW6432 nor PROCESSOR_ARCHITECTURE is set.
      This should fix platform tests which started failing when HOST_OS/HOST_ARCH changes
      introduced by Aaron Franke (listed below) were merged.
    - Further PCH updates. It's now recommended that env['PCH'] should always be a File node.
      Either via return value from env.PCH() or by explicitly using File('StdAfx.pch').

  From Ryan Egesdahl:
    - Small fix to ensure CLVar default value is an empty list.
      See MongoDB bug report: https://jira.mongodb.org/browse/SERVER-59656
      Code contributed by MongoDB.

  From Aaron Franke:
    - Define HOST_OS and HOST_ARCH in the environment for all platforms.
      Before this change, these were only defined for Win32 and OS/2.

  From Daniel Moody:
    - Fix ninja tool to never use for_sig substitution because ninja does not use signatures. This
      issue affected CommandGeneratorAction function actions specifically.
    - Added support for the PCH environment variable to support subst generators. 

  From Daniel Moody:
    - Added ninja API 'NINJA_FORCE_SCONS_BUILD' to force a node to callback to scons.

  From Mats Wichmann:
    - Two small Python 3.10 fixes: one more docstring turned into raw
      because it contained an escape; updated "helpful" syntax error message
      from 3.10 was not expected by SubstTests.py and test/Subst/Syntax.py
    - EmitterProxy rich comparison set is completed (checker warning).
      Added __le__, __gt__, __ge__.
    - Fix gcc/g++ tool failing if "gcc --version" returns text which fails
      to_String conversion (i.e., not UTF-8) - failure happens when tool
      initialization checks version. For gcc, the initial version string is
      not translated, for the rest, don't convert, just consume raw and discard.
    - Maintenance and doc: modernize some usage in Scanner package,
      calling super(), switching some imitialization to comprehensions,
      and code formatting.  Docstring for scanner Base moved from
      init-method to class-level so it's picked up by Sphinx.
      Added new sconsign filenames to skip_entry_list in Scanner/Dir.py
    - Change SCons.Scanner.Base to ScannerBase. Old name kept as an alias
      but is now unused in SCons itself.
<<<<<<< HEAD
    - Call Variables option converter consistently - the converter should
      have access to the env if it needs to (issue #2064).
    - Fixed the variables Add() method to accept a tuple for the variable
      name the same way AddVariables() does (issue #3869).
    - The premade validator PathIsDirCreate for for PathVariable now catches
      the case where the directory could not be created due to permission
      problems, allowing a more helpful error to be emitted (issue #2828)

=======
    - Maintenance: Python thread.setDaemon is deprecated in favor of
      directly updating daemon attribute - update SCons to do this.
>>>>>>> a7b877e3


RELEASE 4.2.0 - Sat, 31 Jul 2021 18:12:46 -0700

  From Byron Platt:
    - Fix Install() issue when copytree recursion gives bad arguments that can
      lead to install side-effects including keeping dangling symlinks and
      silently failing to copy directories (and their subdirectories) when the
      directory already exists in the target.

  From Joseph Brill:
    - Internal MSVS update: Remove unnecessary calls to find all installed versions of msvc
      when constructing the installed visual studios list.

  From William Deegan:
    - Improve Subst()'s logic to check for proper callable function or class's argument list.
      It will now allow callables with expected args, and any extra args as long as they
      have default arguments. Additionally functions with no defaults for extra arguments
      as long as they are set using functools.partial to create a new callable which set them.
    - Fix Issue #3035 - mingw with SHLIBVERSION set fails with either not a dll error or
      "Multiple ways to build the same target were specified for:".  Now mingw will disable
      creating the symlinks (and adding version string to ) dlls.  It sets SHLIBNOVERSIONSYMLINKS,
      IMPLIBNOVERSIONSYMLINKS and LDMODULENOVERSIONSYMLINKS to True.
    - Added --experimental flag, to enable various experimental features/tools.  You can specify
      'all', 'none', or any combination of available experimental features.
    - Fix Issue #3933 - Remove unguarded print of debug information in SharedLibrary logic when
      SHLIBVERSION is specified.
    - Fix versioned shared library naming for MacOS platform. (Previously was libxyz.dylib.1.2.3,
      has been fixed to libxyz.1.2.3.dylib. Additionally the sonamed symlink had the same issue,
      that is now resolved as well)
    - Add experimental ninja builder. (Contributed by MongoDB, Daniel Moody and many others).
    - Fix #3955 - _LIBDIRFLAGS leaving $( and $) in *COMSTR output.  Added affect_signature flag to
      _concat function.  If set to False, it will prepend and append $( and $). That way the various
      Environment variables can use that rather than "$( _concat(...) $)".
    - Fix issue with exparimental ninja tool which would fail on windows or when ninja package wasn't
      installed but --experimental=ninja was specified.
    - As part of experimental ninja tool, allow SetOption() to set both disable_execute_ninja and
      disable_ninja.

  From David H:
    - Fix Issue #3906 - `IMPLICIT_COMMAND_DEPENDENCIES` was not properly disabled when
      set to any string value (For example ['none','false','no','off'])
      Also previously 'All' wouldn't have the desired affect.

  From Ivan Kravets:
    - Provide a custom argument escape function for `TempFileMunge` using a new
      `TEMPFILEARGESCFUNC` variable. Useful if you need to apply extra operations on
      a command argument before writing to a temporary file (fix Windows slashes,
      normalize paths, etc.)

  From Henrik Maier:
   - DocbookXslt tool: The XSLT stylesheet file is now initialized to an env.File() Node,
     such that dependencies work correctly in hierarchical builds (eg when using
     DocbookXslt in SConscript('subdir/SConscript') context.

  From Daniel Moody:
    - Update CacheDir to use uuid for tmpfile uniqueness instead of pid.
      This fixes cases for shared cache where two systems write to the same
      cache tmpfile at the same time because the happened to get the same pid.
    - Added support for passing custom CacheDir derived classes to SCons. Moved
      copy_from_cache attribute from the Environment class to CacheDir class.
      Code contributed by MongoDB.
    - Update BuildTask to pass all targets to the progress object fixing an issue
      where multi-target build nodes only got the first target passed to the progress
      object.
    - Fix a potential race condition in shared cache environments where the permissions are
      not writeable for a moment after the file has been renamed and other builds (users) will copy
      it out of the cache. Small reorganization of logic to copy files from cachedir. Moved CacheDir
      writeable permission code for copy to cache behind the atomic rename operation.
    - Added marking of intermediate and and multi target nodes generated from SConf tests so that
      is_conftest() is more accurate.
    - Added test for configure check failing to ensure it didn't break generating and running ninja.


  From Mats Wichmann:
    - Initial support in tests for Python 3.10 - expected bytecode and
      one changed expected exception message. Change some more regexes
      to be specified as rawstrings in response to DeprecationWarnings.
    - Add an example of adding an emitter to User Guide (concept
      from Jeremy Elson)
    - Add timing information for sconsign database dump when --debug=time
      is selected. Also switch to generally using time.perf_counter,
      which is the Python recommended way for timing short durations.
    - Drop remaining definitions of dict-like has_key methods, since
      Python 3 doesn't have a dictionary has_key (maintenance)
    - Do not treat --site-dir=DIR and --no-site-dir as distinct options.
      Allows a later instance to override an earlier one.
    - Ignore empty cmdline arguments when computing targets (issue 2986)
    - Remove long-deprecated construction variables PDFCOM, WIN32_INSERT_DEF,
      WIN32DEFPREFIX, WIN32DEFSUFFIX, WIN32EXPPREFIX, WIN32EXPSUFFIX.
      All have been replaced by other names since at least 1.0.
    - Add a __iadd__ method to the CLVar class so that inplace adds
      (+=) also work as expected (issue 2399)
    - Remove local copy of CLVar in EnvironmentTests unittest file -
      should be testing against the production version, and they
      didn't really differ.
    - Don't strip spaces in INSTALLSTR by using raw subst (issue 2018)
    - Deprecate Python 3.5 as a supported version.
    - CPPDEFINES now expands construction variable references (issue 2363)
    - Restore behavior that Install()'d files are writable (issue 3927)
    - Simplified Mkdir(), the internal mkdir_func no longer needs to handle
      existing directories, it can now pass exist_ok=True to os.makedirs().
    - Avoid WhereIs exception if user set a tool name to empty (from issue 1742)
    - Maintenance: remove obsolete __getslice__ definitions (Py3 never calls);
      add Node.fs.scandir to call new (Py3.5) os.scandir; Node.fs.makedirs
      now passes the exist_ok flag; Cachedir creation now uses this flag.
    - Maintenance: remove unneeded imports and reorganize some.  Fix uses
      of warnings in some tools which instantiated the class but did nothing
      with them, need to instead call SCons.Warnings.warn with the warn class.
    - Drop overridden changed_since_last_build method in Value class.
    - Resync the SetOption implementation and the manpage, making sure new
      options are available and adding a notes column for misc information.
      SetOption equivalents to --hash-chunksize, --implicit-deps-unchanged
      and --implicit-deps-changed are enabled.
    - Add tests for SetOption failing on disallowed options and value types.
    - Maintenance: eliminate lots of checker complaints about Util.py.
    - Maintenance: fix checker-spotted issues in Environment (apply_tools)
      and EnvironmentTests (asserts comparing with self).
      For consistency, env.Tool() now returns a tool object the same way
      Tool() has done.
    - Change SConscript() missing SConscript behavior - if must_exist=False,
      the warning is suppressed.
    - Make sure TEMPFILEPREFIX can be set to an empty string (issue 3964)

  From Dillan Mills:
    - Add support for the (TARGET,SOURCE,TARGETS,SOURCES,CHANGED_TARGETS,CHANGED_SOURCES}.relpath property.
      This will provide a path relative to the top of the build tree (where the SConstruct is located)
      Fixes #396

  From Andrew Morrow:
    - Fix issue #3790: Generators in CPPDEFINES now have access to populated source
      and target lists

RELEASE 4.1.0 - Tues, 19 Jan 2021 15:04:42 -0700

  From James Benton:
    - Add COMPILATIONDB_PATH_FILTER env option for CompilationDatabase() builder which allows
      filtering of entries based on the output file paths using glob style file matching (issue #3742).

  From Joseph Brill:
    - Internal MSVC and test updates: Rework the msvc installed versions cache so that it
      is not exposed externally and update external references accordingly.
    - Modify the MSCommon internal-use only debug logging records to contain the correct relative
      file path when the debug function is called from outside the MSCommon module.

  From William Deegan:
    - Fix yacc tool, not respecting YACC set at time of tool initialization.
    - Refactor SCons.Tool to move all common shared and loadable module linking logic to SCons.Tool.linkCommon
    - Remove pywin32 imports from SCons.Script.Main. No longer needed.
    - Switch to use ctypes instead of pywin32 (requiring an extra pip install) - Fixes Github Issue #2291
       - pywin32 no longer necessary for SCons install. (pip install SCons will no longer also require pywin32 on win32)
       - Remove pywin32 usage from SCons.Util where it was used for accessing the registry. Python native winreg
         library already includes this functionality.
       - Remove using pywin32 to retrieve peak memory usage on Win32 for `--debug=memory`
    - Fix Issue #3759 - include scons.1, sconsign.1, scons-time.1 manpages in sdist and wheel packages.
    - Change SCons's build so the generated `SCons/__init__.py` is no longer removed by `scons -c`
    - Completely rewrote versioned shared libraries logic. Added support for SOVERSION via dmoody's initial PR #3733
    - No longer automatically disable setting SONAME on shared libraries on OpenBSD.
    - Fix race condition bug when initializing a scons cache directory at the
      same time from multiple threads or processes. Problem described in PR #3114.
      This is a simpler fix which should avoid some problems identified with the initial PR.
      (Credit to Fredrik Medley for reporting the issue, the initial PR, and discussing and testing
       this solution)
    - Minor edits to User Guide and manpage's header with copyright, released date changed.

  From Michał Górny:
    - Fix dvipdf test failure due to passing incorrect flag to dvipdf.

  From Adam Gross:
    - Fix minor bug affecting SCons.Node.FS.File.get_csig()'s usage of the MD5 chunksize.
      User-facing behavior does not change with this fix (GH Issue #3726).
    - Fix occasional test failures caused by not being able to find a file or directory fixture
      when running multiple tests with multiple jobs.
    - Added support for a new command-line parameter `--hash-format` to override the default
      hash format that SCons uses. It can also be set via `SetOption('hash_format')`. Supported
      values are: `md5`, `sha1`, and `sha256`. For all hash formats other than
      the default of `md5`, the SConsign database will include the name of the hash format.
      For example, `--hash-format=sha256` will create a SConsign with name
      `.sconsign_sha256.dblite.`.
    - Fix incorrect cache hits and/or misses when running in interactive mode by having
      SCons.Node.Node.clear() clear out all caching-related state.
    - Change Environment.SideEffect() to not add duplicate side effects.
      NOTE: The list of returned side effect Nodes will not include any duplicate side effect Nodes.
    - Add support to the Python scanner for finding dynamically generated dependencies.
      Previously the scanner only found imports if they existed on disk at scanning time.

  From David H:
    - Add ZIP_OVERRIDE_TIMESTAMP env option to Zip builder which allows for overriding of the file
      modification times in the archive.
    - Fix Zip builder not rebuilding when ZIPROOT env option was changed.

  From Jason Kenny
    - Fix python3 crash when Value node get_text_content when child content does not have decode()
      NOTE: If you depend on Value node's get_text_content returning concatenated contents of it's
      children. This may break your code. It now concatenates the csig() of all children.

  From Joachim Kuebart:
    - Suppress missing SConscript deprecation warning if `must_exist=False`
      is used.

  From Rocco Matano:
    - Fix Zip tool to respect ZIPCOMSTR. Previously all zip builder calls would yield something
      like zip(["test.zip"], ["zip_scons.py"]) and ignore ZIPCOMSTR if ZIPCOM and ZIPCOMSTR
      weren't set after the Environment/Tool is initialized. (Explained in PR #3659)

  From Daniel Moody:
    - Fix issue where java parsed a class incorrectly from lambdas used after a new.

  From Simon Tegelid
    - Fix using TEMPFILE in multiple actions in an action list. Previously a builder, or command
      with an action list like this:
      ['${TEMPFILE("xxx.py -otempfile $SOURCE")}', '${TEMPFILE("yyy.py -o$TARGET tempfile")}']
      Could yield a single tempfile with the first TEMPFILE's contents, used by both steps
      in the action list.

  From Mats Wichmann:
    - Complete tests for Dictionary, env.keys() and env.values() for
      OverrideEnvironment. Enable env.setdefault() method, add tests.
    - Raise an error if an option (not otherwise consumed) is used which
      looks like an abbreviation of one one added by AddOption. (#3653)
    - Tool module not found will now raise a UserError to more clearly indicate this is
      probably an SConscript problem, and to make the traceback more relevant.
    - Fix three issues with MergeFlags:
      - Signature/return did not match documentation or existing usage - the implementation
        now no longer returns the passed env
      - merging --param arguments did not work (issue #3107);
      - passing a dict to merge where the values are strings failed (issue #2961).
    - Include previously-excluded SideEffect section in User Guide.
    - Clean up unneeded imports (autoflake tool).
    - Make sure cProfile is used if profiling - SCons was expecting
      the Util module to monkeypatch in cProfile as profile if available,
      but this is no longer being done.
    - Cleanup in SCons.Util.AddMethod. If called with an environment instance
      as the object to modify, the method would not be correctly set up in
      any Clone of that instance.  Now tries to detect this and calls
      MethodWrapper to set up the method the same way env.AddMethod does.
      MethodWrapper moved to Util to avoid a circular import. Fixes #3028.
    - Some Python 2 compatibility code dropped
    - Rework runtest.py to use argparse for arg handling (was a mix
      of hand-coded and optparse, with a stated intent to "gradually port").
    - Add options to runtest to generate/not generate a log of failed tests,
      and to rerun such tests. Useful when an error cascades through several
      tests, can quickly try if a change improves all the fails. Dropped
      runtest test for fallback from qmtest, not needed; added new tests.
    - Eliminate tex tool usage of "for foo in range(len(iterable))"
    - Restore internal Trace function to functional state.
    - Only try to initialize the wix tool by default (or when tool `default` is explicitly installed)
      on Windows based systems.
    - Pick a better "Topic" Trove classifier for SCons: SW Dev / Build Tools
    - Use os.replace instead of os.rename in dblite so don't need to
      special-case Windows here. dblite is the default storage engine for the SConsign file(s).
    - Fix cut-n-paste error in msvc debug printout and make some debug output
      in msvs and msvsTests.py be off until needed (uncomment to use)
    - Fix Issue #3014 - Empty file and missing file have same csig
    - Refactor env.Append/Prepend to remove Py 1.5 era need to nest
      try blocks, can now "continue" at the appropriate places.
    - Add /snap/bin to env['PATH'] on POSIX, although this is only
      really useful for a subset of POSIX systems that use snaps.
      Was needed for CI builds, which run on Ubuntu LTS images.
    - Eliminate Py2-ism __nonzero__ (now __bool__). Work around issue #3860
      where a check for BuilderBase raising exc. on __bool__ was optimized out.
      This issue was found due to a bug in Python 3.10.0a4. See issue #3860 for details.


RELEASE 4.0.1 - Mon, 16 Jul 2020 16:06:40 -0700

  From Rob Boehne:
    - Fix fortran tools to set SHFORTRAN variables to $FORTRAN, similarly SHF77, SHF90, SHF95,
      SHF03 and SHF08 will default to the variables $F77, $F90, $F95, $F03 and $F08 respectively.
      If you were depending on changing the value of FORTRAN (or $F[0-9][0-9]) having no effect
      on the value of SHFORTRAN, this change will break that.   The values of FORTRAN, F77, F90,
      F95, F03, F08 and SHFORTRAN, SHF77 (etc.) now are not overridden in generate if alredy set
      by the user.
    - Fix subprocess execution of 'lslpp' on AIX to produce text standard i/o.
    - Re-do the fix for suncxx tool (Oracle Studio compiler) now that only Python 3 is supported,
      to avoid decoding errors.

  From William Deegan:
    - Added Environment() variable TEMPFILEDIR which allows setting the directory which temp
      files createdby TEMPFILEMUNGE are created in.

  From Daniel Moody:
    - Added method on Node to test if its node used in SConf. (Github Issue #3626)



RELEASE 4.0.0 - Sat, 04 Jul 2020 12:00:27 +0000

  From Dirk Baechle:
    - Updated documentation toolchain to work properly under Python3, also
      removed libxslt support from the Docbook Tool. (issue #3580)
    - Added Docker images for building and testing SCons. (issue #3585)


  From James Benton:
    - Improve Visual Studio solution/project generation code to add support
      for a per-variant cppflags. Intellisense can be affected by cppflags,
      this is especially important when it comes to /std:c++* which specifies
      what C++ standard version to target. SCons will append /Zc:__cplusplus
      to the project's cppflags when a /std:c++* flag is found as this is
      required for intellisense to use the C++ standard version from cppflags.

  From Rob Boehne
    - Specify UTF-8 encoding when opening Java source file as text.  By default, encoding is the output
    of locale.getpreferredencoding(False), and varies by platform.

  From Joseph Brill:
    - MSVC updates: When there are multiple product installations (e.g, Community and
      Build Tools) of MSVC 2017 or MSVC 2019, an Enterprise, Professional,
      or Community installation will be selected before a Build Tools installation when
      "14.1" or "14.2" is requested, respectively. (GH Issue #3699).
    - MSVC updates: When there are multiple product installations of MSVC 2017 (e.g.,
      Community and Express), 2017 Express is no longer returned when "14.1" is
      requested.  Only 2017 Express will be returned when "14.1Exp" is requested.
      (GH Issue #3699).
    - MSVC updates: An MSVC 6.0 installation now appears in the installed versions list
      when msvc debug output is enabled (GH Issue #3699).
    - MSVS test updates: Tests for building a program using generated MSVS project and
      solution files using MSVS 2015 and later now work as expected on x86 hosts.
    - Test update: Reduce the number of "false negative" test failures for the interactive
      configuration test (test/interactive/configure.py).
    - MSVS update: Fix the development environment path for MSVS 7.0.

  From William Deegan:
    - Fix broken clang + MSVC 2019 combination by using MSVC configuration logic to
      propagate'VCINSTALLDIR' and 'VCToolsInstallDir' which clang tools use to locate
      header files and libraries from MSVC install. (Fixes GH Issue #3480)
    - Added C:\msys64\mingw64\bin to default mingw and clang windows PATH's.  This
      is a reasonable default and also aligns with changes in Appveyor's VS2019 image.
    - Drop support for Python 2.7. SCons will be Python 3.5+ going forward.
    - Change SCons.Node.ValueWithMemo to consider any name passed when memoizing Value() nodes
    - Fix Github Issue #3550 - When using Substfile() with a value like Z:\mongo\build\install\bin
      the implementation using re.sub() would end up interpreting the string and finding regex escape
      characters where it should have been simply replacing existing text. Switched to use string.replace().
    - Fix Github Issue #2904 - Provide useful error message when more than one Configure Contexts are opened.
      Only one open is allowed. You must call conf.Finish() to complete the currently open one before creating another
    - Add msys2 installed mingw default path to PATH for mingw tool.
      - C:\msys64\mingw64\bin
    - Purge obsolete internal build and tooling scripts
    - Allow user specified location for vswhere.exe specified by VSWHERE.
      NOTE: This must be set at the time the 'msvc' 'msvs' and/or 'mslink' tool(s) are initialized to have any effect.
    - Resolve Issue #3451 and Issue #3450 - Rewrite SCons setup.py and packaging. Move script logic to entry points so
      package can create scripts which use the correct version of Python.
    - Resolve Issue #3248 - Removing '-Wl,-Bsymbolic' from SHLIBVERSIONFLAGS
      NOTE: If your build depends on the above you must now add to your SHLIBVERSIONFLAGS
    - Speedup bin/docs-update-generated by caching parsed docbook schema. (60x speedup)
    - Reorganized source tree. Moved src/engine/SCons to SCons to be more in line with current Python source
      tree organization practices.
    - Renamed as.py to asm.py and left redirecting tool.  'as' is a reserved word and so
      changing the name was required as we wanted to import symbols for use in compilation_db
      tool.
    - Add CompilationDatabase() builder in compilation_db tool. Contributed by MongoDB.
      Setting COMPILATIONDB_USE_ABSPATH to True|False controls whether the files are absolute or relative
      paths.  Address Issue #3693 and #3694 found during development.
    - Fixed Github Issue 3628 - Hardcoding pickle protocol to 4 (supports python 3.4+)
      and skipping Python 3.8's new pickle protocol 5 whose main advantage is for out-of-band data buffers.
      NOTE: If you used Python 3.8 with SCons 3.0.0 or above, you may get a a pickle protocol error. Remove your
      .sconsign.dblite. You will end up with a full rebuild.

  From Andrii Doroshenko:
    - Extended `Environment.Dump()` to select a format to serialize construction variables (pretty, json).

  From Jeremy Elson:
    - Updated design doc to use the correct syntax for Depends()

  From Adam Gross:
    - Added support for scanning multiple entries in an action string if
      IMPLICIT_COMMAND_DEPENDENCIES is set to 2 or 'all'. This enables more thorough
      action scanning where every item in each command line is scanned to determine
      if it is a non-source and non-target path and added to the list of implicit dependencies
      for the target.
    - Added support for taking instances of the Value class as implicit
      dependencies.
    - Added new module SCons.Scanner.Python to allow scanning .py files.
    - Added support for explicitly passing a name when creating Value() nodes. This may be useful
      when the value can't be converted to a string or if having a name is otherwise desirable.
    - Fixed usage of abspath and path for RootDir objects on Windows. Previously
      env.fs.Dir("T:").abspath would return "T:\T:" and now it correctly returns "T:".

  From Ivan Kravets, PlatformIO
    - New conditional C Scanner (`SCons.Scanner.C.CConditionalScanner()`)
      which interprets C/C Preprocessor conditional syntax (#ifdef, #if, #else,
      #elif, #define, etc.)
    - Improvements for virtual C Pre-Processor:
      * Handle UNSIGNED LONG and LONG numeric constants in DEC (keep support for HEX)
      * Skip unrecognized directives, such as `#if( defined ...)`
      * Ignore `#include DYNAMIC_INCLUDE` directive that depends on a dynamic
        macro which is not located in a state TABLE.
      * Cleanup CPP expressions before evaluating (strip comments, carriage returns)

  From Iosif Kurazs:
    - Added a new flag called "linedraw" for the command line argument  "--tree"
      that instructs scons to use single line drawing characters to draw the dependency tree.

  From Daniel Moody:
    - Add no_progress (-Q) option as a set-able option. However, setting it in the
      SConstruct/SConscript will still cause "scons: Reading SConscript files ..." to be
      printed, since the option is not set when the build scripts first get read.
    - Added check for SONAME in environment to setup symlinks correctly (Github Issue #3246)
    - User callable's called during substition expansion could possibly throw a TypeError
      exception, however SCons was using TypeError to detect if the callable had a different
      signature than expected, and would silently fail to report user's exceptions. Fixed to
      use signature module to detect function signature instead of TypeError. (Github Issue #3654)
    - Added storage of SConstructs and SConscripts nodes into global set for checking
      if a given node is a SConstruct/SConscript.
      Added new node function SCons.Node.is_sconscript(self) (Github Issue #3625)

  From Andrew Morrow:
    - Fix Issue #3469 - Fixed improper reuse of temporary and compiled files by Configure when changing
      the order and/or number of tests.  This is done by using the hash of the generated temporary files
      content and (For the target files) the hash of the action.
      So where previously files would be named:
      - config_1.c, config_1.o, config_1
      The will now be named (For example)
      - conftest_68b375d16e812c43e6d72d6e93401e7c_0.c,
        conftest_68b375d16e812c43e6d72d6e93401e7c_0_5713f09fc605f46b2ab2f7950455f187.o
        or
        conftest_68b375d16e812c43e6d72d6e93401e7c_0.o
        conftest_68b375d16e812c43e6d72d6e93401e7c_0_5713f09fc605f46b2ab2f7950455f187 (for executable)

  From Mathew Robinson:
    - Improve performance of Subst by preventing unnecessary frame
      allocations by no longer defining the *Subber classes inside of their
      respective function calls.
    - Improve performance of Subst in some cases by preventing
      unnecessary calls to eval when a token is surrounded in braces
      but is not a function call.
    - Improve performance of subst by removing unnecessary recursion.
    - Cleanup dangling symlinks before running builders (Issue #3516)

  From Mats Wichmann:
    - Remove deprecated SourceCode
    - str.format syntax errors fixed
    - a bunch of linter/checker syntax fixups
    - Convert remaining uses of insecure/deprecated mktemp method.
    - Clean up some duplications in manpage.  Clarify portion of manpage on Dir and File nodes.
    - Reduce needless list conversions.
    - Fixed regex in Python scanner.
    - Accommodate VS 2017 Express - it's got a more liberal license then VS
      Community, so some people prefer it (from 2019, no more Express)
    - vswhere call should also now work even if programs aren't on the C: drive.
    - Add an alternate warning message if cl.exe is not found and msvc config
      cache is in use (SCONS_CACHE_MSVC_CONFIG was given) - config cache
      may be out of date.
    - Fixed bug where changing TEXTFILESUFFIX would cause Substfile() to rebuild. (Github Issue #3540)
    - Script/Main.py now uses importlib instead of imp module.
    - Drop some Python 2-isms.
    - MSVC updates: pass on VSCMD_DEBUG and VSCMD_SKIP_SENDTELEMETRY to msvc
      tool setup if set in environment. Add Powershell to default env
      (used to call telemetry script).
    - Microsoft Visual Studio - switch to using uuid module to generate GUIDs rather than hand rolled
      method using md5 directly.
      NOTE: This change affects the following builders' output. If your build depends on the output of these builders
      you will likely see a rebuild.
      * Package() (with PACKAGETYPE='msi')
      * MSVSSolution()
      * MSVSProject()
    - Docbook builder provides a fallback if lxml fails to generate
      a document with tostring().
    - Fix description of ARCOMSTR constr. var. (issue 3636). Previously the text was a copy of ASCOMSTR which
      has different function.
    - Update xml files in SCons to reflect changed relative paths after
      code restructuring (src/engine/SCons -> SCons)
    - Preliminary Python 3.9 support - elimination of some warnings.
    - Drop the with_metaclass jig which was designed to let class
      definitions using a metaclass be written the same for Py2/Py3.
    - Bump python_version_unsupported (and deprecated) to indicate 3.5
      is lowest supported Python.
    - ParseFlags should not modify the user's passed in dict in case it's
      a compound data structure (e.g. values are lists) (issue #3665)
    - In Py3 classes no longer need to be listed as deriving from object.
    - Remove deprecated check for Task subclasses needing a needs_execute
      method - this is now enforced via an abstract base class, so the
      check and test is no longer needed.
    - Close various logfiles (trace, cache, taskmastertrace, configure)
      when done using atexit calls.
    - Rebase forked copy of shutil.copytree to Python 3.7 stlib version.
    - Significant rework of documentation: API docs are now generated
      using Sphinx; manpage and user guide now use more "standard"
      markup elements (which could facilitate later conversion to a
      different doc format, should that choice be made); significant
      rewordings in manpage.  Manpage Examples moved to an external
      repository / website (scons-cookbook.readthedocs.io).
    - Clean up test harness and tests' use of subdir, file_fixture and
      dir_fixture.
    - SubstitutionEnvironment and OverrideEnvironment now have keys()
      and values() methods to better emulate a dict (already had items()).
    - Rename internal Warning base class to SConsWarning to avoid any
      possible confusion with Python's own Warning class.


RELEASE 3.1.2 - Mon, 17 Dec 2019 02:06:27 +0000

  From Edoardo Bezzeccheri
    - Added debug option "action_timestamps" which outputs to stdout the absolute start and end time for each target.

  From Rob Boehne
    - Fix suncxx tool (Oracle Studio compiler) when using Python 3.  Previously would throw an exception.
      Resolved by properly handling tool version string output as unicode.

  From Tim Gates
    - Resolved a typo in engine.SCons.Tool

  From Adam Gross:
    - Resolved a race condition in multithreaded Windows builds with Python 2
      in the case where a child process is spawned while a Python action has a
      file open. Original author: Ryan Beasley.
    - Added memoization support for calls to Environment.Value() in order to
	  improve performance of repeated calls.


  From Jason Kenny
    - Update Command() function to accept target_scanner, source_factory, and target_factory arguments.
      This makes Command act more like a one-off builder.

  From Ivan Kravets
    - Added support for "-imacros" to ParseFlags

  From Jacek Kuczera:
    - Fix CheckFunc detection code for Visual 2019. Some functions
      (e.g. memmove) were incorrectly recognized as not available.

  From Jakub Kulik
    - Fix stacktrace when using SCons with Python 3.5+ and SunOS/Solaris related tools.

  From Philipp Maierhöfer:
    - Avoid crash with UnicodeDecodeError on Python 3 when a Latex log file in
      non-UTF-8 encoding (e.g. containing umlauts in Latin-1 encoding when
      the fontenc package is included with \usepackage[T1]{fontenc}) is read.

  From Mathew Robinson:
    - Improved threading performance by ensuring NodeInfo is shared
      across threads. Results in ~13% improvement for parallel builds
      (-j# > 1) with many shared nodes.
    - Improve performance of Entry.disambiguate() by making check for
      most common case first, preventing unnecessary IO.
    - Improved DAG walk performance by reducing unnecessary work when
      there are no un-visited children.

  From Mats Wichmann
    - Replace instances of string find method with "in" checks where
      the index from find() was not used.
    - CmdStringHolder fix from issue #3428
    - Turn previously deprecated debug options into failures:
      --debug=tree, --debug=dtree, --debug=stree, --debug=nomemoizer.
    - Experimental New Feature: Enable caching MSVC configuration
      If SCONS_CACHE_MSVC_CONFIG shell environment variable is set,
      SCons will cache the results of past calls to vcvarsall.bat to
      a file; integrates with existing memoizing of such vars.
      On vs2019 saves 5+ seconds per SCons invocation, which really
      helps test suite runs.
    - Remove deprecated SourceSignatures, TargetSignatures
    - Remove deprecated Builder keywords: overrides and scanner
    - Remove deprecated env.Copy
    - Remove deprecated BuildDir plus SConscript keyword build_dir
    - A number of documentation improvements.


RELEASE 3.1.1 - Mon, 07 Aug 2019 20:09:12 -0500

  From William Deegan:
    - Remove obsoleted references to DeciderNeedsNode which could cause crash when using --debug=explain

  From Jason Kenny
    - Add Fix and test for crash in 3.1.0 when using Decider('MD5-timestamp') and --debug=explain

  From Ben Reed:
    - Added -fmerge-all-constants to flags that get included in both CCFLAGS and LINKFLAGS.

  From Mathew Robinson:
    - Fix issue #3415 - Update remaining usages of EnvironmentError to SConsEnvironmentError
      this patch fixes issues introduced in 3.1.0 where any of the
      following would cause SCons to error and exit:
        - CacheDir not write-able
        - JSON encoding errors for CacheDir config
        - JSON decoding errors for CacheDir config


RELEASE 3.1.0 - Mon, 20 Jul 2019 16:59:23 -0700

  From Joseph Brill:
    - Code to supply correct version-specifier argument to vswhere for
      VS version selection.

  From William Deegan:
    - Enhanced --debug=explain output. Now the separate components of the dependency list are split up
      as follows:

      scons: rebuilding `file3' because:
           the dependency order changed:
           ->Sources
           Old:xxx	New:zzz
           Old:yyy	New:yyy
           Old:zzz	New:xxx
           ->Depends
           ->Implicit
           Old:/usr/bin/python	New:/usr/bin/python
    - Fix Issue #3350 - SCons Exception EnvironmentError is conflicting with Python's EnvironmentError.
    - Fix spurious rebuilds on second build for cases where builder has > 1 target and the source file
      is generated. This was causing the > 1th target to not have it's implicit list cleared when the source
      file was actually built, leaving an implicit list similar to follows for 2nd and higher target
              ['/usr/bin/python', 'xxx', 'yyy', 'zzz']
      This was getting persisted to SConsign and on rebuild it would be corrected to be similar to this
              ['zzz', 'yyy', 'xxx', '/usr/bin/python']
      Which would trigger a rebuild because the order changed.
      The fix involved added logic to mark all shared targets as peers and then ensure they're implicit
      list is all cleared together.
    - Fix Issue #3349 - SCons Exception EnvironmentError is conflicting with Python's EnvironmentError.
      Renamed to SConsEnvironmentError
    - Fix Issue #3350 - mslink failing when too many objects.  This is resolved by adding TEMPFILEARGJOIN variable
      which specifies what character to join all the argements output into the tempfile. The default remains a space
      when mslink, msvc, or mslib tools are loaded they change the TEMPFILEARGJOIN to be a line separator (\r\n on win32)
    - Fix performance degradation for MD5-timestamp decider.  NOTE: This changes the Decider() function arguments.
      From:
          def my_decider(dependency, target, prev_ni):
      To:
          def my_decider(dependency, target, prev_ni, repo_node):
      Where repo_node is the repository (or other) node to use to check if the node is out of date instead of dependency.

  From Peter Diener:
    - Additional fix to issue #3135 - Also handle 'pure' and 'elemental' type bound procedures
    - Fix issue #3135 - Handle Fortran submodules and type bound procedures

  From Adam Gross:
    - Upgraded and improved Visual Studio solution/project generation code using the MSVSProject builder.
      - Added support for Visual Studio 2017 and 2019.
      - Added support for the following per-variant parameters to the builder:
        - cpppaths: Provides per-variant include paths.
        - cppdefines: Provides per-variant preprocessor definitions.

  From Michael Hartmann:
    - Fix handling of Visual Studio Compilers to properly reject any unknown HOST_PLATFORM or TARGET_PLATFORM

  From Bert Huijben:
    - Added support for Visual Studio 2019 toolset.

  From Mathew Robinson:
    - Update cache debug output to include cache hit rate.
    - No longer unintentionally hide exceptions in Action.py
    - Allow builders and pseudo-builders to inherit from OverrideEnvironments

  From Leonard de Ruijter:
    - Add logic to derive correct version argument to vswhere

  From Lukas Schrangl:
    - Enable LaTeX scanner to find more than one include per line

  From Mats Wichmann:
    - scons-time takes more care closing files and uses safer mkdtemp to avoid
      possible races on multi-job runs.
    - Use importlib to dynamically load tool and platform modules instead of imp module
    - sconsign: default to .sconsign.dblite if no filename is specified.
      Be more informative in case of unsupported pickle protocol (py2 only).
    - Fix issue #3336 - on Windows, paths were being added to PATH even if
      tools were not found in those paths.
    - More fixes for newer Java versions (since 9): handle new jdk directory
      naming (jdk-X.Y instead of jdkX.Y) on Windows; handle two-digit major
      version. Docstrings improved.
    - Fixups for pylint: exception types, redefined functions,
      globals, etc.  Some old code removed to resolve issues (hashlib is
      always present on modern Pythons; no longer need the code for
      2.5-and-earlier optparse). cmp is not a builtin function in Py3,
      drop one (unused) use; replace one.  Fix another instance of
      renaming to SConsEnvironmentError. Trailing whitespace.
      Consistently use not is/in (if not x is y -> if x is not y).
    - Add a PY3-only function for setting up the cachedir that should be less
      prone to races. Add a hack to the PY2 version (from Issue #3351) to
      be less prone to a race in the check for old-style cache.
    - Fix coding error in docbook tool only exercised when using python lxml
    - Recognize two additional GNU compiler header directory options in
      ParseFlags: -iquote and -idirafter.
    - Fix more re patterns that contain \ but not specified as raw strings
      (affects scanners for D, LaTeX, swig)


RELEASE 3.0.5 - Mon, 26 Mar 2019 15:04:42 -0700

  From William Deegan:

    - Fix Issue #3283 - Handle using --config=force in combination with Decider('MD5-timestamp').
      3.0.2 in fix for issue #2980 added that deciders can throw DeciderNeedsNode exception.
      The Configure logic directly calls the decider when using --config=force but wasn't handling
      that exception.  This would yield minimally configure tests using TryLink() not running and
      leaving TypeError Nonetype exception in config.log
    - Fix Issue #3303 - Handle --config=force overwriting the Environment passed into Configure()'s
      Decider and not clearing it when the configure context is completed.
    - Add default paths for yacc tool on windows to include cygwin, mingw, and chocolatey
    - Fix issue #2799 - Fix mingw tool to respect SHCCCOMSTR, SHLINKCOMSTR and LDMODULECOMSTR
    - Fix Issue #3329 - Add support for MS SDK V10.0A (which is commonly installed with VS2017)
    - Fix Issue #3333 - Add support for finding vswhere under 32 bit windows installs.

  From Maciej Kumorek:
    - Update the MSVC tool to include the nologo flag by default in RCFLAGS

From Daniel Moody:
    - Change the default for AppendENVPath to delete_existing=0, so path
      order will not be changed, unless explicitly set (Issue #3276)
    - Fixed bug which threw error when running SCons on windows system with no MSVC installed.
    - Update link tool to convert target to node before accessing node member
    - Update mingw tool to remove MSVC like nologo CCFLAG
    - Add default paths for lex tool on windows to include cygwin, mingw, and chocolatey
    - Add lex construction variable LEXUNISTD for turning off unix headers on windows
    - Update lex tool to use win_flex on windows if available

  From Mats Wichmann:
    - Quiet open file ResourceWarnings on Python >= 3.6 caused by
      not using a context manager around Popen.stdout
    - Add the textfile tool to the default tool list
    - Fix syntax on is/is not clauses: should not use with a literal
    - Properly retrieve exit code when catching SystemExit
    - scons-time now uses context managers around file opens
    - Fix regex patterns that were not specified as raw strings

  From Bernhard M. Wiedemann:
    - Do not store build host+user name if reproducible builds are wanted


RELEASE 3.0.4 - Mon, 20 Jan 2019 22:49:27 +0000

  From Mats Wichmann:
    - Improve finding of Microsoft compiler: add a 'products' wildcard
      in case 2017 Build Tools only is installed as it is considered a separate
      product from the default Visual Studio
    - Add TEMPFILESUFFIX to allow a customizable filename extension, as
      described in the patch attached to issue #2431.
    - scons.py and sconsign.py stopped working if script called as a symlink
      to location in scons-local location.
    - Fix issue running scons using a symlink to scons.py in an scons-local dir
    - Doc updates around Default(), and the various *TARGETS variables.

  From Daniel Moody:
    - Improved support for VC14.1 and Visual Studio 2017, as well as arm and arm64 targets.
      Issues #3268 & Issue #3222
    - Initial support for ARM targets with Visual Studio 2017 - Issue #3182 (You must set TARGET_ARCH for this to work)
    - Update TempFileMunge class to use PRINT_CMD_LINE_FUNC

  From Tobias Herzog
    - Enhance cpp scanner regex logic to detect if/elif expressions without whitespaces but
      parenthesis like "#if(defined FOO)" or "#elif!(BAR)" correctly.


RELEASE 3.0.3 - Mon, 07 Jan 2019 20:05:22 -0400
  NOTE: 3.0.2 release was dropped because there was a packaging bug. Please consider all 3.0.2
        content.

  From William Deegan:
    - Fixes to packaging logic.  Ensuring the SCons.Tool.clangCommon module is added
      to the release packages.
    - Modify scons.bat script to check for scons python script without .py extension if no file
      scons.py exists. This enables an all platform wheel to work.

  From Mats Wichmann:
    - Update doc examples to work with Python 3.5+:  map() now returns an iterable instead of a list.


RELEASE 3.0.2 - Mon, 31 Dec 2018 16:00:12 -0700

  From Bernard Blackham:
    - Fixed handling of side-effects in task master (fixes #3013).

  From William Deegan:
    - Remove long deprecated SCons.Options code and tests.  This removes BoolOption,EnumOption,
      ListOption,PackageOption, and PathOption which have been replaced by *Variable() many years ago.
    - Re-Enable parallel SCons (-j) when running via Pypy
    - Move SCons test framework files to testing/framework and remove all references to QMtest.
      QMTest has not been used by SCons for some time now.
    - Updated logic for mingw and clang on win32 to search default tool install paths if not
      found in normal SCons PATH.  If the user specifies PATH or tool specific paths they
      will be used and the default paths below will be ignored.
      - Default path for clang/clangxx : C:\Program Files\LLVM\bin
      - Default path for mingw         : C:\MinGW\bin and/or  C:\mingw-w64\*\mingw64\bin
      - Key program to locate mingw    : mingw32-make (as the gcc with mingw prefix has no fixed name)
    - Fixed issue causing stack trace when python Action function contains a unicode string when being
      run with Python 2.7
    - Add alternate path to QT install for Centos in qt tool: /usr/lib64/qt-3.3/bin
    - Fix Java tools to search reasonable default paths for Win32, Linux, macOS.  Add required paths
      for swig and java native interface to JAVAINCLUDES.  You should add these to your CPPPATH if you need
      to compile with them.  This handles spaces in paths in default Java paths on windows.
    - Added more java paths to match install for Centos 7 of openjdk
    - Fix new logic which populates JAVAINCLUDES to handle the case where javac is not found.
    - Fix GH Issue #2580 - # in FRAMEWORKPATH doesn't get properly expanded. The # is left in the
      command line.
    - Fix issue #2980 with credit to Piotr Bartosik (and William Blevins).  This is an issue where using
      TimeStamp-MD5 Decider and CacheDir can yield incorrect md5's being written into the .sconsign.
      The difference between Piotr Bartosik's patch and the current code is that the more complicated
      creation of file to csig map is only done when the count of children for the current node doesn't
      match the previous count which is loaded from the sconsign.
    - Fix issue # 3106 MSVC if using MSVC_BATCH and target dir had a space would fail due to quirk in
      MSVC's handling of escaped targetdirs when batch compiling.
    - Fix GH Issue #3141 unicode string in a TryAction() with python 2.7 crashes.
    - Fix GH Issue #3212 - Use of Py3 and CacheDir + Configure's TryCompile (or likely and Python Value Nodes)
      yielded trying to combine strings and bytes which threw exception.
    - Fix GH Issue #3225 SCons.Util.Flatten() doesn't handle MappingView's produced by dictionary as return
      values from dict().{items(), keys(), values()}.
    - Fix GH Issue #3241 - Properly support versioned shared libraries for MacOS.  We've also introduced two
      new env variables APPLELINK_CURRENT_VERSION and APPLELINK_COMPATIBILITY_VERSION which will specify
      what is passed to the linkers -current_version and -compatibility_version flags.  If not specified
      they will be derived from SHLIBVERSION as such:
      - APPLELINK_CURRENT_VERSION = SHLIBVERSION
      - APPLELINK_COMPATIBILITY_VERSION = all but the last digit in SHLIBVERSION with .0 appended.
      Note that the values of the above will be validated. Valid format for either APPLELINK variable is
      X[.Y[.Z]] where 0 <= X <= 65535, 0 <= Y <= 255, 0 <= Z <= 255.
      The new variables have been added to the documents and should show up in user guide and manpage.
    - Fix GH Issue #3136 no longer wrap io.{BufferedReader,BufferedWriter,BufferedRWPair,BufferedRandom,TextIOWrapper
      with logic to set HANDLE_FLAG_INHERIT flag on the file handle.  Python 3.4+ automatically sets this according
      to Python docs: https://docs.python.org/3/library/os.html#fd-inheritance

  From Ray Donnelly:
    - Fix the PATH created by scons.bat (and other .bat files) to provide a normalized
      PATH.  Some pythons in the 3.6 series are no longer able to handle paths which
      have ".." in them and end up crashing.  This is done by cd'ing into the directory
      we want to add to the path and then using %CD% to give us the normalized directory
      See bug filed under Python 3.6: https://bugs.python.org/issue32457.
      Note: On Win32 PATH's which have not been normalized may cause undefined behavior
      by other executables being run by SCons (or any subprocesses of executables being run by SCons).
      Resolving this issue should eliminate that possibility going forward.

  From Andrew Featherstone
    - Removed unused --warn options from the man page and source code.

  From Arda Fu
    - Fix cpp scanner regex logic to treat ifndef for py3.5+. Previously it was
      not properly differentiating between if, ifdef, and ifndef.

  From Philipp Maierhöfer
    - Added a __hash__ method to the class SCons.Subst.Literal. Required when substituting Literal
      objects when SCons runs with Python 3.
    - Added missing FORTRANMODDIRPREFIX to the gfortran tool.

  From Matthew Marinets:
    - Fixed an issue that caused the Java emitter to incorrectly parse arguments to constructors that
      implemented a class.

  From Fredrik Medley:
    - Fix exception when printing of EnviromentError messages.
      Specifically, this fixes error reporting of the race condition when
      initializing the cache which error previously was hidden.

  From Daniel Moody:
    - Updated Jar builder to handle nodes and directories better
    - Updated Jar builder to flatten source list which could contain embedded lists
    - Removed some magic numbers from jar.py on behalf of Mats Wichmann (mats@linux.com)
    - Set the pickling protocal back to highest which was causing issues
      with variant dir tests. This will cause issues if reading sconsigns
      pickled with the previous lower protocol.
    - Updated swig to setup default paths for windows
    - Updated gettext tools to setup default paths for windows with Cygwin/MinGW setups
    - Add common location for default paths for cygwin and mingw in Platform modules
    - Updated YACC tool to work on windows with Cygwin/MinGW setups
    - Set the pickling protocal back to highest which was causing issues
      with variant dir tests. This will cause issues if reading sconsigns
      pickled with the previous lower protocol.
    - Updated FS.py to handle removal of splitunc function from python 3.7
    - Updated the vc.py to ignore MSVS versions where no compiler could be found

  From Gary Oberbrunner:
    - Fix bug when Installing multiple subdirs outside the source tree
    - fix to_str to handle None without raising exception
    - Fix -jN for python 3.7

  From Jonathon Reinhart:
    - Replace all instances of `int main()` in C code with `int main(void)`.
      Specifically, this fixes the test cases use by Configure.CheckCC() which
      would fail when using -Wstrict-prototypes.

  From Zachary Tessler:
    - Fix calculation of signatures for FunctionActions that contain list (or set,...)
      comprehensions whose expressions involve constant literals. Those constants had
      been ignored in signatures, so changing them did not cause targets to be rebuilt.

  From Paweł Tomulik:
    - In the testing framework, module TestCommon, fixed must_contain(),
      must_not_contain(), and related methods of TestCommon class to work with
      substrings located at zero offset.
    - Added virtualenv support. A new function Virtualenv() determines whether
      SCons runs in a virtualenv. The search PATH may also be extended to
      prefer executables from the current virtualenv over the ones provided by
      base environment. New option --enable-virtualenv provided to import some
      virtualenv-related variables to SCons and extend every env['ENV']['PATH']
      automatically. New option --ignore-virtualenv disables this. Two
      environment variables, SCONS_ENABLE_VIRTUALENV and
      SCONS_IGNORE_VIRTUALENV are supported for the same purpose.

  From Richard West:
    - Add SConstruct.py, Sconstruct.py, sconstruct.py to the search path for the root SConstruct file.
      Allows easier debugging within Visual Studio
    - Change setup.py to change the install directory (via  pip, or setup.py install) from scons-#.#.#
      to scons (Yielding <pythondir>/lib/scons/SCons/ instead of <pythondir>/lib/scons/SCons-#.#.#/).
      This changes SCons to better comply with normal Python installation practices.

  From Mats Wichmann:
    - Recognize new java 9, 10, 11 (as 9.0 and 10.0, 11.0)
    - Updated manpage scons.xml to fix a nested list problem
    - Updated doc terminiology: use prepend instead of append as appropriate
    - XML validity fixes from SConstruct.py change
    - Update wiki links to new github location
    - Update bug links to new github location
    - Make it easier for SConscript() call to fail on missing script.
      It was possible to call SCons.Warnings.warningAsException
      (not documented as a user API) to make all warnings fail. Now
      SConscript can take an optional must_exist flag which if true fails
      if the script does not exist.  Not failing on missing script is
      now considered deprecated, and the first instance will print a
      deprecation message.  It is now also possible to flip the scons
      behavior (which still defaults to warn, not fail) by calling
      SCons.Script.set_missing_sconscript_error, which is also not a
      documented interface at the moment.
    - Convert TestCmd.read to use with statement on open (quiets 17 py3 warnings)
    - Quiet py3 warning in UtilTests.py
    - Fix tests specifying octal constants for py3
    - Fix must_contain tests for py3
    - RPM package generation:
       - Fix supplying a build architecture
       - Disable auto debug package generation on certain rpmbuild versions
       - Adjust some tests to only supply build-id file on certain rpmbuild versions
       - Tests now use a file fixture for the repeated (trivial) main.c program.
       - Document and comment cleanup.
       - Added new Environment Value X_RPM_EXTRADEFS to supply custom settings
         to the specfile without adding specific logic for each one to scons.
    - The test for Python.h needed by swig tests is moved to get_python_platform
      so it does not have to be repeated in every test; picks up one failure
      which did not make the (previously needed) check. Windows version
      of get_python_platform needed some rework in case running in virtualenv.
    - If test opens os.devnull, register with atexit so file opens do not leak.
    - Fix bugs in Win32 process spawn logic to handle OSError exception correctly.
    - Use time.perf_counter instead of time.clock if it exists.
      time.clock deprecated since py3.3, due to remove in 3.8. deprecation
      warnings from py3.7 were failing a bunch of tests on Windows since they
      mess up expected stderr.
    - Prefer Py3's inspect.getfullargspec over deprecated inspect.getargspec.
      Switched to "new" (standard in Py2.7) usage of receiving a namedtuple -
      we were unpacking to a four-tuple, two of the items of which were unused;
      getfullargspec returns a named tuple with seven elements so it is a
      cleaner drop-in replacement using the namedtuple.
    - Updated the test-framework.rst documentation.
    - Remove obsoleted internal implementaiton of OrderedDict.
    - Test for tar packaging fixups
    - Stop using deprecated unittest asserts
    - messages in strip-install-dir test now os-neutral
    - Add xz compression format to packaging choices.
    - Syntax cleanups - trailing blanks, use "is" to compare with None, etc.
      Three uses of variables not defined are changed.
    - Some script changes in trying to find scons engine
    - Update (pep8) configure-cache script, add a --show option.
    - Fix for a couple of "what if tool not found" exceptions in framework.
    - Add Textfile/Substfile to default environment. (issue #3147)
    - sconsign: a couple of python3 fixes; be more tolerant of implicit
      entries which have no signatures; minor PEP8 changes.
    - Fix a couple of type mistakes (list-> string, filter type -> list)
    - Fix a couple of type mistakes in packaging tools: list-> string in msi,
      filter type -> list in ipk

  From Bernhard M. Wiedemann:
    - Update SCons' internal scons build logic to allow overriding build date
      with SOURCE_DATE_EPOCH for SCons itself.
    - Change the datestamps in SCons' docs and embedded in code use ISO 8601 format and UTC

  From Hao Wu
    - Typo in customized decider example in user guide
    - Replace usage of unittest.TestSuite with unittest.main() (fix #3113)

RELEASE 3.0.1 - Mon, 12 Nov 2017 15:31:33 -0700

  From Daniel Moody:
    - Jar can take multiple targets, and will make a duplicate jar from the sources for each target
    - Added some warnings in case the Jar builder makes an implicit target
    - Added Jar method and changed jar build to be more specific. Jar method will take in
      directories or classes as source. Added more tests to JAR to ensure the jar was
      packaged with the correct compiled class files.
    - Added a No result test case to handle bug which seems unrelated to java in the
      swig-dependencies.py test, more info here: http://scons.tigris.org/issues/show_bug.cgi?id=2907
    - Added a travis script to test on ubuntu trusty now that the project is on github
      so that Continuus Integration tests can be run automatically. It tests most case and considers
      no result a pass as well. Improving this script can install more dependincies allowing for more
      tests to be run.

  From Daniel Moody:
    - Updated the Jar Builder tool in Tool/__init__.py so that is doesn't force class files as
      sources, allowing directories to be passed, which was causing test/Java/JAR.py to fail.

  From William Deegan:
    - Fix issue where code in utility routine to_String_for_subst() had code whose result was never
      properly returned.
      (Found by: James Rinkevich https://pairlist4.pair.net/pipermail/scons-users/2017-October/006358.html )
    - Fixed Variables.GenerateHelpText() to now use the sort parameter. Due to incorrect 2to3 fixer changes
      8 years ago it was being used as a boolean parameter.  Now you can specify sort to be a callable, or boolean
      value. (True = normal sort). Manpage also updated.
    - Fixed Tool loading logic from exploding sys.path with many site_scons/site_tools prepended on py3.
    - Added additional output with time to process each SConscript file when using --debug=time.

  From Thomas Berg:
    - Fixed a regression in scons-3.0.0 where "from __future__ import print_function" was imposed
      on the scope where SConstruct is executed, breaking existing builds using PY 2.7.

  From William Deegan:
    - Fix broken subst logic where a string with "$$(abc)" was being treated as "$(abc) and the
      logic for removing the signature escapes was then failing because there was no closing "$)".
      This was introduced by a pull request to allow recursive variable evaluations to yield a string
      such as "$( $( some stuff $) $)".

  From Zachary Tessler:
    - Fix incorrect warning for repeated identical builder calls that use overrides


RELEASE 3.0.0 - Mon, 18 Sep 2017 08:32:04 -0700

NOTE: This is a major release.  You should expect that some targets may rebuild when upgrading.
Significant changes in some python action signatures. Also switching between PY 2.7 and PY 3.5, 3.6
will cause rebuilds.


  From William Blevins:
    - Updated D language scanner support to latest: 2.071.1. (PR #1924)
      https://dlang.org/spec/module.html accessed 11 August 2016
      - Enhancements:
        - Added support for selective imports: "import A : B, C;" -> A
        - Added support for renamed imports. "import B = A;" -> A
        - Supports valid combinations: "import A, B, CCC = C, DDD = D : EEE = FFF;" -> A, B, C, D
      - Notes:
        - May find new (previously missed) Dlang dependencies.
        - May cause rebuild after upgrade due to dependency changes.
    - Updated Fortran-related tests to pass under GCC 5/6.
    - Fixed SCons.Tool.Packaging.rpm.package source nondeterminism across builds.

  From William Deegan:
    - Removed deprecated tools CVS, Perforce, BitKeeper, RCS, SCCS, Subversion.
    - Removed deprecated module SCons.Sig
    - Added prioritized list of xsltproc tools to docbook. The order will now be as
      follows: xsltproc, saxon, saxon-xslt, xalan  (with first being highest priority, first
      tool found is used)
    - Fixed MSVSProject example code (http://scons.tigris.org/issues/show_bug.cgi?id=2979)
    - Defined MS SDK 10.0 and Changed VS 2015 to use SDK 10.0
    - Changes to Action Function and Action Class signiture creation.  NOTE: This will cause rebuilds
      for many builds when upgrading to SCons 3.0
    - Fixed Bug #3027 - "Cross Compiling issue: cannot override ranlib"
    - Fixed Bug #3020 - "Download link in user guide wrong. python setup.py install --version-lib broken"
    - Fixed Bug #2486 - Added SetOption('silent',True) - Previously this value was not allowed to be set.
    - Fixed Bug #3040 - Non-unicode character in CHANGES.txt
    - Fixed Bug #2622 - AlwaysBuild + MSVC regression.
    - Fixed Bug #3025 - (Credit to Florian : User flow86 on tigris) - Fix typo JAVACLASSSUFIX should have been
                        JAVACLASSSUFFIX


  From Ibrahim Esmat:
    - Added the capability to build Windows Store Compatible libraries that can be used
      with Universal Windows Platform (UWP) Apps and published to the store

  From Daniel Holth:
    - Add basic support for PyPy (by deleting __slots__ from Node with a
      metaclass on PyPy); wrap most-used open() calls in 'with' statements to
      avoid too many open files.
    - Add __main__.py for `python -m SCons` in case it is on PYTHONPATH.
    - Always use highest available pickle protocol for efficiency.
    - Remove unused command line fallback for the zip tool.

  From Gaurav Juvekar:
    - Fix issue #2832: Expand construction variables in 'chdir' argument of builders. (PR #463)
    - Fix issue #2910: Make --tree=all handle Unicode. (PR #427)
    - Fix issue #2788: Fix typo in documentation example for sconf. (PR #388)

  From Alexey Klimkin:
    - Use memoization to optimize PATH evaluation across all dependencies per
      node. (PR #345)
    - Use set() where it is applicable (PR #344)

  From M. Limber:
    - Fixed msvs.py for Visual Studio Express editions that would report
      "Error  : ValueError: invalid literal for float(): 10.0Exp".

  From Rick Lupton:
    - Update LaTeX scanner to understand \import and related commands

  From Steve Robinson:
    - Add support for Visual Studio 2017.  This support requires vswhere.exe a helper
      tool installed with newer installs of 2017. SCons expects it to be located at
      "C:\Program Files (x86)\Microsoft Visual Studio\Installer\vswhere.exe"
      It can be downloaded separately at
      https://github.com/Microsoft/vswhere

  From Tom Tanner:
    - Allow nested $( ... $) sections

  From Paweł Tomulik:
    - Fixed the issue with LDMODULEVERSIONFLAGS reported by Tim Jenness
      (https://pairlist4.pair.net/pipermail/scons-users/2016-May/004893.html).
      An error was causing "-Wl,Bsymbolic" being added to linker's command-line
      even when there was no specified value in LDMODULEVERSION and thus no
      need for the flags to be specified.
    - Added LoadableModule to the list of global functions (DefaultEnvironment
      builders).

  From Manish Vachharajani:
    - Update debian rules, compat, and control to not use features
      deprecated or obsolete in later versions of debhelpers
    - Update python version to 2.7 in debian/control

  From Richard Viney:
    - Fixed PCHPDBFLAGS causing a deprecation warning on MSVC v8 and later when
      using PCHs and PDBs together.


  From Richard West:
    - Added nested / namespace tool support
    - Added a small fix to the python3 tool loader when loading a tool as a package
    - Added additional documentation to the user manual on using toolpaths with the environment
      This includes the use of sys.path to search for tools installed via pip or package managers
    - Added support for a PyPackageDir function for use with the toolpath

  From Russel Winder:
    - Reordered the default D tools from "dmd, gdc, ldc" to "dmd, ldc, gdc".
    - Add a ProgramAllAtOnce builder to the dmd, ldc, and gdc tools. (PR #448)
    - Remove a file name exception for very old Fedora LDC installation.
    - gdc can now handle building shared objects (tested for version 6.3.0).
    - Remove establishing the SharedLibrary builder in the dmd, ldc, and gdc
      tools, must now include the ar tool to get this builder as is required for
      other compiler tools.
    - Add clang and clang++ tools based on Paweł Tomulik's work.

RELEASE 2.5.1 - Mon, 03 Nov 2016 13:37:42 -0400

  From William Deegan:
    - Add scons-configure-cache.py to packaging. It was omitted

  From Alexey Klimkin:
    - Use memoization to optimize PATH evaluation across all dependencies per
      node. (PR #345)

RELEASE 2.5.0 - Mon, 09 Apr 2016 11:27:42 -0700

  From Dirk Baechle:
    - Removed a lot of compatibility methods and workarounds
      for Python versions < 2.7, in order to prepare the work
      towards a combined 2.7/3.x version. (PR #284)
      Also fixed the default arguments for the print_tree and
      render_tree methods. (PR #284, too)

  From William Blevins:
    - Added support for cross-language dependency scanning;
      SCons now respects scanner keys for implicit dependencies.
      - Notes for SCons users with heterogeneous systems.
        - May find new (previously missed) dependencies.
        - May cause rebuild after upgrade due to dependency changes.
        - May find new dependency errors (EG. cycles).
          - Discovered in some of the SCons QT tests.
    - Resolved missing cross-language dependencies for
      SWIG bindings (fixes #2264).
    - Corrected typo in User Guide for Scanner keyword. (PR #2959)
    - Install builder interacts with scanner found in SCANNERS differently.
      - Previous: Install builder recursively scanned implicit dependencies
        for scanners from SCANNER, but not for built-in (default) scanners.
      - Current: Install builder will not scan for implicit dependencies via
        either scanner source. This optimizes some Install builder behavior
        and brings orthogonality to Install builder scanning behavior.

  From William Deegan:
    - Add better messaging when two environments have
      different actions for the same target (Bug #2024)
    - Fix issue only with MSVC and Always build where targets
      marked AlwaysBuild wouldn't make it into CHANGED_SOURCES
      and thus yield an empty compile command line. (Bug #2622)
    - Fix posix platform escaping logic to properly handle paths
      with parens in them "()".  (Bug #2225)

  From Jakub Pola:
    - Intel Compiler 2016 (Linux/Mac) update for tool directories.

  From Adarsh Sanjeev:
    - Fix for issue #2494: Added string support for Chmod function.

  From Tom Tanner:
    - change cache to use 2 character subdirectories, rather than one character,
      so as not to give huge directories for large caches, a situation which
      causes issues for NFS.
      For existing caches, you will need to run the scons-configure-cache.py
      script to update them to the new format. You will get a warning every time
      you build until you co this.
    - Fix a bunch of unit tests on windows

RELEASE 2.4.1 - Mon, 07 Nov 2015 10:37:21 -0700

  From Arfrever Frehtes Taifersar Arahesis:
    - Fix for Bug # 2791 - Setup.py fails unnecessarily under Jython.

  From Dirk Baechle:
    - Fixed license of SVG titlepage files in the context of Debian
      packaging, such that they allow for commercial use too (#2985).

  From William Blevins:
    - InstallVersionedLib now available in the DefaultEnvironment context.
    - Improves orthogonality of use cases between different Install functions.

  From Carnë Draug:
    - Added new configure check, CheckProg, to check for
      existence of a program.

  From Andrew Featherstone:
    - Fix for issue #2840 - Fix for two environments specifying same target with different
      actions not throwing hard error. Instead SCons was incorrectly issuing a warning
      and continuing.

  From Hiroaki Itoh :
    - Add support `Microsoft Visual C++ Compiler for Python 2.7'
      Compiler can be obtained at: https://www.microsoft.com/en-us/download/details.aspx?id=44266

  From Florian Miedniak:
    - Fixed tigris issue #3011: Glob() excludes didn't work when used with VariantDir(duplicate=0)

  From William Roberts:
    - Fix bug 2831 and allow Help() text to be appended to AddOption() help.

  From Paweł Tomulik:
    - Reimplemented versioning for shared libraries, with the following effects
    - Fixed tigris issues #3001, #3006.
    - Fixed several other issues not reported to tigris, including:
      issues with versioned libraries in subdirectories with tricky names,
      issues with versioned libraries and variant directories,
      issue with soname not being injected to library when using D linkers,
    - Switched to direct symlinks instead of daisy-chained ones -- soname and
      development symlinks point directly to the versioned shared library now),
      for rationale see:
      https://www.debian.org/doc/debian-policy/ch-sharedlibs.html
      https://fedoraproject.org/wiki/Packaging:Guidelines#Devel_Packages
      https://bitbucket.org/scons/scons/pull-requests/247/new-versioned-libraries-gnulink-cyglink/diff#comment-10063929
    - New construction variables to allow override default behavior: SONAME,
      SHLIBVERSIONFLAGS, _SHLIBVERSIONFLAGS, SHLIBNOVERSIONSYMLINKS,
      LDMODULEVERSION, LDMODULEVERSIONFLAGS, _LDMODULEVERSIONFLAGS,
      LDMODULENOVERSIONSYMLINKS.
    - Changed logic used to configure the versioning machinery from
      platform-centric to linker-oriented.
    - The SHLIBVERSION/LDMODULEVERSION variables are no longer validated by
      SCons (more freedom to users).
    - InstallVersionedLib() doesn't use SHLIBVERSION anymore.
    - Enchanced docs for the library versioning stuff.
    - New tests for versioned libraries.
    - Library versioning is currently implemented for the following linker
      tools: 'cyglink', 'gnulink', 'sunlink'.
    - Fix to swig tool - pick-up 'swig', 'swig3.0' and 'swig2.0' (in order).
    - Fix to swig tool - respect env['SWIG'] provided by user.



RELEASE 2.4.0 - Mon, 21 Sep 2015 08:56:00 -0700

  From Dirk Baechle:
    - Switched several core classes to use "slots", to
      reduce the overall memory consumption in large
      projects (fixes #2180, #2178, #2198)
    - Memoizer counting uses decorators now, instead of
      the old metaclasses approach.

  From Andrew Featherstone
    - Fixed typo in SWIGPATH description

RELEASE 2.3.6 - Mon, 31 Jul 2015 14:35:03 -0700

  From Rob Smith:
    - Added support for Visual Studio 2015

RELEASE 2.3.5 - Mon, 17 Jun 2015 21:07:32 -0700

  From Stephen Pollard:
    - Documentation fixes for libraries.xml and
      builders-writing.xml (#2989 and #2990)

  From William Deegan:
    - Extended docs for InstallVersionedLib/SharedLibrary,
      and added SKIP_WIN_PACKAGES argument to build script
      bootstrap.py (PR #230, #3002).

  From William Blevins:
    - Fixed symlink support (PR #227, #2395).
    - Updated debug-count test case (PR #229).

  From Alexey Klimkin:
    - Fixed incomplete LIBS flattening and substitution in
      Program scanner(PR #205, #2954).

  From Dirk Baechle:
    - Added new method rentry_exists_on_disk to Node.FS (PR #193).

  From Russel Winder:
    - Fixed several D tests under the different OS.
    - Add support for f08 file extensions for Fortran 2008 code.

  From Anatoly Techtonik:
    - Show --config choices if no argument is specified (PR #202).
    - Fixed build crash when XML toolchain isn't installed, and
      activated compression for ZIP archives.

  From Alexandre Feblot:
    - Fix for VersionedSharedLibrary under 'sunos' platform.
    - Fixed dll link with precompiled headers on MSVC 2012
    - Added an 'exclude' parameter to Glob()

  From Laurent Marchelli:
    - Support for multiple cmdargs (one per variant) in VS project files.
    - Various improvements for TempFileMunge class.
    - Added an implementation for Visual Studio users files (PR #209).

  From Dan Pidcock:
    - Added support for the 'PlatformToolset' tag in VS project files (#2978).

  From James McCoy:
    - Added support for '-isystem' to ParseFlags.

RELEASE 2.3.4 - Mon, 27 Sep 2014 12:50:35 -0400

  From Bernhard Walle and Dirk Baechle:
    - Fixed the interactive mode, in connection with
      Configure contexts (#2971).

  From Anatoly Techtonik:
    - Fix EnsureSConsVersion warning when running packaged version

  From Russel Winder:
    - Fix D tools for building shared libraries

RELEASE 2.3.3 - Sun, 24 Aug 2014 21:08:33 -0400

  From Roland Stark:
    - Fixed false line length calculation in the TempFileMunge class (#2970).

  From Gary Oberbrunner:
    - Improve SWIG detection

  From Russel Winder:
    - Fix regression on Windows in D language update

  From Neal Becker and Stefan Zimmermann:
    - Python 3 port and compatibility

  From Anatoly Techtonik:
    - Do not fail on EnsureSConsVersion when running from checkout

  From Kendrick Boyd and Rob Managan:
    - Fixed the newglossary action to work with VariantDir (LaTeX).

  From Manuel Francisco Naranjo:
    - Added a default for the BUILDERS environment variable,
      to prevent not defined exception on a Clone().

  From Andrew Featherstone:
    - Added description of CheckTypeSize method (#1991).
    - Fixed handling of CPPDEFINE var in Append()
      for several list-dict combinations (#2900).

  From William Blevins:
    - Added test for Java derived-source dependency tree generation.
    - Added Copy Action symlink soft-copy support (#2395).
    - Various contributions to the documentation (UserGuide).

RELEASE 2.3.2

  From Dirk Baechle:
    - Update XML doc editor configuration
    - Fix: Allow varlist to be specified as list of strings for Actions (#2754)

  From veon on bitbucket:
    - Fixed handling of nested ifs in CPP scanner PreProcessor class.

  From Shane Gannon:
    - Support for Visual Studio 2013 (12.0)

  From Michael Haubenwallner:
    - Respect user's CC/CXX values; don't always overwrite in generate()
    - Delegate linker Tool.exists() to CC/CXX Tool.exists().

  From Rob Managan:
    - Updated the TeX builder to support use of the -synctex=1
      option and the files it creates.
    - Updated the TeX builder to correctly clean auxiliary files when
      the biblatex package is used.

  From Gary Oberbrunner:
    - get default RPM architecture more robustly when building RPMs

  From Amir Szekely:
    - Fixed NoClean() for multi-target builders (#2353).

  From Paweł Tomulik:
    - Fix SConf tests that write output

  From Russel Winder:
    - Revamp of the D language support. Tools for DMD, GDC and LDC provided
      and integrated with the C and C++ linking. NOTE: This is only tested
      with D v2. Support for D v1 is now deprecated.

  From Anatoly Techtonik:
    - Several improvements for running scons.py from source:
      * engine files form source directory take priority over all other
        importable versions
      * message about scons.py running from source is removed to fix tests
        that were failing because of this extra line in the output
      * error message when SCons import fails now lists lookup paths
    - Remove support for QMTest harness from runtest.py
    - Remove RPM and m4 from default tools on Windows
    - BitKeeper, CVS, Perforce, RCS, SCCS are deprecated from default
      tools and will be removed in future SCons versions to speed up
      SCons initialization (it will still be possible to use these tools
      explicitly)

  From Sye van der Veen:
    - Support for Visual Studio 12.0Exp, and fixes for earlier MSVS
      versions.


RELEASE 2.3.1

  From Andrew Featherstone:
    - Added support for EPUB output format to the DocBook tool.

  From Tom Tanner:
    - Stop leaking file handles to subprocesses by switching to using subprocess
      always.
    - Allow multiple options to be specified with --debug=a,b,c
    - Add support for a readonly cache (--cache-readonly)
    - Always print stats if requested
    - Generally try harder to print out a message on build errors
    - Adds a switch to warn on missing targets
    - Add Pseudo command to mark targets which should not exist after
      they are built.

  From Bogdan Tenea:
    - Check for 8.3 filenames on cygwin as well as win32 to make variant_dir work properly.

  From Alexandre Feblot:
    - Make sure SharedLibrary depends on all dependent libs (by depending on SHLINKCOM)

  From Stefan Sperling:
    - Fixed the setup of linker flags for a versioned SharedLibrary
      under OpenBSD (#2916).

  From Antonio Cavallo:
    - Improve error if Visual Studio bat file not found.

  From Manuel Francisco Naranjo:
    - Allow Subst.Literal string objects to be compared with each other,
      so they work better in AddUnique() and Remove().

  From David Rothenberger:
    - Added cyglink linker that uses Cygwin naming conventions for
      shared libraries and automatically generates import libraries.

  From Dirk Baechle:
    - Update bootstrap.py so it can be used from any dir, to run
      SCons from a source (non-installed) dir.
    - Count statistics of instances are now collected only when
      the --debug=count command-line option is used (#2922).
    - Added release_target_info() to File nodes, which helps to
      reduce memory consumption in clean builds and update runs
      of large projects.
    - Fixed the handling of long options in the command-line
      parsing (#2929).
    - Fixed misspelled variable in intelc.py (#2928).

  From Gary Oberbrunner:
    - Test harness: fail_test() can now print a message to help debugging.

  From Anatoly Techtonik:
    - Require rpmbuild when building SCons package.
    - Print full stack on certain errors, for debugging.
    - Improve documentation for Textfile builder.

  From William Deegan:
    - VS2012 & VS2010 Resolve initialization issues by adding path to reg.exe
      in shell used to run batch files.
    - MSVC Support fixed defaulting TARGET_ARCH to HOST_ARCH. It should be
      None if not explicitly set.
    - MSVC Fixed issue where if more than one Architectures compilers are
      detected, it would take the last one found, and not the first.

  From Philipp Kraus:
    - Added optional ZIPROOT to Zip tool.

  From Dirk Baechle:
    - Replaced old SGML-based documentation toolchain with a more modern
      approach, that also requires less external dependencies (programs and
      Python packages). Added a customized Docbook XSD for strict validation of
      all input XML files.

  From Luca Falavigna:
    - Fixed spelling errors in MAN pages (#2897).

  From Michael McDougall:
    - Fixed description of ignore_case for EnumVariable in the
      MAN page (#2774).

RELEASE 2.3.0 - Mon, 02 Mar 2013 13:22:29 -0400

  From Anatoly Techtonik:
    - Added ability to run scripts/scons.py directly from source checkout
    - Hide deprecated --debug={dtree,stree,tree} from --help output
    - Error messages from option parser now include hints about valid choices
    - Cleaned up some Python 1.5 and pre-2.3 code, so don't expect SCons
      to run on anything less than Python 2.4 anymore
    - Several fixes for runtest.py:
      * exit with an error if no tests were found
      * removed --noqmtest option - this behavior is by default
      * replaced `-o FILE --xml` combination with `--xml FILE`
      * changed `-o, --output FILE` option to capture stdout/stderr output
        from runtest.py
    - Remove os_spawnv_fix.diff patch required to enable parallel builds
      support prior to Python 2.2

  From Juan Lang:
    - Fix WiX Tool to use .wixobj rather than .wxiobj for compiler output
    - Support building with WiX releases after 2.0

  From Alexey Klimkin:
    - Fix nested LIBPATH expansion by flattening sequences in subst_path.

  From eyan on Bitbucket:
    - Print target name with command execution time with --debug=time

  From Thomas Berg and Evgeny Podjachev:
    - Fix subprocess spawning on Windows.  Work around a Windows
      bug that can crash python occasionally when using -jN. (#2449)

  From Dirk Baechle:
    - Updated test framework to support dir and file fixtures and
      added ability to test external (out-of-tree) tools (#2862).
      See doc in QMTest/test-framework.rst.
    - Fixed several errors in the test suite (Java paths, MSVS version
      detection, Tool import), additionally
      * provided MinGW command-line support for the CXX, AS and
        Fortran tests,
      * refactored the detection of the gcc version and the according
        Fortran startup library,
      * provided a new module rpmutils.py, wrapping the RPM naming rules
        for target files and further hardware-dependent info (compatibility,
        compiler flags, ...),
      * added new test methods must_exist_one_of() and
        must_not_exist_any_of() and
      * removed Aegis support from runtest.py. (#2872)

  From Gary Oberbrunner:
    - Add -jN support to runtest.py to run tests in parallel
    - Add MSVC10 and MSVC11 support to get_output low-level bat script runner.
    - Fix MSVS solution generation for VS11, and fixed tests.

  From Rob Managan:
    - Updated the TeX builder to support the \newglossary command
      in LaTeX's glossaries package and the files it creates.
    - Improve support for new versions of biblatex in the TeX builder
      so biber is called automatically if biblatex requires it.
    - Add SHLIBVERSION as an option that tells SharedLibrary to build
      a versioned shared library and create the required symlinks.
      Add builder InstallVersionedLib to create the required symlinks
      installing a versioned shared library.

RELEASE 2.2.0 - Mon, 05 Aug 2012 15:37:48 +0000

  From dubcanada on Bitbucket:
    - Fix 32-bit Visual Express C++ on 64-bit Windows (generate 32-bit code)

  From Paweł Tomulik:
    - Added gettext toolset
    - Fixed FindSourceFiles to find final sources (leaf nodes).

  From Greg Ward:
    - Allow Node objects in Java path (#2825)

  From Joshua Hughes:
    - Make Windows not redefine builtin file as un-inheritable (#2857)
    - Fix WINDOWS_INSERT_DEF on MinGW (Windows) (#2856)

  From smallbub on Bitbucket:
    - Fix LINKCOMSTR, SHLINKCOMSTR, and LDMODULECOMSTR on Windows (#2833).

  From Mortoray:
    - Make -s (silent mode) be silent about entering subdirs (#2976).
    - Fix cloning of builders when cloning environment (#2821).

  From Gary Oberbrunner:
    - Show valid Visual Studio architectures in error message
       when user passes invalid arch.

  From Alexey Petruchik:
    - Support for Microsoft Visual Studio 11 (both using it
      and generating MSVS11 solution files).

  From Alexey Klimkin:
    - Fixed the Taskmaster, curing spurious build failures in
      multi-threaded runs (#2720).

  From Dirk Baechle:
    - Improved documentation of command-line variables (#2809).
    - Fixed scons-doc.py to properly convert main XML files (#2812).

  From Rob Managan:
    - Updated the TeX builder to support LaTeX's multibib package.
    - Updated the TeX builder to support LaTeX's biblatex package.
    - Added support for using biber instead of bibtex by setting
      env['BIBTEX'] = 'biber'

  From Arve Knudsen:
    - Test for FORTRANPPFILESUFFIXES (#2129).


RELEASE 2.1.0 - Mon, 09 Sep 2011 20:54:57 -0700

  From Anton Lazarev:
    - Fix Windows resource compiler scanner to accept DOS line endings.

  From Matthias:
    - Update MSVS documents to remove note indicating that only one
      project is currently supported per solution file.

  From Grzegorz Bizoń:
    - Fix long compile lines in batch mode by using TEMPFILE
    - Fix MSVC_BATCH=False (was treating it as true)

  From Justin Gullingsrud:
    - support -std=c++0x and related CXXFLAGS in pkgconfig (ParseFlags)

  From Vincent Beffara:
    - Support -dylib_file in pkgconfig (ParseFlags)

  From Gary Oberbrunner and Sohail Somani:
    - new construction variable WINDOWS_EMBED_MANIFEST to automatically
      embed manifests in Windows EXEs and DLLs.

  From Gary Oberbrunner:
    - Fix Visual Studio project generation when CPPPATH contains Dir nodes
    - Ensure Visual Studio project is regenerated when CPPPATH or CPPDEFINES change
    - Fix unicode error when using non-ASCII filenames with Copy or Install
    - Put RPATH in LINKCOM rather than LINKFLAGS so resetting
      LINKFLAGS doesn't kill RPATH
    - Fix precompiled headers on Windows when variant dir name has spaces.
    - Adding None to an Action no longer fails (just returns original action)
    - New --debug=prepare option to show each target as it's being
      prepared, whether or not anything needs to be done for it.
    - New debug option --debug=duplicate to print a line for each
      unlink/relink (or copy) of a variant file from its source file.
    - Improve error message for EnumVariables to show legal values.
    - Fix Intel compiler to sort versions >9 correctly (esp. on Linux)
    - Fix Install() when the source and target are directories and the
      target directory exists.

  From David Garcia Garzon:
    - Fix Delete to be able to delete broken symlinks and dir
      symlinks.

  From Imran Fanaswala and Robert Lehr:
    - Handle .output file generated by bison/yacc properly. Cleaning it
      when necessary.

  From Antoine Dechaume:
    - Handle SWIG file where there is whitespace after the module name
      properly. Previously the generated files would include
      the whitespace.

  From Dmitry R.:
    - Handle Environment in case __semi_deepcopy is None

  From Benoit Belley:

    - Much improved support for Windows UNC paths (\\SERVERNAME).

  From Jean-Baptiste Lab:

    - Fix problems with appending CPPDEFINES that contain
      dictionaries, and related issues with Parse/MergeFlags and
      CPPDEFINES.

  From Allen Weeks:

    - Fix for an issue with implicit-cache with multiple targets
      when dependencies are removed on disk.

  From Evgeny Podjachev and Alexey Petruchick:

    - Support generation of Microsoft Visual Studio 2008 (9.0)
      and 2010 (10.0) project and solution files.

  From Ken Deeter:

    - Fix a problem when FS Entries which are actually Dirs have builders.

  From Luca Falavigna:

    - Support Fortran 03

  From Gary Oberbrunner:

    - Print the path to the SCons package in scons --version

  From Jean-Franï¿½ois Colson:

    - Improve Microsoft Visual Studio Solution generation, and fix
      various errors in the generated solutions especially when using
      MSVS_SCC_PROVIDER, and when generating multiple projects.  The
      construction variable MSVS_SCC_PROJECT_BASE_PATH, which never
      worked properly, is removed.  Users can use the new variable
      MSVS_SCC_CONNECTION_ROOT instead if desired.

  From Anatoly Techtonik:

    - Use subprocess in bootstrap.py instead of os.execve to avoid
      losing output control on Windows (http://bugs.python.org/issue9148)

    - Revert patch for adding SCons to App Paths, because standard cmd
      shell doesn't search there. This is confusing, because `scons` can
      be executed from explorer, but fail to start from console.

    - Fix broken installation with easy_install on Windows (issue #2051)
      SCons traditionally installed in a way that allowed to run multiple
      versions side by side. This custom logic was incompatible with
      easy_install way of doing things.

    - Use epydoc module for generating API docs in HTML if command line
      utility is not found in PATH. Actual for Windows.

  From Alexander Goomenyuk:

    - Add .sx to assembly source scanner list so .sx files
      get their header file dependencies detected.

  From Arve Knudsen:

    - Set module metadata when loading site_scons/site_init.py
      so it is treated as a proper module; __doc__, __file__ and
      __name__ now refer to the site_init.py file.

  From Russel Winder:

    - Users Guide updates explaining that Tools can be packages as
      well as python modules.

  From Gary Oberbrunner:

    - New systemwide and per-user site_scons dirs.

  From Dirk Baechle:

    - XML fixes in User's Guide.
    - Fixed the detection of 'jar' and 'rmic' during
      the initialization of the respective Tools (#2730).
    - Improved docs for custom Decider functions and
      custom Scanner objects (#2711, #2713).
    - Corrected SWIG module names for generated *.i files (#2707).

  From Joe Zuntz:

    - Fixed a case-sensitivity problem with Fortran modules.

  From Bauke Conijn:

    - Added Users Guide example for auto-generated source code

  From Steven Knight:

    - Fix explicit dependencies (Depends()) on Nodes that don't have
      attached Builders.

    - Fix use of the global Alias() function with command actions.

  From Matt Hughes:

    - Fix the ability to append to default $*FLAGS values (which are
      implemented as CLVar instances) in a copied construction environment
      without affecting the original construction environment's value.

  From Rob Managan:

    - Updated the TeX command strings to include a /D on Windows in
      case the new directory is on a different drive letter.

    - Fixed the LaTeX scanner so dependencies are found in commands that
      are broken across lines with a comment or have embedded spaces.

    - The TeX builders should now work with tex files that are generated
      by another program. Thanks to Hans-Martin von Gaudecker for
      isolating the cause of this bug.

    - Added support for INDEXSTYLE environment variable so makeindex can
      find style files.

    - Added support for the bibunits package so we call bibtex on all
      the bu*.aux files.

    - Add support of finding path information on OSX for TeX applications
      MacPorts and Fink paths need to be added by the user

  From Russel Winder:

    - Add support for DMD version 2 (the phobos2 library).

  From William Deegan:

    - Add initial support for VS/VC 2010 (express and non-express versions)
    - Remove warning for not finding MS VC/VS install.
      "scons: warning: No version of Visual Studio compiler found
        - C/C++ compilers most likely not set correctly"
    - Add support for Linux 3.0


RELEASE 2.0.1 - Mon, 15 Aug 2010 15:46:32 -0700

  From Dirk Baechle:

    - Fix XML in documentation.

  From Joe Zuntz:

    - Fixed a case-sensitivity problem with Fortran modules.

  From Bauke Conijn:

    - Added Users Guide example for auto-generated source code

  From Steven Knight:

    - Fix explicit dependencies (Depends()) on Nodes that don't have
      attached Builders.

  From Matt Hughes:

    - Fix the ability to append to default $*FLAGS values (which are
      implemented as CLVar instances) in a copied construction environment
      without affecting the original construction environment's value.

  From Rob Managan:

    - Updated the TeX command strings to include a /D on Windows in
      case the new directory is on a different drive letter.

    - Fixed the LaTeX scanner so dependencies are found in commands that
      are broken across lines with a comment or have embedded spaces.


RELEASE 2.0.0.final.0 - Mon, 14 Jun 2010 22:01:37 -0700

  From Dirk Baechle:

    - Fix XML in documentation.

  From Steven Knight:

    - Provide forward compatibility for the 'profile' module.

    - Provide forward compatibility for the 'pickle' module.

    - Provide forward compatibility for the 'io' module.

    - Provide forward compatibility for the 'queue' module.

    - Provide forward compatibility for the 'collections' module.

    - Provide forward compatibility for the 'builtins' module.

    - Provide forward compatibility for 'sys.intern()'.

    - Convert to os.walk() from of os.path.walk().

    - Remove compatibility logic no longer needed.

    - Add a '-3' option to runtest to print 3.x incompatibility warnings.

    - Convert old-style classes into new-style classes.

    - Fix "Ignoring corrupt sconsign entry" warnings when building
      in a tree with a pre-2.0 .sconsign file.

    - Fix propagation from environment of VS*COMNTOOLS to resolve issues
      initializing MSVC/MSVS/SDK issues.

    - Handle detecting Visual C++ on Python versions with upper-case
      platform architectures like 'AMD64'.

  From W. Trevor King:

    - Revisions to README.

  From Greg Noel:

    - Apply numerous Python fixers to update code to more modern idioms.
      Find where fixers should be applied to code in test strings and
      apply the fixers there, too.

    - Write a fixer to convert string functions to string methods.

    - Modify the 'dict' fixer to be less conservative.

    - Modify the 'apply' fixer to handle more cases.

    - Create a modified 'types' fixer that converts types to 2.x
      equivalents rather than 3.x equivalents.

    - Write a 'division' fixer to highlight uses of the old-style
      division operator.  Correct usage where needed.

    - Add forward compatibility for the new 'memoryview' function
      (which replaces the 'buffer' function).

    - Add forward compatibility for the 'winreg' module.

    - Remove no-longer-needed 'platform' module.

    - Run tests with the '-3' option to Python 2.6 and clear up
      various reported incompatibilities.

    - Comb out code paths specialized to Pythons older than 2.4.

    - Update deprecation warnings; most now become mandatory.

    - Start deprecation cycle for BuildDir() and build_dir.

    - Start deprecation cycle for SourceCode() and related factories

    - Fixed a problem with is_Dict() not identifying some objects derived
      from UserDict.

  From Jim Randall:

    - Document the AllowSubstExceptions() function in the User's Guide.

  From William Deegan:

    - Migrate MSVC/MSVS/SDK improvements from 1.3 branch.


RELEASE 1.3.0 - Tue, 23 Mar 2010 21:44:19 -0400

  From Steven Knight:

    - Update man page and documentation.

  From William Deegan (plus minor patch from Gary Oberbrunner):

    - Support Visual Studio 8.0 Express

RELEASE 1.2.0.d20100306 - Sat, 06 Mar 2010 16:18:33 -0800

  From Luca Falavigna:

    - Fix typos in the man page.

  From Gottfried Ganssauge:

    - Support execution when SCons is installed via easy_install.

  From Steven Knight:

    - Make the messages for Configure checks of compilers consistent.

    - Issue an error message if a BUILDERS entry is not a Builder
      object or a callable wrapper.

  From Rob Managan:

    - Update tex builder to handle the case where a \input{foo}
      command tries to work with a directory named foo instead of the
      file foo.tex. The builder now ignores a directory and continues
      searching to find the correct file. Thanks to Lennart Sauerbeck
      for the test case and initial patch

      Also allow the \include of files in subdirectories when variantDir
      is used with duplicate=0. Previously latex would crash since
      the directory in which the .aux file is written was not created.
      Thanks to Stefan Hepp for finding this and part of the solution.

  From James Teh:
    - Patches to fix some issues using MS SDK V7.0

  From William Deegan:
    - Lots of testing and minor patches to handle mixed MS VC and SDK
      installations, as well as having only the SDK installed.


RELEASE 1.2.0.d20100117 - Sun, 17 Jan 2010 14:26:59 -0800

  From Jim Randall:
    - Fixed temp filename race condition on Windows with long cmd lines.

  From David Cournapeau:
    - Fixed tryRun when sconf directory is in a variant dir.
    - Do not add -fPIC for ifort tool on non-posix platforms (darwin and
      windows).
    - Fix bug 2294 (spurious CheckCC failures).
    - Fix SCons bootstrap process on windows 64 (wrong wininst name)

  From William Deegan:
    - Final merge from vs_revamp branch to main

    - Added definition and usage of HOST_OS, HOST_ARCH, TARGET_OS,
      TARGET_ARCH, currently only defined/used by Visual Studio
      Compilers. This will be rolled out to other platforms/tools
      in the future.

    - Add check for python >= 3.0.0 and exit gracefully.
      For 1.3 python >= 1.5.2 and < 3.0.0 are supported

    - Fix bug 1944 - Handle non-existent .i file in swig emitter, previously
      it would crash with an IOError exception. Now it will try to make an
      educated guess on the module name based on the filename.

  From Lukas Erlinghagen:

    - Have AddOption() remove variables from the list of
      seen-but-unknown variables (which are reported later).

    - An option name and aliases can now be specified as a tuple.

  From Hartmut Goebel:

    - Textfile builder.

  From Jared Grubb:

    - use "is/is not" in comparisons with None instead of "==" or "!=".

  From Jim Hunziker:

    - Avoid adding -gphobos to a command line multiple times
      when initializing use of the DMD compiler.

  From Jason Kenney:

    - Sugguested HOST/TARGET OS/ARCH separation.

  From Steven Knight:

    - Fix the -n option when used with VariantDir(duplicate=1)
      and the variant directory doesn't already exist.

    - Fix scanning of Unicode files for both UTF-16 endian flavors.

    - Fix a TypeError on #include of file names with Unicode characters.

    - Fix an exception if a null command-line argument is passed in.

    - Evaluate Requires() prerequisites before a Node's direct children
      (sources and dependencies).

  From Greg Noel:

    - Remove redundant __metaclass__ initializations in Environment.py.

    - Correct the documentation of text returned by sconf.Result().

    - Document that filenames with '.' as the first character are
      ignored by Glob() by default (matching UNIX glob semantics).

    - Fix SWIG testing infrastructure to work on Mac OS X.

    - Restructure a test that occasionally hung so that the test would
      detect when it was stuck and fail instead.

    - Substfile builder.

  From Gary Oberbrunner:

    - When reporting a target that SCons doesn't know how to make,
      specify whether it's a File, Dir, etc.

  From Ben Webb:

    - Fix use of $SWIGOUTDIR when generating Python wrappers.

    - Add $SWIGDIRECTORSUFFIX and $SWIGVERSION construction variables.

  From Rob Managan:

    - Add -recorder flag to Latex commands and updated internals to
      use the output to find files TeX creates. This allows the MiKTeX
      installations to find the created files

    - Notify user of Latex errors that would get buried in the
      Latex output

    - Remove LATEXSUFFIXES from environments that don't initialize Tex.

    - Add support for the glossaries package for glossaries and acronyms

    - Fix problem that pdftex, latex, and pdflatex tools by themselves did
      not create the actions for bibtex, makeindex,... by creating them
      and other environment settings in one routine called by all four
      tex tools.

    - Fix problem with filenames of sideeffects when the user changes
      the name of the output file from the latex default

    - Add scanning of files included in Latex by means of \lstinputlisting{}
      Patch from Stefan Hepp.

    - Change command line for epstopdf to use --outfile= instead of -o
      since this works on all platforms.
      Patch from Stefan Hepp.

    - Change scanner to properly search for included file from the
      directory of the main file instead of the file it is included from.
      Also update the emitter to add the .aux file associated with
      \include{filename} commands. This makes sure the required directories
      if any are created for variantdir cases.
      Half of the patch from Stefan Hepp.

RELEASE 1.2.0.d20090223 - Mon, 23 Feb 2009 08:41:06 -0800

  From Stanislav Baranov:

    - Make suffix-matching for scanners case-insensitive on Windows.

  From David Cournapeau:

    - Change the way SCons finds versions of Visual C/C++ and Visual
      Studio to find and use the Microsoft v*vars.bat files.

  From Robert P. J. Day:

    - User's Guide updates.

  From Dan Eaton:

    - Fix generation of Visual Studio 8 project files on x64 platforms.

  From Allan Erskine:

    - Set IncludeSearchPath and PreprocessorDefinitions in generated
      Visual Studio 8 project files, to help IntelliSense work.

  From Mateusz Gruca:

    - Fix deletion of broken symlinks by the --clean option.

  From Steven Knight:

    - Fix the error message when use of a non-existent drive on Windows
      is detected.

    - Add sources for files whose targets don't exist in $CHANGED_SOURCES.

    - Detect implicit dependencies on commands even when the command is
      quoted.

    - Fix interaction of $CHANGED_SOURCES with the --config=force option.

    - Fix finding #include files when the string contains escaped
      backslashes like "C:\\some\\include.h".

    - Pass $CCFLAGS to Visual C/C++ precompiled header compilation.

    - Remove unnecessary nested $( $) around $_LIBDIRFLAGS on link lines
      for the Microsoft linker, the OS/2 ilink linker and the Phar Lap
      linkloc linker.

    - Spell the Windows environment variables consistently "SystemDrive"
      and "SystemRoot" instead of "SYSTEMDRIVE" and "SYSTEMROOT".



RELEASE 1.2.0.d20090113 - Tue, 13 Jan 2009 02:50:30 -0800

  From Stanislav Baranov, Ted Johnson and Steven Knight:

    - Add support for batch compilation of Visual Studio C/C++ source
      files, controlled by a new $MSVC_BATCH construction variable.

  From Steven Knight:

    - Print the message, "scons: Build interrupted." on error output,
      not standard output.

    - Add a --warn=future-deprecated option for advance warnings about
      deprecated features that still have warnings hidden by default.

    - Fix use of $SOURCE and $SOURCES attributes when there are no
      sources specified in the Builder call.

    - Add support for new $CHANGED_SOURCES, $CHANGED_TARGETS,
      $UNCHANGED_SOURCES and $UNCHANGED_TARGETS variables.

    - Add general support for batch builds through new batch_key= and
      targets= keywords to Action object creation.

  From Arve Knudsen:

    - Make linker tools differentiate properly between SharedLibrary
      and LoadableModule.

    - Document TestCommon.shobj_prefix variable.

    - Support $SWIGOUTDIR values with spaces.

  From Rob Managan:

    - Don't automatically try to build .pdf graphics files for
      .eps files in \includegraphics{} calls in TeX/LaTeX files
      when building with the PDF builder (and thus using pdflatex).

  From Gary Oberbrunner:

    - Allow AppendENVPath() and PrependENVPath() to interpret '#'
      for paths relative to the top-level SConstruct directory.

    - Use the Borland ilink -e option to specify the output file name.

    - Document that the msvc Tool module uses $PCH, $PCHSTOP and $PDB.

    - Allow WINDOWS_INSERT_DEF=0 to disable --output-def when linking
      under MinGW.

  From Zia Sobhani:

    - Fix typos in the User's Guide.

  From Greg Spencer:

    - Support implicit dependency scanning of files encoded in utf-8
      and utf-16.

  From Roberto de Vecchi:

    - Remove $CCFLAGS from the the default definitions of $CXXFLAGS for
      Visual C/C++ and MIPSpro C++ on SGI so, they match other tools
      and avoid flag duplication on C++ command lines.

  From Ben Webb:

    - Handle quoted module names in SWIG source files.

    - Emit *_wrap.h when SWIG generates header file for directors

  From Matthew Wesley:

    - Copy file attributes so we identify, and can link a shared library
      from, shared object files in a Repository.



RELEASE 1.2.0 - Sat, 20 Dec 2008 22:47:29 -0800

  From Steven Knight:

    - Don't fail if can't import a _subprocess module on Windows.

    - Add warnings for use of the deprecated Options object.



RELEASE 1.1.0.d20081207 - Sun, 07 Dec 2008 19:17:23 -0800

  From Benoit Belley:

    - Improve the robustness of GetBuildFailures() by refactoring
      SCons exception handling (especially BuildError exceptions).

    - Have the --taskmastertrace= option print information about
      individual Task methods, not just the Taskmaster control flow.

    - Eliminate some spurious dependency cycles by being more aggressive
      about pruning pending children from the Taskmaster walk.

    - Suppress mistaken reports of a dependency cycle when a child
      left on the pending list is a single Node in EXECUTED state.

  From David Cournapeau:

    - Fix $FORTRANMODDIRPREFIX for the ifort (Intel Fortran) tool.

  From Brad Fitzpatrick:

    - Don't pre-generate an exception message (which will likely be
      ignored anyway) when an EntryProxy re-raises an AttributeError.

  From Jared Grubb:

    - Clean up coding style and white space in Node/FS.py.

    - Fix a typo in the documentation for $_CPPDEFFLAGS.

    - Issue 2401: Fix usage of comparisons with None.

  From Ludwig Hï¿½hne:

    - Handle Java inner classes declared within a method.

  From Steven Knight:

    - Fix label placement by the "scons-time.py func" subcommand
      when a profile value was close to (or equal to) 0.0.

    - Fix env.Append() and env.Prepend()'s ability to add a string to
      list-like variables like $CCFLAGS under Python 2.6.

    - Other Python2.6 portability:  don't use "as" (a Python 2.6 keyword).
      Don't use the deprecated Exception.message attribute.

    - Support using the -f option to search for a different top-level
      file name when walking up with the -D, -U or -u options.

    - Fix use of VariantDir when the -n option is used and doesn't,
      therefore, actually create the variant directory.

    - Fix a stack trace from the --debug=includes option when passed a
      static or shared library as an argument.

    - Speed up the internal find_file() function (used for searching
      CPPPATH, LIBPATH, etc.).

    - Add support for using the Python "in" keyword on construction
      environments (for example, if "CPPPATH" in env: ...).

    - Fix use of Glob() when a repository or source directory contains
      an in-memory Node without a corresponding on-disk file or directory.

    - Add a warning about future reservation of $CHANGED_SOURCES,
      $CHANGED_TARGETS, $UNCHANGED_SOURCES and $UNCHANGED_TARGETS.

    - Enable by default the existing warnings about setting the resource
      $SOURCE, $SOURCES, $TARGET and $TARGETS variable.

  From Rob Managan:

    - Scan for TeX files in the paths specified in the $TEXINPUTS
      construction variable and the $TEXINPUTS environment variable.

    - Configure the PDF() and PostScript() Builders as single_source so
      they know each source file generates a separate target file.

    - Add $EPSTOPDF, $EPSTOPDFFLAGS and $EPSTOPDFCOM

    - Add .tex as a valid extension for the PDF() builder.

    - Add regular expressions to find \input, \include and
      \includegraphics.

    - Support generating a .pdf file from a .eps source.

    - Recursive scan included input TeX files.

    - Handle requiring searched-for TeX input graphics files to have
      extensions (to avoid trying to build a .eps from itself, e.g.).

  From Greg Noel:

    - Make the Action() function handle positional parameters consistently.

    - Clarify use of Configure.CheckType().

    - Make the File.{Dir,Entry,File}() methods create their entries
      relative to the calling File's directory, not the SConscript
      directory.

    - Use the Python os.devnull variable to discard error output when
      looking for the $CC or $CXX version.

    - Mention LoadableModule() in the SharedLibrary() documentation.

  From Gary Oberbrunner:

    - Update the User's Guide to clarify use of the site_scons/
      directory and the site_init.py module.

    - Make env.AppendUnique() and env.PrependUnique remove duplicates
      within a passed-in list being added, too.

  From Randall Spangler:

    - Fix Glob() so an on-disk file or directory beginning with '#'
      doesn't throw an exception.



RELEASE 1.1.0 - Thu, 09 Oct 2008 08:33:47 -0700

  From Chris AtLee

    - Use the specified environment when checking for the GCC compiler
      version.

  From Ian P. Cardenas:

    - Fix Glob() polluting LIBPATH by returning copy of list

  From David Cournapeau:

    - Add CheckCC, CheckCXX, CheckSHCC and CheckSHCXX tests to
      configuration contexts.

    - Have the --profile= argument use the much faster cProfile module
      (if it's available in the running Python version).

    - Reorder MSVC compilation arguments so the /Fo is first.

  From Bill Deegan:

    - Add scanning Windows resource (.rc) files for implicit dependencies.

  From John Gozde:

    - When scanning for a #include file, don't use a directory that
      has the same name as the file.

  From Ralf W. Grosse-Kunstleve

    - Suppress error output when checking for the GCC compiler version.

  From Jared Grubb:

    - Fix VariantDir duplication of #included files in subdirectories.

  From Ludwig Hï¿½hne:

    - Reduce memory usage when a directory is used as a dependency of
      another Node (such as an Alias) by returning a concatenation
      of the children's signatures + names, not the children's contents,
      as the directory contents.

    - Raise AttributeError, not KeyError, when a Builder can't be found.

    - Invalidate cached Node information (such as the contenst returned
      by the get_contents() method) when calling actions with Execute().

    - Avoid object reference cycles from frame objects.

    - Reduce memory usage from Null Executor objects.

    - Compute MD5 checksums of large files without reading the entire
      file contents into memory.  Add a new --md5-chunksize option to
      control the size of each chunk read into memory.

  From Steven Knight:

    - Fix the ability of the add_src_builder() method to add a new
      source builder to any other builder.

    - Avoid an infinite loop on non-Windows systems trying to find the
      SCons library directory if the Python library directory does not
      begin with the string "python".

    - Search for the SCons library directory in "scons-local" (with
      no version number) after "scons-local-{VERSION}".

  From Rob Managan:

    - Fix the user's ability to interrupt the TeX build chain.

    - Fix the TeX builder's allowing the user to specify the target name,
      instead of always using its default output name based on the source.

    - Iterate building TeX output files until all warning are gone
      and the auxiliary files stop changing, or until we reach the
      (configurable) maximum number of retries.

    - Add TeX scanner support for:  glossaries, nomenclatures, lists of
      figures, lists of tables, hyperref and beamer.

    - Use the $BIBINPUTS, $BSTINPUTS, $TEXINPUTS and $TEXPICTS construction
      variables as search paths for the relevant types of input file.

    - Fix building TeX with VariantDir(duplicate=0) in effect.

    - Fix the LaTeX scanner to search for graphics on the TEXINPUTS path.

    - Have the PDFLaTeX scanner search for .gif files as well.

  From Greg Noel:

    - Fix typos and format bugs in the man page.

    - Add a first draft of a wrapper module for Python's subprocess
      module.

    - Refactor use of the SCons.compat module so other modules don't
      have to import it individually.

    - Add .sx as a suffix for assembly language files that use the
      C preprocessor.

  From Gary Oberbrunner:

    - Make Glob() sort the returned list of Files or Nodes
      to prevent spurious rebuilds.

    - Add a delete_existing keyword argument to the AppendENVPath()
      and PrependENVPath() Environment methods.

    - Add ability to use "$SOURCE" when specifying a target to a builder

  From Damyan Pepper:

    - Add a test case to verify that SConsignFile() files can be
      created in previously non-existent subdirectories.

  From Jim Randall:

    - Make the subdirectory in which the SConsignFile() file will
      live, if the subdirectory doesn't already exist.

  From Ali Tofigh:

    - Add a test to verify duplication of files in VariantDir subdirectories.



RELEASE 1.0.1 - Sat, 06 Sep 2008 07:29:34 -0700

  From Greg Noel:

    - Add a FindFile() section to the User's Guide.

    - Fix the FindFile() documentation in the man page.

    - Fix formatting errors in the Package() description in the man page.

    - Escape parentheses that appear within variable names when spawning
      command lines using os.system().



RELEASE 1.0.0 - XXX

  From Jared Grubb:

    - Clear the Node state when turning a generic Entry into a Dir.

  From Ludwig Hï¿½hne:

    - Fix sporadic output-order failures in test/GetBuildFailures/parallel.py.

    - Document the ParseDepends() function in the User's Guide.

  From khomenko:

    - Create a separate description and long_description for RPM packages.

  From Steven Knight:

    - Document the GetLaunchDir() function in the User's Guide.

    - Have the env.Execute() method print an error message if the
      executed command fails.

    - Add a script for creating a standard SCons development system on
      Ubuntu Hardy.  Rewrite subsidiary scripts for install Python and
      SCons versions in Python (from shell).

  From Greg Noel:

    - Handle yacc/bison on newer Mac OS X versions creating file.hpp,
      not file.cpp.h.

    - In RPCGEN tests, ignore stderr messages from older versions of
      rpcgen on some versions of Mac OS X.

    - Fix typos in man page descriptions of Tag() and Package(), and in
      the scons-time man page.

    - Fix documentation of SConf.CheckLibWithHeader and other SConf methods.

    - Update documentation of SConscript(variant_dir) usage.

    - Fix SWIG tests for (some versions of) Mac OS X.

  From Jonas Olsson:

    - Print the warning about -j on Windows being potentially unreliable if
      the pywin32 extensions are unavailable or lack file handle operations.

  From Jim Randall:

    - Fix the env.WhereIs() method to expand construction variables.

  From Rogier Schouten:

    - Enable building of shared libraries with the Bordand ilink32 linker.



RELEASE 1.0.0 - Sat, 09 Aug 2008 12:19:44 -0700

  From Luca Falavigna:

    - Fix SCons man page indentation under Debian's man page macros.

  From Steven Knight:

    - Clarify the man page description of the SConscript(src_dir) argument.

    - User's Guide updates:

       -  Document the BUILD_TARGETS, COMMAND_LINE_TARGETS and
          DEFAULT_TARGETS variables.

       -  Document the AddOption(), GetOption() and SetOption() functions.

       -  Document the Requires() function; convert to the Variables
          object, its UnknownOptions() method, and its associated
          BoolVariable(), EnumVariable(), ListVariable(), PackageVariable()
          and PathVariable() functions.

       -  Document the Progress() function.

       -  Reorganize the chapter and sections describing the different
          types of environments and how they interact.  Document the
          SetDefault() method.  Document the PrependENVPath() and
          AppendENVPath() functions.

       -  Reorganize the command-line arguments chapter.  Document the
          ARGLIST variable.

       -  Collect some miscellaneous sections into a chapter about
          configuring build output.

    - Man page updates:

       -  Document suggested use of the Visual C/C++ /FC option to fix
          the ability to double-click on file names in compilation error
          messages.

       -  Document the need to use Clean() for any SideEffect() files that
          must be explicitly removed when their targets are removed.

       -  Explicitly document use of Node lists as input to Dependency().

  From Greg Noel:

    - Document MergeFlags(), ParseConfig(), ParseFlags() and SideEffect()
      in the User's Guide.

  From Gary Oberbrunner:

    - Document use of the GetBuildFailures() function in the User's Guide.

  From Adam Simpkins:

    - Add man page text clarifying the behavior of AddPreAction() and
      AddPostAction() when called with multiple targets.

  From Alexey Zezukin:

    - Fix incorrectly swapped man page descriptions of the --warn= options
      for duplicate-environment and missing-sconscript.



RELEASE 0.98.5 - Sat, 07 Jun 2008 08:20:35 -0700

  From Benoit Belley:

  - Fix the Intel C++ compiler ABI specification for EMT64 processors.

  From David Cournapeau:

  - Issue a (suppressable) warning, not an error, when trying to link
    C++ and Fortran object files into the same executable.

  From Steven Knight:

  - Update the scons.bat file so that it returns the real exit status
    from SCons, even though it uses setlocal + endlocal.

  - Fix the --interactive post-build messages so it doesn't get stuck
    mistakenly reporting failures after any individual build fails.

  - Fix calling File() as a File object method in some circumstances.

  - Fix setup.py installation on Mac OS X so SCons gets installed
    under /usr/lcoal by default, not in the Mac OS X Python framework.



RELEASE 0.98.4 - Sat, 17 May 2008 22:14:46 -0700

  From Benoit Belley:

  - Fix calculation of signatures for Python function actions with
    closures in Python versions before 2.5.

  From David Cournapeau:

  - Fix the initialization of $SHF77FLAGS so it includes $F77FLAGS.

  From Jonas Olsson:

  - Fix a syntax error in the Intel C compiler support on Windows.

  From Steven Knight:

  - Change how we represent Python Value Nodes when printing and when
    stored in .sconsign files (to avoid blowing out memory by storing
    huge strings in .sconsign files after multiple runs using Configure
    contexts cause the Value strings to be re-escaped each time).

  - Fix a regression in not executing configuration checks after failure
    of any configuration check that used the same compiler or other tool.

  - Handle multiple destinations in Visual Studio 8 settings for the
    analogues to the INCLUDE, LIBRARY and PATH variables.

  From Greg Noel:

  - Update man page text for VariantDir().



RELEASE 0.98.3 - Tue, 29 Apr 2008 22:40:12 -0700

  From Greg Noel:

  - Fix use of $CXXFLAGS when building C++ shared object files.

  From Steven Knight:

  - Fix a regression when a Builder's source_scanner doesn't select
    a more specific scanner for the suffix of a specified source file.

  - Fix the Options object backwards compatibility so people can still
    "import SCons.Options.{Bool,Enum,List,Package,Path}Option" submodules.

  - Fix searching for implicit dependencies when an Entry Node shows up
    in the search path list.

  From Stefano:

  - Fix expansion of $FORTRANMODDIR in the default Fortran command line(s)
    when it's set to something like ${TARGET.dir}.



RELEASE 0.98.2 - Sun, 20 Apr 2008 23:38:56 -0700

  From Steven Knight:

  - Fix a bug in Fortran suffix computation that would cause SCons to
    run out of memory on Windows systems.

  - Fix being able to specify --interactive mode command lines with
    \ (backslash) path name separators on Windows.

  From Gary Oberbrunner:

  - Document Glob() in the User's Guide.



RELEASE 0.98.1 - Fri, 18 Apr 2008 19:11:58 -0700

  From Benoit Belley:

  - Speed up the SCons.Util.to_string*() functions.

  - Optimize various Node intialization and calculations.

  - Optimize Executor scanning code.

  - Optimize Taskmaster execution, including dependency-cycle checking.

  - Fix the --debug=stree option so it prints its tree once, not twice.

  From Johan Boulï¿½:

  - Fix the ability to use LoadableModule() under MinGW.

  From David Cournapeau:

  - Various missing Fortran-related construction variables have been added.

  - SCons now uses the program specified in the $FORTRAN construction
    variable to link Fortran object files.

  - Fortran compilers on Linux (Intel, g77 and gfortran) now add the -fPIC
    option by default when compilling shared objects.

  - New 'sunf77', 'sunf90' and 'sunf95' Tool modules have been added to
    support Sun Fortran compilers.  On Solaris, the Sun Fortran compilers
    are used in preference to other compilers by default.

  - Fortran support now uses gfortran in preference to g77.

  - Fortran file suffixes are now configurable through the
    $F77FILESUFFIXES, $F90FILESUFFIXES, $F95FILESUFFIXES and
    $FORTRANFILESUFFIXES variables.

  From Steven Knight:

  - Make the -d, -e, -w and --no-print-directory options "Ignored for
    compatibility."  (We're not going to implement them.)

  - Fix a serious inefficiency in how SCons checks for whether any source
    files are missing when a Builder call creates many targets from many
    input source files.

  - In Java projects, make the target .class files depend only on the
    specific source .java files where the individual classes are defined.

  - Don't store duplicate source file entries  in the .sconsign file so
    we don't endlessly rebuild the target(s) for no reason.

  - Add a Variables object as the first step towards deprecating the
    Options object name.  Similarly, add BoolVariable(), EnumVariable(),
    ListVariable(), PackageVariable() and PathVariable() functions
    as first steps towards replacing BoolOption(), EnumOption(),
    ListOption(), PackageOption() and PathOption().

  - Change the options= keyword argument to the Environment() function
    to variables=, to avoid confusion with SCons command-line options.
    Continue supporting the options= keyword for backwards compatibility.

  - When $SWIGFLAGS contains the -python flag, expect the generated .py
    file to be in the same (sub)directory as the target.

  - When compiling C++ files, allow $CCFLAGS settings to show up on the
    command line even when $CXXFLAGS has been redefined.

  - Fix --interactive with -u/-U/-D when a VariantDir() is used.

  From Anatoly Techtonik:

  - Have the scons.bat file add the script execution directory to its
    local %PATH% on Windows, so the Python executable can be found.

  From Mike Wake:

  - Fix passing variable names as a list to the Return() function.

  From Matthew Wesley:

  - Add support for the GDC 'D' language compiler.



RELEASE 0.98 - Sun, 30 Mar 2008 23:33:05 -0700

  From Benoit Belley:

  - Fix the --keep-going flag so it builds all possible targets even when
    a later top-level target depends on a child that failed its build.

  - Fix being able to use $PDB and $WINDWOWS_INSERT_MANIFEST together.

  - Don't crash if un-installing the Intel C compiler leaves left-over,
    dangling entries in the Windows registry.

  - Improve support for non-standard library prefixes and suffixes by
    stripping all prefixes/suffixes from file name string as appropriate.

  - Reduce the default stack size for -j worker threads to 256 Kbytes.
    Provide user control over this value by adding --stack-size and
    --warn=stack-size options, and a SetOption('stack_size') function.

  - Fix a crash on Linux systems when trying to use the Intel C compiler
    and no /opt/intel_cc_* directories are found.

  - Improve using Python functions as actions by incorporating into
    a FunctionAction's signature:
      - literal values referenced by the byte code.
      - values of default arguments
      - code of nested functions
      - values of variables captured by closures
      - names of referenced global variables and functions

  - Fix the closing message when --clean and --keep-going are both
    used and no errors occur.

  - Add support for the Intel C compiler on Mac OS X.

  - Speed up reading SConscript files by about 20% (for some
    configurations) by:  1) optimizing the SCons.Util.is_*() and
    SCons.Util.flatten() functions; 2) avoiding unnecessary os.stat()
    calls by using a File's .suffix attribute directly instead of
    stringifying it.

  From JÃ©rÃ´me Berger:

  - Have the D language scanner search for .di files as well as .d files.

  - Add a find_include_names() method to the Scanner.Classic class to
    abstract out how included names can be generated by subclasses.

  - Allow the D language scanner to detect multiple modules imported by
    a single statement.

  From Konstantin Bozhikov:

  - Support expansion of construction variables that contain or refer
    to lists of other variables or Nodes within expansions like $CPPPATH.

  - Change variable substitution (the env.subst() method) so that an
    input sequence (list or tuple) is preserved as a list in the output.

  From David Cournapeau:

  - Add a CheckDeclaration() call to configure contexts.

  - Improve the CheckTypeSize() code.

  - Add a Define() call to configure contexts, to add arbitrary #define
    lines to a generated configure header file.

  - Add a "gfortran" Tool module for the GNU F95/F2003 compiler.

  - Avoid use of -rpath with the Mac OS X linker.

  - Add comment lines to the generated config.h file to describe what
    the various #define/#undef lines are doing.

  From Steven Knight:

  - Support the ability to subclass the new-style "str" class as input
    to Builders.

  - Improve the performance of our type-checking by using isinstance()
    with new-style classes.

  - Fix #include (and other $*PATH variables searches) of files with
    absolute path names.  Don't die if they don't exist (due to being
    #ifdef'ed out or the like).

  - Fix --interactive mode when Default(None) is used.

  - Fix --debug=memoizer to work around a bug in base Python 2.2 metaclass
    initialization (by just not allowing Memoization in Python versions
    that have the bug).

  - Have the "scons-time time" subcommand handle empty log files, and
    log files that contain no results specified by the --which option.

  - Fix the max Y of vertical bars drawn by "scons-time --fmt=gnuplot".

  - On Mac OS X, account for the fact that the header file generated
    from a C++ file will be named (e.g.) file.cpp.h, not file.hpp.

  - Fix floating-point numbers confusing the Java parser about
    generated .class file names in some configurations.

  - Document (nearly) all the values you can now fetch with GetOption().

  - Fix use of file names containing strings of multiple spaces when
    using ActionFactory instances like the Copy() or Move() function.

  - Fix a 0.97 regression when using a variable expansion (like
    $OBJSUFFIX) in a source file name to a builder with attached source
    builders that match suffix (like Program()+Object()).

  - Have the Java parser recognize generics (surrounded by angle brackets)
    so they don't interfere with identifying anonymous inner classes.

  - Avoid an infinite loop when trying to use saved copies of the
    env.Install() or env.InstallAs() after replacing the method
    attributes.

  - Improve the performance of setting construction variables.

  - When cloning a construction environment, avoid over-writing an
    attribute for an added method if the user explicitly replaced it.

  - Add a warning about deprecated support for Python 1.5, 2.0 and 2.1.

  - Fix being able to SetOption('warn', ...) in SConscript files.

  - Add a warning about env.Copy() being deprecated.

  - Add warnings about the --debug={dtree,stree,tree} options
    being deprecated.

  - Add VariantDir() as the first step towards deprecating BuildDir().
    Add the keyword argument "variant_dir" as the replacement for
    "build_dir".

  - Add warnings about the {Target,Source}Signatures() methods and
    functions being deprecated.

  From Rob Managan:

  - Enhance TeX and LaTeX support to work with BuildDir(duplicate=0).

  - Re-run LaTeX when it issues a package warning that it must be re-run.

  From Leanid Nazdrynau:

  - Have the Copy() action factory preserve file modes and times
    when copying individual files.

  From Jan Nijtmans:

  - If $JARCHDIR isn't set explicitly, use the .java_classdir attribute
    that was set when the Java() Builder built the .class files.

  From Greg Noel:

  - Document the Dir(), File() and Entry() methods of Dir and File Nodes.

  - Add the parse_flags option when creating Environments

  From Gary Oberbrunner:

  - Make File(), Dir() and Entry() return a list of Nodes when passed
    a list of names, instead of trying to make a string from the name
    list and making a Node from that string.

  - Fix the ability to build an Alias in --interactive mode.

  - Fix the ability to hash the contents of actions for nested Python
    functions on Python versions where the inability to pickle them
    returns a TypeError (instead of the documented PicklingError).

  From Jonas Olsson:

  - Fix use of the Intel C compiler when the top compiler directory,
    but not the compiler version, is specified.

  - Handle Intel C compiler network license files (port@system).

  From Jim Randall:

  - Fix how Python Value Nodes are printed in --debug=explain output.

  From Adam Simpkins:

  - Add a --interactive option that starts a session for building (or
    cleaning) targets without re-reading the SConscript files every time.

  - Fix use of readline command-line editing in --interactive mode.

  - Have the --interactive mode "build" command with no arguments
    build the specified Default() targets.

  - Fix the Chmod(), Delete(), Mkdir() and Touch() Action factories to
    take a list (of Nodes or strings) as arguments.

  From Vaclav Smilauer:

  - Fix saving and restoring an Options value of 'all' on Python
    versions where all() is a builtin function.

  From Daniel Svensson:

  - Code correction in SCons.Util.is_List().

  From Ben Webb:

  - Support the SWIG %module statement with following modifiers in
    parenthese (e.g., '%module(directors="1")').



RELEASE 0.97.0d20071212 - Wed, 12 Dec 2007 09:29:32 -0600

  From Benoit Belley:

  - Fix occasional spurious rebuilds and inefficiency when using
    --implicit-cache and Builders that produce multiple targets.

  - Allow SCons to not have to know about the builders of generated
    files when BuildDir(duplicate=0) is used, potentially allowing some
    SConscript files to be ignored for smaller builds.

  From David Cournapeau:

  - Add a CheckTypeSize() call to configure contexts.

  From Ken Deeter:

  - Make the "contents" of Alias Nodes a concatenation of the children's
    content signatures (MD5 checksums), not a concatenation of the
    children's contents, to avoid using large amounts of memory during
    signature calculation.

  From Malte Helmert:

  - Fix a lot of typos in the man page and User's Guide.

  From Geoffrey Irving:

  - Speed up conversion of paths in .sconsign files to File or Dir Nodes.

  From Steven Knight:

  - Add an Options.UnknownOptions() method that returns any settings
    (from the command line, or whatever dictionary was passed in)
    that aren't known to the Options object.

  - Add a Glob() function.

  - When removing targets with the -c option, use the absolute path (to
    avoid problems interpreting BuildDir() when the top-level directory
    is the source directory).

  - Fix problems with Install() and InstallAs() when called through a
    clone (of a clone, ...) of a cloned construction environment.

  - When executing a file containing Options() settings, add the file's
    directory to sys.path (so modules can be imported from there) and
    explicity set __name__ to the name of the file so the statement's
    in the file can deduce the location if they need to.

  - Fix an O(n^2) performance problem when adding sources to a target
    through calls to a multi Builder (including Aliases).

  - Redefine the $WINDOWSPROGMANIFESTSUFFIX and
    $WINDOWSSHLIBMANIFESTSUFFIX variables so they pick up changes to
    the underlying $SHLIBSUFFIX and $PROGSUFFIX variables.

  - Add a GetBuildFailures() function that can be called from functions
    registered with the Python atexit module to print summary information
    about any failures encountered while building.

  - Return a NodeList object, not a Python list, when a single_source
    Builder like Object() is called with more than one file.

  - When searching for implicit dependency files in the directories
    in a $*PATH list, don't create Dir Nodes for directories that
    don't actually exist on-disk.

  - Add a Requires() function to allow the specification of order-only
    prerequisites, which will be updated before specified "downstream"
    targets but which don't actually cause the target to be rebuilt.

  - Restore the FS.{Dir,File,Entry}.rel_path() method.

  - Make the default behavior of {Source,Target}Signatures('timestamp')
    be equivalent to 'timestamp-match', not 'timestamp-newer'.

  - Fix use of CacheDir with Decider('timestamp-newer') by updating
    the modification time when copying files from the cache.

  - Fix random issues with parallel (-j) builds on Windows when Python
    holds open file handles (especially for SCons temporary files,
    or targets built by Python function actions) across process creation.

  From Maxim Kartashev:

  - Fix test scripts when run on Solaris.

  From Gary Oberbrunner:

  - Fix Glob() when a pattern is in an explicitly-named subdirectory.

  From Philipp Scholl:

  - Fix setting up targets if multiple Package builders are specified
    at once.



RELEASE 0.97.0d20070918 - Tue, 18 Sep 2007 10:51:27 -0500

  From Steven Knight:

  - Fix the wix Tool module to handle null entries in $PATH variables.

  - Move the documentation of Install() and InstallAs() from the list
    of functions to the list of Builders (now that they're implemented
    as such).

  - Allow env.CacheDir() to be set per construction environment.  The
    global CacheDir() function now sets an overridable global default.

  - Add an env.Decider() method and a Node.Decider() method that allow
    flexible specification of an arbitrary function to decide if a given
    dependency has changed since the last time a target was built.

  - Don't execute Configure actions (while reading SConscript files)
    when cleaning (-c) or getting help (-h or -H).

  - Add to each target an implicit dependency on the external command(s)
    used to build the target, as found by searching env['ENV']['PATH']
    for the first argument on each executed command line.

  - Add support for a $IMPLICIT_COMMAND_DEPENDENCIES construction
    variabe that can be used to disable the automatic implicit
    dependency on executed commands.

  - Add an "ensure_suffix" keyword to Builder() definitions that, when
    true, will add the configured suffix to the targets even if it looks
    like they already have a different suffix.

  - Add a Progress() function that allows for calling a function or string
    (or list of strings) to display progress while walking the DAG.

  - Allow ParseConfig(), MergeFlags() and ParseFlags() to handle output
    from a *config command with quoted path names that contain spaces.

  - Make the Return() function stop processing the SConscript file and
    return immediately.  Add a "stop=" keyword argument that can be set
    to False to preserve the old behavior.

  - Fix use of exitstatfunc on an Action.

  - Introduce all man page function examples with "Example:" or "Examples:".

  - When a file gets added to a directory, make sure the directory gets
    re-scanned for the new implicit dependency.

  - Fix handling a file that's specified multiple times in a target
    list so that it doesn't cause dependent Nodes to "disappear" from
    the dependency graph walk.

  From Carsten Koch:

  - Avoid race conditions with same-named files and directory creation
    when pushing copies of files to CacheDir().

  From Tzvetan Mikov:

  - Handle $ in Java class names.

  From Gary Oberbrunner:

  - Add support for the Intel C compiler on Windows64.

  - On SGI IRIX, have $SHCXX use $CXX by default (like other platforms).

  From Sohail Somani:

  - When Cloning a construction environment, set any variables before
    applying tools (so the tool module can access the configured settings)
    and re-set them after (so they end up matching what the user set).

  From Matthias Troffaes:

  - Make sure extra auxiliary files generated by some LaTeX packages
    and not ending in .aux also get deleted by scons -c.

  From Greg Ward:

  - Add a $JAVABOOTCLASSPATH variable for directories to be passed to the
    javac -bootclasspath option.

  From Christoph Wiedemann:

  - Add implicit dependencies on the commands used to build a target.




RELEASE 0.97.0d20070809 - Fri, 10 Aug 2007 10:51:27 -0500

  From Lars Albertsson:

  - Don't error if a #include line happens to match a directory
    somewhere on a path (like $CPPPATH, $FORTRANPATH, etc.).

  From Mark Bertoglio:

  - Fix listing multiple projects in Visual Studio 7.[01] solution files,
    including generating individual project GUIDs instead of re-using
    the solution GUID.

  From Jean Brouwers:

  - Add /opt/SUNWspro/bin to the default execution PATH on Solaris.

  From Allan Erskine:

  - Only expect the Microsoft IDL compiler to emit *_p.c and *_data.c
    files if the /proxy and /dlldata switches are used (respectively).

  From Steven Knight:

  - Have --debug=explain report if a target is being rebuilt because
    AlwaysBuild() is specified (instead of "unknown reasons").

  - Support {Get,Set}Option('help') to make it easier for SConscript
    files to tell if a help option (-h, --help, etc.) has been specified.

  - Support {Get,Set}Option('random') so random-dependency interaction
    with CacheDir() is controllable from SConscript files.

  - Add a new AddOption() function to support user-defined command-
    line flags (like --prefix=, --force, etc.).

  - Replace modified Optik version with new optparse compatibility module
    for command line processing in Scripts/SConsOptions.py

  - Push and retrieve built symlinks to/from a CacheDir() as actual
    symlinks, not by copying the file contents.

  - Fix how the Action module handles stringifying the shared library
    generator in the Tool/mingw.py module.

  - When generating a config.h file, print "#define HAVE_{FEATURE} 1"
    instad of just "#define HAVE_{FEATURE}", for more compatibility
    with Autoconf-style projects.

  - Fix expansion of $TARGET, $TARGETS, $SOURCE and $SOURCES keywords in
    Visual C/C++ PDB file names.

  - Fix locating Visual C/C++ PDB files in build directories.

  - Support an env.AddMethod() method and an AddMethod() global function
    for adding a new method, respectively, to a construction environment
    or an arbitrary object (such as a class).

  - Fix the --debug=time option when the -j option is specified and all
    files are up to date.

  - Add a $SWIGOUTDIR variable to allow setting the swig -outdir option,
    and use it to identify files created by the swig -java option.

  - Add a $SWIGPATH variable that specifies the path to be searched
    for included SWIG files, Also add related $SWIGINCPREFIX and
    $SWIGINCSUFFIX variables that specify the prefix and suffix to
    be be added to each $SWIGPATH directory when expanded on the SWIG
    command line.

  - More efficient copying of construction environments (mostly borrowed
    from copy.deepcopy() in the standard Python library).

  - When printing --tree=prune output, don't print [brackets] around
    source files, only do so for built targets with children.

  - Fix interpretation of Builder source arguments when the Builder has
    a src_suffix *and* a source_builder and the argument has no suffix.

  - Fix use of expansions like ${TARGET.dir} or ${SOURCE.dir} in the
    following construction variables:  $FORTRANMODDIR, $JARCHDIR,
    $JARFLAGS, $LEXFLAGS, $SWIGFLAGS, $SWIGOUTDIR and $YACCFLAGS.

  - Fix dependencies on Java files generated by SWIG so they can be
    detected and built in one pass.

  - Fix SWIG when used with a BuildDir().

  From Leanid Nazdrynau:

  - When applying Tool modules after a construction environment has
    already been created, don't overwrite existing $CFILESUFFIX and
    $CXXFILESUFFIX value.

  - Support passing the Java() builder a list of explicit .java files
    (not only a list of directories to be scanned for .java files).

  - Support passing .java files to the Jar() and JavaH() builders, which
    then use the builder underlying the Java() builder to turn them into
    .class files.  (That is, the Jar()-Java() chain of builders become
    multi-step, like the Program()-Object()-CFile() builders.)

  - Support passing SWIG .i files to the Java builders (Java(),
    Jar(), JavaH()), to cause intermediate .java files to be created
    automatically.

  - Add $JAVACLASSPATH and $JAVASOURCEPATH variables, that get added to
    the javac "-classpath" and "-sourcepath" options.  (Note that SCons
    does *not* currently search these paths for implicit dependencies.)

  - Commonize initialization of Java-related builders.

  From Jan Nijtmans:

  - Find Java anonymous classes when the next token after the name is
    an open parenthesis.

  From Gary Oberbrunner:

  - Fix a code example in the man page.

  From Tilo Prutz:

  - Add support for the file names that Java 1.5 (and 1.6) generates for
    nested anonymous inner classes, which are different from Java 1.4.

  From Adam Simpkins:

  - Allow worker threads to terminate gracefully when all jobs are
    finished.

  From Sohail Somani:

  - Add LaTeX scanner support for finding dependencies specified with
    the \usepackage{} directive.



RELEASE 0.97 - Thu, 17 May 2007 08:59:41 -0500

  From Steven Knight:

  - Fix a bug that would make parallel builds stop in their tracks if
    Nodes that depended on lists that contained some Nodes built together
    caused the reference count to drop below 0 if the Nodes were visited
    and commands finished in the wrong order.

  - Make sure the DirEntryScanner doesn't choke if it's handed something
    that's not a directory (Node.FS.Dir) Node.



RELEASE 0.96.96 - Thu, 12 Apr 2007 12:36:25 -0500

  NOTE:  This is (Yet) a(nother) pre-release of 0.97 for testing purposes.

  From Joe Bloggs:

  - Man page fix:  remove cut-and-paste sentence in NoCache() description.

  From Dmitry Grigorenko and Gary Oberbrunner:

  - Use the Intel C++ compiler, not $CC, to link C++ source.

  From Helmut Grohne:

  - Fix the man page example of propagating a user's external environment.

  From Steven Knight:

  - Back out (most of) the Windows registry installer patch, which
    seems to not work on some versions of Windows.

  - Don't treat Java ".class" attributes as defining an inner class.

  - Fix detecting an erroneous Java anonymous class when the first
    non-skipped token after a "new" keyword is a closing brace.

  - Fix a regression when a CPPDEFINES list contains a tuple, the second
    item of which (the option value) is a construction variable expansion
    (e.g. $VALUE) and the value of the variable isn't a string.

  - Improve the error message if an IOError (like trying to read a
    directory as a file) occurs while deciding if a node is up-to-date.

  - Fix "maximum recursion" / "unhashable type" errors in $CPPPATH
    PathList expansion if a subsidiary expansion yields a stringable,
    non-Node object.

  - Generate API documentation from the docstrings (using epydoc).

  - Fix use of --debug=presub with Actions for out-of-the-box Builders.

  - Fix handling nested lists within $CPPPATH, $LIBPATH, etc.

  - Fix a "builders_used" AttributeError that real-world Qt initialization
    triggered in the refactored suffix handling for Builders.

  - Make the reported --debug=time timings meaningful when used with -j.
    Better documentation of what the times mean.

  - User Guide updates: --random, AlwaysBuild(), --tree=,
    --debug=findlibs, --debug=presub, --debug=stacktrace,
    --taskmastertrace.

  - Document (in both man page and User's Guide) that --implicit-cache
    ignores changes in $CPPPATH, $LIBPATH, etc.

  From Jean-Baptiste Lab:

  - Remove hard-coded dependency on Python 2.2 from Debian packaging files.

  From Jeff Mahovsky:

  - Handle spaces in the build target name in Visual Studio project files.

  From Rob Managan:

  - Re-run LaTeX after BibTeX has been re-run in response to a changed
    .bib file.

  From Joel B. Mohler:

  - Make additional TeX auxiliary files (.toc, .idx and .bbl files)
    Precious so their removal doesn't affect whether the necessary
    sections are included in output PDF or PostScript files.

  From Gary Oberbrunner:

  - Fix the ability to import modules in the site_scons directory from
    a subdirectory.

  From Adam Simpkins:

  - Make sure parallel (-j) builds all targets even if they show up
    multiple times in the child list (as a source and a dependency).

  From Matthias Troffaes:

  - Don't re-run TeX if the triggering strings (\makeindex, \bibliography
    \tableofcontents) are commented out.

  From Richard Viney:

  - Fix use of custom include and lib paths with Visual Studio 8.

  - Select the default .NET Framework SDK Dir based on the version of
    Visual Studio being used.



RELEASE 0.96.95 - Mon, 12 Feb 2007 20:25:16 -0600

  From Anatoly Techtonik:

  - Add the scons.org URL and a package description to the setup.py
    arguments.

  - Have the Windows installer add a registry entry for scons.bat in the
    "App Paths" key, so scons.bat can be executed without adding the
    directory to the %PATH%.  (Python itself works this way.)

  From Anonymous:

  - Fix looking for default paths in Visual Studio 8.0 (and later).

  - Add -lm to the list of default D libraries for linking.

  From Matt Doar:

  - Provide a more complete write-your-own-Scanner example in the man page.

  From Ralf W. Grosse-Kunstleve:

  - Contributed upstream Python change to our copied subprocess.py module
    for more efficient standard input processing.

  From Steven Knight:

  - Fix the Node.FS.Base.rel_path() method when the two nodes are on
    different drive letters.  (This caused an infinite loop when
    trying to write .sconsign files.)

  - Fully support Scanners that use a dictionary to map file suffixes
    to other scanners.

  - Support delayed evaluation of the $SPAWN variable to allow selection
    of a function via ${} string expansions.

  - Add --srcdir as a synonym for -Y/--repository.

  - Document limitations of #include "file.h" with Repository().

  - Fix use of a toolpath under the source directory of a BuildDir().

  - Fix env.Install() with a file name portion that begins with '#'.

  - Fix ParseConfig()'s handling of multiple options in a string that's
    replaced a *FLAGS construction variable.

  - Have the C++ tools initialize common C compilation variables ($CCFLAGS,
    $SHCCFLAGS and $_CCCOMCOM) even if the 'cc' Tool isn't loaded.

  From Leanid Nazdrynau:

  - Fix detection of Java anonymous classes if a newline precedes the
    opening brace.

  From Gary Oberbrunner:

  - Document use of ${} to execute arbitrary Python code.

  - Add support for:
    1) automatically adding a site_scons subdirectory (in the top-level
       SConstruct directory) to sys.path (PYTHONPATH);
    2) automatically importing site_scons/site_init.py;
    3) automatically adding site_scons/site_tools to the toolpath.

  From John Pye:

  - Change ParseConfig() to preserve white space in arguments passed in
    as a list.

  From a smith:

  - Fix adding explicitly-named Java inner class files (and any
    other file names that may contain a '$') to Jar files.

  From David Vitek:

  - Add a NoCache() function to mark targets as unsuitable for propagating
    to (or retrieving from) a CacheDir().

  From Ben Webb:

  - If the swig -noproxy option is used, it won't generate a .py file,
    so don't emit it as a target that we expect to be built.



RELEASE 0.96.94 - Sun, 07 Jan 2007 18:36:20 -0600

  NOTE:  This is a pre-release of 0.97 for testing purposes.

  From Anonymous:

  - Allow arbitrary white space after a SWIG %module declaration.

  From Paul:

  - When compiling resources under MinGW, make sure there's a space
    between the --include-dir option and its argument.

  From Jay Kint:

  - Alleviate long command line issues on Windows by executing command
    lines directly via os.spawnv() if the command line doesn't need
    shell interpretation (has no pipes, redirection, etc.).

  From Walter Franzini:

  - Exclude additional Debian packaging files from the copyright check.

  From Fawad Halim:

  - Handle the conflict between the impending Python 2.6 'as' keyword
    and our Tool/as.py module name.

  From Steven Knight:

  - Speed up the Node.FS.Dir.rel_path() method used to generate path names
    that get put into the .sconsign* file(s).

  - Optimize Node.FS.Base.get_suffix() by computing the suffix once, up
    front, when we set the Node's name.  (Duh...)

  - Reduce the Memoizer's responsibilities to simply counting hits and
    misses when the --debug=memoizer option is used, not to actually
    handling the key calculation and memoization itself.  This speeds
    up some configurations significantly, and should cause no functional
    differences.

  - Add a new scons-time script with subcommands for generating
    consistent timing output from SCons configurations, extracting
    various information from those timings, and displaying them in
    different formats.

  - Reduce some unnecessary stat() calls from on-disk entry type checks.

  - Fix SideEffect() when used with -j, which was badly broken in 0.96.93.

  - Propagate TypeError exceptions when evaluating construction variable
    expansions up the stack, so users can see what's going on.

  - When disambiguating a Node.FS.Entry into a Dir or File, don't look
    in the on-disk source directory until we've confirmed there's no
    on-disk entry locally and there *is* one in the srcdir.  This avoids
    creating a phantom Node that can interfere with dependencies on
    directory contents.

  - Add an AllowSubstExceptions() function that gives the SConscript
    files control over what exceptions cause a string to expand to ''
    vs. terminating processing with an error.

  - Allow the f90.py and f95.py Tool modules to compile earlier source
    source files of earlier Fortran version.

  - Fix storing signatures of files retrieved from CacheDir() so they're
    correctly identified as up-to-date next invocation.

  - Make sure lists of computed source suffixes cached by Builder objects
    don't persist across changes to the list of source Builders (so the
    addition of suffixes like .ui by the qt.py Tool module take effect).

  - Enhance the bootstrap.py script to allow it to be used to execute
    SCons more easily from a checked-out source tree.

  From Ben Leslie:

  - Fix post-Memoizer value caching misspellings in Node.FS._doLookup().

  From Rob Managan, Dmitry Mikhin and Joel B. Mohler:

  - Handle TeX/LaTeX files in subdirectories by changing directory
    before invoking TeX/LaTeX.

  - Scan LaTeX files for \bibliography lines.

  - Support multiple file names in a "\bibliography{file1,file2}" string.

  - Handle TeX warnings about undefined citations.

  - Support re-running LaTeX if necessary due to a Table of Contents.

  From Dmitry Mikhin:

  - Return LaTeX if "Rerun to get citations correct" shows up on the next
    line after the "Warning:" string.

  From Gary Oberbrunner:

  - Add #include lines to fix portability issues in two tests.

  - Eliminate some unnecessary os.path.normpath() calls.

  - Add a $CFLAGS variable for C-specific options, leaving $CCFLAGS
    for options common to C and C++.

  From Tom Parker:

  - Have the error message print the missing file that Qt can't find.

  From John Pye:

  - Fix env.MergeFlags() appending to construction variable value of None.

  From Steve Robbins:

  - Fix the "sconsign" script when the .sconsign.dblite file is explicitly
    specified on the command line (and not intuited from the old way of
    calling it with just ".sconsign").

  From Jose Pablo Ezequiel "Pupeno" Fernandez Silva:

  - Give the 'lex' tool knowledge of the additional target files produced
    by the flex "--header-file=" and "--tables-file=" options.

  - Give the 'yacc' tool knowledge of the additional target files produced
    by the bison "-g", "--defines=" and "--graph=" options.

  - Generate intermediate files with Objective C file suffixes (.m) when
    the lex and yacc source files have appropriate suffixes (.lm and .ym).

  From Sohail Somain:

  - Have the mslink.py Tool only look for a 'link' executable on Windows
    systems.

  From Vaclav Smilauer:

  - Add support for a "srcdir" keyword argument when calling a Builder,
    which will add a srcdir prefix to all non-relative string sources.

  From Jonathan Ultis:

  - Allow Options converters to take the construction environment as
    an optional argument.



RELEASE 0.96.93 - Mon, 06 Nov 2006 00:44:11 -0600

  NOTE:  This is a pre-release of 0.97 for testing purposes.

  From Anonymous:

  - Allow Python Value Nodes to be Builder targets.

  From Matthias:

  - Only filter Visual Studio common filename prefixes on complete
    directory names.

  From Chad Austin:

  - Fix the build of the SCons documentation on systems that don't
    have "python" in the $PATH.

  From Ken Boortz:

  - Enhance ParseConfig() to recognize options that begin with '+'.

  From John Calcote, Elliot Murphy:

  - Document ways to override the CCPDBFLAGS variable to use the
    Microsoft linker's /Zi option instead of the default /Z7.

  From Christopher Drexler:

  - Make SCons aware bibtex must be called if any \include files
    cause creation of a bibliography.

  - Make SCons aware that "\bilbiography" in TeX source files means
    that related .bbl and .blg bibliography files will be created.
    (NOTE:  This still needs to search for the string in \include files.)

  From David Gruener:

  - Fix inconsistent handling of Action strfunction arguments.

  - Preserve white space in display Action strfunction strings.

  From James Y. Knight and Gerard Patel:

  - Support creation of shared object files from assembly language.

  From Steven Knight:

  - Speed up the Taskmaster significantly by avoiding unnecessary
    re-scans of Nodes to find out if there's work to be done, having it
    track the currently-executed top-level target directly and not
    through its presence on the target list, and eliminating some other
    minor list(s), method(s) and manipulation.

  - Fix the expansion of $TARGET and $SOURCE in the expansion of
    $INSTALLSTR displayed for non-environment calls to InstallAs().

  - Fix the ability to have an Alias() call refer to a directory
    name that's not identified as a directory until later.

  - Enhance runtest.py with an option to use QMTest as the harness.
    This will become the default behavior as we add more functionality
    to the QMTest side.

  - Let linking on mingw use the default function that chooses $CC (gcc)
    or $CXX (g++) depending on whether there are any C++ source files.

  - Work around a bug in early versions of the Python 2.4 profile module
    that caused the --profile= option to fail.

  - Only call Options validators and converters once when initializing a
    construction environment.

  - Fix the ability of env.Append() and env.Prepend(), in all known Python
    versions, to handle different input value types when the construction
    variable being updated is a dictionary.

  - Add a --cache-debug option for information about what files it's
    looking for in a CacheDir().

  - Document the difference in construction variable expansion between
    {Action,Builder}() and env.{Action,Builder}().

  - Change the name of env.Copy() to env.Clone(), keeping the old name
    around for backwards compatibility (with the intention of eventually
    phasing it out to avoid confusion with the Copy() Action factory).

  From Arve Knudsen:

  - Support cleaning and scanning SWIG-generated files.

  From Carsten Koch:

  - Allow selection of Visual Studio version by setting $MSVS_VERSION
    after construction environment initialization.

  From Jean-Baptiste Lab:

  - Try using zipimport if we can't import Tool or Platform modules
    using the normal "imp" module.  This allows SCons to be packaged
    using py2exe's all-in-one-zip-file approach.

  From Ben Liblit:

  - Do not re-scan files if the scanner returns no implicit dependencies.

  From Sanjoy Mahajan:

  - Change use of $SOURCES to $SOURCE in all TeX-related Tool modules.

  From Joel B. Mohler:

  - Make SCons aware that "\makeindex" in TeX source files means that
    related .ilg, .ind and .idx index files will be created.
    (NOTE:  This still needs to search for the string in \include files.)

  - Prevent scanning the TeX .aux file for additional files from
    trying to remove it twice when the -c option is used.

  From Leanid Nazdrynau:

  - Give the MSVC RES (resource) Builder a src_builder list and a .rc
    src_suffix so other builders can generate .rc files.

  From Matthew A. Nicholson:

  - Enhance Install() and InstallAs() to handle directory trees as sources.

  From Jan Nijtmans:

  - Don't use the -fPIC flag when using gcc on Windows (e.g. MinGW).

  From Greg Noel:

  - Add an env.ParseFlags() method that provides separate logic for
    parsing GNU tool chain flags into a dictionary.

  - Add an env.MergeFlags() method to apply an arbitrary dictionary
    of flags to a construction environment's variables.

  From Gary Oberbrunner:

  - Fix parsing tripartite Intel C compiler version numbers on Linux.

  - Extend the ParseConfig() function to recognize -arch and
    -isysroot options.

  - Have the error message list the known suffixes when a Builder call
    can't build a source file with an unknown suffix.

  From Karol Pietrzak:

  - Avoid recursive calls to main() in the program snippet used by the
    SConf subsystem to test linking against libraries.  This changes the
    default behavior of CheckLib() and CheckLibWithHeader() to print
    "Checking for C library foo..." instead of "Checking for main()
    in C library foo...".

  From John Pye:

  - Throw an exception if a command called by ParseConfig() or
    ParseFlags() returns an error.

  From Stefan Seefeld:

  - Initial infrastructure for running SCons tests under QMTest.

  From Sohail Somani:

  - Fix tests that fail due to gcc warnings.

  From Dobes Vandermeer:

  - In stack traces, print the full paths of SConscript files.

  From Atul Varma:

  - Fix detection of Visual C++ Express Edition.

  From Dobes Vandermeer:

  - Let the src_dir option to the SConscript() function affect all the
    the source file paths, instead of treating all source files paths
    as relative to the SConscript directory itself.

  From Nicolas Vigier:

  - Fix finding Fortran modules in build directories.

  - Fix use of BuildDir() when the source file in the source directory
    is a symlink with a relative path.

  From Edward Wang:

  - Fix the Memoizer when the SCons Python modules are executed from
    .pyo files at different locations from where they were compiled.

  From Johan Zander:

  - Fix missing os.path.join() when constructing the $FRAMEWORKSDKDIR/bin.



RELEASE 0.96.92 - Mon, 10 Apr 2006 21:08:22 -0400

  NOTE:  This was a pre-release of 0.97 for testing purposes.

  From Anonymous:

  - Fix the intelc.py Tool module to not throw an exception if the
    only installed version is something other than ia32.

  - Set $CCVERSION when using gcc.

  From Matthias:

  - Support generating project and solution files for Microsoft
    Visual Studio version 8.

  - Support generating more than one project file for a Microsoft
    Visual Studio solution file.

  - Add support for a support "runfile" parameter to Microsoft
    Visual Studio project file creation.

  - Put the project GUID, not the solution GUID, in the right spot
    in the solution file.

  From Erling Andersen:

  - Fix interpretation of Node.FS objects wrapped in Proxy instances,
    allowing expansion of things like ${File(TARGET)} in command lines.

  From Stanislav Baranov:

  - Add a separate MSVSSolution() Builder, with support for the
    following new construction variables: $MSVSBUILDCOM, $MSVSCLEANCOM,
    $MSVSENCODING, $MSVSREBUILDCOM, $MSVSSCONS, $MSVSSCONSCOM,
    $MSVSSCONSFLAGS, $MSVSSCONSCRIPT and $MSVSSOLUTIONCOM.

  From Ralph W. Grosse-Kunstleve and Patrick Mezard:

  - Remove unneceesary (and incorrect) SCons.Util strings on some function
    calls in SCons.Util.

  From Bob Halley:

  - Fix C/C++ compiler selection on AIX to not always use the external $CC
    environment variable.

  From August HÃ¶randl:

  - Add a scanner for \include and \import files, with support for
    searching a directory list in $TEXINPUTS (imported from the external
    environment).

  - Support $MAKEINDEX, $MAKEINDEXCOM, $MAKEINDEXCOMSTR and
    $MAKEINDEXFLAGS for generating indices from .idx files.

  From Steven Johnson:

  - Add a NoClean() Environment method and function to override removal
    of targets during a -c clean, including documentation and tests.

  From Steven Knight:

  - Check for whether files exist on disk by listing the directory
    contents, not calling os.path.exists() file by file.  This is
    somewhat more efficient in general, and may be significantly
    more efficient on Windows.

  - Minor speedups in the internal is_Dict(), is_List() and is_String()
    functions.

  - Fix a signature refactoring bug that caused Qt header files to
    get re-generated every time.

  - Don't fail when writing signatures if the .sconsign.dblite file is
    owned by a different user (e.g. root) from a previous run.

  - When deleting variables from stacked OverrideEnvironments, don't
    throw a KeyError if we were able to delte the variable from any
    Environment in the stack.

  - Get rid of the last indentation tabs in the SCons source files and
    add -tt to the Python invocations in the packaging build and the
    tests so they don't creep back in.

  - In Visual Studio project files, put quotes around the -C directory
    so everything works even if the path has spaces in it.

  - The Intel Fortran compiler uses -object:$TARGET, not "-o $TARGET",
    when building object files on Windows.  Have the the ifort Tool
    modify the default command lines appropriately.

  - Document the --debug=explain option in the man page.  (How did we
    miss this?)

  - Add a $LATEXRETRIES variable to allow configuration of the number of
    times LaTex can be re-called to try to resolve undefined references.

  - Change the order of the arguments to Configure.Checklib() to match
    the documentation.

  - Handle signature calculation properly when the Python function used
    for a FunctionAction is an object method.

  - On Windows, assume that absolute path names without a drive letter
    refer to the drive on which the SConstruct file lives.

  - Add /usr/ccs/bin to the end of the the default external execution
    PATH on Solaris.

  - Add $PKGCHK and $PKGINFO variables for use on Solaris when searching
    for the SunPRO C++ compiler.  Make the default value for $PKGCHK
    be /usr/sbin/pgkchk (since /usr/sbin isn't usually on the external
    execution $PATH).

  - Fix a man page example of overriding variables when calling
    SharedLibrary() to also set the $LIBSUFFIXES variable.

  - Add a --taskmastertrace=FILE option to give some insight on how
    the taskmaster decides what Node to build next.

  - Changed the names of the old $WIN32DEFPREFIX, $WIN32DEFSUFFIX,
    $WIN32DLLPREFIX and $WIN32IMPLIBPREFIX construction variables to
    new $WINDOWSDEFPREFIX, $WINDOWSDEFSUFFIX, $WINDOWSDLLPREFIX and
    $WINDOWSIMPLIBPREFIX construction variables.  The old names are now
    deprecated, but preserved for backwards compatibility.

  - Fix (?) a runtest.py hang on Windows when the --xml option is used.

  - Change the message when an error occurs trying to interact with the
    file system to report the target(s) in square brackets (as before) and
    the actual file or directory that encountered the error afterwards.

  From Chen Lee:

  - Add x64 support for Microsoft Visual Studio 8.

  From Baptiste Lepilleur:

  - Support the --debug=memory option on Windows when the Python version
    has the win32process and win32api modules.

  - Add support for Visual Studio 2005 Pro.

  - Fix portability issues in various tests: test/Case.py,
    Test/Java/{JAR,JARCHDIR,JARFLAGS,JAVAC,JAVACFLAGS,JAVAH,RMIC}.py,
    test/MSVS/vs-{6.0,7.0,7.1,8.0}-exec.py,
    test/Repository/{Java,JavaH,RMIC}.py,
    test/QT/{generated-ui,installed,up-to-date,warnings}.py,
    test/ZIP/ZIP.py.

  - Ignore pkgchk errors on Solaris when searching for the C++ compiler.

  - Speed up the SCons/EnvironmentTests.py unit tests.

  - Add a --verbose= option to runtest.py to print executed commands
    and their output at various levels.

  From Christian Maaser:

  - Add support for Visual Studio Express Editions.

  - Add support for Visual Studio 8 *.manifest files, includng
    new $WINDOWS_INSERT_MANIFEST, $WINDOWSPROGMANIFESTSUFFIX,
    $WINDOWSPROGMANIFESTPREFIX, $WINDOWSPROGMANIFESTSUFFIX,
    $WINDOWSSHLIBMANIFESTPREFIX and $WINDOWSSHLIBMANIFESTSUFFIX
    construction variables.

  From Adam MacBeth:

  - Fix detection of additional Java inner classes following use of a
    "new" keyword inside an inner class.

  From Sanjoy Mahajan:

  - Correct TeX-related command lines to just $SOURCE, not $SOURCES

  From Patrick Mezard:

  - Execute build commands for a command-line target if any of the
    files built along with the target is out of date or non-existent,
    not just if the command-line target itself is out of date.

  - Fix the -n option when used with -c to print all of the targets
    that will be removed for a multi-target Builder call.

  - If there's no file in the source directory, make sure there isn't
    one in the build directory, too, to avoid dangling files left
    over from previous runs when a source file is removed.

  - Allow AppendUnique() and PrependUnique() to append strings (and
    other atomic objects) to lists.

  From Joel B. Mohler:

  - Extend latex.py, pdflatex.py, pdftex.py and tex.py so that building
    from both TeX and LaTeX files uses the same logic to call $BIBTEX
    when it's necessary, to call $MAKEINDEX when it's necessary, and to
    call $TEX or $LATEX multiple times to handle undefined references.

  - Add an emitter to the various TeX builders so that the generated
    .aux and .log files also get deleted by the -c option.

  From Leanid Nazdrynau:

  - Fix the Qt UIC scanner to work with generated .ui files (by using
    the FindFile() function instead of checking by-hand for the file).

  From Jan Nieuwenhuizen:

  - Fix a problem with interpreting quoted argument lists on command lines.

  From Greg Noel:

  - Add /sw/bin to the default execution PATH on Mac OS X.

  From Kian Win Ong:

  - When building a .jar file and there is a $JARCHDIR, put the -C
    in front of each .class file on the command line.

  - Recognize the Java 1.5 enum keyword.

  From Asfand Yar Qazi:

  - Add /opt/bin to the default execution PATH on all POSIX platforms
    (between /usr/local/bin and /bin).

  From Jon Rafkind:

  - Fix the use of Configure() contexts from nested subsidiary
    SConscript files.

  From Christoph Schulz:

  - Add support for $CONFIGUREDIR and $CONFIGURELOG variables to control
    the directory and logs for configuration tests.

  - Add support for a $INSTALLSTR variable.

  - Add support for $RANLIBCOM and $RANLIBCOMSTR variables (which fixes
    a bug when setting $ARCOMSTR).

  From Amir Szekely:

  - Add use of $CPPDEFINES to $RCCOM (resource file compilation) on MinGW.

  From Erick Tryzelaar:

  - Fix the error message when trying to report that a given option is
    not gettable/settable from an SConscript file.

  From Dobes Vandermeer:

  - Add support for SCC and other settings in Microsoft Visual
    Studio project and solution files:  $MSVS_PROJECT_BASE_PATH,
    $MSVS_PROJECT_GUID, $MSVS_SCC_AUX_PATH, $MSVS_SCC_LOCAL_PATH,
    $MSVS_SCC_PROJECT_NAME, $MSVS_SCC_PROVIDER,

  - Add support for using a $SCONS_HOME variable (imported from the
    external environment, or settable internally) to put a shortened
    SCons execution line in the Visual Studio project file.

  From David J. Van Maren:

  - Only filter common prefixes from source files names in Visual Studio
    project files if the prefix is a complete (sub)directory name.

  From Thad Ward:

  - If $MSVSVERSIONS is already set, don't overwrite it with
    information from the registry.



RELEASE 0.96.91 - Thu, 08 Sep 2005 07:18:23 -0400

  NOTE:  This was a pre-release of 0.97 for testing purposes.

  From Chad Austin:

  - Have the environment store the toolpath and re-use it to find Tools
    modules during later Copy() or Tool() calls (unless overridden).

  - Normalize the directory path names in SConsignFile() database
    files so the same signature file can interoperate on Windows and
    non-Windows systems.

  - Make --debug=stacktrace print a stacktrace when a UserError is thrown.

  - Remove an old, erroneous cut-and-paste comment in Scanner/Dir.py.

  From Stanislav Baranov:

  - Make it possible to support with custom Alias (sub-)classes.

  - Allow Builders to take empty source lists when called.

  - Allow access to both TARGET and SOURCE in $*PATH expansions.

  - Allow SConscript files to modify BUILD_TARGETS.

  From Timothee Besset:

  - Add support for Objective C/C++ .m and .mm file suffixes (for
    Mac OS X).

  From Charles Crain

  - Fix the PharLap linkloc.py module to use target+source arguments
    when calling env.subst().

  From Bjorn Eriksson:

  - Fix an incorrect Command() keyword argument in the man page.

  - Add a $TEMPFILEPREFIX variable to control the prefix or flag used
    to pass a long-command-line-execution tempfile to a command.

  From Steven Knight:

  - Enhanced the SCons setup.py script to install man pages on
    UNIX/Linux systems.

  - Add support for an Options.FormatOptionHelpText() method that can
    be overridden to customize the format of Options help text.

  - Add a global name for the Entry class (which had already been
    documented).

  - Fix re-scanning of generated source files for implicit dependencies
    when the -j option is used.

  - Fix a dependency problem that caused $LIBS scans to not be added
    to all of the targets in a multiple-target builder call, which
    could cause out-of-order builds when the -j option is used.

  - Store the paths of source files and dependencies in the .sconsign*
    file(s) relative to the target's directory, not relative to the
    top-level SConstruct directory.  This starts to make it possible to
    subdivide the dependency tree arbitrarily by putting an SConstruct
    file in every directory and using content signatures.

  - Add support for $YACCHFILESUFFIX and $YACCHXXFILESUFFIX variables
    that accomodate parser generators that write header files to a
    different suffix than the hard-coded .hpp when the -d option is used.

  - The default behavior is now to store signature information in a
    single .sconsign.dblite file in the top-level SConstruct directory.
    The old behavior of a separate .sconsign file in each directory can
    be specified by calling SConsignFile(None).

  - Remove line number byte codes within the signature calculation
    of Python function actions, so that changing the location of an
    otherwise unmodified Python function doesn't cause rebuilds.

  - Fix AddPreAction() and AddPostAction() when an action has more than
    one target file:  attach the actions to the Executor, not the Node.

  - Allow the source directory of a BuildDir / build_dir to be outside
    of the top-level SConstruct directory tree.

  - Add a --debug=nomemoizer option that disables the Memoizer for clearer
    looks at the counts and profiles of the underlying function calls,
    not the Memoizer wrappers.

  - Print various --debug= stats even if we exit early (e.g. using -h).

  - Really only use the cached content signature value if the file
    is older than --max-drift, not just if --max-drift is set.

  - Remove support for conversion from old (pre 0.96) .sconsign formats.

  - Add support for a --diskcheck option to enable or disable various
    on-disk checks:  that File and Dir nodes match on-disk entries;
    whether an RCS file exists for a missing source file; whether an
    SCCS file exists for a missing source file.

  - Add a --raw argument to the sconsign script, so it can print a
    raw representation of each entry's NodeInfo dictionary.

  - Add the 'f90' and 'f95' tools to the list of Fortran compilers
    searched for by default.

  - Add the +Z option by default when compiling shared objects on
    HP-UX.

  From Chen Lee:

  - Handle Visual Studio project and solution files in Unicode.

  From Sanjoy Mahajan:

  - Fix a bad use of Copy() in an example in the man page, and a
    bad regular expression example in the man page and User's Guide.

  From Shannon Mann:

  - Have the Visual Studio project file(s) echo "Starting SCons" before
    executing SCons, mainly to work around a quote-stripping bug in
    (some versions of?) the Windows cmd command executor.

  From Georg Mischler:

  - Remove the space after the -o option when invoking the Borland
    BCC compiler; some versions apparently require that the file name
    argument be concatenated with the option.

  From Leanid Nazdrynau:

  - Fix the Java parser's handling of backslashes in strings.

  From Greg Noel:

  - Add construction variables to support frameworks on Mac OS X:
    $FRAMEWORKS, $FRAMEWORKPREFIX, $FRAMEWORKPATH, $FRAMEWORKPATHPREFIX.

  - Re-order link lines so the -o option always comes right after the
    command name.

  From Gary Oberbrunner:

  - Add support for Intel C++ beta 9.0 (both 32 and 64 bit versions).

  - Document the new $FRAMEWORK* variables for Mac OS X.

  From Karol Pietrzak:

  - Add $RPATH (-R) support to the Sun linker Tool (sunlink).

  - Add a description of env.subst() to the man page.

  From Chris Prince:

  - Look in the right directory, not always the local directory, for a
    same-named file or directory conflict on disk.

  - On Windows, preserve the external environment's %SYSTEMDRIVE%
    variable, too.

  From Craig Scott:

  - Have the Fortran module emitter look for Fortan modules to be created
    relative to $FORTRANMODDIR, not the top-level directory.

  - When saving Options to a file, run default values through the
    converter before comparing them with the set values.  This correctly
    suppresses Boolean Option values from getting written to the saved
    file when they're one of the many synonyms for a default True or
    False value.

  - Fix the Fortran Scanner's ability to handle a module being used
    in the same file in which it is defined.

  From Steve-o:

  - Add the -KPIC option by default when compiling shared objects on
    Solaris.

  - Change the default suffix for Solaris objects to .o, to conform to
    Sun WorkShop's expectations.  Change the profix to so_ so they can
    still be differentiated from static objects in the same directory.

  From Amir Szekely:

  - When calling the resource compiler on MinGW, add --include-dir and
    the source directory so it finds the source file.

  - Update EnsureSConsVersion() to support revision numbers.

  From Greg Ward:

  - Fix a misplaced line in the man page.



RELEASE 0.96.90 - Tue, 15 Feb 2005 21:21:12 +0000

  NOTE:  This was a pre-release of 0.97 for testing purposes.

  From Anonymous:

  - Fix Java parsing to avoid erroneously identifying a new array
    of class instances as an anonymous inner class.

  - Fix a typo in the man page description of PathIsDirCreate.

  From Chad Austin:

  - Allow Help() to be called multiple times, appending to the help
    text each call.

  - Allow Tools found on a toolpath to import Python modules from
    their local directory.

  From Steve Christensen:

  - Handle exceptions from Python functions as build actions.

  - Add a set of canned PathOption validators:  PathExists (the default),
    PathIsFile, PathIsDir and PathIsDirCreate.

  From Matthew Doar:

  - Add support for .lex and .yacc file suffixes for Lex and Yacc files.

  From Eric Frias:

  - Huge performance improvement:  wrap the tuples representing an
    include path in an object, so that the time it takes to hash the
    path doesn't grow porportionally to the length of the path.

  From Gottfried Ganssauge:

  - Fix SCons on SuSE/AMD-64 Linux by having the wrapper script also
    check for the build engine in the parent directory of the Python
    library directory (/usr/lib64 instead of /usr/lib).

  From Stephen Kennedy:

  - Speed up writing the .sconsign file at the end of a run by only
    calling sync() once at the end, not after every entry.

  From Steven Knight:

  - When compiling with Microsoft Visual Studio, don't include the ATL and
    MFC directories in the default INCLUDE and LIB environment variables.

  - Remove the following deprecated features:  the ParseConfig()
    global function (deprecated in 0.93); the misspelled "validater"
    keyword to the Options.Add() method (deprecated in 0.91); the
    SetBuildSignatureType(), SetContentSignatureType(), SetJobs() and
    GetJobs() global functions (deprecated in 0.14).

  - Fix problems with corrupting the .sconsign.dblite file when
    interrupting builds by writing to a temporary file and renaming,
    not writing the file directly.

  - Fix a 0.96 regression where when running with -k, targets built from
    walking dependencies later on the command line would not realize
    that a dependency had failed an earlier build attempt, and would
    try to rebuild the dependent targets.

  - Change the final messages when using -k and errors occur from
    "{building,cleaning} terminated because of errors" to "done
    {building,cleaning} targets (errors occurred during {build,clean})."

  - Allow Configure.CheckFunc() to take an optional header argument
    (already supported by Conftest.py) to specify text at the top of
    the compiled test file.

  - Fix the --debug=explain output when a Python function action changed
    so it prints a meaningful string, not the binary representation of
    the function contents.

  - Allow a ListOption's default value(s) to be a Python list of specified
    values, not just a string containing a comma-separated list of names.

  - Add a ParseDepends() function that will parse up a list of explicit
    dependencies from a "make depend" style file.

  - Support the ability to change directory when executing an Action
    through "chdir" keyword arguments to Action and Builder creation
    and calls.

  - Fix handling of Action ojects (and other callables that don't match
    our calling arguments) in construction variable expansions.

  - On Win32, install scons.bat in the Python directory when installing
    from setup.py.  (The bdist_wininst installer was already doing this.)

  - Fix env.SConscript() when called with a list of SConscipt files.
    (The SConscript() global function already worked properly.)

  - Add a missing newline to the end of the --debug=explain "unknown
    reasons" message.

  - Enhance ParseConfig() to work properly for spaces in between the -I,
    -L and -l options and their arguments.

  - Packaging build fix:  Rebuild the files that are use to report the
    --version of SCons whenever the development version number changes.

  - Fix the ability to specify a target_factory of Dir() to a Builder,
    which the default create-a-directory Builder was interfering with.

  - Mark a directory as built if it's created as part of the preparation
    for another target, to avoid trying to build it again when it comes
    up in the target list.

  - Allow a function with the right calling signature to be put directly
    in an Environment's BUILDERS dictionary, making for easier creation
    and use of wrappers (pseudo-Builders) that call other Builders.

  - On Python 2.x, wrap lists of Nodes returned by Builders in a UserList
    object that adds a method that makes str() object return a string
    with all of the Nodes expanded to their path names.  (Builders under
    Python 1.5.2 still return lists to avoid TypeErrors when trying
    to extend() list, so Python 1.5.2 doesn't get pretty-printing of Node
    lists, but everything should still function.)

  - Allow Aliases to have actions that will be executed whenever
    any of the expanded Alias targets are out of date.

  - Fix expansion of env.Command() overrides within target and
    source file names.

  - Support easier customization of what's displayed by various default
    actions by adding lots of new construction variables: $ARCOMSTR,
    $ASCOMSTR, $ASPPCOMSTR, $BIBTEXCOMSTR, $BITKEEPERCOMSTR, $CCCOMSTR,
    $CVSCOMSTR, $CXXCOMSTR, $DCOMSTR, $DVIPDFCOMSTR, $F77COMSTR,
    $F90COMSTR, $F95COMSTR, $FORTRANCOMSTR, $GSCOMSTR, $JARCOMSTR,
    $JAVACCOMSTR, $JAVAHCOMSTR, $LATEXCOMSTR, $LEXCOMSTR, $LINKCOMSTR,
    $M4COMSTR, $MIDLCOMSTR, $P4COMSTR, $PCHCOMSTR, $PDFLATEXCOMSTR,
    $PDFTEXCOMSTR, $PSCOMSTR, $QT_MOCFROMCXXCOMSTR, $QT_MOCFROMHCOMSTR,
    $QT_UICCOMSTR, $RCCOMSTR, $REGSVRCOMSTR, $RCS_COCOMSTR, $RMICCOMSTR,
    $SCCSCOMSTR, $SHCCCOMSTR, $SHCXXCOMSTR, $SHF77COMSTR, $SHF90COMSTR,
    $SHF95COMSTR, $SHFORTRANCOMSTR, $SHLINKCOMSTR, $SWIGCOMSTR,
    $TARCOMSTR, $TEXCOMSTR, $YACCCOMSTR and $ZIPCOMSTR.

  - Add an optional "map" keyword argument to ListOption() that takes a
    dictionary to map user-specified values to legal values from the list
    (like EnumOption() already doee).

  - Add specific exceptions to try:-except: blocks without any listed,
    so that they won't catch and mask keyboard interrupts.

  - Make --debug={tree,dtree,stree} print something even when there's
    a build failure.

  - Fix how Scanners sort the found dependencies so that it doesn't
    matter whether the dependency file is in a Repository or not.
    This may cause recompilations upon upgrade to this version.

  - Make AlwaysBuild() work with Alias and Python value Nodes (making
    it much simpler to support aliases like "clean" that just invoke
    an arbitrary action).

  - Have env.ParseConfig() use AppendUnique() by default to suppress
    duplicate entries from multiple calls.  Add a "unique" keyword
    argument to allow the old behavior to be specified.

  - Allow the library modules imported by an SConscript file to get at
    all of the normally-available global functions and variables by saying
    "from SCons.Script import *".

  - Add a --debug=memoizer option to print Memoizer hit/mass statistics.

  - Allow more than one --debug= option to be set at a time.

  - Change --debug=count to report object counts before and after
    reading SConscript files and before and after building targets.

  - Change --debug=memory output to line up the numbers and to better
    match (more or less) the headers on the --debug=count columns.

  - Speed things up when there are lists of targets and/or sources by
    getting rid of some N^2 walks of the lists involved.

  - Cache evaluation of LazyActions so we don't create a new object
    for each invocation.

  - When scanning, don't create Nodes for include files that don't
    actually exist on disk.

  - Make supported global variables CScanner, DScanner, ProgramScanner and
    SourceFileScanner.  Make SourceFileScanner.add_scanner() a supported
    part of the public interface.  Keep the old SCons.Defaults.*Scan names
    around for a while longer since some people were already using them.

  - By default, don't scan directories for on-disk files.  Add a
    DirScanner global scanner that can be used in Builders or Command()
    calls that want source directory trees scanned for on-disk changes.
    Have the Tar() and Zip() Builders use the new DirScanner to preserve
    the behavior of rebuilding a .tar or .zip file if any file or
    directory under a source tree changes.  Add Command() support for
    a source_scanner keyword argument to Command() that can be set to
    DirScanner to get this behavior.

  - Documentation changes:  Explain that $CXXFLAGS contains $CCFLAGS
    by default.  Fix a bad target_factory example in the man page.
    Add appendices to the User's Guide to cover the available Tools,
    Builders and construction variables.  Comment out the build of
    the old Python 10 paper, which doesn't build on all systems and
    is old enough at this point that it probably isn't worth the
    effort to make it do so.

  From Wayne Lee:

  - Avoid "maximum recursion limit" errors when removing $(-$) pairs
    from long command lines.

  From Clive Levinson:

  - Make ParseConfig() recognize and add -mno-cygwin to $LINKFLAGS and
    $CCFLAGS, and -mwindows to $LINKFLAGS.

  From Michael McCracken:

  - Add a new "applelink" tool to handle the things like Frameworks and
    bundles that Apple has added to gcc for linking.

  - Use more appropriate default search lists of linkers, compilers and
    and other tools for the 'darwin' platform.

  - Add a LoadableModule Builder that builds a bundle on Mac OS X (Darwin)
    and a shared library on other systems.

  - Improve SWIG tests for use on Mac OS X (Darwin).

  From Elliot Murphy:

  - Enhance the tests to guarantee persistence of ListOption
    values in saved options files.

  - Supply the help text when -h is used with the -u, -U or -D options.

  From Christian Neeb:

  - Fix the Java parser's handling of string definitions to avoid ignoring
    subsequent code.

  From Han-Wen Nienhuys:

  - Optimize variable expansion by:  using the re.sub() method (when
    possible); not using "eval" for variables for which we can fetch the
    value directory; avoiding slowing substitution logic when there's no
    '$' in the string.

  From Gary Oberbrunner:

  - Add an Environment.Dump() method to print the contents of a
    construction environment.

  - Allow $LIBS (and similar variables) to contain explicit File Nodes.

  - Change ParseConfig to add the found library names directly to the
    $LIBS variable, instead of returning them.

  - Add ParseConfig() support for the -framework GNU linker option.

  - Add a PRINT_CMD_LINE_FUNC construction variable to allow people
    to filter (or log) command-line output.

  - Print an internal Python stack trace in response to an otherwise
    unexplained error when --debug=stacktrace is specified.

  - Add a --debug=findlibs option to print what's happening when
    the scanner is searching for libraries.

  - Allow Tool specifications to be passed a dictionary of keyword
    arguments.

  - Support an Options default value of None, in which case the variable
    will not be added to the construction environment unless it's set
    explicitly by the user or from an Options file.

  - Avoid copying __builtin__ values into a construction environment's
    dictionary when evaluating construction variables.

  - Add a new cross-platform intelc.py Tool that can detect and
    configure the Intel C++ v8 compiler on both Windows, where it's
    named icl, and Linux, where it's named icc.  It also checks that
    the directory specified in the Windows registry exists, and sets a
    new $INTEL_C_COMPILER_VERSION construction variable to identify the
    version being used.  (Niall Douglas contributed an early prototype
    of parts of this module.)

  - Fix the private Conftest._Have() function so it doesn't change
    non-alphanumeric characters to underscores.

  - Supply a better error message when a construction variable expansion
    has an unknown attribute.

  - Documentation changes:  Update the man page to describe use of
    filenames or Nodes in $LIBS.

  From Chris Pawling:

  - Have the linkloc tool use $MSVS_VERSION to select the Microsoft
    Visual Studio version to use.

  From Kevin Quick:

  - Fix the Builder name returned from ListBuilders and other instances
    of subclasses of the BuilderBase class.

  - Add Builders and construction variables to support rpcgen:
    RPCGenClient(), RPCGenHeader(), RPCGenService(), RPCGenXDR(),
    $RPCGEN, $RPCGENFLAGS, $RPCGENCLIENTFLAGS, $RPCGENHEADERFLAGS,
    $RPCGENSERVICEFLAGS, $RPCGENXDRFLAGS.

  - Update the man page to document that prefix and suffix Builder
    keyword arguments can be strings, callables or dictionaries.

  - Provide more info in the error message when a user tries to build
    a target multiple ways.

  - Fix Delete() when a file doesn't exist and must_exist=1.  (We were
    unintentionally dependent on a bug in versions of the Python shutil.py
    module prior to Python 2.3, which would generate an exception for
    a nonexistent file even when ignore_errors was set.)

  - Only replace a Node's builder with a non-null source builder.

  - Fix a stack trace when a suffix selection dictionary is passed
    an empty source file list.

  - Allow optional names to be attached to Builders, for default
    Builders that don't get attached to construction environments.

  - Fix problems with Parallel Task Exception handling.

  - Build targets in an associated BuildDir even if there are targets
    or subdirectories locally in the source directory.

  - If a FunctionAction has a callable class as its underlying Python
    function, use its strfunction() method (if any) to display the
    action.

  - Fix handling when BuildDir() exists but is unwriteable.  Add
    "Stop." to those error messages for consistency.

  - Catch incidents of bad builder creation (without an action) and
    supply meaningful error messages.

  - Fix handling of src_suffix values that aren't extensions (don't
    begin with a '.').

  - Don't retrieve files from a CacheDir, but report what would happen,
    when the -n option is used.

  - Use the source_scanner from the target Node, not the source node
    itself.

  - Internal Scanners fixes:  Make sure Scanners are only passed Nodes.
    Fix how a Scanner.Selector called its base class initialization.
    Make comparisons of Scanner objects more robust.  Add a name to
    an internal default ObjSourceScanner.

  - Add a deprecated warning for use of the old "scanner" keyword argument
    to Builder creation.

  - Improve the --debug=explain message when the build action changes.

  - Test enhancements in SourceCode.py, option-n.py, midl.py.  Better
    Command() and Scanner test coverage.  Improved test infrastructure
    for -c output.

  - Refactor the interface between Action and Executor objects to treat
    Actions atomically.

  - The --debug=presub option will now report the pre-substitution
    each action seprately, instead of reporting the entire list before
    executing the actions one by one.

  - The --debug=explain option explaining a changed action will now
    (more correctly) show pre-substitution action strings, instead of
    the commands with substituted file names.

  - A Node (file) will now be rebuilt if its PreAction or PostAction
    actions change.

  - Python Function actions now have their calling signature (target,
    source, env) reported correctly when displayed.

  - Fix BuildDir()/build_dir handling when the build_dir is underneath
    the source directory and trying to use entries from the build_dir
    as sources for other targets in the build-dir.

  - Fix hard-coding of JDK path names in various Java tests.

  - Handle Python stack traces consistently (stop at the SConscript stack
    frame, by default) even if the Python source code isn't available.

  - Improve the performance of the --debug={tree,dtree} options.

  - Add --debug=objects logging of creation of OverrideWarner,
    EnvironmentCopy and EnvironmentOverride objects.

  - Fix command-line expansion of Python Value Nodes.

  - Internal cleanups:  Remove an unnecessary scan argument.  Associate
    Scanners only with Builders, not nodes.  Apply overrides once when
    a Builder is called, not in multiple places.  Cache results from the
    Node.FS.get_suffix() and Node.get_build_env() methods.  Use the Python
    md5 modules' hexdigest() method, if there is one.  Have Taskmaster
    call get_stat() once for each Node and re-use the value instead of
    calling it each time it needs the value.  Have Node.depends_on()
    re-use the list from the children() method instead of calling it
    multiple times.

  - Use the correct scanner if the same source file is used for targets in
    two different environments with the same path but different scanners.

  - Collect logic for caching values in memory in a Memoizer class,
    which cleans up a lot of special-case code in various methods and
    caches additional values to speed up most configurations.

  - Add a PathAccept validator to the list of new canned PathOption
    validators.

  From Jeff Squyres:

  - Documentation changes:  Use $CPPDEFINES instead of $CCFLAGS in man
    page examples.

  From Levi Stephen:

  - Allow $JARCHDIR to be expanded to other construction variables.

  From Christoph Wiedemann:

  - Add an Environment.SetDefault() method that only sets values if
    they aren't already set.

  - Have the qt.py Tool not override variables already set by the user.

  - Add separate $QT_BINPATH, $QT_CPPPATH and $QT_LIBPATH variables
    so these can be set individually, instead of being hard-wired
    relative to $QTDIR.

  - The %TEMP% and %TMP% external environment variables are now propagated
    automatically to the command execution environment on Windows systems.

  - A new --config= command-line option allows explicit control of
    of when the Configure() tests are run:  --config=force forces all
    checks to be run, --config=cache uses all previously cached values,
    --config=auto (the default) runs tests only when dependency analysis
    determines it's necessary.

  - The Configure() subsystem can now write a config.h file with values
    like HAVE_STDIO_H, HAVE_LIBM, etc.

  - The Configure() subsystem now executes its checks silently when the
    -Q option is specified.

  - The Configure() subsystem now reports if a test result is being
    taken from cache, and prints the standard output and error output
    of tests even when cached.

  - Configure() test results are now reported as "yes" or "no" instead of
    "ok" or "failed."

  - Fixed traceback printing when calling the env.Configure() method
    instead of the Configure() global function.

  - The Configure() subsystem now caches build failures in a .sconsign
    file in the subdirectory, not a .cache file.  This may cause
    tests to be re-executed the first time after you install 0.97.

  - Additional significant internal cleanups in the Configure() subsystem
    and its tests.

  - Have the Qt Builder make uic-generated files dependent on the .ui.h
    file, if one exists.

  - Add a test to make sure that SCons source code does not contain
    try:-except: blocks that catch all errors, which potentially catch
    and mask keyboard interrupts.

  - Fix us of TargetSignatures('content') with the SConf subsystem.

  From Russell Yanofsky:

  - Add support for the Metrowerks Codewarrior compiler and linker
    (mwcc and mwld).



RELEASE 0.96.1 - Mon, 23 Aug 2004 12:55:50 +0000

  From Craig Bachelor:

  - Handle white space in the executable Python path name within in MSVS
    project files by quoting the path.

  - Correct the format of a GUID string in a solution (.dsw) file so
    MSVS can correctly "build enable" a project.

  From Steven Knight:

  - Add a must_exist flag to Delete() to let the user control whether
    it's an error if the specified entry doesn't exist.  The default
    behavior is now to silently do nothing if it doesn't exist.

  - Package up the new Platform/darwin.py, mistakenly left out of 0.96.

  - Make the scons.bat REM statements into @REM so they aren't printed.

  - Make the SCons packaging SConscript files platform independent.

  From Anthony Roach:

  - Fix scanning of pre-compiled header (.pch) files for #includes,
    broken in 0.96.



RELEASE 0.96 - Wed, 18 Aug 2004 13:36:40 +0000

  From Chad Austin:

  - Make the CacheDir() directory if it doesn't already exist.

  - Allow construction variable substitutions in $LIBS specifications.

  - Allow the emitter argument to a Builder() to be or expand to a list
    of emitter functions, which will be called in sequence.

  - Suppress null values in construction variables like $LIBS that use
    the internal _concat() function.

  - Remove .dll files from the construction variables searched for
    libraries that can be fed to Win32 compilers.

  From Chad Austin and Christoph Wiedemann:

  - Add support for a $RPATH variable to supply a list of directories
    to search for shared libraries when linking a program.  Used by
    the GNU and IRIX linkers (gnulink and sgilink).

  From Charles Crain:

  - Restore the ability to do construction variable substitutions in all
    kinds of *PATH variables, even when the substitution returns a Node
    or other object.

  From Tom Epperly:

  - Allow the Java() Builder to take more than one source directory.

  From Ralf W. Grosse-Kunstleve:

  - Have SConsignFile() use, by default, a custom "dblite.py" that we can
    control and guarantee to work on all Python versions (or nearly so).

  From Jonathan Gurley:

  - Add support for the newer "ifort" versions of the Intel Fortran
    Compiler for Linux.

  From Bob Halley:

  - Make the new *FLAGS variable type work with copied Environments.

  From Chris Hoeppler:

  - Initialize the name of a Scanner.Classic scanner correctly.

  From James Juhasz:

  - Add support for the .dylib shared library suffix and the -dynamiclib
    linker option on Mac OS X.

  From Steven Knight:

  - Add an Execute() method for executing actions directly.

  - Support passing environment override keyword arguments to Command().

  - Fix use of $MSVS_IGNORE_IDE_PATHS, which was broken when we added
    support for $MSVS_USE_MFC_DIRS last release.

  - Make env.Append() and env.Prepend() act like the underlying Python
    behavior when the variable being appended to is a UserList object.

  - Fix a regression that prevented the Command() global function in
    0.95 from working with command-line strings as actions.

  - Fix checking out a file from a source code management system when
    the env.SourceCode() method was called with an individual file name
    or node, not a directory name or node.

  - Enhance the Task.make_ready() method to create a list of the
    out-of-date Nodes for the task for use by the wrapping interface.

  - Allow Scanners to pull the list of suffixes from the construction
    environment when the "skeys" keyword argument is a string containing
    a construction variable to be expanded.

  - Support new $CPPSUFFIXES, $DSUFFIXES $FORTRANSUFFIXES, and
    $IDLSUFFIXES.  construction variables that contain the default list
    of suffixes to be scanned by a given type of scanner, allowing these
    suffix lists to be easily added to or overridden.

  - Speed up Node creation when calling a Builder by comparing whether two
    Environments are the same object, not if their underlying dictionaries
    are equivalent.

  - Add a --debug=explain option that reports the reason(s) why SCons
    thinks it must rebuild something.

  - Add support for functions that return platform-independent Actions
    to Chmod(), Copy(), Delete(), Mkdir(), Move() and Touch() files
    and/or directories.  Like any other Actions, the returned Action
    object may be executed directly using the Execute() global function
    or env.Execute() environment method, or may be used as a Builder
    action or in an env.Command() action list.

  - Add support for the strfunction argument to all types of Actions:
    CommandAction, ListAction, and CommandGeneratorAction.

  - Speed up turning file system Nodes into strings by caching the
    values after we're finished reading the SConscript files.

  - Have ParseConfig() recognize and supporting adding the -Wa, -Wl,
    and -Wp, flags to ASFLAGS, LINKFLAGS and CPPFLAGS, respectively.

  - Change the .sconsign format and the checks for whether a Node is
    up-to-date to make dependency checks more efficient and correct.

  - Add wrapper Actions to SCons.Defaults for $ASCOM, $ASPPCOM, $LINKCOM,
    $SHLINKCOM, $ARCOM, $LEXCOM and $YACCCOM.  This makes it possible
    to replace the default print behavior with a custom strfunction()
    for each of these.

  - When a Node has been built, don't walk the whole tree back to delete
    the parents's implicit dependencies, let returning up the normal
    Taskmaster descent take care of it for us.

  - Add documented support for separate target_scanner and source_scanner
    arguments to Builder creation, which allows different scanners to
    be applied to source files

  - Don't re-install or (re-generate) .h files when a subsidiary #included
    .h file changes.  This eliminates incorrect circular dependencies
    with .h files generated from other source files.

  - Slim down the internal Sig.Calculator class by eliminating methods
    whose functionality is now covered by Node methods.

  - Document use of the target_factory and source_factory keyword
    arguments when creating Builder objects.  Enhance Dir Nodes so that
    they can be created with user-specified Builder objects.

  - Don't blow up with stack trace when the external $PATH environment
    variable isn't set.

  - Make Builder calls return lists all the time, even if there's only
    one target.  This keeps things consistent and easier to program to
    across platforms.

  - Add a Flatten() function to make it easier to deal with the Builders
    all returning lists of targets, not individual targets.

  - Performance optimizations in Node.FS.__doLookup().

  - Man page fixes:  formatting typos, misspellings, bad example.

  - User's Guide fixes: Fix the signatures of the various example
    *Options() calls.  Triple-quote properly a multi-line Split example.

  - User's Guide additions:  Chapter describing File and Directory
    Nodes.  Section describing declarative nature of SCons functions in
    SConscript files.  Better organization and clarification of points
    raised by Robert P. J. Day.  Chapter describing SConf (Autoconf-like)
    functionality.  Chapter describing how to install Python and
    SCons.  Chapter describing Java builds.

  From Chris Murray:

  - Add a .win32 attribute to force file names to expand with
    Windows backslash path separators.

  - Fix escaping file names on command lines when the expansion is
    concatenated with another string.

  - Add support for Fortran 90 and Fortran 95.  This adds $FORTRAN*
    variables that specify a default compiler, command-line, flags,
    etc. for all Fortran versions, plus separate $F90* and $F95*
    variables for when different compilers/flags/etc. must be specified
    for different Fortran versions.

  - Have individual tools that create libraries override the default
    $LIBPREFIX and $LIBSUFFIX values set by the platform.  This makes
    it easier to use Microsoft Visual Studio tools on a CygWin platform.

  From Gary Oberbrunner:

  - Add a --debug=presub option to print actions prior to substitution.

  - Add a warning upon use of the override keywords "targets" and
    "sources" when calling Builders.  These are usually mistakes which
    are otherwise silently (and confusingly) turned into construction
    variable overrides.

  - Try to find the ICL license file path name in the external environment
    and the registry before resorting to the hard-coded path name.

  - Add support for fetching command-line keyword=value arguments in
    order from an ARGLIST list.

  - Avoid stack traces when trying to read dangling symlinks.

  - Treat file "extensions" that only contain digits as part of the
    file basename.  This supports version numbers as part of shared
    library names, for example.

  - Avoid problems when there are null entries (None or '') in tool
    lists or CPPPATH.

  - Add an example and explanation of how to use "tools = ['default', ..."
    when creating a construction environment.

  - Add a section describing File and Directory Nodes and some of their
    attributes and methods.

  - Have ParseConfig() add a returned -pthread flag to both $CCFLAGS
    and $LINKFLAGS.

  - Fix some test portability issues on Mac OS X (darwin).

  From Simon Perkins:

  - Fix a bug introduced in building shared libraries under MinGW.

  From Kevin Quick:

  - Handling SCons exceptions according to Pythonic standards.

  - Fix test/chained-build.py on systems that execute within one second.

  - Fix tests on systems where 'ar' warns about archive creation.

  From Anthony Roach:

  - Fix use of the --implicit-cache option with timestamp signatures.

  - If Visual Studio is installed, assume the C/C++ compiler, the linker
    and the MIDL compiler that comes with it are available, too.

  - Better error messages when evaluating a construction variable
    expansion yields a Python syntax error.

  - Change the generation of PDB files when using Visual Studio from
    compile time to link time.

  From sam th:

  - Allow SConf.CheckLib() to search a list of libraries, like the
    Autoconf AC_SEARCH_LIBS macro.

  - Allow the env.WhereIs() method to take a "reject" argument to
    let it weed out specific path names.

  From Christoph Wiedemann:

  - Add new Moc() and Uic() Builders for more explicit control over
    Qt builds, plus new construction variables to control them:
    $QT_AUTOSCAN, $QT_DEBUG, $QT_MOCCXXPREFIX, $QT_MOCCXXSUFFIX,
    $QT_MOCHPREFIX, $QT_MOCHSUFFIX, $QT_UICDECLPREFIX, $QT_UICDECLSUFFIX,
    $QT_UICIMPLPREFIX, $QT_UICIMPLSUFFIX and $QT_UISUFFIX.

  - Add a new single_source keyword argument for Builders that enforces
    a single source file on calls to the Builder.



RELEASE 0.95 - Mon, 08 Mar 2004 06:43:20 -0600

  From Chad Austin:

  - Replace print statements with calls to sys.stdout.write() so output
    lines stay together when -j is used.

  - Add portability fixes for a number of tests.

  - Accomodate the fact that Cygwin's os.path.normcase() lies about
    the underlying system being case-sensitive.

  - Fix an incorrect _concat() call in the $RCINCFLAGS definition for
    the mingw Tool.

  - Fix a problem with the msvc tool with Python versions prior to 2.3.

  - Add support for a "toolpath" Tool() and Environment keyword that
    allows Tool modules to be found in specified local directories.

  - Work around Cygwin Python's silly fiction that it's using a
    case-sensitive file system.

  - More robust handling of data in VCComponents.dat.

  - If the "env" command is available, spawn commands with the more
    general "env -" instead of "env -i".

  From Kerim Borchaev:

  - Fix a typo in a msvc.py's registry lookup:  "VCComponents.dat", not
    "VSComponents.dat".

  From Chris Burghart:

  - Fix the ability to save/restore a PackageOption to a file.

  From Steve Christensen:

  - Update the MSVS .NET and MSVC 6.0/7.0 path detection.

  From David M. Cooke:

  - Make the Fortran scanner case-insensitive for the INCLUDE string.

  From Charles Crain:

  - If no version of MSVC is detected but the tool is specified,
    use the MSVC 6.0 paths by default.

  - Ignore any "6.1" version of MSVC found in the registry; this is a
    phony version number (created by later service packs?) and would
    throw off the logic if the user had any non-default paths configure.

  - Correctly detect if the user has independently configured the MSVC
    "include," "lib" or "path" in the registry and use the appropriate
    values.  Previously, SCons would only use the values if all three
    were set in the registry.

  - Make sure side-effect nodes are prepare()d before building their
    corresponding target.

  - Preserve the ability to call BuildDir() multiple times with the
    same target and source directory arguments.

  From Andy Friesen:

  - Add support for the Digital Mars "D" programming language.

  From Scott Lystig Fritchie:

  - Fix the ability to use a custom _concat() function in the
    construction environment when calling _stripixes().

  - Make the message about ignoring a missing SConscript file into a
    suppressable Warning, not a hard-coded sys.stderr.write().

  - If a builder can be called multiple times for a target (because
    the sources and overrides are identical, or it's a builder with the
    "multi" flag set), allow the builder to be called through multiple
    environments so long as the builders have the same signature for
    the environments in questions (that is, they're the same action).

  From Bob Halley:

  - When multiple targets are built by a single action, retrieve all
    of them from cache, not just the first target, and exec the build
    command if any of the targets isn't present in the cache.

  From Zephaniah Hull:

  - Fix command-line ARGUMENTS with multiple = in them.

  From Steven Knight:

  - Fix EnsureSConsVersion() so it checks against the SCons version,
    not the Python version, on Pythons with sys.version_info.

  - Don't swallow the AttributeError when someone uses an expansion like
    $TARGET.bak, so we can supply a more informative error message.

  - Fix an odd double-quote escape sequence in the man page.

  - Fix looking up a naked drive letter as a directory (Dir('C:')).

  - Support using File nodes in the LIBS construction variable.

  - Allow the LIBS construction variable to be a single string or File
    node, not a list, when only one library is needed.

  - Fix typos in the man page:  JAVACHDIR => JARCHDIR; add "for_signature"
    to the __call__() example in the "Variable Substitution" section.

  - Correct error message spellings of "non-existant" to "non-existent."

  - When scanning for libraries to link with, don't append $LIBPREFIXES
    or $LIBSUFFIXES values to the $LIBS values if they're already present.

  - Add a ZIPCOMPRESSION construction variable to control whether the
    internal Python action for the Zip Builder compresses the file or
    not.  The default value is zipfile.ZIP_DEFLATED, which generates
    a compressed file.

  - Refactor construction variable expansion to support recursive
    expansion of variables (e.g. CCFLAGS = "$CCFLAGS -g") without going
    into an infinite loop.  Support this in all construction variable
    overrides, as well as when copying Environments.

  - Fix calling Configure() from more than one subsidiary SConscript file.

  - Fix the env.Action() method so it returns the correct type of
    Action for its argument(s).

  - Fix specifying .class files as input to JavaH with the .class suffix
    when they weren't generated using the Java Builder.

  - Make the check for whether all of the objects going into a
    SharedLibrary() are shared work even if the object was built in a
    previous run.

  - Supply meaningful error messages, not stack traces, if we try to add
    a non-Node as a source, dependency, or ignored dependency of a Node.

  - Generate MSVS Project files that re-invoke SCons properly regardless
    of whether the file was built via scons.bat or scons.py.
    (Thanks to Niall Douglas for contributing code and testing.)

  - Fix TestCmd.py, runtest.py and specific tests to accomodate being
    run from directories whose paths include white space.

  - Provide a more useful error message if a construction variable
    expansion contains a syntax error during evaluation.

  - Fix transparent checkout of implicit dependency files from SCCS
    and RCS.

  - Added new --debug=count, --debug=memory and --debug=objects options.
    --debug=count and --debug=objects only print anything when run
    under Python 2.1 or later.

  - Deprecate the "overrides" keyword argument to Builder() creation
    in favor of using keyword argument values directly (like we do
    for builder execution and the like).

  - Always use the Builder overrides in substitutions, not just if
    there isn't a target-specific environment.

  - Add new "rsrcpath" and "rsrcdir" and attributes to $TARGET/$SOURCE,
    so Builder command lines can find things in Repository source
    directories when using BuildDir.

  - Fix the M4 Builder so that it chdirs to the Repository directory
    when the input file is in the source directory of a BuildDir.

  - Save memory at build time by allowing Nodes to delete their build
    environments after they've been built.

  - Add AppendUnique() and PrependUnique() Environment methods, which
    add values to construction variables like Append() and Prepend()
    do, but suppress any duplicate elements in the list.

  - Allow the 'qt' tool to still be used successfully from a copied
    Environment.  The include and library directories previously ended up
    having the same string re-appended to the end, yielding an incorrect
    path name.

  - Supply a more descriptive error message when the source for a target
    can't be found.

  - Initialize all *FLAGS variables with objects do the right thing with
    appending flags as strings or lists.

  - Make things like ${TARGET.dir} work in *PATH construction variables.

  - Allow a $MSVS_USE_MFC_DIRS construction variable to control whether
    ATL and MFC directories are included in the default INCLUDE and
    LIB paths.

  - Document the dbm_module argument to the SConsignFile() function.

  From Vincent Risi:

  - Add support for the bcc32, ilink32 and tlib Borland tools.

  From Anthony Roach:

  - Supply an error message if the user tries to configure a BuildDir
    for a directory that already has one.

  - Remove documentation of the still-unimplemented -e option.

  - Add -H help text listing the legal --debug values.

  - Don't choke if a construction variable is a non-string value.

  - Build Type Libraries in the target directory, not the source
    directory.

  - Add an appendix to the User's Guide showing how to accomplish
    various common tasks in Python.

  From Greg Spencer:

  - Add support for Microsoft Visual Studio 2003 (version 7.1).

  - Evaluate $MSVSPROJECTSUFFIX and $MSVSSOLUTIONSUFFIX when the Builder
    is invoked, not when the tool is initialized.

  From Christoph Wiedemann:

  - When compiling Qt, make sure the moc_*.cc files are compiled using
    the flags from the environment used to specify the target, not
    the environment that first has the Qt Builders attached.



RELEASE 0.94 - Fri, 07 Nov 2003 05:29:48 -0600

  From Hartmut Goebel:

  - Add several new types of canned functions to help create options:
    BoolOption(), EnumOption(), ListOption(), PackageOption(),
    PathOption().

  From Steven Knight:

  - Fix use of CPPDEFINES with C++ source files.

  - Fix env.Append() when the operand is an object with a __cmp__()
    method (like a Scanner instance).

  - Fix subclassing the Environment and Scanner classes.

  - Add BUILD_TARGETS, COMMAND_LINE_TARGETS and DEFAULT_TARGETS variables.

  From Steve Leblanc:

  - SGI fixes:  Fix C++ compilation, add a separate Tool/sgic++.py module.

  From Gary Oberbrunner:

  - Fix how the man page un-indents after examples in some browsers.

  From Vincent Risi:

  - Fix the C and C++ tool specifications for AIX.



RELEASE 0.93 - Thu, 23 Oct 2003 07:26:55 -0500

  From J.T. Conklin:

  - On POSIX, execute commands with the more modern os.spawnvpe()
    function, if it's available.

  - Scan .S, .spp and .SPP files for C preprocessor dependencies.

  - Refactor the Job.Parallel() class to use a thread pool without a
    condition variable.  This improves parallel build performance and
    handles keyboard interrupts properly when -j is used.

  From Charles Crain:

  - Add support for a JARCHDIR variable to control changing to a
    directory using the jar -C option.

  - Add support for detecting Java manifest files when using jar,
    and specifying them using the jar m flag.

  - Fix some Python 2.2 specific things in various tool modules.

  - Support directories as build sources, so that a rebuild of a target
    can be triggered if anything underneath the directory changes.

  - Have the scons.bat and scons.py files look for the SCons modules
    in site-packages as well.

  From Christian Engel:

  - Support more flexible inclusion of separate C and C++ compilers.

  - Use package management tools on AIX and Solaris to find where
    the comilers are installed, and what version they are.

  - Add support for CCVERSION and CXXVERSION variables for a number
    of C and C++ compilers.

  From Sergey Fogel:

  - Add test cases for the new capabilities to run bibtex and to rerun
    latex as needed.

  From Ralf W. Grosse-Kunstleve:

  - Accomodate anydbm modules that don't have a sync() method.

  - Allow SConsignFile() to take an argument specifying the DBM
    module to be used.

  From Stephen Kennedy:

  - Add support for a configurable global .sconsign.dbm file which
    can be used to avoid cluttering each directory with an individual
    .sconsign file.

  From John Johnson:

  - Fix (re-)scanning of dependencies in generated or installed
    header files.

  From Steven Knight:

  - The -Q option suppressed too many messages; fix it so that it only
    suppresses the Reading/Building messages.

  - Support #include when there's no space before the opening quote
    or angle bracket.

  - Accomodate alphanumeric version strings in EnsurePythonVersion().

  - Support arbitrary expansion of construction variables within
    file and directory arguments to Builder calls and Environment methods.

  - Add Environment-method versions of the following global functions:
    Action(), AddPostAction(), AddPreAction(), Alias(), Builder(),
    BuildDir(), CacheDir(), Clean(), Configure(), Default(),
    EnsurePythonVersion(), EnsureSConsVersion(), Environment(),
    Exit(), Export(), FindFile(), GetBuildPath(), GetOption(), Help(),
    Import(), Literal(), Local(), Platform(), Repository(), Scanner(),
    SConscriptChdir(), SConsignFile(), SetOption(), SourceSignatures(),
    Split(), TargetSignatures(), Tool(), Value().

  - Add the following global functions that correspond to the same-named
    Environment methods:  AlwaysBuild(), Command(), Depends(), Ignore(),
    Install(), InstallAs(), Precious(), SideEffect() and SourceCode().

  - Add the following global functions that correspond to the default
    Builder methods supported by SCons: CFile(), CXXFile(), DVI(), Jar(),
    Java(), JavaH(), Library(), M4(), MSVSProject(), Object(), PCH(),
    PDF(), PostScript(), Program(), RES(), RMIC(), SharedLibrary(),
    SharedObject(), StaticLibrary(), StaticObject(), Tar(), TypeLibrary()
    and Zip().

  - Rearrange the man page to show construction environment methods and
    global functions in the same list, and to explain the difference.

  - Alphabetize the explanations of the builder methods in the man page.

  - Rename the Environment.Environment class to Enviroment.Base.
    Allow the wrapping interface to extend an Environment by using its own
    subclass of Environment.Base and setting a new Environment.Environment
    variable as the calling entry point.

  - Deprecate the ParseConfig() global function in favor of a same-named
    construction environment method.

  - Allow the Environment.WhereIs() method to take explicit path and
    pathext arguments (like the underlying SCons.Util.WhereIs() function).

  - Remove the long-obsolete {Get,Set}CommandHandler() functions.

  - Enhance env.Append() to suppress null values when appropriate.

  - Fix ParseConfig() so it works regardless of initial construction
    variable values.

    Extend CheckHeader(), CheckCHeader(), CheckCXXHeader() and
    CheckLibWithHeader() to accept a list of header files that will be
    #included in the test.  The last one in the list is assumed to be
    the one being checked for.  (Prototype code contributed by Gerard
    Patel and Niall Douglas).

  - Supply a warning when -j is used and threading isn't built in to
    the current version of Python.

  - First release of the User's Guide (finally, and despite a lot
    of things still missing from it...).

  From Clark McGrew:

  - Generalize the action for .tex files so that it will decide whether
    a file is TeX or LaTeX, check the .aux output to decide if it should
    run bibtex, and check the .log output to re-run LaTeX if needed.

  From Bram Moolenaar:

  - Split the non-SCons-specific functionality from SConf.py to a new,
    re-usable Conftest.py module.

  From Gary Oberbrunner:

  - Allow a directory to be the target or source or dependency of a
    Depends(), Ignore(), Precious() or SideEffect() call.

  From Gerard Patel:

  - Use the %{_mandir} macro when building our RPM package.

  From Marko Rauhamaa:

  - Have the closing message say "...terminated because of errors" if
    there were any.

  From Anthony Roach:

  - On Win32 systems, only use "rm" to delete files if Cygwin is being
    used.   ("rm" doesn't understand Win32-format path names.)

  From Christoph Wiedemann:

  - Fix test/SWIG.py to find the Python include directory in all cases.

  - Fix a bug in detection of Qt installed on the local system.

  - Support returning Python 2.3 BooleanType values from Configure checks.

  - Provide an error message if someone mistakenly tries to call a
    Configure check from within a Builder function.

  - Support calling a Builder when a Configure context is still open.

  - Handle interrupts better by eliminating all try:-except: blocks
    which caught any and all exceptions, including KeyboardInterrupt.

  - Add a --duplicate= option to control how files are duplicated.



RELEASE 0.92 - Wed, 20 Aug 2003 03:45:28 -0500

  From Charles Crain and Gary Oberbrunner:

  - Fix Tool import problems with the Intel and PharLap linkers.

  From Steven Knight

  - Refactor the DictCmdGenerator class to be a Selector subclass.

  - Allow the DefaultEnvironment() function to take arguments and pass
    them to instantiation of the default construction environment.

  - Update the Debian package so it uses Python 2.2 and more closely
    resembles the currently official Debian packaging info.

  From Gerard Patel

  - When the yacc -d flag is used, take the .h file base name from the
    target .c file, not the source (matching what yacc does).



RELEASE 0.91 - Thu, 14 Aug 2003 13:00:44 -0500

  From Chad Austin:

  - Support specifying a list of tools when calling Environment.Copy().

  - Give a Value Nodes a timestamp of the system time when they're
    created, so they'll work when using timestamp-based signatures.

  - Add a DefaultEnvironment() function that only creates a default
    environment on-demand (for fetching source files, e.g.).

  - Portability fix for test/M4.py.

  From Steven Knight:

  - Tighten up the scons -H help output.

  - When the input yacc file ends in .yy and the -d flag is specified,
    recognize that a .hpp file (not a .h file) will be created.

  - Make builder prefixes work correctly when deducing a target
    from a source file name in another directory.

  - Documentation fixes: typo in the man page; explain up-front about
    not propagating the external environment.

  - Use "cvs co -d" instead of "cvs co -p >" when checking out something
    from CVS with a specified module name.  This avoids zero-length
    files when there is a checkout error.

  - Add an "sconsign" script to print the contents of .sconsign files.

  - Speed up maintaining the various lists of Node children by using
    dictionaries to avoid "x in list" searches.

  - Cache the computed list of Node children minus those being Ignored
    so it's only calculated once.

  - Fix use of the --cache-show option when building a Program()
    (or using any other arbitrary action) by making sure all Action
    instances have strfunction() methods.

  - Allow the source of Command() to be a directory.

  - Better error handling of things like raw TypeErrors in SConscripts.

  - When installing using "setup.py install --prefix=", suppress the
    distutils warning message about adding the (incorrect) library
    directory to your search path.

  - Correct the spelling of the "validater" option to "validator."
    Add a DeprecatedWarning when the old spelling is used.

  - Allow a Builder's emitter to be a dictionary that maps source file
    suffixes to emitter functions, using the suffix of the first file
    in the source list to pick the right one.

  - Refactor the creation of the Program, *Object and *Library Builders
    so that they're moved out of SCons.Defaults and created on demand.

  - Don't split SConscript file names on white space.

  - Document the SConscript function's "dirs" and "name" keywords.

  - Remove the internal (and superfluous) SCons.Util.argmunge() function.

  - Add /TP to the default CXXFLAGS for msvc, so it can compile all
    of the suffixes we use as C++ files.

  - Allow the "prefix" and "suffix" attributes of a Builder to be
    callable objects that return generated strings, or dictionaries
    that map a source file suffix to the right prefix/suffix.

  - Support a MAXLINELINELENGTH construction variable on Win32 systems
    to control when a temporary file is used for long command lines.

  - Make how we build .rpm packages not depend on the installation
    locations from the distutils being used.

  - When deducing a target Node, create it directly from the first
    source Node, not by trying to create the right string to pass to
    arg2nodes().

  - Add support for SWIG.

  From Bram Moolenaar:

  - Test portability fixes for FreeBSD.

  From Gary Oberbrunner:

  - Report the target being built in error messages when building
    multiple sources from different extensions, or when the target file
    extension can't be deduced, or when we don't have an action for a
    file suffix.

  - Provide helpful error messages when the arguments to env.Install()
    are incorrect.

  - Fix the value returned by the Node.prevsiginfo() method to conform
    to a previous change when checking whether a node is current.

  - Supply a stack trace if the Taskmaster catches an exception.

  - When using a temporary file for a long link line on Win32 systems,
    (also) print the command line that is being executed through the
    temporary file.

  - Initialize the LIB environment variable when using the Intel
    compiler (icl).

  - Documentation fixes:  better explain the AlwaysBuild() function.

  From Laurent Pelecq:

  - When the -debug=pdb option is specified, use pdb.Pdb().runcall() to
    call pdb directly, don't call Python recursively.

  From Ben Scott:

  - Add support for a platform-independent CPPDEFINES variable.

  From Christoph Wiedemann:

  - Have the g++ Tool actually use g++ in preference to c++.

  - Have the gcc Tool actually use gcc in preference to cc.

  - Add a gnutools.py test of the GNU tool chain.

  - Be smarter about linking: use $CC by default and $CXX only if we're
    linking with any C++ objects.

  - Avoid SCons hanging when a piped command has a lot of output to read.

  - Add QT support for preprocessing .ui files into .c files.



RELEASE 0.90 - Wed, 25 Jun 2003 14:24:52 -0500

  From Chad Austin:

  - Fix the _concat() documentation, and add a test for it.

  - Portability fixes for non-GNU versions of lex and yacc.

  From Matt Balvin:

  - Fix handling of library prefixes when the subdirectory matches
    the prefix.

  From Timothee Bessett:

  - Add an M4 Builder.

  From Charles Crain:

  - Use '.lnk' as the suffix on the temporary file for linking long
    command lines (necessary for the Phar Lap linkloc linker).

  - Save non-string Options values as their actual type.

  - Save Options string values that contain a single quote correctly.

  - Save any Options values that are changed from the default
    Environment values, not just ones changed on the command line or in
    an Options file.

  - Make closing the Options file descriptor exception-safe.

  From Steven Knight:

  - SCons now enforces (with an error) that construction variables
    must have the same form as valid Python identifiers.

  - Fix man page bugs: remove duplicate AddPostAction() description;
    document no_import_lib; mention that CPPFLAGS does not contain
    $_CPPINCFLAGS; mention that F77FLAGS does not contain $_F77INCFLAGS;
    mention that LINKFLAGS and SHLINKFLAGS contains neither $_LIBFLAGS
    nor $_LIBDIRFLAGS.

  - Eliminate a dependency on the distutils.fancy_getopt module by
    copying and pasting its wrap_text() function directly.

  - Make the Script.Options() subclass match the underlying base class
    implementation.

  - When reporting a target is up to date, quote the target like make
    (backquote-quote) instead of with double quotes.

  - Fix handling of ../* targets when using -U, -D or -u.

  From Steve Leblanc:

  - Don't update the .sconsign files when run with -n.

  From Gary Oberbrunner:

  - Add support for the Intel C Compiler (icl.exe).

  From Anthony Roach

  - Fix Import('*').

  From David Snopek

  - Fix use of SConf in paths with white space in them.

  - Add CheckFunc and CheckType functionality to SConf.

  - Fix use of SConf with Builders that return a list of nodes.

  From David Snopek and Christoph Wiedemann

  - Fix use of the SConf subsystem with SConscriptChdir().

  From Greg Spencer

  - Check for the existence of MS Visual Studio on disk before using it,
    to avoid getting fooled by leftover junk in the registry.

  - Add support for MSVC++ .NET.

  - Add support for MS Visual Studio project files (DSP, DSW,
    SLN and VCPROJ files).

  From Christoph Wiedemann

  - SConf now works correctly when the -n and -q options are used.



RELEASE 0.14 - Wed, 21 May 2003 05:16:32 -0500

  From Chad Austin:

  - Use .dll (not .so) for shared libraries on Cygwin; use -fPIC
    when compiling them.

  - Use 'rm' to remove files under Cygwin.

  - Add a PLATFORM variable to construction environments.

  - Remove the "platform" argument from tool specifications.

  - Propogate PYTHONPATH when running the regression tests so distutils
    can be found in non-standard locations.

  - Using MSVC long command-line linking when running Cygwin.

  - Portability fixes for a lot of tests.

  - Add a Value Node class for dependencies on in-core Python values.

  From Allen Bierbaum:

  - Pass an Environment to the Options validator method, and
    add an Options.Save() method.

  From Steve Christensen:

  - Add an optional sort function argument to the GenerateHelpText()
    Options function.

  - Evaluate the "varlist" variables when computing the signature of a
    function action.

  From Charles Crain:

  - Parse the source .java files for class names (including inner class
    names) to figure out the target .class files that will be created.

  - Make Java support work with Repositories and SConscriptChdir(0).

  - Pass Nodes, not strings, to Builder emitter functions.

  - Refactor command-line interpolation and signature calculation
    so we can use real Node attributes.

  From Steven Knight:

  - Add Java support (javac, javah, jar and rmic).

  - Propagate the external SYSTEMROOT environment variable into ENV on
    Win32 systems, so external commands that use sockets will work.

  - Add a .posix attribute to PathList expansions.

  - Check out CVS source files using POSIX path names (forward slashes
    as separators) even on Win32.

  - Add Node.clear() and Node.FS.Entry.clear() methods to wipe out a
    Node's state, allowing it to be re-evaluated by continuous
    integration build interfaces.

  - Change the name of the Set{Build,Content}SignatureType() functions
    to {Target,Source}Signatures().  Deprecate the old names but support
    them for backwards compatibility.

  - Add internal SCons.Node.FS.{Dir,File}.Entry() methods.

  - Interpolate the null string if an out-of-range subscript is used
    for a construction variable.

  - Fix the internal Link function so that it properly links or copies
    files in subsidiary BuildDir directories.

  - Refactor the internal representation of a single execution instance
    of an action to eliminate redundant signature calculations.

  - Eliminate redundant signature calculations for Nodes.

  - Optimize out calling hasattr() before accessing attributes.

  - Say "Cleaning targets" (not "Building...") when the -c option is
    used.

  From Damyan Pepper:

  - Quote the "Entering directory" message like Make.

  From Stefan Reichor:

  - Add support for using Ghostscript to convert Postscript to PDF files.

  From Anthony Roach:

  - Add a standalone "Alias" function (separate from an Environment).

  - Make Export() work for local variables.

  - Support passing a dictionary to Export().

  - Support Import('*') to import everything that's been Export()ed.

  - Fix an undefined exitvalmap on Win32 systems.

  - Support new SetOption() and GetOption() functions for setting
    various command-line options from with an SConscript file.

  - Deprecate the old SetJobs() and GetJobs() functions in favor of
    using the new generic {Set,Get}Option() functions.

  - Fix a number of tests that searched for a Fortran compiler using the
    external PATH instead of what SCons would use.

  - Fix the interaction of SideEffect() and BuildDir() so that (for
    example) PDB files get put correctly in a BuildDir().

  From David Snopek:

  - Contribute the "Autoscons" code for Autoconf-like checking for
    the existence of libraries, header files and the like.

  - Have the Tool() function add the tool name to the $TOOLS
    construction variable.

  From Greg Spencer:

  - Support the C preprocessor #import statement.

  - Allow the SharedLibrary() Builder on Win32 systems to be able to
    register a newly-built dll using regsvr32.

  - Add a Builder for Windows type library (.tlb) files from IDL files.

  - Add an IDL scanner.

  - Refactor the Fortran, C and IDL scanners to share common logic.

  - Add .srcpath and .srcdir attributes to $TARGET and $SOURCE.

  From Christoph Wiedemann:

  - Integrate David Snopek's "Autoscons" code as the new SConf
    configuration subsystem, including caching of values between
    runs (using normal SCons dependency mechanisms), tests, and
    documentation.



RELEASE 0.13 - Mon, 31 Mar 2003 20:22:00 -0600

  From Charles Crain:

  - Fix a bug when BuildDir(duplicate=0) is used and SConscript
    files are called from within other SConscript files.

  - Support (older) versions of Perforce which don't set the Windows
    registry.



RELEASE 0.12 - Thu, 27 Mar 2003 23:52:09 -0600

  From Charles Crain:

  - Added support for the Perforce source code management system.

  - Fix str(Node.FS) so that it returns a path relative to the calling
    SConscript file's directory, not the top-level directory.

  - Added support for a separate src_dir argument to SConscript()
    that allows explicit specification of where the source files
    for an SConscript file can be found.

  - Support more easily re-usable flavors of command generators by
    calling callable variables when strings are expanded.

  From Steven Knight:

  - Added an INSTALL construction variable that can be set to a function
    to control how the Install() and InstallAs() Builders install files.
    The default INSTALL function now copies, not links, files.

  - Remove deprecated features:  the "name" argument to Builder objects,
    and the Environment.Update() method.

  - Add an Environment.SourceCode() method to support fetching files
    from source code systems.  Add factory methods that create Builders
    to support BitKeeper, CVS, RCS, and SCCS.  Add support for fetching
    files from RCS or SCCS transparently (like GNU Make).

  - Make the internal to_String() function more efficient.

  - Make the error message the same as other build errors when there's a
    problem unlinking a target file in preparation for it being built.

  - Make TARGET, TARGETS, SOURCE and SOURCES reserved variable names and
    warn if the user tries to set them in a construction environment.

  - Add support for Tar and Zip files.

  - Better documentation of the different ways to export variables to a
    subsidiary SConscript file.  Fix documentation bugs in a tools
    example, places that still assumed SCons split strings on white
    space, and typos.

  - Support fetching arbitrary files from the TARGETS or SOURCES lists
    (e.g. ${SOURCES[2]}) when calculating the build signature of a
    command.

  - Don't silently swallow exceptions thrown by Scanners (or other
    exceptions while finding a node's dependent children).

  - Push files to CacheDir() before calling the superclass built()
    method (which may clear the build signature as part of clearing
    cached implicit dependencies, if the file has a source scanner).
    (Bug reported by Jeff Petkau.)

  - Raise an internal error if we attempt to push a file to CacheDir()
    with a build signature of None.

  - Add an explicit Exit() function for terminating early.

  - Change the documentation to correctly describe that the -f option
    doesn't change to the directory in which the specified file lives.

  - Support changing directories locally with SConscript directory
    path names relative to any SConstruct file specified with -f.
    This allows you to build in another directory by simply changing
    there and pointing at the SConstruct file in another directory.

  - Change the default SConscriptChdir() behavior to change to the
    SConscript directory while it's being read.

  - Fix an exception thrown when the -U option was used with no
    Default() target specified.

  - Fix -u so that it builds things in corresponding build directories
    when used in a source directory.

  From Lachlan O'Dea:

  - Add SharedObject() support to the masm tool.

  - Fix WhereIs() to return normalized paths.

  From Jeff Petkau:

  - Don't copy a built file to a CacheDir() if it's already there.

  - Avoid partial copies of built files in a CacheDir() by copying
    to a temporary file and renaming.

  From Anthony Roach:

  - Fix incorrect dependency-cycle errors when an Aliased source doesn't
    exist.



RELEASE 0.11 - Tue, 11 Feb 2003 05:24:33 -0600

  From Chad Austin:

  - Add support for IRIX and the SGI MIPSPro tool chain.

  - Support using the MSVC tool chain when running Cygwin Python.

  From Michael Cook:

  - Avoid losing signal bits in the exit status from a command,
    helping terminate builds on interrupt (CTRL+C).

  From Charles Crain:

  - Added new AddPreAction() and AddPostAction() functions that support
    taking additional actions before or after building specific targets.

  - Add support for the PharLap ETS tool chain.

  From Steven Knight:

  - Allow Python function Actions to specify a list of construction
    variables that should be included in the Action's signature.

  - Allow libraries in the LIBS variable to explicitly include the prefix
    and suffix, even when using the GNU linker.
    (Bug reported by Neal Becker.)

  - Use DOS-standard CR-LF line endings in the scons.bat file.
    (Bug reported by Gary Ruben.)

  - Doc changes:  Eliminate description of deprecated "name" keyword
    argument from Builder definition (reported by Gary Ruben).

  - Support using env.Append() on BUILDERS (and other dictionaries).
    (Bug reported by Bj=F6rn Bylander.)

  - Setting the BUILDERS construction variable now properly clears
    the previous Builder attributes from the construction Environment.
    (Bug reported by Bj=F6rn Bylander.)

  - Fix adding a prefix to a file when the target isn't specified.
    (Bug reported by Esa Ilari Vuokko.)

  - Clean up error messages from problems duplicating into read-only
    BuildDir directories or into read-only files.

  - Add a CommandAction.strfunction() method, and add an "env" argument
    to the FunctionAction.strfunction() method, so that all Action
    objects have strfunction() methods, and the functions for building
    and returning a string both take the same arguments.

  - Add support for new CacheDir() functionality to share derived files
    between builds, with related options --cache-disable, --cache-force,
    and --cache-show.

  - Change the default behavior when no targets are specified to build
    everything in the current directory and below (like Make).  This
    can be disabled by specifying Default(None) in an SConscript.

  - Revamp SCons installation to fix a case-sensitive installation
    on Win32 systems, and to add SCons-specific --standard-lib,
    --standalone-lib, and --version-lib options for easier user
    control of where the libraries get installed.

  - Fix the ability to directly import and use Platform and Tool modules
    that have been implicitly imported into an Environment().

  - Add support for allowing an embedding interface to annotate a node
    when it's created.

  - Extend the SConscript() function to accept build_dir and duplicate
    keyword arguments that function like a BuildDir() call.

  From Steve Leblanc:

  - Fix the output of -c -n when directories are involved, so it
    matches -c.

  From Anthony Roach:

  - Use a different shared object suffix (.os) when using gcc so shared
    and static objects can exist side-by-side in the same directory.

  - Allow the same object files on Win32 to be linked into either
    shared or static libraries.

  - Cache implicit cache values when using --implicit-cache.



RELEASE 0.10 - Thu, 16 Jan 2003 04:11:46 -0600

  From Derrick 'dman' Hudson:

  - Support Repositories on other file systems by symlinking or
    copying files when hard linking won't work.

  From Steven Knight:

  - Remove Python bytecode (*.pyc) files from the scons-local packages.

  - Have FunctionActions print a description of what they're doing
    (a representation of the Python call).

  - Fix the Install() method so that, like other actions, it prints
    what would have happened when the -n option is used.

  - Don't create duplicate source files in a BuildDir when the -n
    option is used.

  - Refactor the Scanner interface to eliminate unnecessary Scanner
    calls and make it easier to write efficient scanners.

  - Added a "recursive" flag to Scanner creation that specifies the
    Scanner should be invoked recursively on dependency files returned
    by the scanner.

  - Significant performance improvement from using a more efficient
    check, throughout the code, for whether a Node has a Builder.

  - Fix specifying only the source file to MultiStepBuilders such as
    the Program Builder.  (Bug reported by Dean Bair.)

  - Fix an exception when building from a file with the same basename as
    the subdirectory in which it lives.  (Bug reported by Gerard Patel.)

  - Fix automatic deduction of a target file name when there are
    multiple source files specified; the target is now deduced from just
    the first source file in the list.

  - Documentation fixes: better initial explanation of SConscript files;
    fix a misformatted "table" in the StaticObject explanation.

  From Steven Knight and Steve Leblanc:

  - Fix the -c option so it will remove symlinks.

  From Steve Leblanc:

  - Add a Clean() method to support removing user-specified targets
    when using the -c option.

  - Add a development script for running SCons through PyChecker.

  - Clean up things found by PyChecker (mostly unnecessary imports).

  - Add a script to use HappyDoc to create HTML class documentation.

  From Lachlan O'Dea:

  - Make the Environment.get() method return None by default.

  From Anthony Roach:

  - Add SetJobs() and GetJobs() methods to allow configuration of the
    number of default jobs (still overridden by -j).

  - Convert the .sconsign file format from ASCII to a pickled Python
    data structure.

  - Error message cleanups:  Made consistent the format of error
    messages (now all start with "scons: ***") and warning messages (now
    all start with "scons: warning:").  Caught more cases with the "Do
    not know how to build" error message.

  - Added support for the MinGW tool chain.

  - Added a --debug=includes option.



RELEASE 0.09 - Thu,  5 Dec 2002 04:48:25 -0600

  From Chad Austin:

  - Add a Prepend() method to Environments, to append values to
    the beginning of construction variables.

  From Matt Balvin:

  - Add long command-line support to the "lib" Tool (Microsoft library
    archiver), too.

  From Charles Crain:

  - Allow $$ in a string to be passed through as $.

  - Support file names with odd characters in them.

  - Add support for construction variable substition on scanner
    directories (in CPPPATH, F77PATH, LIBPATH, etc.).

  From Charles Crain and Steven Knight:

  - Add Repository() functionality, including the -Y option.

  From Steven Knight:

  - Fix auto-deduction of target names so that deduced targets end
    up in the same subdirectory as the source.

  - Don't remove source files specified on the command line!

  - Suport the Intel Fortran Compiler (ifl.exe).

  - Supply an error message if there are no command-line or
    Default() targets specified.

  - Fix the ASPPCOM values for the GNU assembler.
    (Bug reported by Brett Polivka.)

  - Fix an exception thrown when a Default() directory was specified
    when using the -U option.

  - Issue a warning when -c can't remove a target.

  - Eliminate unnecessary Scanner calls by checking for the
    existence of a file before scanning it.  (This adds a generic
    hook to check an arbitrary condition before scanning.)

  - Add explicit messages to tell when we're "Reading SConscript files
    ...," "done reading SConscript files," "Building targets," and
    "done building targets."  Add a -Q option to supress these.

  - Add separate $SHOBJPREFIX and $SHOBJSUFFIX construction variables
    (by default, the same as $OBJPREFIX and $OBJSUFFIX).

  - Add Make-like error messages when asked to build a source file,
    and before trying to build a file that doesn't have all its source
    files (including when an invalid drive letter is used on WIN32).

  - Add an scons-local-{version} package (in both .tar.gz and .zip
    flavors) to help people who want to ship SCons as a stand-alone
    build tool in their software packages.

  - Prevent SCons from unlinking files in certain situations when
    the -n option is used.

  - Change the name of Tool/lib.py to Tool/mslib.py.

  From Steven Knight and Anthony Roach:

  - Man page:  document the fact that Builder calls return Node objects.

  From Steve LeBlanc:

  - Refactor option processing to use our own version of Greg Ward's
    Optik module, modified to run under Python 1.5.2.

  - Add a ParseConfig() command to modify an environment based on
    parsing output from a *-config command.

  From Jeff Petkau:

  - Fix interpretation of '#/../foo' on Win32 systems.

  From Anthony Roach:

  - Fixed use of command lines with spaces in their arguments,
    and use of Nodes with spaces in their string representation.

  - Make access and modification times of files in a BuildDir match
    the source file, even when hard linking isn't available.

  - Make -U be case insensitive on Win32 systems.

  - Issue a warning and continue when finding a corrupt .sconsign file.

  - Fix using an alias as a dependency of a target so that if one of the
    alias' dependencies gets rebuilt, the resulting target will, too.

  - Fix differently ordered targets causing unnecessary rebuilds
    on case insensitive systems.

  - Use os.system() to execute external commands whenever the "env"
    utility is available, which is much faster than fork()/exec(),
    and fixes the -j option on several platforms.

  - Fix use of -j with multiple targets.

  - Add an Options() object for friendlier accomodation of command-
    line arguments.

  - Add support for Microsoft VC++ precompiled header (.pch) files,
    debugger (.pdb) files, and resource (.rc) files.

  - Don't compute the $_CPPINCFLAGS, $_F77INCFLAGS, $_LIBFLAGS and
    $_LIBDIRFLAGS variables each time a command is executed, define
    them so they're computed only as needed.  Add a new _concat
    function to the Environment that allows people to define their
    own similar variables.

  - Fix dependency scans when $LIBS is overridden.

  - Add EnsurePythonVersion() and EnsureSConsVersion() functions.

  - Fix the overly-verbose stack trace on ListBuilder build errors.

  - Add a SetContentSignatureType() function, allowing use of file
    timestamps instead of MD5 signatures.

  - Make -U and Default('source') fail gracefully.

  - Allow the File() and Dir() methods to take a path-name string as
    the starting directory, in addition to a Dir object.

  - Allow the command handler to be selected via the SPAWN, SHELL
    and ESCAPE construction variables.

  - Allow construction variables to be overridden when a Builder
    is called.

  From sam th:

  - Dynamically check for the existence of utilities with which to
    initialize Environments by default.



RELEASE 0.08 - Mon, 15 Jul 2002 12:08:51 -0500

  From Charles Crain:

  - Fixed a bug with relative CPPPATH dirs when using BuildDir().
    (Bug reported by Bob Summerwill.)

  - Added a warnings framework and a --warn option to enable or
    disable warnings.

  - Make the C scanner warn users if files referenced by #include
    directives cannot be found and --warn=dependency is specified.

  - The BUILDERS construction variable should now be a dictionary
    that maps builder names to actions.  Existing uses of lists,
    and the Builder name= keyword argument, generate warnings
    about use of deprecated features.

  - Removed the "shared" keyword argument from the Object and
    Library builders.

  - Added separated StaticObject, SharedObject, StaticLibrary and
    SharedLibrary builders.  Made Object and Library synonyms for
    StaticObject and StaticLibrary, respectively.

  - Add LIBS and LIBPATH dependencies for shared libraries.

  - Removed support for the prefix, suffix and src_suffix arguments
    to Builder() to be callable functions.

  - Fix handling file names with multiple dots.

  - Allow a build directory to be outside of the SConstruct tree.

  - Add a FindFile() function that searches for a file node with a
    specified name.

  - Add $CPPFLAGS to the shared-object command lines for g++ and gcc.

  From Charles Crain and Steven Knight:

  - Add a "tools=" keyword argument to Environment instantiation,
    and a separate Tools() method, for more flexible specification
    of tool-specific environment changes.

  From Steven Knight:

  - Add a "platform=" keyword argument to Environment instantiation,
    and a separate Platform() method, for more flexible specification
    of platform-specific environment changes.

  - Updated README instructions and setup.py code to catch an
    installation failure from not having distutils installed.

  - Add descriptions to the -H help text for -D, -u and -U so
    people can tell them apart.

  - Remove the old feature of automatically splitting strings
    of file names on white space.

  - Add a dependency Scanner for native Fortran "include" statements,
    using a new "F77PATH" construction variable.

  - Fix C #include scanning to detect file names with characters like
    '-' in them.

  - Add more specific version / build output to the -v option.

  - Add support for the GNU as, Microsoft masm, and nasm assemblers.

  - Allow the "target" argument to a Builder call to be omitted, in
    which case the target(s) are deduced from the source file(s) and the
    Builder's specified suffix.

  - Add a tar archive builder.

  - Add preliminary support for the OS/2 Platform, including the icc
    and ilink Tools.

  From Jeff Petkau:

  - Fix --implicit-cache if the scanner returns an empty list.

  From Anthony Roach:

  - Add a "multi" keyword argument to Builder creation that specifies
    it's okay to call the builder multiple times for a target.

  - Set a "multi" on Aliases so multiple calls will append to an Alias.

  - Fix emitter functions' use of path names when using BuildDir or
    in subdirectories.

  - Fix --implicit-cache causing redundant rebuilds when the header
    file list changed.

  - Fix --implicit-cache when a file has no implicit dependencies and
    its source is generated.

  - Make the drive letters on Windows always be the same case, so that
    changes in the case of drive letters don't cause a rebuild.

  - Fall back to importing the SCons.TimeStamp module if the SCons.MD5
    module can't be imported.

  - Fix interrupt handling to guarantee that a single interrupt will
    halt SCons both when using -j and not.

  - Fix .sconsign signature storage so that output files of one build
    can be safely used as input files to another build.

  - Added a --debug=time option to print SCons execution times.

  - Print an error message if a file can't be unlinked before being
    built, rather than just silently terminating the build.

  - Add a SideEffect() method that can be used to tell the build
    engine that a given file is created as a side effect of building
    a target.  A file can be specified as a side effect of more than
    one build comand, in which case the commands will not be executed
    simultaneously.

  - Significant performance gains from not using our own version of
    the inefficient stock os.path.splitext() method, caching source
    suffix computation, code cleanup in MultiStepBuilder.__call__(),
    and replicating some logic in scons_subst().

  - Add --implicit-deps-changed and --implicit-deps-unchanged options.

  - Add a GetLaunchDir() function.

  - Add a SetBuildSignatureType() function.

  From Zed Shaw:

  - Add an Append() method to Environments, to append values to
    construction variables.

  - Change the name of Update() to Replace().  Keep Update() as a
    deprecated synonym, at least for now.

  From Terrel Shumway:

  - Use a $PYTHON construction variable, initialized to sys.executable,
    when using Python to build parts of the SCons packages.

  - Use sys.prefix, not sys.exec_prefix, to find pdb.py.



RELEASE 0.07 - Thu,  2 May 2002 13:37:16 -0500

  From Chad Austin:

  - Changes to build SCons packages on IRIX (and other *NIces).

  - Don't create a directory Node when a file already exists there,
    and vice versa.

  - Add 'dirs' and 'names' keyword arguments to SConscript for
    easier specification of subsidiary SConscript files.

  From Charles Crain:

  - Internal cleanup of environment passing to function Actions.

  - Builders can now take arbitrary keyword arguments to create
    attributes to be passed to: command generator functions,
    FunctionAction functions, Builder emitter functions (below),
    and prefix/suffix generator functions (below).

  - Command generator functions can now return ANYTHING that can be
    converted into an Action (a function, a string, a CommandGenerator
    instance, even an ActionBase instance).

  - Actions now call get_contents() with the actual target and source
    nodes used for the build.

  - A new DictCmdGenerator class replaces CompositeBuilder to support
    more flexible Builder behavior internally.

  - Builders can now take an emitter= keyword argument.  An emitter
    is a function that takes target, source, and env argument, then
    return a 2-tuple of (new sources, new targets).  The emitter is
    called when the Builder is __call__'ed, allowing a user to modify
    source and target lists.

  - The prefix, suffix and src_suffix Builder arguments now take a
    callable as well a string.  The callable is passed the Environment
    and any extra Builder keyword arguments and is expected to return
    the appropriate prefix or suffix.

  - CommandActions can now be a string, a list of command + argument
    strings, or a list of commands (strings or lists).

  - Added shared library support.  The Object and Library Builders now
    take a "shared=1" keyword argument to specify that a shared object
    or shared library should be built.  It is an error to try to build
    static objects into a shared library or vice versa.

  - Win32 support for .def files has been added.  Added the Win32-specific
    construction variables $WIN32DEFPREFIX, $WIN32DEFSUFFIX,
    $WIN32DLLPREFIX and $WIN32IMPLIBPREFIX.  When building a .dll,
    the new construction variable $WIN32_INSERT_DEF, controls whether
    the appropriately-named .def file is inserted into the target
    list (if not already present).  A .lib file is always added to
    a Library build if not present in the list of targets.

  - ListBuilder now passes all targets to the action, not just the first.

  - Fix so that -c now deletes generated yacc .h files.

  - Builder actions and emitter functions can now be initialized, through
    construction variables, to things other than strings.

  - Make top-relative '#/dir' lookups work like '#dir'.

  - Fix for relative CPPPATH directories in subsidiary SConscript files
    (broken in 0.06).

  - Add a for_signature argument to command generators, so that
    generators that need to can return distinct values for the
    command signature and for executing the command.

  From Alex Jacques:

  - Create a better scons.bat file from a py2bat.py script on the Python
    mailing list two years ago (modeled after pl2bat.pl).

  From Steven Knight:

  - Fix so that -c -n does *not* remove the targets!

  - Man page:  Add a hierarchical libraries + Program example.

  - Support long MSVC linker command lines through a builder action
    that writes to a temporary file and uses the magic MSVC "link @file"
    argument syntax if the line is longer than 2K characters.

  - Fix F77 command-line options on Win32 (use /Fo instead of -o).

  - Use the same action to build from .c (lower case) and .C (upper
    case) files on case-insensitive systems like Win32.

  - Support building a PDF file directly from a TeX or LaTeX file
    using pdftex or pdflatex.

  - Add a -x option to runtest.py to specify the script being tested.
    A -X option indicates it's an executable, not a script to feed
    to the Python interpreter.

  - Add a Split() function (identical to SCons.Util.argmunge()) for use
    in the next release, when Builders will no longer automatically split
    strings on white space.

  From Steve Leblanc:

  - Add the SConscriptChdir() method.

  From Anthony Roach:

  - Fix --debug=tree when used with directory targets.

  - Significant internal restructuring of Scanners and Taskmaster.

  - Added new --debug=dtree option.

  - Fixes for --profile option.

  - Performance improvement in construction variable substitution.

  - Implemented caching of content signatures, plus added --max-drift
    option to control caching.

  - Implemented caching of dependency signatures, enabled by new
    --implicit-cache option.

  - Added abspath construction variable modifier.

  - Added $SOURCE variable as a synonym for $SOURCES[0].

  - Write out .sconsign files on error or interrupt so intermediate
    build results are saved.

  - Change the -U option to -D.  Make a new -U that builds just the
    targets from the local SConscript file.

  - Fixed use of sys.path so Python modules can be imported from
    the SConscript directory.

  - Fix for using Aliases with the -u, -U and -D options.

  - Fix so that Nodes can be passed to SConscript files.

  From Moshe Zadka:

  - Changes for official Debian packaging.



RELEASE 0.06 - Thu, 28 Mar 2002 01:24:29 -0600

  From Charles Crain:

  - Fix command generators to expand construction variables.

  - Make FunctionAction arguments be Nodes, not strings.

  From Stephen Kennedy:

  - Performance:  Use a dictionary, not a list, for a Node's parents.

  From Steven Knight:

  - Add .zip files to the packages we build.

  - Man page:  document LIBS, fix a typo, document ARGUMENTS.

  - Added RANLIB and RANLIBFLAGS construction variables.  Only use them
    in ARCOM if there's a "ranlib" program on the system.

  - Add a configurable CFILESUFFIX for the Builder of .l and .y files
    into C files.

  - Add a CXXFile Builder that turns .ll and .yy files into .cc files
    (configurable via a CXXFILESUFFIX construction variable).

  - Use the POSIX-standard lex -t flag, not the GNU-specific -o flag.
    (Bug reported by Russell Christensen.)

  - Fixed an exception when CPPPATH or LIBPATH is a null string.
    (Bug reported by Richard Kiss.)

  - Add a --profile=FILE option to make profiling SCons easier.

  - Modify the new DVI builder to create .dvi files from LaTeX (.ltx
    and .latex) files.

  - Add support for Aliases (phony targets).

  - Add a WhereIs() method for searching for path names to executables.

  - Add PDF and PostScript document builders.

  - Add support for compiling Fortran programs from a variety of
    suffixes (a la GNU Make):  .f, .F, .for, .FOR, .fpp and .FPP

  - Support a CPPFLAGS variable on all default commands that use the
    C preprocessor.

  From Steve Leblanc:

  - Add support for the -U option.

  - Allow CPPPATH, LIBPATH and LIBS to be specified as white-space
    separated strings.

  - Add a document builder to create .dvi files from TeX (.tex) files.

  From Anthony Roach:

  - Fix:  Construction variables with values of 0 were incorrectly
    interpolated as ''.

  - Support env['VAR'] to fetch construction variable values.

  - Man page:  document Precious().



RELEASE 0.05 - Thu, 21 Feb 2002 16:50:03 -0600

  From Chad Austin:

  - Set PROGSUFFIX to .exe under Cygwin.

  From Charles Crain:

  - Allow a library to specified as a command-line source file, not just
    in the LIBS construction variable.

  - Compensate for a bug in os.path.normpath() that returns '' for './'
    on WIN32.

  - More performance optimizations:  cache #include lines from files,
    eliminate unnecessary calls.

  - If a prefix or suffix contains white space, treat the resulting
    concatenation as separate arguments.

  - Fix irregularities in the way we fetch DevStudio information from
    the Windows registry, and in our registry error handling.

  From Steven Knight:

  - Flush stdout after print so it intermixes correctly with stderr
    when redirected.

  - Allow Scanners to return a list of strings, and document how to
    write your own Scanners.

  - Look up implicit (scanned) dependencies relative to the directory
    of file being scanned.

  - Make writing .sconsign files more robust by first trying to write
    to a temp file that gets renamed.

  - Create all of the directories for a list of targets before trying
    to build any of the targets.

  - WIN32 portability fixes in tests.

  - Allow the list of variables exported to an SConscript file to be
    a UserList, too.

  - Document the overlooked LIBPATH construction variable.
    (Bug reported by Eicke Godehardt.)

  - Fix so that Ignore() ignores indirect, implicit dependencies
    (included files), not just direct dependencies.

  - Put the man page in the Debian distribution.

  - Run HTML docs through tidy to clean up the HTML (for Konqueror).

  - Add preliminary support for Unicode strings.

  - Efficiency:  don't scan dependencies more than once during the
    walk of a tree.

  - Fix the -c option so it doesn't stop removing targets if one doesn't
    already exist.
    (Bug reported by Paul Connell.)

  - Fix the --debug=pdb option when run on Windows NT.
    (Bug reported by Paul Connell.)

  - Add support for the -q option.

  From Steve Leblanc:

  - Add support for the -u option.

  - Add .cc and .hh file suffixes to the C Scanner.

  From Anthony Roach:

  - Make the scons script return an error code on failures.

  - Add support for using code to generate a command to build a target.



RELEASE 0.04 - Wed, 30 Jan 2002 11:09:42 -0600

  From Charles Crain:

  - Significant performance improvements in the Node.FS and
    Scanner subsystems.

  - Fix signatures of binary files on Win32 systems.

  - Allow LIBS and LIBPATH to be strings, not just arrays.

  - Print a traceback if a Python-function builder throws an exception.

  From Steven Knight:

  - Fix using a directory as a Default(), and allow Default() to
    support white space in file names for strings in arrays.

  - Man page updates:  corrected some mistakes, documented various
    missing Environment methods, alphabetized the construction
    variables and other functions, defined begin and end macros for
    the example sections, regularized white space separation, fixed
    the use of Export() in the Multiple Variants example.

  - Function action fixes:  None is now a successful return value.
    Exceptions are now reported.  Document function actions.

  - Add 'Action' and 'Scanner' to the global keywords so SConscript
    files can use them too.

  - Removed the Wrapper class between Nodes and Walkers.

  - Add examples using Library, LIBS, and LIBPATH.

  - The C Scanner now always returns a sorted list of dependencies
    so order changes don't cause unnecessary rebuilds.

  - Strip $(-$) bracketed text from command lines.  Use this to
    surround $_INCDIRS and $_LIBDIRS so we don't rebuild in response
    to changes to -I or -L options.

  - Add the Ignore() method to ignore dependencies.

  - Provide an error message when a nonexistent target is specified
    on the command line.

  - Remove targets before building them, and add an Environment
    Precious() method to override that.

  - Eliminate redundant calls to the same builder when the target is a
    list of targets:  Add a ListBuilder class that wraps Builders to
    handle lists atomically.  Extend the Task class to support building
    and updating multiple targets in a single Task.  Simplify the
    interface between Task and Taskmaster.

  - Add a --debug=pdb option to re-run SCons under the Python debugger.

  - Only compute a build signature once for each node.

  - Changes to our sys.path[] manipulation to support installation into
    an arbitrary --prefix value.

  From Steve Leblanc:

  - Add var=value command-line arguments.



RELEASE 0.03 - Fri, 11 Jan 2002 01:09:30 -0600

  From Charles Crain:

  - Performance improvements in the Node.FS and Sig.Calculator classes.

  - Add the InstallAs() method.

  - Execute commands through an external interpreter (sh, cmd.exe, or
    command.com) to handle redirection metacharacters.

  - Allow the user to supply a command handler.

  From Steven Knight:

  - Search both /usr/lib and /usr/local/lib for scons directories by
    adding them both to sys.path, with whichever is in sys.prefix first.

  - Fix interpreting strings of multiple white-space separated file names
    as separate file names, allowing prefixes and suffixes to be appended
    to each individually.

  - Refactor to move CompositeBuilder initialization logic from the
    factory wrapper to the __init__() method, and allow a Builder to
    have both an action and a src_builder (or array of them).

  - Refactor BuilderBase.__call__() to separate Node creation/lookup
    from initialization of the Node's builder information.

  - Add a CFile Builder object that supports turning lex (.l) and
    yacc (.y) files into .c files.

  - Document: variable interpretation attributes; how to propogate
    the user's environment variables to executed commands; how to
    build variants in multiple BuildDirs.

  - Collect String, Dict, and List type-checking in common utility
    routines so we can accept User{String,Dict,List}s all over.

  - Put the Action factory and classes into their own module.

  - Use one CPlusPlusAction in the Object Builder's action dictionary,
    instead of letting it create multiple identical instances.

  - Document the Install() and InstallAs() methods.

  From Steve Leblanc:

  - Require that a Builder be given a name argument, supplying a
    useful error message when it isn't.

  From Anthony Roach:

  - Add a "duplicate" keyword argument to BuildDir() that can be set
    to prevent linking/copying source files into build directories.

  - Add a "--debug=tree" option to print an ASCII dependency tree.

  - Fetch the location of the Microsoft Visual C++ compiler(s) from
    the Registry, instead of hard-coding the location.

  - Made Scanner objects take Nodes, not path names.

  - Have the C Scanner cache the #include file names instead of
    (re-)scanning the file each time it's called.

  - Created a separate class for parent "nodes" of file system roots,
    eliminating the need for separate is-parent-null checks everywhere.

  - Removed defined __hash__() and __cmp() methods from FS.Entry, in
    favor of Python's more efficient built-in identity comparisons.



RELEASE 0.02 - Sun, 23 Dec 2001 19:05:09 -0600

  From Charles Crain:

  - Added the Install(), BuildDir(), and Export() methods.

  - Fix the -C option by delaying setting the top of the FS tree.

  - Avoid putting the directory path on the libraries in the LIBS
    construction variable.

  - Added a GetBuildPath() method to return the full path to the
    Node for a specified string.

  - Fixed variable substitution in CPPPATH and LIBPATH.

  From Steven Knight:

  - Fixed the version comment in the scons.bat (the UNIX geek used
    # instead of @rem).

  - Fix to setup.py so it doesn't require a sys.argv[1] argument.

  - Provide make-like warning message for "command not found" and
    similar errors.

  - Added an EXAMPLES section to the man page.

  - Make Default() targets properly relative to their SConscript
    file's subdirectory.

  From Anthony Roach:

  - Documented CXXFLAGS, CXXCOM, and CPPPATH.

  - Fixed SCONS_LIB_DIR to work as documented.

  - Made Default() accept Nodes as arguments.

  - Changed Export() to make it easier to use.

  - Added the Import() and Return() methods.



RELEASE 0.01 - Thu Dec 13 19:25:23 CST 2001

A brief overview of important functionality available in release 0.01:

  - C and C++ compilation on POSIX and Windows NT.

  - Automatic scanning of C/C++ source files for #include dependencies.

  - Support for building libraries; setting construction variables
    allows creation of shared libraries.

  - Library and C preprocessor search paths.

  - File changes detected using MD5 signatures.

  - User-definable Builder objects for building files.

  - User-definable Scanner objects for scanning for dependencies.

  - Parallel build (-j) support.

  - Dependency cycles detected.

  - Linux packages available in RPM and Debian format.

  - Windows installer available.
<|MERGE_RESOLUTION|>--- conflicted
+++ resolved
@@ -56,7 +56,6 @@
       Added new sconsign filenames to skip_entry_list in Scanner/Dir.py
     - Change SCons.Scanner.Base to ScannerBase. Old name kept as an alias
       but is now unused in SCons itself.
-<<<<<<< HEAD
     - Call Variables option converter consistently - the converter should
       have access to the env if it needs to (issue #2064).
     - Fixed the variables Add() method to accept a tuple for the variable
@@ -64,11 +63,8 @@
     - The premade validator PathIsDirCreate for for PathVariable now catches
       the case where the directory could not be created due to permission
       problems, allowing a more helpful error to be emitted (issue #2828)
-
-=======
     - Maintenance: Python thread.setDaemon is deprecated in favor of
       directly updating daemon attribute - update SCons to do this.
->>>>>>> a7b877e3
 
 
 RELEASE 4.2.0 - Sat, 31 Jul 2021 18:12:46 -0700
