--- conflicted
+++ resolved
@@ -23,17 +23,14 @@
       the test fails. The rest is cleanup and type annotations. Be more
       careful that the returns from stderr() and stdout(), which *can*
       return None, are not used without checking.
-<<<<<<< HEAD
     - Temporary files created by TempFileMunge() are now cleaned up on
       scons exit, instead of at the time they're used.  Fixes #4595.
-=======
     - Override envirionments, created when giving construction environment
       keyword arguments to Builder calls (or manually, through the undocumented
       Override method), were modified not to "leak" on item deletion.  The item
       will now not be deleted from the base environment. Override Environments
       now also pretend to have a _dict attribute so that regular environment
       methods don't have a problem if passed an OE instance.
->>>>>>> 5f0e934b
 
 
 RELEASE 4.8.1 -  Tue, 03 Sep 2024 17:22:20 -0700
