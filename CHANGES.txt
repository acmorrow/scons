

                 SCons - a software construction tool

                            Change Log

NOTE: The 4.0.0 Release of SCons dropped Python 2.7 Support

RELEASE  VERSION/DATE TO BE FILLED IN LATER

  From Joseph Brill:
    - Internal MSVC and test updates: Rework the msvc installed versions cache so that it
      is not exposed externally and update external references accordingly.
    - Modify the MSCommon internal-use only debug logging records to contain the correct relative
      file path when the debug function is called from outside the MSCommon module.

  From William Deegan:
    - Fix yacc tool, not respecting YACC set at time of tool initialization.
    - Refactor SCons.Tool to move all common shared and loadable module linking logic to SCons.Tool.linkCommon
    - Remove pywin32 imports from SCons.Script.Main. No longer needed.
    - Switch to use ctypes instead of pywin32 (requiring an extra pip install) - Fixes Github Issue #2291
       - pywin32 no longer necessary for SCons install. (pip install SCons will no longer also require pywin32 on win32)
       - Remove pywin32 usage from SCons.Util where it was used for accessing the registry. Python native winreg
         library already includes this functionality.
       - Remove using pywin32 to retrieve peak memory usage on Win32 for `--debug=memory`
    - Fix Issue #3759 - include scons.1, sconsign.1, scons-time.1 manpages in sdist and wheel packages.
    - Change SCons's build so the generated `SCons/__init__.py` is no longer removed by `scons -c`


  From Michał Górny:
    - Fix dvipdf test failure due to passing incorrect flag to dvipdf.

  From Adam Gross:
    - Fix minor bug affecting SCons.Node.FS.File.get_csig()'s usage of the MD5 chunksize.
      User-facing behavior does not change with this fix (GH Issue #3726).
    - Fix occasional test failures caused by not being able to find a file or directory fixture
      when running multiple tests with multiple jobs.

  From Joachim Kuebart:
    - Suppress missing SConscript deprecation warning if `must_exist=False`
      is used.

  From Rocco Matano:
    - Fix Zip tool to respect ZIPCOMSTR. Previously all zip builder calls would yield something
      like zip(["test.zip"], ["zip_scons.py"]) and ignore ZIPCOMSTR if ZIPCOM and ZIPCOMSTR
      weren't set after the Environment/Tool is initialized. (Explained in PR #3659)

  From Daniel Moody:
    - Fix issue where java parsed a class incorrectly from lambdas used after a new.

  From Mats Wichmann:
    - Complete tests for Dictionary, env.keys() and env.values() for
      OverrideEnvironment. Enable env.setdefault() method, add tests.
    - Raise an error if an option (not otherwise consumed) is used which
      looks like an abbreviation of one one added by AddOption. (#3653)
    - Tool module not found will now raise a UserError to more clearly indicate this is
      probably an SConscript problem, and to make the traceback more relevant.
    - Fix three issues with MergeFlags: 
      - Signature/return did not match documentation or existing usage - the implementation 
        now no longer returns the passed env
      - merging --param arguments did not work (issue #3107); 
      - passing a dict to merge where the values are strings failed (issue #2961).
    - Include previously-excluded SideEffect section in User Guide.
    - Clean up unneeded imports (autoflake tool).
    - Make sure cProfile is used if profiling - SCons was expecting
      the Util module to monkeypatch in cProfile as profile if available,
      but this is no longer being done.
<<<<<<< HEAD
    - Cleanup in SCons.Util.AddMethod. If called with an environment instance
      as the object to modify, the method would not be correctly set up in
      any Clone of that instance.  Now tries to detect this and calls
      MethodWrapper to set up the method the same way env.AddMethod does.
      MethodWrapper moved to Util to avoid a circular import. Fixes #3028.
=======
    - Some Python 2 compatibility code dropped
>>>>>>> 948e8afa

  From Simon Tegelid
    - Fix using TEMPFILE in multiple actions in an action list. Previously a builder, or command
      with an action list like this:
      ['${TEMPFILE("xxx.py -otempfile $SOURCE")}', '${TEMPFILE("yyy.py -o$TARGET tempfile")}']
      Could yield a single tempfile with the first TEMPFILE's contents, used by both steps
      in the action list.





RELEASE 4.0.1 - Mon, 16 Jul 2020 16:06:40 -0700

  From Rob Boehne:
    - Fix fortran tools to set SHFORTRAN variables to $FORTRAN, similarly SHF77, SHF90, SHF95,
      SHF03 and SHF08 will default to the variables $F77, $F90, $F95, $F03 and $F08 respectively.
      If you were depending on changing the value of FORTRAN (or $F[0-9][0-9]) having no effect
      on the value of SHFORTRAN, this change will break that.   The values of FORTRAN, F77, F90,
      F95, F03, F08 and SHFORTRAN, SHF77 (etc.) now are not overridden in generate if alredy set
      by the user.
    - Fix subprocess execution of 'lslpp' on AIX to produce text standard i/o.
    - Re-do the fix for suncxx tool (Oracle Studio compiler) now that only Python 3 is supported,
      to avoid decoding errors.

  From William Deegan:
    - Added Environment() variable TEMPFILEDIR which allows setting the directory which temp
      files createdby TEMPFILEMUNGE are created in.

  From Daniel Moody:
    - Added method on Node to test if its node used in SConf. (Github Issue #3626)



RELEASE 4.0.0 - Sat, 04 Jul 2020 12:00:27 +0000

  From Dirk Baechle:
    - Updated documentation toolchain to work properly under Python3, also
      removed libxslt support from the Docbook Tool. (issue #3580)
    - Added Docker images for building and testing SCons. (issue #3585)

  From James Benton:
    - Improve Visual Studio solution/project generation code to add support
      for a per-variant cppflags. Intellisense can be affected by cppflags,
      this is especially important when it comes to /std:c++* which specifies
      what C++ standard version to target. SCons will append /Zc:__cplusplus
      to the project's cppflags when a /std:c++* flag is found as this is
      required for intellisense to use the C++ standard version from cppflags.

  From Rob Boehne
    - Specify UTF-8 encoding when opening Java source file as text.  By default, encoding is the output
    of locale.getpreferredencoding(False), and varies by platform.

  From Joseph Brill:
    - MSVC updates: When there are multiple product installations (e.g, Community and
      Build Tools) of MSVC 2017 or MSVC 2019, an Enterprise, Professional,
      or Community installation will be selected before a Build Tools installation when
      "14.1" or "14.2" is requested, respectively. (GH Issue #3699).
    - MSVC updates: When there are multiple product installations of MSVC 2017 (e.g.,
      Community and Express), 2017 Express is no longer returned when "14.1" is
      requested.  Only 2017 Express will be returned when "14.1Exp" is requested.
      (GH Issue #3699).
    - MSVC updates: An MSVC 6.0 installation now appears in the installed versions list
      when msvc debug output is enabled (GH Issue #3699).
    - MSVS test updates: Tests for building a program using generated MSVS project and
      solution files using MSVS 2015 and later now work as expected on x86 hosts.
    - Test update: Reduce the number of "false negative" test failures for the interactive
      configuration test (test/interactive/configure.py).
    - MSVS update: Fix the development environment path for MSVS 7.0.

  From William Deegan:
    - Fix broken clang + MSVC 2019 combination by using MSVC configuration logic to
      propagate'VCINSTALLDIR' and 'VCToolsInstallDir' which clang tools use to locate
      header files and libraries from MSVC install. (Fixes GH Issue #3480)
    - Added C:\msys64\mingw64\bin to default mingw and clang windows PATH's.  This
      is a reasonable default and also aligns with changes in Appveyor's VS2019 image.
    - Drop support for Python 2.7. SCons will be Python 3.5+ going forward.
    - Change SCons.Node.ValueWithMemo to consider any name passed when memoizing Value() nodes
    - Fix Github Issue #3550 - When using Substfile() with a value like Z:\mongo\build\install\bin
      the implementation using re.sub() would end up interpreting the string and finding regex escape
      characters where it should have been simply replacing existing text. Switched to use string.replace().
    - Fix Github Issue #2904 - Provide useful error message when more than one Configure Contexts are opened.
      Only one open is allowed. You must call conf.Finish() to complete the currently open one before creating another
    - Add msys2 installed mingw default path to PATH for mingw tool.
      - C:\msys64\mingw64\bin
    - Purge obsolete internal build and tooling scripts
    - Allow user specified location for vswhere.exe specified by VSWHERE.
      NOTE: This must be set at the time the 'msvc' 'msvs' and/or 'mslink' tool(s) are initialized to have any effect.
    - Resolve Issue #3451 and Issue #3450 - Rewrite SCons setup.py and packaging. Move script logic to entry points so
      package can create scripts which use the correct version of Python.
    - Resolve Issue #3248 - Removing '-Wl,-Bsymbolic' from SHLIBVERSIONFLAGS
      NOTE: If your build depends on the above you must now add to your SHLIBVERSIONFLAGS
    - Speedup bin/docs-update-generated by caching parsed docbook schema. (60x speedup)
    - Reorganized source tree. Moved src/engine/SCons to SCons to be more in line with current Python source
      tree organization practices.
    - Renamed as.py to asm.py and left redirecting tool.  'as' is a reserved word and so
      changing the name was required as we wanted to import symbols for use in compilation_db
      tool.
    - Add CompilationDatabase() builder in compilation_db tool. Contributed by MongoDB.
      Setting COMPILATIONDB_USE_ABSPATH to True|False controls whether the files are absolute or relative
      paths.  Address Issue #3693 and #3694 found during development.
    - Fixed Github Issue 3628 - Hardcoding pickle protocol to 4 (supports python 3.4+)
      and skipping Python 3.8's new pickle protocol 5 whose main advantage is for out-of-band data buffers.
      NOTE: If you used Python 3.8 with SCons 3.0.0 or above, you may get a a pickle protocol error. Remove your
      .sconsign.dblite. You will end up with a full rebuild.

  From Andrii Doroshenko:
    - Extended `Environment.Dump()` to select a format to serialize construction variables (pretty, json).

  From Jeremy Elson:
    - Updated design doc to use the correct syntax for Depends()

  From Adam Gross:
    - Added support for scanning multiple entries in an action string if
      IMPLICIT_COMMAND_DEPENDENCIES is set to 2 or 'all'. This enables more thorough
      action scanning where every item in each command line is scanned to determine
      if it is a non-source and non-target path and added to the list of implicit dependencies
      for the target.
    - Added support for taking instances of the Value class as implicit
      dependencies.
    - Added new module SCons.Scanner.Python to allow scanning .py files.
    - Added support for explicitly passing a name when creating Value() nodes. This may be useful
      when the value can't be converted to a string or if having a name is otherwise desirable.
    - Fixed usage of abspath and path for RootDir objects on Windows. Previously
      env.fs.Dir("T:").abspath would return "T:\T:" and now it correctly returns "T:".

  From Ivan Kravets, PlatformIO
    - New conditional C Scanner (`SCons.Scanner.C.CConditionalScanner()`)
      which interprets C/C Preprocessor conditional syntax (#ifdef, #if, #else,
      #elif, #define, etc.)
    - Improvements for virtual C Pre-Processor:
      * Handle UNSIGNED LONG and LONG numeric constants in DEC (keep support for HEX)
      * Skip unrecognized directives, such as `#if( defined ...)`
      * Ignore `#include DYNAMIC_INCLUDE` directive that depends on a dynamic
        macro which is not located in a state TABLE.
      * Cleanup CPP expressions before evaluating (strip comments, carriage returns)

  From Iosif Kurazs:
    - Added a new flag called "linedraw" for the command line argument  "--tree"
      that instructs scons to use single line drawing characters to draw the dependency tree.

  From Daniel Moody:
    - Add no_progress (-Q) option as a set-able option. However, setting it in the
      SConstruct/SConscript will still cause "scons: Reading SConscript files ..." to be
      printed, since the option is not set when the build scripts first get read.
    - Added check for SONAME in environment to setup symlinks correctly (Github Issue #3246)
    - User callable's called during substition expansion could possibly throw a TypeError
      exception, however SCons was using TypeError to detect if the callable had a different
      signature than expected, and would silently fail to report user's exceptions. Fixed to
      use signature module to detect function signature instead of TypeError. (Github Issue #3654)
    - Added storage of SConstructs and SConscripts nodes into global set for checking
      if a given node is a SConstruct/SConscript.
      Added new node function SCons.Node.is_sconscript(self) (Github Issue #3625)

  From Andrew Morrow:
    - Fix Issue #3469 - Fixed improper reuse of temporary and compiled files by Configure when changing
      the order and/or number of tests.  This is done by using the hash of the generated temporary files
      content and (For the target files) the hash of the action.
      So where previously files would be named:
      - config_1.c, config_1.o, config_1
      The will now be named (For example)
      - conftest_68b375d16e812c43e6d72d6e93401e7c_0.c,
        conftest_68b375d16e812c43e6d72d6e93401e7c_0_5713f09fc605f46b2ab2f7950455f187.o
        or
        conftest_68b375d16e812c43e6d72d6e93401e7c_0.o
        conftest_68b375d16e812c43e6d72d6e93401e7c_0_5713f09fc605f46b2ab2f7950455f187 (for executable)

  From Mathew Robinson:
    - Improve performance of Subst by preventing unnecessary frame
      allocations by no longer defining the *Subber classes inside of their
      respective function calls.
    - Improve performance of Subst in some cases by preventing
      unnecessary calls to eval when a token is surrounded in braces
      but is not a function call.
    - Improve performance of subst by removing unnecessary recursion.
    - Cleanup dangling symlinks before running builders (Issue #3516)

  From Mats Wichmann:
    - Remove deprecated SourceCode
    - str.format syntax errors fixed
    - a bunch of linter/checker syntax fixups
    - Convert remaining uses of insecure/deprecated mktemp method.
    - Clean up some duplications in manpage.  Clarify portion of manpage on Dir and File nodes.
    - Reduce needless list conversions.
    - Fixed regex in Python scanner.
    - Accommodate VS 2017 Express - it's got a more liberal license then VS
      Community, so some people prefer it (from 2019, no more Express)
    - vswhere call should also now work even if programs aren't on the C: drive.
    - Add an alternate warning message if cl.exe is not found and msvc config
      cache is in use (SCONS_CACHE_MSVC_CONFIG was given) - config cache
      may be out of date.
    - Fixed bug where changing TEXTFILESUFFIX would cause Substfile() to rebuild. (Github Issue #3540)
    - Script/Main.py now uses importlib instead of imp module.
    - Drop some Python 2-isms.
    - MSVC updates: pass on VSCMD_DEBUG and VSCMD_SKIP_SENDTELEMETRY to msvc
      tool setup if set in environment. Add Powershell to default env
      (used to call telemetry script).
    - Microsoft Visual Studio - switch to using uuid module to generate GUIDs rather than hand rolled
      method using md5 directly.
      NOTE: This change affects the following builders' output. If your build depends on the output of these builders
      you will likely see a rebuild.
      * Package() (with PACKAGETYPE='msi')
      * MSVSSolution()
      * MSVSProject()
    - Docbook builder provides a fallback if lxml fails to generate
      a document with tostring().
    - Fix description of ARCOMSTR constr. var. (issue 3636). Previously the text was a copy of ASCOMSTR which
      has different function.
    - Update xml files in SCons to reflect changed relative paths after
      code restructuring (src/engine/SCons -> SCons)
    - Preliminary Python 3.9 support - elimination of some warnings.
    - Drop the with_metaclass jig which was designed to let class
      definitions using a metaclass be written the same for Py2/Py3.
    - Bump python_version_unsupported (and deprecated) to indicate 3.5
      is lowest supported Python.
    - ParseFlags should not modify the user's passed in dict in case it's
      a compound data structure (e.g. values are lists) (issue #3665)
    - In Py3 classes no longer need to be listed as deriving from object.
    - Remove deprecated check for Task subclasses needing a needs_execute
      method - this is now enforced via an abstract base class, so the
      check and test is no longer needed.
    - Close various logfiles (trace, cache, taskmastertrace, configure)
      when done using atexit calls.
    - Rebase forked copy of shutil.copytree to Python 3.7 stlib version.
    - Significant rework of documentation: API docs are now generated
      using Sphinx; manpage and user guide now use more "standard"
      markup elements (which could facilitate later conversion to a
      different doc format, should that choice be made); significant
      rewordings in manpage.  Manpage Examples moved to an external
      repository / website (scons-cookbook.readthedocs.io).
    - Clean up test harness and tests' use of subdir, file_fixture and
      dir_fixture.
    - SubstitutionEnvironment and OverrideEnvironment now have keys()
      and values() methods to better emulate a dict (already had items()).
    - Rename internal Warning base class to SConsWarning to avoid any
      possible confusion with Python's own Warning class.


RELEASE 3.1.2 - Mon, 17 Dec 2019 02:06:27 +0000

  From Edoardo Bezzeccheri
    - Added debug option "action_timestamps" which outputs to stdout the absolute start and end time for each target.

  From Rob Boehne
    - Fix suncxx tool (Oracle Studio compiler) when using Python 3.  Previously would throw an exception.
      Resolved by properly handling tool version string output as unicode.

  From Tim Gates
    - Resolved a typo in engine.SCons.Tool

  From Adam Gross:
    - Resolved a race condition in multithreaded Windows builds with Python 2
      in the case where a child process is spawned while a Python action has a
      file open. Original author: Ryan Beasley.
    - Added memoization support for calls to Environment.Value() in order to
	  improve performance of repeated calls.


  From Jason Kenny
    - Update Command() function to accept target_scanner, source_factory, and target_factory arguments.
      This makes Command act more like a one-off builder.

  From Ivan Kravets
    - Added support for "-imacros" to ParseFlags

  From Jacek Kuczera:
    - Fix CheckFunc detection code for Visual 2019. Some functions
      (e.g. memmove) were incorrectly recognized as not available.

  From Jakub Kulik
    - Fix stacktrace when using SCons with Python 3.5+ and SunOS/Solaris related tools.

  From Philipp Maierhöfer:
    - Avoid crash with UnicodeDecodeError on Python 3 when a Latex log file in
      non-UTF-8 encoding (e.g. containing umlauts in Latin-1 encoding when
      the fontenc package is included with \usepackage[T1]{fontenc}) is read.

  From Mathew Robinson:
    - Improved threading performance by ensuring NodeInfo is shared
      across threads. Results in ~13% improvement for parallel builds
      (-j# > 1) with many shared nodes.
    - Improve performance of Entry.disambiguate() by making check for
      most common case first, preventing unnecessary IO.
    - Improved DAG walk performance by reducing unnecessary work when
      there are no un-visited children.

  From Mats Wichmann
    - Replace instances of string find method with "in" checks where
      the index from find() was not used.
    - CmdStringHolder fix from issue #3428
    - Turn previously deprecated debug options into failures:
      --debug=tree, --debug=dtree, --debug=stree, --debug=nomemoizer.
    - Experimental New Feature: Enable caching MSVC configuration
      If SCONS_CACHE_MSVC_CONFIG shell environment variable is set,
      SCons will cache the results of past calls to vcvarsall.bat to
      a file; integrates with existing memoizing of such vars.
      On vs2019 saves 5+ seconds per SCons invocation, which really
      helps test suite runs.
    - Remove deprecated SourceSignatures, TargetSignatures
    - Remove deprecated Builder keywords: overrides and scanner
    - Remove deprecated env.Copy
    - Remove deprecated BuildDir plus SConscript keyword build_dir
    - A number of documentation improvements.


RELEASE 3.1.1 - Mon, 07 Aug 2019 20:09:12 -0500

  From William Deegan:
    - Remove obsoleted references to DeciderNeedsNode which could cause crash when using --debug=explain

  From Jason Kenny
    - Add Fix and test for crash in 3.1.0 when using Decider('MD5-timestamp') and --debug=explain

  From Ben Reed:
    - Added -fmerge-all-constants to flags that get included in both CCFLAGS and LINKFLAGS.

  From Mathew Robinson:
    - Fix issue #3415 - Update remaining usages of EnvironmentError to SConsEnvironmentError
      this patch fixes issues introduced in 3.1.0 where any of the
      following would cause SCons to error and exit:
        - CacheDir not write-able
        - JSON encoding errors for CacheDir config
        - JSON decoding errors for CacheDir config


RELEASE 3.1.0 - Mon, 20 Jul 2019 16:59:23 -0700

  From Joseph Brill:
    - Code to supply correct version-specifier argument to vswhere for
      VS version selection.

  From William Deegan:
    - Enhanced --debug=explain output. Now the separate components of the dependency list are split up
      as follows:

      scons: rebuilding `file3' because:
           the dependency order changed:
           ->Sources
           Old:xxx	New:zzz
           Old:yyy	New:yyy
           Old:zzz	New:xxx
           ->Depends
           ->Implicit
           Old:/usr/bin/python	New:/usr/bin/python
    - Fix Issue #3350 - SCons Exception EnvironmentError is conflicting with Python's EnvironmentError.
    - Fix spurious rebuilds on second build for cases where builder has > 1 target and the source file
      is generated. This was causing the > 1th target to not have it's implicit list cleared when the source
      file was actually built, leaving an implicit list similar to follows for 2nd and higher target
              ['/usr/bin/python', 'xxx', 'yyy', 'zzz']
      This was getting persisted to SConsign and on rebuild it would be corrected to be similar to this
              ['zzz', 'yyy', 'xxx', '/usr/bin/python']
      Which would trigger a rebuild because the order changed.
      The fix involved added logic to mark all shared targets as peers and then ensure they're implicit
      list is all cleared together.
    - Fix Issue #3349 - SCons Exception EnvironmentError is conflicting with Python's EnvironmentError.
      Renamed to SConsEnvironmentError
    - Fix Issue #3350 - mslink failing when too many objects.  This is resolved by adding TEMPFILEARGJOIN variable
      which specifies what character to join all the argements output into the tempfile. The default remains a space
      when mslink, msvc, or mslib tools are loaded they change the TEMPFILEARGJOIN to be a line separator (\r\n on win32)
    - Fix performance degradation for MD5-timestamp decider.  NOTE: This changes the Decider() function arguments.
      From:
          def my_decider(dependency, target, prev_ni):
      To:
          def my_decider(dependency, target, prev_ni, repo_node):
      Where repo_node is the repository (or other) node to use to check if the node is out of date instead of dependency.

  From Peter Diener:
    - Additional fix to issue #3135 - Also handle 'pure' and 'elemental' type bound procedures
    - Fix issue #3135 - Handle Fortran submodules and type bound procedures

  From Adam Gross:
    - Upgraded and improved Visual Studio solution/project generation code using the MSVSProject builder.
      - Added support for Visual Studio 2017 and 2019.
      - Added support for the following per-variant parameters to the builder:
        - cpppaths: Provides per-variant include paths.
        - cppdefines: Provides per-variant preprocessor definitions.

  From Michael Hartmann:
    - Fix handling of Visual Studio Compilers to properly reject any unknown HOST_PLATFORM or TARGET_PLATFORM

  From Bert Huijben:
    - Added support for Visual Studio 2019 toolset.

  From Mathew Robinson:
    - Update cache debug output to include cache hit rate.
    - No longer unintentionally hide exceptions in Action.py
    - Allow builders and pseudo-builders to inherit from OverrideEnvironments

  From Leonard de Ruijter:
    - Add logic to derive correct version argument to vswhere

  From Lukas Schrangl:
    - Enable LaTeX scanner to find more than one include per line

  From Mats Wichmann:
    - scons-time takes more care closing files and uses safer mkdtemp to avoid
      possible races on multi-job runs.
    - Use importlib to dynamically load tool and platform modules instead of imp module
    - sconsign: default to .sconsign.dblite if no filename is specified.
      Be more informative in case of unsupported pickle protocol (py2 only).
    - Fix issue #3336 - on Windows, paths were being added to PATH even if
      tools were not found in those paths.
    - More fixes for newer Java versions (since 9): handle new jdk directory
      naming (jdk-X.Y instead of jdkX.Y) on Windows; handle two-digit major
      version. Docstrings improved.
    - Fixups for pylint: exception types, redefined functions,
      globals, etc.  Some old code removed to resolve issues (hashlib is
      always present on modern Pythons; no longer need the code for
      2.5-and-earlier optparse). cmp is not a builtin function in Py3,
      drop one (unused) use; replace one.  Fix another instance of
      renaming to SConsEnvironmentError. Trailing whitespace.
      Consistently use not is/in (if not x is y -> if x is not y).
    - Add a PY3-only function for setting up the cachedir that should be less
      prone to races. Add a hack to the PY2 version (from Issue #3351) to
      be less prone to a race in the check for old-style cache.
    - Fix coding error in docbook tool only exercised when using python lxml
    - Recognize two additional GNU compiler header directory options in
      ParseFlags: -iquote and -idirafter.
    - Fix more re patterns that contain \ but not specified as raw strings
      (affects scanners for D, LaTeX, swig)


RELEASE 3.0.5 - Mon, 26 Mar 2019 15:04:42 -0700

  From William Deegan:

    - Fix Issue #3283 - Handle using --config=force in combination with Decider('MD5-timestamp').
      3.0.2 in fix for issue #2980 added that deciders can throw DeciderNeedsNode exception.
      The Configure logic directly calls the decider when using --config=force but wasn't handling
      that exception.  This would yield minimally configure tests using TryLink() not running and
      leaving TypeError Nonetype exception in config.log
    - Fix Issue #3303 - Handle --config=force overwriting the Environment passed into Configure()'s
      Decider and not clearing it when the configure context is completed.
    - Add default paths for yacc tool on windows to include cygwin, mingw, and chocolatey
    - Fix issue #2799 - Fix mingw tool to respect SHCCCOMSTR, SHLINKCOMSTR and LDMODULECOMSTR
    - Fix Issue #3329 - Add support for MS SDK V10.0A (which is commonly installed with VS2017)
    - Fix Issue #3333 - Add support for finding vswhere under 32 bit windows installs.

  From Maciej Kumorek:
    - Update the MSVC tool to include the nologo flag by default in RCFLAGS

From Daniel Moody:
    - Change the default for AppendENVPath to delete_existing=0, so path
      order will not be changed, unless explicitly set (Issue #3276)
    - Fixed bug which threw error when running SCons on windows system with no MSVC installed.
    - Update link tool to convert target to node before accessing node member
    - Update mingw tool to remove MSVC like nologo CCFLAG
    - Add default paths for lex tool on windows to include cygwin, mingw, and chocolatey
    - Add lex construction variable LEXUNISTD for turning off unix headers on windows
    - Update lex tool to use win_flex on windows if available

  From Mats Wichmann:
    - Quiet open file ResourceWarnings on Python >= 3.6 caused by
      not using a context manager around Popen.stdout
    - Add the textfile tool to the default tool list
    - Fix syntax on is/is not clauses: should not use with a literal
    - Properly retrieve exit code when catching SystemExit
    - scons-time now uses context managers around file opens
    - Fix regex patterns that were not specified as raw strings

  From Bernhard M. Wiedemann:
    - Do not store build host+user name if reproducible builds are wanted


RELEASE 3.0.4 - Mon, 20 Jan 2019 22:49:27 +0000

  From Mats Wichmann:
    - Improve finding of Microsoft compiler: add a 'products' wildcard
      in case 2017 Build Tools only is installed as it is considered a separate
      product from the default Visual Studio
    - Add TEMPFILESUFFIX to allow a customizable filename extension, as
      described in the patch attached to issue #2431.
    - scons.py and sconsign.py stopped working if script called as a symlink
      to location in scons-local location.
    - Fix issue running scons using a symlink to scons.py in an scons-local dir
    - Doc updates around Default(), and the various *TARGETS variables.

  From Daniel Moody:
    - Improved support for VC14.1 and Visual Studio 2017, as well as arm and arm64 targets.
      Issues #3268 & Issue #3222
    - Initial support for ARM targets with Visual Studio 2017 - Issue #3182 (You must set TARGET_ARCH for this to work)
    - Update TempFileMunge class to use PRINT_CMD_LINE_FUNC

  From Tobias Herzog
    - Enhance cpp scanner regex logic to detect if/elif expressions without whitespaces but
      parenthesis like "#if(defined FOO)" or "#elif!(BAR)" correctly.


RELEASE 3.0.3 - Mon, 07 Jan 2019 20:05:22 -0400
  NOTE: 3.0.2 release was dropped because there was a packaging bug. Please consider all 3.0.2
        content.

  From William Deegan:
    - Fixes to packaging logic.  Ensuring the SCons.Tool.clangCommon module is added
      to the release packages.
    - Modify scons.bat script to check for scons python script without .py extension if no file
      scons.py exists. This enables an all platform wheel to work.

  From Mats Wichmann:
    - Update doc examples to work with Python 3.5+:  map() now returns an iterable instead of a list.


RELEASE 3.0.2 - Mon, 31 Dec 2018 16:00:12 -0700

  From Bernard Blackham:
    - Fixed handling of side-effects in task master (fixes #3013).

  From William Deegan:
    - Remove long deprecated SCons.Options code and tests.  This removes BoolOption,EnumOption,
      ListOption,PackageOption, and PathOption which have been replaced by *Variable() many years ago.
    - Re-Enable parallel SCons (-j) when running via Pypy
    - Move SCons test framework files to testing/framework and remove all references to QMtest.
      QMTest has not been used by SCons for some time now.
    - Updated logic for mingw and clang on win32 to search default tool install paths if not
      found in normal SCons PATH.  If the user specifies PATH or tool specific paths they
      will be used and the default paths below will be ignored.
      - Default path for clang/clangxx : C:\Program Files\LLVM\bin
      - Default path for mingw         : C:\MinGW\bin and/or  C:\mingw-w64\*\mingw64\bin
      - Key program to locate mingw    : mingw32-make (as the gcc with mingw prefix has no fixed name)
    - Fixed issue causing stack trace when python Action function contains a unicode string when being
      run with Python 2.7
    - Add alternate path to QT install for Centos in qt tool: /usr/lib64/qt-3.3/bin
    - Fix Java tools to search reasonable default paths for Win32, Linux, macOS.  Add required paths
      for swig and java native interface to JAVAINCLUDES.  You should add these to your CPPPATH if you need
      to compile with them.  This handles spaces in paths in default Java paths on windows.
    - Added more java paths to match install for Centos 7 of openjdk
    - Fix new logic which populates JAVAINCLUDES to handle the case where javac is not found.
    - Fix GH Issue #2580 - # in FRAMEWORKPATH doesn't get properly expanded. The # is left in the
      command line.
    - Fix issue #2980 with credit to Piotr Bartosik (and William Blevins).  This is an issue where using
      TimeStamp-MD5 Decider and CacheDir can yield incorrect md5's being written into the .sconsign.
      The difference between Piotr Bartosik's patch and the current code is that the more complicated
      creation of file to csig map is only done when the count of children for the current node doesn't
      match the previous count which is loaded from the sconsign.
    - Fix issue # 3106 MSVC if using MSVC_BATCH and target dir had a space would fail due to quirk in
      MSVC's handling of escaped targetdirs when batch compiling.
    - Fix GH Issue #3141 unicode string in a TryAction() with python 2.7 crashes.
    - Fix GH Issue #3212 - Use of Py3 and CacheDir + Configure's TryCompile (or likely and Python Value Nodes)
      yielded trying to combine strings and bytes which threw exception.
    - Fix GH Issue #3225 SCons.Util.Flatten() doesn't handle MappingView's produced by dictionary as return
      values from dict().{items(), keys(), values()}.
    - Fix GH Issue #3241 - Properly support versioned shared libraries for MacOS.  We've also introduced two
      new env variables APPLELINK_CURRENT_VERSION and APPLELINK_COMPATIBILITY_VERSION which will specify
      what is passed to the linkers -current_version and -compatibility_version flags.  If not specified
      they will be derived from SHLIBVERSION as such:
      - APPLELINK_CURRENT_VERSION = SHLIBVERSION
      - APPLELINK_COMPATIBILITY_VERSION = all but the last digit in SHLIBVERSION with .0 appended.
      Note that the values of the above will be validated. Valid format for either APPLELINK variable is
      X[.Y[.Z]] where 0 <= X <= 65535, 0 <= Y <= 255, 0 <= Z <= 255.
      The new variables have been added to the documents and should show up in user guide and manpage.
    - Fix GH Issue #3136 no longer wrap io.{BufferedReader,BufferedWriter,BufferedRWPair,BufferedRandom,TextIOWrapper
      with logic to set HANDLE_FLAG_INHERIT flag on the file handle.  Python 3.4+ automatically sets this according
      to Python docs: https://docs.python.org/3/library/os.html#fd-inheritance

  From Ray Donnelly:
    - Fix the PATH created by scons.bat (and other .bat files) to provide a normalized
      PATH.  Some pythons in the 3.6 series are no longer able to handle paths which
      have ".." in them and end up crashing.  This is done by cd'ing into the directory
      we want to add to the path and then using %CD% to give us the normalized directory
      See bug filed under Python 3.6: https://bugs.python.org/issue32457.
      Note: On Win32 PATH's which have not been normalized may cause undefined behavior
      by other executables being run by SCons (or any subprocesses of executables being run by SCons).
      Resolving this issue should eliminate that possibility going forward.

  From Andrew Featherstone
    - Removed unused --warn options from the man page and source code.

  From Arda Fu
    - Fix cpp scanner regex logic to treat ifndef for py3.5+. Previously it was
      not properly differentiating between if, ifdef, and ifndef.

  From Philipp Maierhöfer
    - Added a __hash__ method to the class SCons.Subst.Literal. Required when substituting Literal
      objects when SCons runs with Python 3.
    - Added missing FORTRANMODDIRPREFIX to the gfortran tool.

  From Matthew Marinets:
    - Fixed an issue that caused the Java emitter to incorrectly parse arguments to constructors that
      implemented a class.

  From Fredrik Medley:
    - Fix exception when printing of EnviromentError messages.
      Specifically, this fixes error reporting of the race condition when
      initializing the cache which error previously was hidden.

  From Daniel Moody:
    - Updated Jar builder to handle nodes and directories better
    - Updated Jar builder to flatten source list which could contain embedded lists
    - Removed some magic numbers from jar.py on behalf of Mats Wichmann (mats@linux.com)
    - Set the pickling protocal back to highest which was causing issues
      with variant dir tests. This will cause issues if reading sconsigns
      pickled with the previous lower protocol.
    - Updated swig to setup default paths for windows
    - Updated gettext tools to setup default paths for windows with Cygwin/MinGW setups
    - Add common location for default paths for cygwin and mingw in Platform modules
    - Updated YACC tool to work on windows with Cygwin/MinGW setups
    - Set the pickling protocal back to highest which was causing issues
      with variant dir tests. This will cause issues if reading sconsigns
      pickled with the previous lower protocol.
    - Updated FS.py to handle removal of splitunc function from python 3.7
    - Updated the vc.py to ignore MSVS versions where no compiler could be found

  From Gary Oberbrunner:
    - Fix bug when Installing multiple subdirs outside the source tree
    - fix to_str to handle None without raising exception
    - Fix -jN for python 3.7

  From Jonathon Reinhart:
    - Replace all instances of `int main()` in C code with `int main(void)`.
      Specifically, this fixes the test cases use by Configure.CheckCC() which
      would fail when using -Wstrict-prototypes.

  From Zachary Tessler:
    - Fix calculation of signatures for FunctionActions that contain list (or set,...)
      comprehensions whose expressions involve constant literals. Those constants had
      been ignored in signatures, so changing them did not cause targets to be rebuilt.

  From Paweł Tomulik:
    - In the testing framework, module TestCommon, fixed must_contain(),
      must_not_contain(), and related methods of TestCommon class to work with
      substrings located at zero offset.
    - Added virtualenv support. A new function Virtualenv() determines whether
      SCons runs in a virtualenv. The search PATH may also be extended to
      prefer executables from the current virtualenv over the ones provided by
      base environment. New option --enable-virtualenv provided to import some
      virtualenv-related variables to SCons and extend every env['ENV']['PATH']
      automatically. New option --ignore-virtualenv disables this. Two
      environment variables, SCONS_ENABLE_VIRTUALENV and
      SCONS_IGNORE_VIRTUALENV are supported for the same purpose.

  From Richard West:
    - Add SConstruct.py, Sconstruct.py, sconstruct.py to the search path for the root SConstruct file.
      Allows easier debugging within Visual Studio
    - Change setup.py to change the install directory (via  pip, or setup.py install) from scons-#.#.#
      to scons (Yielding <pythondir>/lib/scons/SCons/ instead of <pythondir>/lib/scons/SCons-#.#.#/).
      This changes SCons to better comply with normal Python installation practices.

  From Mats Wichmann:
    - Recognize new java 9, 10, 11 (as 9.0 and 10.0, 11.0)
    - Updated manpage scons.xml to fix a nested list problem
    - Updated doc terminiology: use prepend instead of append as appropriate
    - XML validity fixes from SConstruct.py change
    - Update wiki links to new github location
    - Update bug links to new github location
    - Make it easier for SConscript() call to fail on missing script.
      It was possible to call SCons.Warnings.warningAsException
      (not documented as a user API) to make all warnings fail. Now
      SConscript can take an optional must_exist flag which if true fails
      if the script does not exist.  Not failing on missing script is
      now considered deprecated, and the first instance will print a
      deprecation message.  It is now also possible to flip the scons
      behavior (which still defaults to warn, not fail) by calling
      SCons.Script.set_missing_sconscript_error, which is also not a
      documented interface at the moment.
    - Convert TestCmd.read to use with statement on open (quiets 17 py3 warnings)
    - Quiet py3 warning in UtilTests.py
    - Fix tests specifying octal constants for py3
    - Fix must_contain tests for py3
    - RPM package generation:
       - Fix supplying a build architecture
       - Disable auto debug package generation on certain rpmbuild versions
       - Adjust some tests to only supply build-id file on certain rpmbuild versions
       - Tests now use a file fixture for the repeated (trivial) main.c program.
       - Document and comment cleanup.
       - Added new Environment Value X_RPM_EXTRADEFS to supply custom settings
         to the specfile without adding specific logic for each one to scons.
    - The test for Python.h needed by swig tests is moved to get_python_platform
      so it does not have to be repeated in every test; picks up one failure
      which did not make the (previously needed) check. Windows version
      of get_python_platform needed some rework in case running in virtualenv.
    - If test opens os.devnull, register with atexit so file opens do not leak.
    - Fix bugs in Win32 process spawn logic to handle OSError exception correctly.
    - Use time.perf_counter instead of time.clock if it exists.
      time.clock deprecated since py3.3, due to remove in 3.8. deprecation
      warnings from py3.7 were failing a bunch of tests on Windows since they
      mess up expected stderr.
    - Prefer Py3's inspect.getfullargspec over deprecated inspect.getargspec.
      Switched to "new" (standard in Py2.7) usage of receiving a namedtuple -
      we were unpacking to a four-tuple, two of the items of which were unused;
      getfullargspec returns a named tuple with seven elements so it is a
      cleaner drop-in replacement using the namedtuple.
    - Updated the test-framework.rst documentation.
    - Remove obsoleted internal implementaiton of OrderedDict.
    - Test for tar packaging fixups
    - Stop using deprecated unittest asserts
    - messages in strip-install-dir test now os-neutral
    - Add xz compression format to packaging choices.
    - Syntax cleanups - trailing blanks, use "is" to compare with None, etc.
      Three uses of variables not defined are changed.
    - Some script changes in trying to find scons engine
    - Update (pep8) configure-cache script, add a --show option.
    - Fix for a couple of "what if tool not found" exceptions in framework.
    - Add Textfile/Substfile to default environment. (issue #3147)
    - sconsign: a couple of python3 fixes; be more tolerant of implicit
      entries which have no signatures; minor PEP8 changes.
    - Fix a couple of type mistakes (list-> string, filter type -> list)
    - Fix a couple of type mistakes in packaging tools: list-> string in msi,
      filter type -> list in ipk

  From Bernhard M. Wiedemann:
    - Update SCons' internal scons build logic to allow overriding build date
      with SOURCE_DATE_EPOCH for SCons itself.
    - Change the datestamps in SCons' docs and embedded in code use ISO 8601 format and UTC

  From Hao Wu
    - Typo in customized decider example in user guide
    - Replace usage of unittest.TestSuite with unittest.main() (fix #3113)

RELEASE 3.0.1 - Mon, 12 Nov 2017 15:31:33 -0700

  From Daniel Moody:
    - Jar can take multiple targets, and will make a duplicate jar from the sources for each target
    - Added some warnings in case the Jar builder makes an implicit target
    - Added Jar method and changed jar build to be more specific. Jar method will take in
      directories or classes as source. Added more tests to JAR to ensure the jar was
      packaged with the correct compiled class files.
    - Added a No result test case to handle bug which seems unrelated to java in the
      swig-dependencies.py test, more info here: http://scons.tigris.org/issues/show_bug.cgi?id=2907
    - Added a travis script to test on ubuntu trusty now that the project is on github
      so that Continuus Integration tests can be run automatically. It tests most case and considers
      no result a pass as well. Improving this script can install more dependincies allowing for more
      tests to be run.

  From Daniel Moody:
    - Updated the Jar Builder tool in Tool/__init__.py so that is doesn't force class files as
      sources, allowing directories to be passed, which was causing test/Java/JAR.py to fail.

  From William Deegan:
    - Fix issue where code in utility routine to_String_for_subst() had code whose result was never
      properly returned.
      (Found by: James Rinkevich https://pairlist4.pair.net/pipermail/scons-users/2017-October/006358.html )
    - Fixed Variables.GenerateHelpText() to now use the sort parameter. Due to incorrect 2to3 fixer changes
      8 years ago it was being used as a boolean parameter.  Now you can specify sort to be a callable, or boolean
      value. (True = normal sort). Manpage also updated.
    - Fixed Tool loading logic from exploding sys.path with many site_scons/site_tools prepended on py3.
    - Added additional output with time to process each SConscript file when using --debug=time.

  From Thomas Berg:
    - Fixed a regression in scons-3.0.0 where "from __future__ import print_function" was imposed
      on the scope where SConstruct is executed, breaking existing builds using PY 2.7.

  From William Deegan:
    - Fix broken subst logic where a string with "$$(abc)" was being treated as "$(abc) and the
      logic for removing the signature escapes was then failing because there was no closing "$)".
      This was introduced by a pull request to allow recursive variable evaluations to yield a string
      such as "$( $( some stuff $) $)".

  From Zachary Tessler:
    - Fix incorrect warning for repeated identical builder calls that use overrides


RELEASE 3.0.0 - Mon, 18 Sep 2017 08:32:04 -0700

NOTE: This is a major release.  You should expect that some targets may rebuild when upgrading.
Significant changes in some python action signatures. Also switching between PY 2.7 and PY 3.5, 3.6
will cause rebuilds.


  From William Blevins:
    - Updated D language scanner support to latest: 2.071.1. (PR #1924)
      https://dlang.org/spec/module.html accessed 11 August 2016
      - Enhancements:
        - Added support for selective imports: "import A : B, C;" -> A
        - Added support for renamed imports. "import B = A;" -> A
        - Supports valid combinations: "import A, B, CCC = C, DDD = D : EEE = FFF;" -> A, B, C, D
      - Notes:
        - May find new (previously missed) Dlang dependencies.
        - May cause rebuild after upgrade due to dependency changes.
    - Updated Fortran-related tests to pass under GCC 5/6.
    - Fixed SCons.Tool.Packaging.rpm.package source nondeterminism across builds.

  From William Deegan:
    - Removed deprecated tools CVS, Perforce, BitKeeper, RCS, SCCS, Subversion.
    - Removed deprecated module SCons.Sig
    - Added prioritized list of xsltproc tools to docbook. The order will now be as
      follows: xsltproc, saxon, saxon-xslt, xalan  (with first being highest priority, first
      tool found is used)
    - Fixed MSVSProject example code (http://scons.tigris.org/issues/show_bug.cgi?id=2979)
    - Defined MS SDK 10.0 and Changed VS 2015 to use SDK 10.0
    - Changes to Action Function and Action Class signiture creation.  NOTE: This will cause rebuilds
      for many builds when upgrading to SCons 3.0
    - Fixed Bug #3027 - "Cross Compiling issue: cannot override ranlib"
    - Fixed Bug #3020 - "Download link in user guide wrong. python setup.py install --version-lib broken"
    - Fixed Bug #2486 - Added SetOption('silent',True) - Previously this value was not allowed to be set.
    - Fixed Bug #3040 - Non-unicode character in CHANGES.txt
    - Fixed Bug #2622 - AlwaysBuild + MSVC regression.
    - Fixed Bug #3025 - (Credit to Florian : User flow86 on tigris) - Fix typo JAVACLASSSUFIX should have been
                        JAVACLASSSUFFIX


  From Ibrahim Esmat:
    - Added the capability to build Windows Store Compatible libraries that can be used
      with Universal Windows Platform (UWP) Apps and published to the store

  From Daniel Holth:
    - Add basic support for PyPy (by deleting __slots__ from Node with a
      metaclass on PyPy); wrap most-used open() calls in 'with' statements to
      avoid too many open files.
    - Add __main__.py for `python -m SCons` in case it is on PYTHONPATH.
    - Always use highest available pickle protocol for efficiency.
    - Remove unused command line fallback for the zip tool.

  From Gaurav Juvekar:
    - Fix issue #2832: Expand construction variables in 'chdir' argument of builders. (PR #463)
    - Fix issue #2910: Make --tree=all handle Unicode. (PR #427)
    - Fix issue #2788: Fix typo in documentation example for sconf. (PR #388)

  From Alexey Klimkin:
    - Use memoization to optimize PATH evaluation across all dependencies per
      node. (PR #345)
    - Use set() where it is applicable (PR #344)

  From M. Limber:
    - Fixed msvs.py for Visual Studio Express editions that would report
      "Error  : ValueError: invalid literal for float(): 10.0Exp".

  From Rick Lupton:
    - Update LaTeX scanner to understand \import and related commands

  From Steve Robinson:
    - Add support for Visual Studio 2017.  This support requires vswhere.exe a helper
      tool installed with newer installs of 2017. SCons expects it to be located at
      "C:\Program Files (x86)\Microsoft Visual Studio\Installer\vswhere.exe"
      It can be downloaded separately at
      https://github.com/Microsoft/vswhere

  From Tom Tanner:
    - Allow nested $( ... $) sections

  From Paweł Tomulik:
    - Fixed the issue with LDMODULEVERSIONFLAGS reported by Tim Jenness
      (https://pairlist4.pair.net/pipermail/scons-users/2016-May/004893.html).
      An error was causing "-Wl,Bsymbolic" being added to linker's command-line
      even when there was no specified value in LDMODULEVERSION and thus no
      need for the flags to be specified.
    - Added LoadableModule to the list of global functions (DefaultEnvironment
      builders).

  From Manish Vachharajani:
    - Update debian rules, compat, and control to not use features
      deprecated or obsolete in later versions of debhelpers
    - Update python version to 2.7 in debian/control

  From Richard Viney:
    - Fixed PCHPDBFLAGS causing a deprecation warning on MSVC v8 and later when
      using PCHs and PDBs together.


  From Richard West:
    - Added nested / namespace tool support
    - Added a small fix to the python3 tool loader when loading a tool as a package
    - Added additional documentation to the user manual on using toolpaths with the environment
      This includes the use of sys.path to search for tools installed via pip or package managers
    - Added support for a PyPackageDir function for use with the toolpath

  From Russel Winder:
    - Reordered the default D tools from "dmd, gdc, ldc" to "dmd, ldc, gdc".
    - Add a ProgramAllAtOnce builder to the dmd, ldc, and gdc tools. (PR #448)
    - Remove a file name exception for very old Fedora LDC installation.
    - gdc can now handle building shared objects (tested for version 6.3.0).
    - Remove establishing the SharedLibrary builder in the dmd, ldc, and gdc
      tools, must now include the ar tool to get this builder as is required for
      other compiler tools.
    - Add clang and clang++ tools based on Paweł Tomulik's work.

RELEASE 2.5.1 - Mon, 03 Nov 2016 13:37:42 -0400

  From William Deegan:
    - Add scons-configure-cache.py to packaging. It was omitted

  From Alexey Klimkin:
    - Use memoization to optimize PATH evaluation across all dependencies per
      node. (PR #345)

RELEASE 2.5.0 - Mon, 09 Apr 2016 11:27:42 -0700

  From Dirk Baechle:
    - Removed a lot of compatibility methods and workarounds
      for Python versions < 2.7, in order to prepare the work
      towards a combined 2.7/3.x version. (PR #284)
      Also fixed the default arguments for the print_tree and
      render_tree methods. (PR #284, too)

  From William Blevins:
    - Added support for cross-language dependency scanning;
      SCons now respects scanner keys for implicit dependencies.
      - Notes for SCons users with heterogeneous systems.
        - May find new (previously missed) dependencies.
        - May cause rebuild after upgrade due to dependency changes.
        - May find new dependency errors (EG. cycles).
          - Discovered in some of the SCons QT tests.
    - Resolved missing cross-language dependencies for
      SWIG bindings (fixes #2264).
    - Corrected typo in User Guide for Scanner keyword. (PR #2959)
    - Install builder interacts with scanner found in SCANNERS differently.
      - Previous: Install builder recursively scanned implicit dependencies
        for scanners from SCANNER, but not for built-in (default) scanners.
      - Current: Install builder will not scan for implicit dependencies via
        either scanner source. This optimizes some Install builder behavior
        and brings orthogonality to Install builder scanning behavior.

  From William Deegan:
    - Add better messaging when two environments have
      different actions for the same target (Bug #2024)
    - Fix issue only with MSVC and Always build where targets
      marked AlwaysBuild wouldn't make it into CHANGED_SOURCES
      and thus yield an empty compile command line. (Bug #2622)
    - Fix posix platform escaping logic to properly handle paths
      with parens in them "()".  (Bug #2225)

  From Jakub Pola:
    - Intel Compiler 2016 (Linux/Mac) update for tool directories.

  From Adarsh Sanjeev:
    - Fix for issue #2494: Added string support for Chmod function.

  From Tom Tanner:
    - change cache to use 2 character subdirectories, rather than one character,
      so as not to give huge directories for large caches, a situation which
      causes issues for NFS.
      For existing caches, you will need to run the scons-configure-cache.py
      script to update them to the new format. You will get a warning every time
      you build until you co this.
    - Fix a bunch of unit tests on windows

RELEASE 2.4.1 - Mon, 07 Nov 2015 10:37:21 -0700

  From Arfrever Frehtes Taifersar Arahesis:
    - Fix for Bug # 2791 - Setup.py fails unnecessarily under Jython.

  From Dirk Baechle:
    - Fixed license of SVG titlepage files in the context of Debian
      packaging, such that they allow for commercial use too (#2985).

  From William Blevins:
    - InstallVersionedLib now available in the DefaultEnvironment context.
    - Improves orthogonality of use cases between different Install functions.

  From Carnë Draug:
    - Added new configure check, CheckProg, to check for
      existence of a program.

  From Andrew Featherstone:
    - Fix for issue #2840 - Fix for two environments specifying same target with different
      actions not throwing hard error. Instead SCons was incorrectly issuing a warning
      and continuing.

  From Hiroaki Itoh :
    - Add support `Microsoft Visual C++ Compiler for Python 2.7'
      Compiler can be obtained at: https://www.microsoft.com/en-us/download/details.aspx?id=44266

  From Florian Miedniak:
    - Fixed tigris issue #3011: Glob() excludes didn't work when used with VariantDir(duplicate=0)

  From William Roberts:
    - Fix bug 2831 and allow Help() text to be appended to AddOption() help.

  From Paweł Tomulik:
    - Reimplemented versioning for shared libraries, with the following effects
    - Fixed tigris issues #3001, #3006.
    - Fixed several other issues not reported to tigris, including:
      issues with versioned libraries in subdirectories with tricky names,
      issues with versioned libraries and variant directories,
      issue with soname not being injected to library when using D linkers,
    - Switched to direct symlinks instead of daisy-chained ones -- soname and
      development symlinks point directly to the versioned shared library now),
      for rationale see:
      https://www.debian.org/doc/debian-policy/ch-sharedlibs.html
      https://fedoraproject.org/wiki/Packaging:Guidelines#Devel_Packages
      https://bitbucket.org/scons/scons/pull-requests/247/new-versioned-libraries-gnulink-cyglink/diff#comment-10063929
    - New construction variables to allow override default behavior: SONAME,
      SHLIBVERSIONFLAGS, _SHLIBVERSIONFLAGS, SHLIBNOVERSIONSYMLINKS,
      LDMODULEVERSION, LDMODULEVERSIONFLAGS, _LDMODULEVERSIONFLAGS,
      LDMODULENOVERSIONSYMLINKS.
    - Changed logic used to configure the versioning machinery from
      platform-centric to linker-oriented.
    - The SHLIBVERSION/LDMODULEVERSION variables are no longer validated by
      SCons (more freedom to users).
    - InstallVersionedLib() doesn't use SHLIBVERSION anymore.
    - Enchanced docs for the library versioning stuff.
    - New tests for versioned libraries.
    - Library versioning is currently implemented for the following linker
      tools: 'cyglink', 'gnulink', 'sunlink'.
    - Fix to swig tool - pick-up 'swig', 'swig3.0' and 'swig2.0' (in order).
    - Fix to swig tool - respect env['SWIG'] provided by user.



RELEASE 2.4.0 - Mon, 21 Sep 2015 08:56:00 -0700

  From Dirk Baechle:
    - Switched several core classes to use "slots", to
      reduce the overall memory consumption in large
      projects (fixes #2180, #2178, #2198)
    - Memoizer counting uses decorators now, instead of
      the old metaclasses approach.

  From Andrew Featherstone
    - Fixed typo in SWIGPATH description

RELEASE 2.3.6 - Mon, 31 Jul 2015 14:35:03 -0700

  From Rob Smith:
    - Added support for Visual Studio 2015

RELEASE 2.3.5 - Mon, 17 Jun 2015 21:07:32 -0700

  From Stephen Pollard:
    - Documentation fixes for libraries.xml and
      builders-writing.xml (#2989 and #2990)

  From William Deegan:
    - Extended docs for InstallVersionedLib/SharedLibrary,
      and added SKIP_WIN_PACKAGES argument to build script
      bootstrap.py (PR #230, #3002).

  From William Blevins:
    - Fixed symlink support (PR #227, #2395).
    - Updated debug-count test case (PR #229).

  From Alexey Klimkin:
    - Fixed incomplete LIBS flattening and substitution in
      Program scanner(PR #205, #2954).

  From Dirk Baechle:
    - Added new method rentry_exists_on_disk to Node.FS (PR #193).

  From Russel Winder:
    - Fixed several D tests under the different OS.
    - Add support for f08 file extensions for Fortran 2008 code.

  From Anatoly Techtonik:
    - Show --config choices if no argument is specified (PR #202).
    - Fixed build crash when XML toolchain isn't installed, and
      activated compression for ZIP archives.

  From Alexandre Feblot:
    - Fix for VersionedSharedLibrary under 'sunos' platform.
    - Fixed dll link with precompiled headers on MSVC 2012
    - Added an 'exclude' parameter to Glob()

  From Laurent Marchelli:
    - Support for multiple cmdargs (one per variant) in VS project files.
    - Various improvements for TempFileMunge class.
    - Added an implementation for Visual Studio users files (PR #209).

  From Dan Pidcock:
    - Added support for the 'PlatformToolset' tag in VS project files (#2978).

  From James McCoy:
    - Added support for '-isystem' to ParseFlags.

RELEASE 2.3.4 - Mon, 27 Sep 2014 12:50:35 -0400

  From Bernhard Walle and Dirk Baechle:
    - Fixed the interactive mode, in connection with
      Configure contexts (#2971).

  From Anatoly Techtonik:
    - Fix EnsureSConsVersion warning when running packaged version

  From Russel Winder:
    - Fix D tools for building shared libraries

RELEASE 2.3.3 - Sun, 24 Aug 2014 21:08:33 -0400

  From Roland Stark:
    - Fixed false line length calculation in the TempFileMunge class (#2970).

  From Gary Oberbrunner:
    - Improve SWIG detection

  From Russel Winder:
    - Fix regression on Windows in D language update

  From Neal Becker and Stefan Zimmermann:
    - Python 3 port and compatibility

  From Anatoly Techtonik:
    - Do not fail on EnsureSConsVersion when running from checkout

  From Kendrick Boyd and Rob Managan:
    - Fixed the newglossary action to work with VariantDir (LaTeX).

  From Manuel Francisco Naranjo:
    - Added a default for the BUILDERS environment variable,
      to prevent not defined exception on a Clone().

  From Andrew Featherstone:
    - Added description of CheckTypeSize method (#1991).
    - Fixed handling of CPPDEFINE var in Append()
      for several list-dict combinations (#2900).

  From William Blevins:
    - Added test for Java derived-source dependency tree generation.
    - Added Copy Action symlink soft-copy support (#2395).
    - Various contributions to the documentation (UserGuide).

RELEASE 2.3.2

  From Dirk Baechle:
    - Update XML doc editor configuration
    - Fix: Allow varlist to be specified as list of strings for Actions (#2754)

  From veon on bitbucket:
    - Fixed handling of nested ifs in CPP scanner PreProcessor class.

  From Shane Gannon:
    - Support for Visual Studio 2013 (12.0)

  From Michael Haubenwallner:
    - Respect user's CC/CXX values; don't always overwrite in generate()
    - Delegate linker Tool.exists() to CC/CXX Tool.exists().

  From Rob Managan:
    - Updated the TeX builder to support use of the -synctex=1
      option and the files it creates.
    - Updated the TeX builder to correctly clean auxiliary files when
      the biblatex package is used.

  From Gary Oberbrunner:
    - get default RPM architecture more robustly when building RPMs

  From Amir Szekely:
    - Fixed NoClean() for multi-target builders (#2353).

  From Paweł Tomulik:
    - Fix SConf tests that write output

  From Russel Winder:
    - Revamp of the D language support. Tools for DMD, GDC and LDC provided
      and integrated with the C and C++ linking. NOTE: This is only tested
      with D v2. Support for D v1 is now deprecated.

  From Anatoly Techtonik:
    - Several improvements for running scons.py from source:
      * engine files form source directory take priority over all other
        importable versions
      * message about scons.py running from source is removed to fix tests
        that were failing because of this extra line in the output
      * error message when SCons import fails now lists lookup paths
    - Remove support for QMTest harness from runtest.py
    - Remove RPM and m4 from default tools on Windows
    - BitKeeper, CVS, Perforce, RCS, SCCS are deprecated from default
      tools and will be removed in future SCons versions to speed up
      SCons initialization (it will still be possible to use these tools
      explicitly)

  From Sye van der Veen:
    - Support for Visual Studio 12.0Exp, and fixes for earlier MSVS
      versions.


RELEASE 2.3.1

  From Andrew Featherstone:
    - Added support for EPUB output format to the DocBook tool.

  From Tom Tanner:
    - Stop leaking file handles to subprocesses by switching to using subprocess
      always.
    - Allow multiple options to be specified with --debug=a,b,c
    - Add support for a readonly cache (--cache-readonly)
    - Always print stats if requested
    - Generally try harder to print out a message on build errors
    - Adds a switch to warn on missing targets
    - Add Pseudo command to mark targets which should not exist after
      they are built.

  From Bogdan Tenea:
    - Check for 8.3 filenames on cygwin as well as win32 to make variant_dir work properly.

  From Alexandre Feblot:
    - Make sure SharedLibrary depends on all dependent libs (by depending on SHLINKCOM)

  From Stefan Sperling:
    - Fixed the setup of linker flags for a versioned SharedLibrary
      under OpenBSD (#2916).

  From Antonio Cavallo:
    - Improve error if Visual Studio bat file not found.

  From Manuel Francisco Naranjo:
    - Allow Subst.Literal string objects to be compared with each other,
      so they work better in AddUnique() and Remove().

  From David Rothenberger:
    - Added cyglink linker that uses Cygwin naming conventions for
      shared libraries and automatically generates import libraries.

  From Dirk Baechle:
    - Update bootstrap.py so it can be used from any dir, to run
      SCons from a source (non-installed) dir.
    - Count statistics of instances are now collected only when
      the --debug=count command-line option is used (#2922).
    - Added release_target_info() to File nodes, which helps to
      reduce memory consumption in clean builds and update runs
      of large projects.
    - Fixed the handling of long options in the command-line
      parsing (#2929).
    - Fixed misspelled variable in intelc.py (#2928).

  From Gary Oberbrunner:
    - Test harness: fail_test() can now print a message to help debugging.

  From Anatoly Techtonik:
    - Require rpmbuild when building SCons package.
    - Print full stack on certain errors, for debugging.
    - Improve documentation for Textfile builder.

  From William Deegan:
    - VS2012 & VS2010 Resolve initialization issues by adding path to reg.exe
      in shell used to run batch files.
    - MSVC Support fixed defaulting TARGET_ARCH to HOST_ARCH. It should be
      None if not explicitly set.
    - MSVC Fixed issue where if more than one Architectures compilers are
      detected, it would take the last one found, and not the first.

  From Philipp Kraus:
    - Added optional ZIPROOT to Zip tool.

  From Dirk Baechle:
    - Replaced old SGML-based documentation toolchain with a more modern
      approach, that also requires less external dependencies (programs and
      Python packages). Added a customized Docbook XSD for strict validation of
      all input XML files.

  From Luca Falavigna:
    - Fixed spelling errors in MAN pages (#2897).

  From Michael McDougall:
    - Fixed description of ignore_case for EnumVariable in the
      MAN page (#2774).

RELEASE 2.3.0 - Mon, 02 Mar 2013 13:22:29 -0400

  From Anatoly Techtonik:
    - Added ability to run scripts/scons.py directly from source checkout
    - Hide deprecated --debug={dtree,stree,tree} from --help output
    - Error messages from option parser now include hints about valid choices
    - Cleaned up some Python 1.5 and pre-2.3 code, so don't expect SCons
      to run on anything less than Python 2.4 anymore
    - Several fixes for runtest.py:
      * exit with an error if no tests were found
      * removed --noqmtest option - this behavior is by default
      * replaced `-o FILE --xml` combination with `--xml FILE`
      * changed `-o, --output FILE` option to capture stdout/stderr output
        from runtest.py
    - Remove os_spawnv_fix.diff patch required to enable parallel builds
      support prior to Python 2.2

  From Juan Lang:
    - Fix WiX Tool to use .wixobj rather than .wxiobj for compiler output
    - Support building with WiX releases after 2.0

  From Alexey Klimkin:
    - Fix nested LIBPATH expansion by flattening sequences in subst_path.

  From eyan on Bitbucket:
    - Print target name with command execution time with --debug=time

  From Thomas Berg and Evgeny Podjachev:
    - Fix subprocess spawning on Windows.  Work around a Windows
      bug that can crash python occasionally when using -jN. (#2449)

  From Dirk Baechle:
    - Updated test framework to support dir and file fixtures and
      added ability to test external (out-of-tree) tools (#2862).
      See doc in QMTest/test-framework.rst.
    - Fixed several errors in the test suite (Java paths, MSVS version
      detection, Tool import), additionally
      * provided MinGW command-line support for the CXX, AS and
        Fortran tests,
      * refactored the detection of the gcc version and the according
        Fortran startup library,
      * provided a new module rpmutils.py, wrapping the RPM naming rules
        for target files and further hardware-dependent info (compatibility,
        compiler flags, ...),
      * added new test methods must_exist_one_of() and
        must_not_exist_any_of() and
      * removed Aegis support from runtest.py. (#2872)

  From Gary Oberbrunner:
    - Add -jN support to runtest.py to run tests in parallel
    - Add MSVC10 and MSVC11 support to get_output low-level bat script runner.
    - Fix MSVS solution generation for VS11, and fixed tests.

  From Rob Managan:
    - Updated the TeX builder to support the \newglossary command
      in LaTeX's glossaries package and the files it creates.
    - Improve support for new versions of biblatex in the TeX builder
      so biber is called automatically if biblatex requires it.
    - Add SHLIBVERSION as an option that tells SharedLibrary to build
      a versioned shared library and create the required symlinks.
      Add builder InstallVersionedLib to create the required symlinks
      installing a versioned shared library.

RELEASE 2.2.0 - Mon, 05 Aug 2012 15:37:48 +0000

  From dubcanada on Bitbucket:
    - Fix 32-bit Visual Express C++ on 64-bit Windows (generate 32-bit code)

  From Paweł Tomulik:
    - Added gettext toolset
    - Fixed FindSourceFiles to find final sources (leaf nodes).

  From Greg Ward:
    - Allow Node objects in Java path (#2825)

  From Joshua Hughes:
    - Make Windows not redefine builtin file as un-inheritable (#2857)
    - Fix WINDOWS_INSERT_DEF on MinGW (Windows) (#2856)

  From smallbub on Bitbucket:
    - Fix LINKCOMSTR, SHLINKCOMSTR, and LDMODULECOMSTR on Windows (#2833).

  From Mortoray:
    - Make -s (silent mode) be silent about entering subdirs (#2976).
    - Fix cloning of builders when cloning environment (#2821).

  From Gary Oberbrunner:
    - Show valid Visual Studio architectures in error message
       when user passes invalid arch.

  From Alexey Petruchik:
    - Support for Microsoft Visual Studio 11 (both using it
      and generating MSVS11 solution files).

  From Alexey Klimkin:
    - Fixed the Taskmaster, curing spurious build failures in
      multi-threaded runs (#2720).

  From Dirk Baechle:
    - Improved documentation of command-line variables (#2809).
    - Fixed scons-doc.py to properly convert main XML files (#2812).

  From Rob Managan:
    - Updated the TeX builder to support LaTeX's multibib package.
    - Updated the TeX builder to support LaTeX's biblatex package.
    - Added support for using biber instead of bibtex by setting
      env['BIBTEX'] = 'biber'

  From Arve Knudsen:
    - Test for FORTRANPPFILESUFFIXES (#2129).


RELEASE 2.1.0 - Mon, 09 Sep 2011 20:54:57 -0700

  From Anton Lazarev:
    - Fix Windows resource compiler scanner to accept DOS line endings.

  From Matthias:
    - Update MSVS documents to remove note indicating that only one
      project is currently supported per solution file.

  From Grzegorz Bizoń:
    - Fix long compile lines in batch mode by using TEMPFILE
    - Fix MSVC_BATCH=False (was treating it as true)

  From Justin Gullingsrud:
    - support -std=c++0x and related CXXFLAGS in pkgconfig (ParseFlags)

  From Vincent Beffara:
    - Support -dylib_file in pkgconfig (ParseFlags)

  From Gary Oberbrunner and Sohail Somani:
    - new construction variable WINDOWS_EMBED_MANIFEST to automatically
      embed manifests in Windows EXEs and DLLs.

  From Gary Oberbrunner:
    - Fix Visual Studio project generation when CPPPATH contains Dir nodes
    - Ensure Visual Studio project is regenerated when CPPPATH or CPPDEFINES change
    - Fix unicode error when using non-ASCII filenames with Copy or Install
    - Put RPATH in LINKCOM rather than LINKFLAGS so resetting
      LINKFLAGS doesn't kill RPATH
    - Fix precompiled headers on Windows when variant dir name has spaces.
    - Adding None to an Action no longer fails (just returns original action)
    - New --debug=prepare option to show each target as it's being
      prepared, whether or not anything needs to be done for it.
    - New debug option --debug=duplicate to print a line for each
      unlink/relink (or copy) of a variant file from its source file.
    - Improve error message for EnumVariables to show legal values.
    - Fix Intel compiler to sort versions >9 correctly (esp. on Linux)
    - Fix Install() when the source and target are directories and the
      target directory exists.

  From David Garcia Garzon:
    - Fix Delete to be able to delete broken symlinks and dir
      symlinks.

  From Imran Fanaswala and Robert Lehr:
    - Handle .output file generated by bison/yacc properly. Cleaning it
      when necessary.

  From Antoine Dechaume:
    - Handle SWIG file where there is whitespace after the module name
      properly. Previously the generated files would include
      the whitespace.

  From Dmitry R.:
    - Handle Environment in case __semi_deepcopy is None

  From Benoit Belley:

    - Much improved support for Windows UNC paths (\\SERVERNAME).

  From Jean-Baptiste Lab:

    - Fix problems with appending CPPDEFINES that contain
      dictionaries, and related issues with Parse/MergeFlags and
      CPPDEFINES.

  From Allen Weeks:

    - Fix for an issue with implicit-cache with multiple targets
      when dependencies are removed on disk.

  From Evgeny Podjachev and Alexey Petruchick:

    - Support generation of Microsoft Visual Studio 2008 (9.0)
      and 2010 (10.0) project and solution files.

  From Ken Deeter:

    - Fix a problem when FS Entries which are actually Dirs have builders.

  From Luca Falavigna:

    - Support Fortran 03

  From Gary Oberbrunner:

    - Print the path to the SCons package in scons --version

  From Jean-Franï¿½ois Colson:

    - Improve Microsoft Visual Studio Solution generation, and fix
      various errors in the generated solutions especially when using
      MSVS_SCC_PROVIDER, and when generating multiple projects.  The
      construction variable MSVS_SCC_PROJECT_BASE_PATH, which never
      worked properly, is removed.  Users can use the new variable
      MSVS_SCC_CONNECTION_ROOT instead if desired.

  From Anatoly Techtonik:

    - Use subprocess in bootstrap.py instead of os.execve to avoid
      losing output control on Windows (http://bugs.python.org/issue9148)

    - Revert patch for adding SCons to App Paths, because standard cmd
      shell doesn't search there. This is confusing, because `scons` can
      be executed from explorer, but fail to start from console.

    - Fix broken installation with easy_install on Windows (issue #2051)
      SCons traditionally installed in a way that allowed to run multiple
      versions side by side. This custom logic was incompatible with
      easy_install way of doing things.

    - Use epydoc module for generating API docs in HTML if command line
      utility is not found in PATH. Actual for Windows.

  From Alexander Goomenyuk:

    - Add .sx to assembly source scanner list so .sx files
      get their header file dependencies detected.

  From Arve Knudsen:

    - Set module metadata when loading site_scons/site_init.py
      so it is treated as a proper module; __doc__, __file__ and
      __name__ now refer to the site_init.py file.

  From Russel Winder:

    - Users Guide updates explaining that Tools can be packages as
      well as python modules.

  From Gary Oberbrunner:

    - New systemwide and per-user site_scons dirs.

  From Dirk Baechle:

    - XML fixes in User's Guide.
    - Fixed the detection of 'jar' and 'rmic' during
      the initialization of the respective Tools (#2730).
    - Improved docs for custom Decider functions and
      custom Scanner objects (#2711, #2713).
    - Corrected SWIG module names for generated *.i files (#2707).

  From Joe Zuntz:

    - Fixed a case-sensitivity problem with Fortran modules.

  From Bauke Conijn:

    - Added Users Guide example for auto-generated source code

  From Steven Knight:

    - Fix explicit dependencies (Depends()) on Nodes that don't have
      attached Builders.

    - Fix use of the global Alias() function with command actions.

  From Matt Hughes:

    - Fix the ability to append to default $*FLAGS values (which are
      implemented as CLVar instances) in a copied construction environment
      without affecting the original construction environment's value.

  From Rob Managan:

    - Updated the TeX command strings to include a /D on Windows in
      case the new directory is on a different drive letter.

    - Fixed the LaTeX scanner so dependencies are found in commands that
      are broken across lines with a comment or have embedded spaces.

    - The TeX builders should now work with tex files that are generated
      by another program. Thanks to Hans-Martin von Gaudecker for
      isolating the cause of this bug.

    - Added support for INDEXSTYLE environment variable so makeindex can
      find style files.

    - Added support for the bibunits package so we call bibtex on all
      the bu*.aux files.

    - Add support of finding path information on OSX for TeX applications
      MacPorts and Fink paths need to be added by the user

  From Russel Winder:

    - Add support for DMD version 2 (the phobos2 library).

  From William Deegan:

    - Add initial support for VS/VC 2010 (express and non-express versions)
    - Remove warning for not finding MS VC/VS install.
      "scons: warning: No version of Visual Studio compiler found
        - C/C++ compilers most likely not set correctly"
    - Add support for Linux 3.0


RELEASE 2.0.1 - Mon, 15 Aug 2010 15:46:32 -0700

  From Dirk Baechle:

    - Fix XML in documentation.

  From Joe Zuntz:

    - Fixed a case-sensitivity problem with Fortran modules.

  From Bauke Conijn:

    - Added Users Guide example for auto-generated source code

  From Steven Knight:

    - Fix explicit dependencies (Depends()) on Nodes that don't have
      attached Builders.

  From Matt Hughes:

    - Fix the ability to append to default $*FLAGS values (which are
      implemented as CLVar instances) in a copied construction environment
      without affecting the original construction environment's value.

  From Rob Managan:

    - Updated the TeX command strings to include a /D on Windows in
      case the new directory is on a different drive letter.

    - Fixed the LaTeX scanner so dependencies are found in commands that
      are broken across lines with a comment or have embedded spaces.


RELEASE 2.0.0.final.0 - Mon, 14 Jun 2010 22:01:37 -0700

  From Dirk Baechle:

    - Fix XML in documentation.

  From Steven Knight:

    - Provide forward compatibility for the 'profile' module.

    - Provide forward compatibility for the 'pickle' module.

    - Provide forward compatibility for the 'io' module.

    - Provide forward compatibility for the 'queue' module.

    - Provide forward compatibility for the 'collections' module.

    - Provide forward compatibility for the 'builtins' module.

    - Provide forward compatibility for 'sys.intern()'.

    - Convert to os.walk() from of os.path.walk().

    - Remove compatibility logic no longer needed.

    - Add a '-3' option to runtest to print 3.x incompatibility warnings.

    - Convert old-style classes into new-style classes.

    - Fix "Ignoring corrupt sconsign entry" warnings when building
      in a tree with a pre-2.0 .sconsign file.

    - Fix propagation from environment of VS*COMNTOOLS to resolve issues
      initializing MSVC/MSVS/SDK issues.

    - Handle detecting Visual C++ on Python versions with upper-case
      platform architectures like 'AMD64'.

  From W. Trevor King:

    - Revisions to README.

  From Greg Noel:

    - Apply numerous Python fixers to update code to more modern idioms.
      Find where fixers should be applied to code in test strings and
      apply the fixers there, too.

    - Write a fixer to convert string functions to string methods.

    - Modify the 'dict' fixer to be less conservative.

    - Modify the 'apply' fixer to handle more cases.

    - Create a modified 'types' fixer that converts types to 2.x
      equivalents rather than 3.x equivalents.

    - Write a 'division' fixer to highlight uses of the old-style
      division operator.  Correct usage where needed.

    - Add forward compatibility for the new 'memoryview' function
      (which replaces the 'buffer' function).

    - Add forward compatibility for the 'winreg' module.

    - Remove no-longer-needed 'platform' module.

    - Run tests with the '-3' option to Python 2.6 and clear up
      various reported incompatibilities.

    - Comb out code paths specialized to Pythons older than 2.4.

    - Update deprecation warnings; most now become mandatory.

    - Start deprecation cycle for BuildDir() and build_dir.

    - Start deprecation cycle for SourceCode() and related factories

    - Fixed a problem with is_Dict() not identifying some objects derived
      from UserDict.

  From Jim Randall:

    - Document the AllowSubstExceptions() function in the User's Guide.

  From William Deegan:

    - Migrate MSVC/MSVS/SDK improvements from 1.3 branch.


RELEASE 1.3.0 - Tue, 23 Mar 2010 21:44:19 -0400

  From Steven Knight:

    - Update man page and documentation.

  From William Deegan (plus minor patch from Gary Oberbrunner):

    - Support Visual Studio 8.0 Express

RELEASE 1.2.0.d20100306 - Sat, 06 Mar 2010 16:18:33 -0800

  From Luca Falavigna:

    - Fix typos in the man page.

  From Gottfried Ganssauge:

    - Support execution when SCons is installed via easy_install.

  From Steven Knight:

    - Make the messages for Configure checks of compilers consistent.

    - Issue an error message if a BUILDERS entry is not a Builder
      object or a callable wrapper.

  From Rob Managan:

    - Update tex builder to handle the case where a \input{foo}
      command tries to work with a directory named foo instead of the
      file foo.tex. The builder now ignores a directory and continues
      searching to find the correct file. Thanks to Lennart Sauerbeck
      for the test case and initial patch

      Also allow the \include of files in subdirectories when variantDir
      is used with duplicate=0. Previously latex would crash since
      the directory in which the .aux file is written was not created.
      Thanks to Stefan Hepp for finding this and part of the solution.

  From James Teh:
    - Patches to fix some issues using MS SDK V7.0

  From William Deegan:
    - Lots of testing and minor patches to handle mixed MS VC and SDK
      installations, as well as having only the SDK installed.


RELEASE 1.2.0.d20100117 - Sun, 17 Jan 2010 14:26:59 -0800

  From Jim Randall:
    - Fixed temp filename race condition on Windows with long cmd lines.

  From David Cournapeau:
    - Fixed tryRun when sconf directory is in a variant dir.
    - Do not add -fPIC for ifort tool on non-posix platforms (darwin and
      windows).
    - Fix bug 2294 (spurious CheckCC failures).
    - Fix SCons bootstrap process on windows 64 (wrong wininst name)

  From William Deegan:
    - Final merge from vs_revamp branch to main

    - Added definition and usage of HOST_OS, HOST_ARCH, TARGET_OS,
      TARGET_ARCH, currently only defined/used by Visual Studio
      Compilers. This will be rolled out to other platforms/tools
      in the future.

    - Add check for python >= 3.0.0 and exit gracefully.
      For 1.3 python >= 1.5.2 and < 3.0.0 are supported

    - Fix bug 1944 - Handle non-existent .i file in swig emitter, previously
      it would crash with an IOError exception. Now it will try to make an
      educated guess on the module name based on the filename.

  From Lukas Erlinghagen:

    - Have AddOption() remove variables from the list of
      seen-but-unknown variables (which are reported later).

    - An option name and aliases can now be specified as a tuple.

  From Hartmut Goebel:

    - Textfile builder.

  From Jared Grubb:

    - use "is/is not" in comparisons with None instead of "==" or "!=".

  From Jim Hunziker:

    - Avoid adding -gphobos to a command line multiple times
      when initializing use of the DMD compiler.

  From Jason Kenney:

    - Sugguested HOST/TARGET OS/ARCH separation.

  From Steven Knight:

    - Fix the -n option when used with VariantDir(duplicate=1)
      and the variant directory doesn't already exist.

    - Fix scanning of Unicode files for both UTF-16 endian flavors.

    - Fix a TypeError on #include of file names with Unicode characters.

    - Fix an exception if a null command-line argument is passed in.

    - Evaluate Requires() prerequisites before a Node's direct children
      (sources and dependencies).

  From Greg Noel:

    - Remove redundant __metaclass__ initializations in Environment.py.

    - Correct the documentation of text returned by sconf.Result().

    - Document that filenames with '.' as the first character are
      ignored by Glob() by default (matching UNIX glob semantics).

    - Fix SWIG testing infrastructure to work on Mac OS X.

    - Restructure a test that occasionally hung so that the test would
      detect when it was stuck and fail instead.

    - Substfile builder.

  From Gary Oberbrunner:

    - When reporting a target that SCons doesn't know how to make,
      specify whether it's a File, Dir, etc.

  From Ben Webb:

    - Fix use of $SWIGOUTDIR when generating Python wrappers.

    - Add $SWIGDIRECTORSUFFIX and $SWIGVERSION construction variables.

  From Rob Managan:

    - Add -recorder flag to Latex commands and updated internals to
      use the output to find files TeX creates. This allows the MiKTeX
      installations to find the created files

    - Notify user of Latex errors that would get buried in the
      Latex output

    - Remove LATEXSUFFIXES from environments that don't initialize Tex.

    - Add support for the glossaries package for glossaries and acronyms

    - Fix problem that pdftex, latex, and pdflatex tools by themselves did
      not create the actions for bibtex, makeindex,... by creating them
      and other environment settings in one routine called by all four
      tex tools.

    - Fix problem with filenames of sideeffects when the user changes
      the name of the output file from the latex default

    - Add scanning of files included in Latex by means of \lstinputlisting{}
      Patch from Stefan Hepp.

    - Change command line for epstopdf to use --outfile= instead of -o
      since this works on all platforms.
      Patch from Stefan Hepp.

    - Change scanner to properly search for included file from the
      directory of the main file instead of the file it is included from.
      Also update the emitter to add the .aux file associated with
      \include{filename} commands. This makes sure the required directories
      if any are created for variantdir cases.
      Half of the patch from Stefan Hepp.

RELEASE 1.2.0.d20090223 - Mon, 23 Feb 2009 08:41:06 -0800

  From Stanislav Baranov:

    - Make suffix-matching for scanners case-insensitive on Windows.

  From David Cournapeau:

    - Change the way SCons finds versions of Visual C/C++ and Visual
      Studio to find and use the Microsoft v*vars.bat files.

  From Robert P. J. Day:

    - User's Guide updates.

  From Dan Eaton:

    - Fix generation of Visual Studio 8 project files on x64 platforms.

  From Allan Erskine:

    - Set IncludeSearchPath and PreprocessorDefinitions in generated
      Visual Studio 8 project files, to help IntelliSense work.

  From Mateusz Gruca:

    - Fix deletion of broken symlinks by the --clean option.

  From Steven Knight:

    - Fix the error message when use of a non-existent drive on Windows
      is detected.

    - Add sources for files whose targets don't exist in $CHANGED_SOURCES.

    - Detect implicit dependencies on commands even when the command is
      quoted.

    - Fix interaction of $CHANGED_SOURCES with the --config=force option.

    - Fix finding #include files when the string contains escaped
      backslashes like "C:\\some\\include.h".

    - Pass $CCFLAGS to Visual C/C++ precompiled header compilation.

    - Remove unnecessary nested $( $) around $_LIBDIRFLAGS on link lines
      for the Microsoft linker, the OS/2 ilink linker and the Phar Lap
      linkloc linker.

    - Spell the Windows environment variables consistently "SystemDrive"
      and "SystemRoot" instead of "SYSTEMDRIVE" and "SYSTEMROOT".



RELEASE 1.2.0.d20090113 - Tue, 13 Jan 2009 02:50:30 -0800

  From Stanislav Baranov, Ted Johnson and Steven Knight:

    - Add support for batch compilation of Visual Studio C/C++ source
      files, controlled by a new $MSVC_BATCH construction variable.

  From Steven Knight:

    - Print the message, "scons: Build interrupted." on error output,
      not standard output.

    - Add a --warn=future-deprecated option for advance warnings about
      deprecated features that still have warnings hidden by default.

    - Fix use of $SOURCE and $SOURCES attributes when there are no
      sources specified in the Builder call.

    - Add support for new $CHANGED_SOURCES, $CHANGED_TARGETS,
      $UNCHANGED_SOURCES and $UNCHANGED_TARGETS variables.

    - Add general support for batch builds through new batch_key= and
      targets= keywords to Action object creation.

  From Arve Knudsen:

    - Make linker tools differentiate properly between SharedLibrary
      and LoadableModule.

    - Document TestCommon.shobj_prefix variable.

    - Support $SWIGOUTDIR values with spaces.

  From Rob Managan:

    - Don't automatically try to build .pdf graphics files for
      .eps files in \includegraphics{} calls in TeX/LaTeX files
      when building with the PDF builder (and thus using pdflatex).

  From Gary Oberbrunner:

    - Allow AppendENVPath() and PrependENVPath() to interpret '#'
      for paths relative to the top-level SConstruct directory.

    - Use the Borland ilink -e option to specify the output file name.

    - Document that the msvc Tool module uses $PCH, $PCHSTOP and $PDB.

    - Allow WINDOWS_INSERT_DEF=0 to disable --output-def when linking
      under MinGW.

  From Zia Sobhani:

    - Fix typos in the User's Guide.

  From Greg Spencer:

    - Support implicit dependency scanning of files encoded in utf-8
      and utf-16.

  From Roberto de Vecchi:

    - Remove $CCFLAGS from the the default definitions of $CXXFLAGS for
      Visual C/C++ and MIPSpro C++ on SGI so, they match other tools
      and avoid flag duplication on C++ command lines.

  From Ben Webb:

    - Handle quoted module names in SWIG source files.

    - Emit *_wrap.h when SWIG generates header file for directors

  From Matthew Wesley:

    - Copy file attributes so we identify, and can link a shared library
      from, shared object files in a Repository.



RELEASE 1.2.0 - Sat, 20 Dec 2008 22:47:29 -0800

  From Steven Knight:

    - Don't fail if can't import a _subprocess module on Windows.

    - Add warnings for use of the deprecated Options object.



RELEASE 1.1.0.d20081207 - Sun, 07 Dec 2008 19:17:23 -0800

  From Benoit Belley:

    - Improve the robustness of GetBuildFailures() by refactoring
      SCons exception handling (especially BuildError exceptions).

    - Have the --taskmastertrace= option print information about
      individual Task methods, not just the Taskmaster control flow.

    - Eliminate some spurious dependency cycles by being more aggressive
      about pruning pending children from the Taskmaster walk.

    - Suppress mistaken reports of a dependency cycle when a child
      left on the pending list is a single Node in EXECUTED state.

  From David Cournapeau:

    - Fix $FORTRANMODDIRPREFIX for the ifort (Intel Fortran) tool.

  From Brad Fitzpatrick:

    - Don't pre-generate an exception message (which will likely be
      ignored anyway) when an EntryProxy re-raises an AttributeError.

  From Jared Grubb:

    - Clean up coding style and white space in Node/FS.py.

    - Fix a typo in the documentation for $_CPPDEFFLAGS.

    - Issue 2401: Fix usage of comparisons with None.

  From Ludwig Hï¿½hne:

    - Handle Java inner classes declared within a method.

  From Steven Knight:

    - Fix label placement by the "scons-time.py func" subcommand
      when a profile value was close to (or equal to) 0.0.

    - Fix env.Append() and env.Prepend()'s ability to add a string to
      list-like variables like $CCFLAGS under Python 2.6.

    - Other Python2.6 portability:  don't use "as" (a Python 2.6 keyword).
      Don't use the deprecated Exception.message attribute.

    - Support using the -f option to search for a different top-level
      file name when walking up with the -D, -U or -u options.

    - Fix use of VariantDir when the -n option is used and doesn't,
      therefore, actually create the variant directory.

    - Fix a stack trace from the --debug=includes option when passed a
      static or shared library as an argument.

    - Speed up the internal find_file() function (used for searching
      CPPPATH, LIBPATH, etc.).

    - Add support for using the Python "in" keyword on construction
      environments (for example, if "CPPPATH" in env: ...).

    - Fix use of Glob() when a repository or source directory contains
      an in-memory Node without a corresponding on-disk file or directory.

    - Add a warning about future reservation of $CHANGED_SOURCES,
      $CHANGED_TARGETS, $UNCHANGED_SOURCES and $UNCHANGED_TARGETS.

    - Enable by default the existing warnings about setting the resource
      $SOURCE, $SOURCES, $TARGET and $TARGETS variable.

  From Rob Managan:

    - Scan for TeX files in the paths specified in the $TEXINPUTS
      construction variable and the $TEXINPUTS environment variable.

    - Configure the PDF() and PostScript() Builders as single_source so
      they know each source file generates a separate target file.

    - Add $EPSTOPDF, $EPSTOPDFFLAGS and $EPSTOPDFCOM

    - Add .tex as a valid extension for the PDF() builder.

    - Add regular expressions to find \input, \include and
      \includegraphics.

    - Support generating a .pdf file from a .eps source.

    - Recursive scan included input TeX files.

    - Handle requiring searched-for TeX input graphics files to have
      extensions (to avoid trying to build a .eps from itself, e.g.).

  From Greg Noel:

    - Make the Action() function handle positional parameters consistently.

    - Clarify use of Configure.CheckType().

    - Make the File.{Dir,Entry,File}() methods create their entries
      relative to the calling File's directory, not the SConscript
      directory.

    - Use the Python os.devnull variable to discard error output when
      looking for the $CC or $CXX version.

    - Mention LoadableModule() in the SharedLibrary() documentation.

  From Gary Oberbrunner:

    - Update the User's Guide to clarify use of the site_scons/
      directory and the site_init.py module.

    - Make env.AppendUnique() and env.PrependUnique remove duplicates
      within a passed-in list being added, too.

  From Randall Spangler:

    - Fix Glob() so an on-disk file or directory beginning with '#'
      doesn't throw an exception.



RELEASE 1.1.0 - Thu, 09 Oct 2008 08:33:47 -0700

  From Chris AtLee

    - Use the specified environment when checking for the GCC compiler
      version.

  From Ian P. Cardenas:

    - Fix Glob() polluting LIBPATH by returning copy of list

  From David Cournapeau:

    - Add CheckCC, CheckCXX, CheckSHCC and CheckSHCXX tests to
      configuration contexts.

    - Have the --profile= argument use the much faster cProfile module
      (if it's available in the running Python version).

    - Reorder MSVC compilation arguments so the /Fo is first.

  From Bill Deegan:

    - Add scanning Windows resource (.rc) files for implicit dependencies.

  From John Gozde:

    - When scanning for a #include file, don't use a directory that
      has the same name as the file.

  From Ralf W. Grosse-Kunstleve

    - Suppress error output when checking for the GCC compiler version.

  From Jared Grubb:

    - Fix VariantDir duplication of #included files in subdirectories.

  From Ludwig Hï¿½hne:

    - Reduce memory usage when a directory is used as a dependency of
      another Node (such as an Alias) by returning a concatenation
      of the children's signatures + names, not the children's contents,
      as the directory contents.

    - Raise AttributeError, not KeyError, when a Builder can't be found.

    - Invalidate cached Node information (such as the contenst returned
      by the get_contents() method) when calling actions with Execute().

    - Avoid object reference cycles from frame objects.

    - Reduce memory usage from Null Executor objects.

    - Compute MD5 checksums of large files without reading the entire
      file contents into memory.  Add a new --md5-chunksize option to
      control the size of each chunk read into memory.

  From Steven Knight:

    - Fix the ability of the add_src_builder() method to add a new
      source builder to any other builder.

    - Avoid an infinite loop on non-Windows systems trying to find the
      SCons library directory if the Python library directory does not
      begin with the string "python".

    - Search for the SCons library directory in "scons-local" (with
      no version number) after "scons-local-{VERSION}".

  From Rob Managan:

    - Fix the user's ability to interrupt the TeX build chain.

    - Fix the TeX builder's allowing the user to specify the target name,
      instead of always using its default output name based on the source.

    - Iterate building TeX output files until all warning are gone
      and the auxiliary files stop changing, or until we reach the
      (configurable) maximum number of retries.

    - Add TeX scanner support for:  glossaries, nomenclatures, lists of
      figures, lists of tables, hyperref and beamer.

    - Use the $BIBINPUTS, $BSTINPUTS, $TEXINPUTS and $TEXPICTS construction
      variables as search paths for the relevant types of input file.

    - Fix building TeX with VariantDir(duplicate=0) in effect.

    - Fix the LaTeX scanner to search for graphics on the TEXINPUTS path.

    - Have the PDFLaTeX scanner search for .gif files as well.

  From Greg Noel:

    - Fix typos and format bugs in the man page.

    - Add a first draft of a wrapper module for Python's subprocess
      module.

    - Refactor use of the SCons.compat module so other modules don't
      have to import it individually.

    - Add .sx as a suffix for assembly language files that use the
      C preprocessor.

  From Gary Oberbrunner:

    - Make Glob() sort the returned list of Files or Nodes
      to prevent spurious rebuilds.

    - Add a delete_existing keyword argument to the AppendENVPath()
      and PrependENVPath() Environment methods.

    - Add ability to use "$SOURCE" when specifying a target to a builder

  From Damyan Pepper:

    - Add a test case to verify that SConsignFile() files can be
      created in previously non-existent subdirectories.

  From Jim Randall:

    - Make the subdirectory in which the SConsignFile() file will
      live, if the subdirectory doesn't already exist.

  From Ali Tofigh:

    - Add a test to verify duplication of files in VariantDir subdirectories.



RELEASE 1.0.1 - Sat, 06 Sep 2008 07:29:34 -0700

  From Greg Noel:

    - Add a FindFile() section to the User's Guide.

    - Fix the FindFile() documentation in the man page.

    - Fix formatting errors in the Package() description in the man page.

    - Escape parentheses that appear within variable names when spawning
      command lines using os.system().



RELEASE 1.0.0 - XXX

  From Jared Grubb:

    - Clear the Node state when turning a generic Entry into a Dir.

  From Ludwig Hï¿½hne:

    - Fix sporadic output-order failures in test/GetBuildFailures/parallel.py.

    - Document the ParseDepends() function in the User's Guide.

  From khomenko:

    - Create a separate description and long_description for RPM packages.

  From Steven Knight:

    - Document the GetLaunchDir() function in the User's Guide.

    - Have the env.Execute() method print an error message if the
      executed command fails.

    - Add a script for creating a standard SCons development system on
      Ubuntu Hardy.  Rewrite subsidiary scripts for install Python and
      SCons versions in Python (from shell).

  From Greg Noel:

    - Handle yacc/bison on newer Mac OS X versions creating file.hpp,
      not file.cpp.h.

    - In RPCGEN tests, ignore stderr messages from older versions of
      rpcgen on some versions of Mac OS X.

    - Fix typos in man page descriptions of Tag() and Package(), and in
      the scons-time man page.

    - Fix documentation of SConf.CheckLibWithHeader and other SConf methods.

    - Update documentation of SConscript(variant_dir) usage.

    - Fix SWIG tests for (some versions of) Mac OS X.

  From Jonas Olsson:

    - Print the warning about -j on Windows being potentially unreliable if
      the pywin32 extensions are unavailable or lack file handle operations.

  From Jim Randall:

    - Fix the env.WhereIs() method to expand construction variables.

  From Rogier Schouten:

    - Enable building of shared libraries with the Bordand ilink32 linker.



RELEASE 1.0.0 - Sat, 09 Aug 2008 12:19:44 -0700

  From Luca Falavigna:

    - Fix SCons man page indentation under Debian's man page macros.

  From Steven Knight:

    - Clarify the man page description of the SConscript(src_dir) argument.

    - User's Guide updates:

       -  Document the BUILD_TARGETS, COMMAND_LINE_TARGETS and
          DEFAULT_TARGETS variables.

       -  Document the AddOption(), GetOption() and SetOption() functions.

       -  Document the Requires() function; convert to the Variables
          object, its UnknownOptions() method, and its associated
          BoolVariable(), EnumVariable(), ListVariable(), PackageVariable()
          and PathVariable() functions.

       -  Document the Progress() function.

       -  Reorganize the chapter and sections describing the different
          types of environments and how they interact.  Document the
          SetDefault() method.  Document the PrependENVPath() and
          AppendENVPath() functions.

       -  Reorganize the command-line arguments chapter.  Document the
          ARGLIST variable.

       -  Collect some miscellaneous sections into a chapter about
          configuring build output.

    - Man page updates:

       -  Document suggested use of the Visual C/C++ /FC option to fix
          the ability to double-click on file names in compilation error
          messages.

       -  Document the need to use Clean() for any SideEffect() files that
          must be explicitly removed when their targets are removed.

       -  Explicitly document use of Node lists as input to Dependency().

  From Greg Noel:

    - Document MergeFlags(), ParseConfig(), ParseFlags() and SideEffect()
      in the User's Guide.

  From Gary Oberbrunner:

    - Document use of the GetBuildFailures() function in the User's Guide.

  From Adam Simpkins:

    - Add man page text clarifying the behavior of AddPreAction() and
      AddPostAction() when called with multiple targets.

  From Alexey Zezukin:

    - Fix incorrectly swapped man page descriptions of the --warn= options
      for duplicate-environment and missing-sconscript.



RELEASE 0.98.5 - Sat, 07 Jun 2008 08:20:35 -0700

  From Benoit Belley:

  - Fix the Intel C++ compiler ABI specification for EMT64 processors.

  From David Cournapeau:

  - Issue a (suppressable) warning, not an error, when trying to link
    C++ and Fortran object files into the same executable.

  From Steven Knight:

  - Update the scons.bat file so that it returns the real exit status
    from SCons, even though it uses setlocal + endlocal.

  - Fix the --interactive post-build messages so it doesn't get stuck
    mistakenly reporting failures after any individual build fails.

  - Fix calling File() as a File object method in some circumstances.

  - Fix setup.py installation on Mac OS X so SCons gets installed
    under /usr/lcoal by default, not in the Mac OS X Python framework.



RELEASE 0.98.4 - Sat, 17 May 2008 22:14:46 -0700

  From Benoit Belley:

  - Fix calculation of signatures for Python function actions with
    closures in Python versions before 2.5.

  From David Cournapeau:

  - Fix the initialization of $SHF77FLAGS so it includes $F77FLAGS.

  From Jonas Olsson:

  - Fix a syntax error in the Intel C compiler support on Windows.

  From Steven Knight:

  - Change how we represent Python Value Nodes when printing and when
    stored in .sconsign files (to avoid blowing out memory by storing
    huge strings in .sconsign files after multiple runs using Configure
    contexts cause the Value strings to be re-escaped each time).

  - Fix a regression in not executing configuration checks after failure
    of any configuration check that used the same compiler or other tool.

  - Handle multiple destinations in Visual Studio 8 settings for the
    analogues to the INCLUDE, LIBRARY and PATH variables.

  From Greg Noel:

  - Update man page text for VariantDir().



RELEASE 0.98.3 - Tue, 29 Apr 2008 22:40:12 -0700

  From Greg Noel:

  - Fix use of $CXXFLAGS when building C++ shared object files.

  From Steven Knight:

  - Fix a regression when a Builder's source_scanner doesn't select
    a more specific scanner for the suffix of a specified source file.

  - Fix the Options object backwards compatibility so people can still
    "import SCons.Options.{Bool,Enum,List,Package,Path}Option" submodules.

  - Fix searching for implicit dependencies when an Entry Node shows up
    in the search path list.

  From Stefano:

  - Fix expansion of $FORTRANMODDIR in the default Fortran command line(s)
    when it's set to something like ${TARGET.dir}.



RELEASE 0.98.2 - Sun, 20 Apr 2008 23:38:56 -0700

  From Steven Knight:

  - Fix a bug in Fortran suffix computation that would cause SCons to
    run out of memory on Windows systems.

  - Fix being able to specify --interactive mode command lines with
    \ (backslash) path name separators on Windows.

  From Gary Oberbrunner:

  - Document Glob() in the User's Guide.



RELEASE 0.98.1 - Fri, 18 Apr 2008 19:11:58 -0700

  From Benoit Belley:

  - Speed up the SCons.Util.to_string*() functions.

  - Optimize various Node intialization and calculations.

  - Optimize Executor scanning code.

  - Optimize Taskmaster execution, including dependency-cycle checking.

  - Fix the --debug=stree option so it prints its tree once, not twice.

  From Johan Boulï¿½:

  - Fix the ability to use LoadableModule() under MinGW.

  From David Cournapeau:

  - Various missing Fortran-related construction variables have been added.

  - SCons now uses the program specified in the $FORTRAN construction
    variable to link Fortran object files.

  - Fortran compilers on Linux (Intel, g77 and gfortran) now add the -fPIC
    option by default when compilling shared objects.

  - New 'sunf77', 'sunf90' and 'sunf95' Tool modules have been added to
    support Sun Fortran compilers.  On Solaris, the Sun Fortran compilers
    are used in preference to other compilers by default.

  - Fortran support now uses gfortran in preference to g77.

  - Fortran file suffixes are now configurable through the
    $F77FILESUFFIXES, $F90FILESUFFIXES, $F95FILESUFFIXES and
    $FORTRANFILESUFFIXES variables.

  From Steven Knight:

  - Make the -d, -e, -w and --no-print-directory options "Ignored for
    compatibility."  (We're not going to implement them.)

  - Fix a serious inefficiency in how SCons checks for whether any source
    files are missing when a Builder call creates many targets from many
    input source files.

  - In Java projects, make the target .class files depend only on the
    specific source .java files where the individual classes are defined.

  - Don't store duplicate source file entries  in the .sconsign file so
    we don't endlessly rebuild the target(s) for no reason.

  - Add a Variables object as the first step towards deprecating the
    Options object name.  Similarly, add BoolVariable(), EnumVariable(),
    ListVariable(), PackageVariable() and PathVariable() functions
    as first steps towards replacing BoolOption(), EnumOption(),
    ListOption(), PackageOption() and PathOption().

  - Change the options= keyword argument to the Environment() function
    to variables=, to avoid confusion with SCons command-line options.
    Continue supporting the options= keyword for backwards compatibility.

  - When $SWIGFLAGS contains the -python flag, expect the generated .py
    file to be in the same (sub)directory as the target.

  - When compiling C++ files, allow $CCFLAGS settings to show up on the
    command line even when $CXXFLAGS has been redefined.

  - Fix --interactive with -u/-U/-D when a VariantDir() is used.

  From Anatoly Techtonik:

  - Have the scons.bat file add the script execution directory to its
    local %PATH% on Windows, so the Python executable can be found.

  From Mike Wake:

  - Fix passing variable names as a list to the Return() function.

  From Matthew Wesley:

  - Add support for the GDC 'D' language compiler.



RELEASE 0.98 - Sun, 30 Mar 2008 23:33:05 -0700

  From Benoit Belley:

  - Fix the --keep-going flag so it builds all possible targets even when
    a later top-level target depends on a child that failed its build.

  - Fix being able to use $PDB and $WINDWOWS_INSERT_MANIFEST together.

  - Don't crash if un-installing the Intel C compiler leaves left-over,
    dangling entries in the Windows registry.

  - Improve support for non-standard library prefixes and suffixes by
    stripping all prefixes/suffixes from file name string as appropriate.

  - Reduce the default stack size for -j worker threads to 256 Kbytes.
    Provide user control over this value by adding --stack-size and
    --warn=stack-size options, and a SetOption('stack_size') function.

  - Fix a crash on Linux systems when trying to use the Intel C compiler
    and no /opt/intel_cc_* directories are found.

  - Improve using Python functions as actions by incorporating into
    a FunctionAction's signature:
      - literal values referenced by the byte code.
      - values of default arguments
      - code of nested functions
      - values of variables captured by closures
      - names of referenced global variables and functions

  - Fix the closing message when --clean and --keep-going are both
    used and no errors occur.

  - Add support for the Intel C compiler on Mac OS X.

  - Speed up reading SConscript files by about 20% (for some
    configurations) by:  1) optimizing the SCons.Util.is_*() and
    SCons.Util.flatten() functions; 2) avoiding unnecessary os.stat()
    calls by using a File's .suffix attribute directly instead of
    stringifying it.

  From JÃ©rÃ´me Berger:

  - Have the D language scanner search for .di files as well as .d files.

  - Add a find_include_names() method to the Scanner.Classic class to
    abstract out how included names can be generated by subclasses.

  - Allow the D language scanner to detect multiple modules imported by
    a single statement.

  From Konstantin Bozhikov:

  - Support expansion of construction variables that contain or refer
    to lists of other variables or Nodes within expansions like $CPPPATH.

  - Change variable substitution (the env.subst() method) so that an
    input sequence (list or tuple) is preserved as a list in the output.

  From David Cournapeau:

  - Add a CheckDeclaration() call to configure contexts.

  - Improve the CheckTypeSize() code.

  - Add a Define() call to configure contexts, to add arbitrary #define
    lines to a generated configure header file.

  - Add a "gfortran" Tool module for the GNU F95/F2003 compiler.

  - Avoid use of -rpath with the Mac OS X linker.

  - Add comment lines to the generated config.h file to describe what
    the various #define/#undef lines are doing.

  From Steven Knight:

  - Support the ability to subclass the new-style "str" class as input
    to Builders.

  - Improve the performance of our type-checking by using isinstance()
    with new-style classes.

  - Fix #include (and other $*PATH variables searches) of files with
    absolute path names.  Don't die if they don't exist (due to being
    #ifdef'ed out or the like).

  - Fix --interactive mode when Default(None) is used.

  - Fix --debug=memoizer to work around a bug in base Python 2.2 metaclass
    initialization (by just not allowing Memoization in Python versions
    that have the bug).

  - Have the "scons-time time" subcommand handle empty log files, and
    log files that contain no results specified by the --which option.

  - Fix the max Y of vertical bars drawn by "scons-time --fmt=gnuplot".

  - On Mac OS X, account for the fact that the header file generated
    from a C++ file will be named (e.g.) file.cpp.h, not file.hpp.

  - Fix floating-point numbers confusing the Java parser about
    generated .class file names in some configurations.

  - Document (nearly) all the values you can now fetch with GetOption().

  - Fix use of file names containing strings of multiple spaces when
    using ActionFactory instances like the Copy() or Move() function.

  - Fix a 0.97 regression when using a variable expansion (like
    $OBJSUFFIX) in a source file name to a builder with attached source
    builders that match suffix (like Program()+Object()).

  - Have the Java parser recognize generics (surrounded by angle brackets)
    so they don't interfere with identifying anonymous inner classes.

  - Avoid an infinite loop when trying to use saved copies of the
    env.Install() or env.InstallAs() after replacing the method
    attributes.

  - Improve the performance of setting construction variables.

  - When cloning a construction environment, avoid over-writing an
    attribute for an added method if the user explicitly replaced it.

  - Add a warning about deprecated support for Python 1.5, 2.0 and 2.1.

  - Fix being able to SetOption('warn', ...) in SConscript files.

  - Add a warning about env.Copy() being deprecated.

  - Add warnings about the --debug={dtree,stree,tree} options
    being deprecated.

  - Add VariantDir() as the first step towards deprecating BuildDir().
    Add the keyword argument "variant_dir" as the replacement for
    "build_dir".

  - Add warnings about the {Target,Source}Signatures() methods and
    functions being deprecated.

  From Rob Managan:

  - Enhance TeX and LaTeX support to work with BuildDir(duplicate=0).

  - Re-run LaTeX when it issues a package warning that it must be re-run.

  From Leanid Nazdrynau:

  - Have the Copy() action factory preserve file modes and times
    when copying individual files.

  From Jan Nijtmans:

  - If $JARCHDIR isn't set explicitly, use the .java_classdir attribute
    that was set when the Java() Builder built the .class files.

  From Greg Noel:

  - Document the Dir(), File() and Entry() methods of Dir and File Nodes.

  - Add the parse_flags option when creating Environments

  From Gary Oberbrunner:

  - Make File(), Dir() and Entry() return a list of Nodes when passed
    a list of names, instead of trying to make a string from the name
    list and making a Node from that string.

  - Fix the ability to build an Alias in --interactive mode.

  - Fix the ability to hash the contents of actions for nested Python
    functions on Python versions where the inability to pickle them
    returns a TypeError (instead of the documented PicklingError).

  From Jonas Olsson:

  - Fix use of the Intel C compiler when the top compiler directory,
    but not the compiler version, is specified.

  - Handle Intel C compiler network license files (port@system).

  From Jim Randall:

  - Fix how Python Value Nodes are printed in --debug=explain output.

  From Adam Simpkins:

  - Add a --interactive option that starts a session for building (or
    cleaning) targets without re-reading the SConscript files every time.

  - Fix use of readline command-line editing in --interactive mode.

  - Have the --interactive mode "build" command with no arguments
    build the specified Default() targets.

  - Fix the Chmod(), Delete(), Mkdir() and Touch() Action factories to
    take a list (of Nodes or strings) as arguments.

  From Vaclav Smilauer:

  - Fix saving and restoring an Options value of 'all' on Python
    versions where all() is a builtin function.

  From Daniel Svensson:

  - Code correction in SCons.Util.is_List().

  From Ben Webb:

  - Support the SWIG %module statement with following modifiers in
    parenthese (e.g., '%module(directors="1")').



RELEASE 0.97.0d20071212 - Wed, 12 Dec 2007 09:29:32 -0600

  From Benoit Belley:

  - Fix occasional spurious rebuilds and inefficiency when using
    --implicit-cache and Builders that produce multiple targets.

  - Allow SCons to not have to know about the builders of generated
    files when BuildDir(duplicate=0) is used, potentially allowing some
    SConscript files to be ignored for smaller builds.

  From David Cournapeau:

  - Add a CheckTypeSize() call to configure contexts.

  From Ken Deeter:

  - Make the "contents" of Alias Nodes a concatenation of the children's
    content signatures (MD5 checksums), not a concatenation of the
    children's contents, to avoid using large amounts of memory during
    signature calculation.

  From Malte Helmert:

  - Fix a lot of typos in the man page and User's Guide.

  From Geoffrey Irving:

  - Speed up conversion of paths in .sconsign files to File or Dir Nodes.

  From Steven Knight:

  - Add an Options.UnknownOptions() method that returns any settings
    (from the command line, or whatever dictionary was passed in)
    that aren't known to the Options object.

  - Add a Glob() function.

  - When removing targets with the -c option, use the absolute path (to
    avoid problems interpreting BuildDir() when the top-level directory
    is the source directory).

  - Fix problems with Install() and InstallAs() when called through a
    clone (of a clone, ...) of a cloned construction environment.

  - When executing a file containing Options() settings, add the file's
    directory to sys.path (so modules can be imported from there) and
    explicity set __name__ to the name of the file so the statement's
    in the file can deduce the location if they need to.

  - Fix an O(n^2) performance problem when adding sources to a target
    through calls to a multi Builder (including Aliases).

  - Redefine the $WINDOWSPROGMANIFESTSUFFIX and
    $WINDOWSSHLIBMANIFESTSUFFIX variables so they pick up changes to
    the underlying $SHLIBSUFFIX and $PROGSUFFIX variables.

  - Add a GetBuildFailures() function that can be called from functions
    registered with the Python atexit module to print summary information
    about any failures encountered while building.

  - Return a NodeList object, not a Python list, when a single_source
    Builder like Object() is called with more than one file.

  - When searching for implicit dependency files in the directories
    in a $*PATH list, don't create Dir Nodes for directories that
    don't actually exist on-disk.

  - Add a Requires() function to allow the specification of order-only
    prerequisites, which will be updated before specified "downstream"
    targets but which don't actually cause the target to be rebuilt.

  - Restore the FS.{Dir,File,Entry}.rel_path() method.

  - Make the default behavior of {Source,Target}Signatures('timestamp')
    be equivalent to 'timestamp-match', not 'timestamp-newer'.

  - Fix use of CacheDir with Decider('timestamp-newer') by updating
    the modification time when copying files from the cache.

  - Fix random issues with parallel (-j) builds on Windows when Python
    holds open file handles (especially for SCons temporary files,
    or targets built by Python function actions) across process creation.

  From Maxim Kartashev:

  - Fix test scripts when run on Solaris.

  From Gary Oberbrunner:

  - Fix Glob() when a pattern is in an explicitly-named subdirectory.

  From Philipp Scholl:

  - Fix setting up targets if multiple Package builders are specified
    at once.



RELEASE 0.97.0d20070918 - Tue, 18 Sep 2007 10:51:27 -0500

  From Steven Knight:

  - Fix the wix Tool module to handle null entries in $PATH variables.

  - Move the documentation of Install() and InstallAs() from the list
    of functions to the list of Builders (now that they're implemented
    as such).

  - Allow env.CacheDir() to be set per construction environment.  The
    global CacheDir() function now sets an overridable global default.

  - Add an env.Decider() method and a Node.Decider() method that allow
    flexible specification of an arbitrary function to decide if a given
    dependency has changed since the last time a target was built.

  - Don't execute Configure actions (while reading SConscript files)
    when cleaning (-c) or getting help (-h or -H).

  - Add to each target an implicit dependency on the external command(s)
    used to build the target, as found by searching env['ENV']['PATH']
    for the first argument on each executed command line.

  - Add support for a $IMPLICIT_COMMAND_DEPENDENCIES construction
    variabe that can be used to disable the automatic implicit
    dependency on executed commands.

  - Add an "ensure_suffix" keyword to Builder() definitions that, when
    true, will add the configured suffix to the targets even if it looks
    like they already have a different suffix.

  - Add a Progress() function that allows for calling a function or string
    (or list of strings) to display progress while walking the DAG.

  - Allow ParseConfig(), MergeFlags() and ParseFlags() to handle output
    from a *config command with quoted path names that contain spaces.

  - Make the Return() function stop processing the SConscript file and
    return immediately.  Add a "stop=" keyword argument that can be set
    to False to preserve the old behavior.

  - Fix use of exitstatfunc on an Action.

  - Introduce all man page function examples with "Example:" or "Examples:".

  - When a file gets added to a directory, make sure the directory gets
    re-scanned for the new implicit dependency.

  - Fix handling a file that's specified multiple times in a target
    list so that it doesn't cause dependent Nodes to "disappear" from
    the dependency graph walk.

  From Carsten Koch:

  - Avoid race conditions with same-named files and directory creation
    when pushing copies of files to CacheDir().

  From Tzvetan Mikov:

  - Handle $ in Java class names.

  From Gary Oberbrunner:

  - Add support for the Intel C compiler on Windows64.

  - On SGI IRIX, have $SHCXX use $CXX by default (like other platforms).

  From Sohail Somani:

  - When Cloning a construction environment, set any variables before
    applying tools (so the tool module can access the configured settings)
    and re-set them after (so they end up matching what the user set).

  From Matthias Troffaes:

  - Make sure extra auxiliary files generated by some LaTeX packages
    and not ending in .aux also get deleted by scons -c.

  From Greg Ward:

  - Add a $JAVABOOTCLASSPATH variable for directories to be passed to the
    javac -bootclasspath option.

  From Christoph Wiedemann:

  - Add implicit dependencies on the commands used to build a target.




RELEASE 0.97.0d20070809 - Fri, 10 Aug 2007 10:51:27 -0500

  From Lars Albertsson:

  - Don't error if a #include line happens to match a directory
    somewhere on a path (like $CPPPATH, $FORTRANPATH, etc.).

  From Mark Bertoglio:

  - Fix listing multiple projects in Visual Studio 7.[01] solution files,
    including generating individual project GUIDs instead of re-using
    the solution GUID.

  From Jean Brouwers:

  - Add /opt/SUNWspro/bin to the default execution PATH on Solaris.

  From Allan Erskine:

  - Only expect the Microsoft IDL compiler to emit *_p.c and *_data.c
    files if the /proxy and /dlldata switches are used (respectively).

  From Steven Knight:

  - Have --debug=explain report if a target is being rebuilt because
    AlwaysBuild() is specified (instead of "unknown reasons").

  - Support {Get,Set}Option('help') to make it easier for SConscript
    files to tell if a help option (-h, --help, etc.) has been specified.

  - Support {Get,Set}Option('random') so random-dependency interaction
    with CacheDir() is controllable from SConscript files.

  - Add a new AddOption() function to support user-defined command-
    line flags (like --prefix=, --force, etc.).

  - Replace modified Optik version with new optparse compatibility module
    for command line processing in Scripts/SConsOptions.py

  - Push and retrieve built symlinks to/from a CacheDir() as actual
    symlinks, not by copying the file contents.

  - Fix how the Action module handles stringifying the shared library
    generator in the Tool/mingw.py module.

  - When generating a config.h file, print "#define HAVE_{FEATURE} 1"
    instad of just "#define HAVE_{FEATURE}", for more compatibility
    with Autoconf-style projects.

  - Fix expansion of $TARGET, $TARGETS, $SOURCE and $SOURCES keywords in
    Visual C/C++ PDB file names.

  - Fix locating Visual C/C++ PDB files in build directories.

  - Support an env.AddMethod() method and an AddMethod() global function
    for adding a new method, respectively, to a construction environment
    or an arbitrary object (such as a class).

  - Fix the --debug=time option when the -j option is specified and all
    files are up to date.

  - Add a $SWIGOUTDIR variable to allow setting the swig -outdir option,
    and use it to identify files created by the swig -java option.

  - Add a $SWIGPATH variable that specifies the path to be searched
    for included SWIG files, Also add related $SWIGINCPREFIX and
    $SWIGINCSUFFIX variables that specify the prefix and suffix to
    be be added to each $SWIGPATH directory when expanded on the SWIG
    command line.

  - More efficient copying of construction environments (mostly borrowed
    from copy.deepcopy() in the standard Python library).

  - When printing --tree=prune output, don't print [brackets] around
    source files, only do so for built targets with children.

  - Fix interpretation of Builder source arguments when the Builder has
    a src_suffix *and* a source_builder and the argument has no suffix.

  - Fix use of expansions like ${TARGET.dir} or ${SOURCE.dir} in the
    following construction variables:  $FORTRANMODDIR, $JARCHDIR,
    $JARFLAGS, $LEXFLAGS, $SWIGFLAGS, $SWIGOUTDIR and $YACCFLAGS.

  - Fix dependencies on Java files generated by SWIG so they can be
    detected and built in one pass.

  - Fix SWIG when used with a BuildDir().

  From Leanid Nazdrynau:

  - When applying Tool modules after a construction environment has
    already been created, don't overwrite existing $CFILESUFFIX and
    $CXXFILESUFFIX value.

  - Support passing the Java() builder a list of explicit .java files
    (not only a list of directories to be scanned for .java files).

  - Support passing .java files to the Jar() and JavaH() builders, which
    then use the builder underlying the Java() builder to turn them into
    .class files.  (That is, the Jar()-Java() chain of builders become
    multi-step, like the Program()-Object()-CFile() builders.)

  - Support passing SWIG .i files to the Java builders (Java(),
    Jar(), JavaH()), to cause intermediate .java files to be created
    automatically.

  - Add $JAVACLASSPATH and $JAVASOURCEPATH variables, that get added to
    the javac "-classpath" and "-sourcepath" options.  (Note that SCons
    does *not* currently search these paths for implicit dependencies.)

  - Commonize initialization of Java-related builders.

  From Jan Nijtmans:

  - Find Java anonymous classes when the next token after the name is
    an open parenthesis.

  From Gary Oberbrunner:

  - Fix a code example in the man page.

  From Tilo Prutz:

  - Add support for the file names that Java 1.5 (and 1.6) generates for
    nested anonymous inner classes, which are different from Java 1.4.

  From Adam Simpkins:

  - Allow worker threads to terminate gracefully when all jobs are
    finished.

  From Sohail Somani:

  - Add LaTeX scanner support for finding dependencies specified with
    the \usepackage{} directive.



RELEASE 0.97 - Thu, 17 May 2007 08:59:41 -0500

  From Steven Knight:

  - Fix a bug that would make parallel builds stop in their tracks if
    Nodes that depended on lists that contained some Nodes built together
    caused the reference count to drop below 0 if the Nodes were visited
    and commands finished in the wrong order.

  - Make sure the DirEntryScanner doesn't choke if it's handed something
    that's not a directory (Node.FS.Dir) Node.



RELEASE 0.96.96 - Thu, 12 Apr 2007 12:36:25 -0500

  NOTE:  This is (Yet) a(nother) pre-release of 0.97 for testing purposes.

  From Joe Bloggs:

  - Man page fix:  remove cut-and-paste sentence in NoCache() description.

  From Dmitry Grigorenko and Gary Oberbrunner:

  - Use the Intel C++ compiler, not $CC, to link C++ source.

  From Helmut Grohne:

  - Fix the man page example of propagating a user's external environment.

  From Steven Knight:

  - Back out (most of) the Windows registry installer patch, which
    seems to not work on some versions of Windows.

  - Don't treat Java ".class" attributes as defining an inner class.

  - Fix detecting an erroneous Java anonymous class when the first
    non-skipped token after a "new" keyword is a closing brace.

  - Fix a regression when a CPPDEFINES list contains a tuple, the second
    item of which (the option value) is a construction variable expansion
    (e.g. $VALUE) and the value of the variable isn't a string.

  - Improve the error message if an IOError (like trying to read a
    directory as a file) occurs while deciding if a node is up-to-date.

  - Fix "maximum recursion" / "unhashable type" errors in $CPPPATH
    PathList expansion if a subsidiary expansion yields a stringable,
    non-Node object.

  - Generate API documentation from the docstrings (using epydoc).

  - Fix use of --debug=presub with Actions for out-of-the-box Builders.

  - Fix handling nested lists within $CPPPATH, $LIBPATH, etc.

  - Fix a "builders_used" AttributeError that real-world Qt initialization
    triggered in the refactored suffix handling for Builders.

  - Make the reported --debug=time timings meaningful when used with -j.
    Better documentation of what the times mean.

  - User Guide updates: --random, AlwaysBuild(), --tree=,
    --debug=findlibs, --debug=presub, --debug=stacktrace,
    --taskmastertrace.

  - Document (in both man page and User's Guide) that --implicit-cache
    ignores changes in $CPPPATH, $LIBPATH, etc.

  From Jean-Baptiste Lab:

  - Remove hard-coded dependency on Python 2.2 from Debian packaging files.

  From Jeff Mahovsky:

  - Handle spaces in the build target name in Visual Studio project files.

  From Rob Managan:

  - Re-run LaTeX after BibTeX has been re-run in response to a changed
    .bib file.

  From Joel B. Mohler:

  - Make additional TeX auxiliary files (.toc, .idx and .bbl files)
    Precious so their removal doesn't affect whether the necessary
    sections are included in output PDF or PostScript files.

  From Gary Oberbrunner:

  - Fix the ability to import modules in the site_scons directory from
    a subdirectory.

  From Adam Simpkins:

  - Make sure parallel (-j) builds all targets even if they show up
    multiple times in the child list (as a source and a dependency).

  From Matthias Troffaes:

  - Don't re-run TeX if the triggering strings (\makeindex, \bibliography
    \tableofcontents) are commented out.

  From Richard Viney:

  - Fix use of custom include and lib paths with Visual Studio 8.

  - Select the default .NET Framework SDK Dir based on the version of
    Visual Studio being used.



RELEASE 0.96.95 - Mon, 12 Feb 2007 20:25:16 -0600

  From Anatoly Techtonik:

  - Add the scons.org URL and a package description to the setup.py
    arguments.

  - Have the Windows installer add a registry entry for scons.bat in the
    "App Paths" key, so scons.bat can be executed without adding the
    directory to the %PATH%.  (Python itself works this way.)

  From Anonymous:

  - Fix looking for default paths in Visual Studio 8.0 (and later).

  - Add -lm to the list of default D libraries for linking.

  From Matt Doar:

  - Provide a more complete write-your-own-Scanner example in the man page.

  From Ralf W. Grosse-Kunstleve:

  - Contributed upstream Python change to our copied subprocess.py module
    for more efficient standard input processing.

  From Steven Knight:

  - Fix the Node.FS.Base.rel_path() method when the two nodes are on
    different drive letters.  (This caused an infinite loop when
    trying to write .sconsign files.)

  - Fully support Scanners that use a dictionary to map file suffixes
    to other scanners.

  - Support delayed evaluation of the $SPAWN variable to allow selection
    of a function via ${} string expansions.

  - Add --srcdir as a synonym for -Y/--repository.

  - Document limitations of #include "file.h" with Repository().

  - Fix use of a toolpath under the source directory of a BuildDir().

  - Fix env.Install() with a file name portion that begins with '#'.

  - Fix ParseConfig()'s handling of multiple options in a string that's
    replaced a *FLAGS construction variable.

  - Have the C++ tools initialize common C compilation variables ($CCFLAGS,
    $SHCCFLAGS and $_CCCOMCOM) even if the 'cc' Tool isn't loaded.

  From Leanid Nazdrynau:

  - Fix detection of Java anonymous classes if a newline precedes the
    opening brace.

  From Gary Oberbrunner:

  - Document use of ${} to execute arbitrary Python code.

  - Add support for:
    1) automatically adding a site_scons subdirectory (in the top-level
       SConstruct directory) to sys.path (PYTHONPATH);
    2) automatically importing site_scons/site_init.py;
    3) automatically adding site_scons/site_tools to the toolpath.

  From John Pye:

  - Change ParseConfig() to preserve white space in arguments passed in
    as a list.

  From a smith:

  - Fix adding explicitly-named Java inner class files (and any
    other file names that may contain a '$') to Jar files.

  From David Vitek:

  - Add a NoCache() function to mark targets as unsuitable for propagating
    to (or retrieving from) a CacheDir().

  From Ben Webb:

  - If the swig -noproxy option is used, it won't generate a .py file,
    so don't emit it as a target that we expect to be built.



RELEASE 0.96.94 - Sun, 07 Jan 2007 18:36:20 -0600

  NOTE:  This is a pre-release of 0.97 for testing purposes.

  From Anonymous:

  - Allow arbitrary white space after a SWIG %module declaration.

  From Paul:

  - When compiling resources under MinGW, make sure there's a space
    between the --include-dir option and its argument.

  From Jay Kint:

  - Alleviate long command line issues on Windows by executing command
    lines directly via os.spawnv() if the command line doesn't need
    shell interpretation (has no pipes, redirection, etc.).

  From Walter Franzini:

  - Exclude additional Debian packaging files from the copyright check.

  From Fawad Halim:

  - Handle the conflict between the impending Python 2.6 'as' keyword
    and our Tool/as.py module name.

  From Steven Knight:

  - Speed up the Node.FS.Dir.rel_path() method used to generate path names
    that get put into the .sconsign* file(s).

  - Optimize Node.FS.Base.get_suffix() by computing the suffix once, up
    front, when we set the Node's name.  (Duh...)

  - Reduce the Memoizer's responsibilities to simply counting hits and
    misses when the --debug=memoizer option is used, not to actually
    handling the key calculation and memoization itself.  This speeds
    up some configurations significantly, and should cause no functional
    differences.

  - Add a new scons-time script with subcommands for generating
    consistent timing output from SCons configurations, extracting
    various information from those timings, and displaying them in
    different formats.

  - Reduce some unnecessary stat() calls from on-disk entry type checks.

  - Fix SideEffect() when used with -j, which was badly broken in 0.96.93.

  - Propagate TypeError exceptions when evaluating construction variable
    expansions up the stack, so users can see what's going on.

  - When disambiguating a Node.FS.Entry into a Dir or File, don't look
    in the on-disk source directory until we've confirmed there's no
    on-disk entry locally and there *is* one in the srcdir.  This avoids
    creating a phantom Node that can interfere with dependencies on
    directory contents.

  - Add an AllowSubstExceptions() function that gives the SConscript
    files control over what exceptions cause a string to expand to ''
    vs. terminating processing with an error.

  - Allow the f90.py and f95.py Tool modules to compile earlier source
    source files of earlier Fortran version.

  - Fix storing signatures of files retrieved from CacheDir() so they're
    correctly identified as up-to-date next invocation.

  - Make sure lists of computed source suffixes cached by Builder objects
    don't persist across changes to the list of source Builders (so the
    addition of suffixes like .ui by the qt.py Tool module take effect).

  - Enhance the bootstrap.py script to allow it to be used to execute
    SCons more easily from a checked-out source tree.

  From Ben Leslie:

  - Fix post-Memoizer value caching misspellings in Node.FS._doLookup().

  From Rob Managan, Dmitry Mikhin and Joel B. Mohler:

  - Handle TeX/LaTeX files in subdirectories by changing directory
    before invoking TeX/LaTeX.

  - Scan LaTeX files for \bibliography lines.

  - Support multiple file names in a "\bibliography{file1,file2}" string.

  - Handle TeX warnings about undefined citations.

  - Support re-running LaTeX if necessary due to a Table of Contents.

  From Dmitry Mikhin:

  - Return LaTeX if "Rerun to get citations correct" shows up on the next
    line after the "Warning:" string.

  From Gary Oberbrunner:

  - Add #include lines to fix portability issues in two tests.

  - Eliminate some unnecessary os.path.normpath() calls.

  - Add a $CFLAGS variable for C-specific options, leaving $CCFLAGS
    for options common to C and C++.

  From Tom Parker:

  - Have the error message print the missing file that Qt can't find.

  From John Pye:

  - Fix env.MergeFlags() appending to construction variable value of None.

  From Steve Robbins:

  - Fix the "sconsign" script when the .sconsign.dblite file is explicitly
    specified on the command line (and not intuited from the old way of
    calling it with just ".sconsign").

  From Jose Pablo Ezequiel "Pupeno" Fernandez Silva:

  - Give the 'lex' tool knowledge of the additional target files produced
    by the flex "--header-file=" and "--tables-file=" options.

  - Give the 'yacc' tool knowledge of the additional target files produced
    by the bison "-g", "--defines=" and "--graph=" options.

  - Generate intermediate files with Objective C file suffixes (.m) when
    the lex and yacc source files have appropriate suffixes (.lm and .ym).

  From Sohail Somain:

  - Have the mslink.py Tool only look for a 'link' executable on Windows
    systems.

  From Vaclav Smilauer:

  - Add support for a "srcdir" keyword argument when calling a Builder,
    which will add a srcdir prefix to all non-relative string sources.

  From Jonathan Ultis:

  - Allow Options converters to take the construction environment as
    an optional argument.



RELEASE 0.96.93 - Mon, 06 Nov 2006 00:44:11 -0600

  NOTE:  This is a pre-release of 0.97 for testing purposes.

  From Anonymous:

  - Allow Python Value Nodes to be Builder targets.

  From Matthias:

  - Only filter Visual Studio common filename prefixes on complete
    directory names.

  From Chad Austin:

  - Fix the build of the SCons documentation on systems that don't
    have "python" in the $PATH.

  From Ken Boortz:

  - Enhance ParseConfig() to recognize options that begin with '+'.

  From John Calcote, Elliot Murphy:

  - Document ways to override the CCPDBFLAGS variable to use the
    Microsoft linker's /Zi option instead of the default /Z7.

  From Christopher Drexler:

  - Make SCons aware bibtex must be called if any \include files
    cause creation of a bibliography.

  - Make SCons aware that "\bilbiography" in TeX source files means
    that related .bbl and .blg bibliography files will be created.
    (NOTE:  This still needs to search for the string in \include files.)

  From David Gruener:

  - Fix inconsistent handling of Action strfunction arguments.

  - Preserve white space in display Action strfunction strings.

  From James Y. Knight and Gerard Patel:

  - Support creation of shared object files from assembly language.

  From Steven Knight:

  - Speed up the Taskmaster significantly by avoiding unnecessary
    re-scans of Nodes to find out if there's work to be done, having it
    track the currently-executed top-level target directly and not
    through its presence on the target list, and eliminating some other
    minor list(s), method(s) and manipulation.

  - Fix the expansion of $TARGET and $SOURCE in the expansion of
    $INSTALLSTR displayed for non-environment calls to InstallAs().

  - Fix the ability to have an Alias() call refer to a directory
    name that's not identified as a directory until later.

  - Enhance runtest.py with an option to use QMTest as the harness.
    This will become the default behavior as we add more functionality
    to the QMTest side.

  - Let linking on mingw use the default function that chooses $CC (gcc)
    or $CXX (g++) depending on whether there are any C++ source files.

  - Work around a bug in early versions of the Python 2.4 profile module
    that caused the --profile= option to fail.

  - Only call Options validators and converters once when initializing a
    construction environment.

  - Fix the ability of env.Append() and env.Prepend(), in all known Python
    versions, to handle different input value types when the construction
    variable being updated is a dictionary.

  - Add a --cache-debug option for information about what files it's
    looking for in a CacheDir().

  - Document the difference in construction variable expansion between
    {Action,Builder}() and env.{Action,Builder}().

  - Change the name of env.Copy() to env.Clone(), keeping the old name
    around for backwards compatibility (with the intention of eventually
    phasing it out to avoid confusion with the Copy() Action factory).

  From Arve Knudsen:

  - Support cleaning and scanning SWIG-generated files.

  From Carsten Koch:

  - Allow selection of Visual Studio version by setting $MSVS_VERSION
    after construction environment initialization.

  From Jean-Baptiste Lab:

  - Try using zipimport if we can't import Tool or Platform modules
    using the normal "imp" module.  This allows SCons to be packaged
    using py2exe's all-in-one-zip-file approach.

  From Ben Liblit:

  - Do not re-scan files if the scanner returns no implicit dependencies.

  From Sanjoy Mahajan:

  - Change use of $SOURCES to $SOURCE in all TeX-related Tool modules.

  From Joel B. Mohler:

  - Make SCons aware that "\makeindex" in TeX source files means that
    related .ilg, .ind and .idx index files will be created.
    (NOTE:  This still needs to search for the string in \include files.)

  - Prevent scanning the TeX .aux file for additional files from
    trying to remove it twice when the -c option is used.

  From Leanid Nazdrynau:

  - Give the MSVC RES (resource) Builder a src_builder list and a .rc
    src_suffix so other builders can generate .rc files.

  From Matthew A. Nicholson:

  - Enhance Install() and InstallAs() to handle directory trees as sources.

  From Jan Nijtmans:

  - Don't use the -fPIC flag when using gcc on Windows (e.g. MinGW).

  From Greg Noel:

  - Add an env.ParseFlags() method that provides separate logic for
    parsing GNU tool chain flags into a dictionary.

  - Add an env.MergeFlags() method to apply an arbitrary dictionary
    of flags to a construction environment's variables.

  From Gary Oberbrunner:

  - Fix parsing tripartite Intel C compiler version numbers on Linux.

  - Extend the ParseConfig() function to recognize -arch and
    -isysroot options.

  - Have the error message list the known suffixes when a Builder call
    can't build a source file with an unknown suffix.

  From Karol Pietrzak:

  - Avoid recursive calls to main() in the program snippet used by the
    SConf subsystem to test linking against libraries.  This changes the
    default behavior of CheckLib() and CheckLibWithHeader() to print
    "Checking for C library foo..." instead of "Checking for main()
    in C library foo...".

  From John Pye:

  - Throw an exception if a command called by ParseConfig() or
    ParseFlags() returns an error.

  From Stefan Seefeld:

  - Initial infrastructure for running SCons tests under QMTest.

  From Sohail Somani:

  - Fix tests that fail due to gcc warnings.

  From Dobes Vandermeer:

  - In stack traces, print the full paths of SConscript files.

  From Atul Varma:

  - Fix detection of Visual C++ Express Edition.

  From Dobes Vandermeer:

  - Let the src_dir option to the SConscript() function affect all the
    the source file paths, instead of treating all source files paths
    as relative to the SConscript directory itself.

  From Nicolas Vigier:

  - Fix finding Fortran modules in build directories.

  - Fix use of BuildDir() when the source file in the source directory
    is a symlink with a relative path.

  From Edward Wang:

  - Fix the Memoizer when the SCons Python modules are executed from
    .pyo files at different locations from where they were compiled.

  From Johan Zander:

  - Fix missing os.path.join() when constructing the $FRAMEWORKSDKDIR/bin.



RELEASE 0.96.92 - Mon, 10 Apr 2006 21:08:22 -0400

  NOTE:  This was a pre-release of 0.97 for testing purposes.

  From Anonymous:

  - Fix the intelc.py Tool module to not throw an exception if the
    only installed version is something other than ia32.

  - Set $CCVERSION when using gcc.

  From Matthias:

  - Support generating project and solution files for Microsoft
    Visual Studio version 8.

  - Support generating more than one project file for a Microsoft
    Visual Studio solution file.

  - Add support for a support "runfile" parameter to Microsoft
    Visual Studio project file creation.

  - Put the project GUID, not the solution GUID, in the right spot
    in the solution file.

  From Erling Andersen:

  - Fix interpretation of Node.FS objects wrapped in Proxy instances,
    allowing expansion of things like ${File(TARGET)} in command lines.

  From Stanislav Baranov:

  - Add a separate MSVSSolution() Builder, with support for the
    following new construction variables: $MSVSBUILDCOM, $MSVSCLEANCOM,
    $MSVSENCODING, $MSVSREBUILDCOM, $MSVSSCONS, $MSVSSCONSCOM,
    $MSVSSCONSFLAGS, $MSVSSCONSCRIPT and $MSVSSOLUTIONCOM.

  From Ralph W. Grosse-Kunstleve and Patrick Mezard:

  - Remove unneceesary (and incorrect) SCons.Util strings on some function
    calls in SCons.Util.

  From Bob Halley:

  - Fix C/C++ compiler selection on AIX to not always use the external $CC
    environment variable.

  From August HÃ¶randl:

  - Add a scanner for \include and \import files, with support for
    searching a directory list in $TEXINPUTS (imported from the external
    environment).

  - Support $MAKEINDEX, $MAKEINDEXCOM, $MAKEINDEXCOMSTR and
    $MAKEINDEXFLAGS for generating indices from .idx files.

  From Steven Johnson:

  - Add a NoClean() Environment method and function to override removal
    of targets during a -c clean, including documentation and tests.

  From Steven Knight:

  - Check for whether files exist on disk by listing the directory
    contents, not calling os.path.exists() file by file.  This is
    somewhat more efficient in general, and may be significantly
    more efficient on Windows.

  - Minor speedups in the internal is_Dict(), is_List() and is_String()
    functions.

  - Fix a signature refactoring bug that caused Qt header files to
    get re-generated every time.

  - Don't fail when writing signatures if the .sconsign.dblite file is
    owned by a different user (e.g. root) from a previous run.

  - When deleting variables from stacked OverrideEnvironments, don't
    throw a KeyError if we were able to delte the variable from any
    Environment in the stack.

  - Get rid of the last indentation tabs in the SCons source files and
    add -tt to the Python invocations in the packaging build and the
    tests so they don't creep back in.

  - In Visual Studio project files, put quotes around the -C directory
    so everything works even if the path has spaces in it.

  - The Intel Fortran compiler uses -object:$TARGET, not "-o $TARGET",
    when building object files on Windows.  Have the the ifort Tool
    modify the default command lines appropriately.

  - Document the --debug=explain option in the man page.  (How did we
    miss this?)

  - Add a $LATEXRETRIES variable to allow configuration of the number of
    times LaTex can be re-called to try to resolve undefined references.

  - Change the order of the arguments to Configure.Checklib() to match
    the documentation.

  - Handle signature calculation properly when the Python function used
    for a FunctionAction is an object method.

  - On Windows, assume that absolute path names without a drive letter
    refer to the drive on which the SConstruct file lives.

  - Add /usr/ccs/bin to the end of the the default external execution
    PATH on Solaris.

  - Add $PKGCHK and $PKGINFO variables for use on Solaris when searching
    for the SunPRO C++ compiler.  Make the default value for $PKGCHK
    be /usr/sbin/pgkchk (since /usr/sbin isn't usually on the external
    execution $PATH).

  - Fix a man page example of overriding variables when calling
    SharedLibrary() to also set the $LIBSUFFIXES variable.

  - Add a --taskmastertrace=FILE option to give some insight on how
    the taskmaster decides what Node to build next.

  - Changed the names of the old $WIN32DEFPREFIX, $WIN32DEFSUFFIX,
    $WIN32DLLPREFIX and $WIN32IMPLIBPREFIX construction variables to
    new $WINDOWSDEFPREFIX, $WINDOWSDEFSUFFIX, $WINDOWSDLLPREFIX and
    $WINDOWSIMPLIBPREFIX construction variables.  The old names are now
    deprecated, but preserved for backwards compatibility.

  - Fix (?) a runtest.py hang on Windows when the --xml option is used.

  - Change the message when an error occurs trying to interact with the
    file system to report the target(s) in square brackets (as before) and
    the actual file or directory that encountered the error afterwards.

  From Chen Lee:

  - Add x64 support for Microsoft Visual Studio 8.

  From Baptiste Lepilleur:

  - Support the --debug=memory option on Windows when the Python version
    has the win32process and win32api modules.

  - Add support for Visual Studio 2005 Pro.

  - Fix portability issues in various tests: test/Case.py,
    Test/Java/{JAR,JARCHDIR,JARFLAGS,JAVAC,JAVACFLAGS,JAVAH,RMIC}.py,
    test/MSVS/vs-{6.0,7.0,7.1,8.0}-exec.py,
    test/Repository/{Java,JavaH,RMIC}.py,
    test/QT/{generated-ui,installed,up-to-date,warnings}.py,
    test/ZIP/ZIP.py.

  - Ignore pkgchk errors on Solaris when searching for the C++ compiler.

  - Speed up the SCons/EnvironmentTests.py unit tests.

  - Add a --verbose= option to runtest.py to print executed commands
    and their output at various levels.

  From Christian Maaser:

  - Add support for Visual Studio Express Editions.

  - Add support for Visual Studio 8 *.manifest files, includng
    new $WINDOWS_INSERT_MANIFEST, $WINDOWSPROGMANIFESTSUFFIX,
    $WINDOWSPROGMANIFESTPREFIX, $WINDOWSPROGMANIFESTSUFFIX,
    $WINDOWSSHLIBMANIFESTPREFIX and $WINDOWSSHLIBMANIFESTSUFFIX
    construction variables.

  From Adam MacBeth:

  - Fix detection of additional Java inner classes following use of a
    "new" keyword inside an inner class.

  From Sanjoy Mahajan:

  - Correct TeX-related command lines to just $SOURCE, not $SOURCES

  From Patrick Mezard:

  - Execute build commands for a command-line target if any of the
    files built along with the target is out of date or non-existent,
    not just if the command-line target itself is out of date.

  - Fix the -n option when used with -c to print all of the targets
    that will be removed for a multi-target Builder call.

  - If there's no file in the source directory, make sure there isn't
    one in the build directory, too, to avoid dangling files left
    over from previous runs when a source file is removed.

  - Allow AppendUnique() and PrependUnique() to append strings (and
    other atomic objects) to lists.

  From Joel B. Mohler:

  - Extend latex.py, pdflatex.py, pdftex.py and tex.py so that building
    from both TeX and LaTeX files uses the same logic to call $BIBTEX
    when it's necessary, to call $MAKEINDEX when it's necessary, and to
    call $TEX or $LATEX multiple times to handle undefined references.

  - Add an emitter to the various TeX builders so that the generated
    .aux and .log files also get deleted by the -c option.

  From Leanid Nazdrynau:

  - Fix the Qt UIC scanner to work with generated .ui files (by using
    the FindFile() function instead of checking by-hand for the file).

  From Jan Nieuwenhuizen:

  - Fix a problem with interpreting quoted argument lists on command lines.

  From Greg Noel:

  - Add /sw/bin to the default execution PATH on Mac OS X.

  From Kian Win Ong:

  - When building a .jar file and there is a $JARCHDIR, put the -C
    in front of each .class file on the command line.

  - Recognize the Java 1.5 enum keyword.

  From Asfand Yar Qazi:

  - Add /opt/bin to the default execution PATH on all POSIX platforms
    (between /usr/local/bin and /bin).

  From Jon Rafkind:

  - Fix the use of Configure() contexts from nested subsidiary
    SConscript files.

  From Christoph Schulz:

  - Add support for $CONFIGUREDIR and $CONFIGURELOG variables to control
    the directory and logs for configuration tests.

  - Add support for a $INSTALLSTR variable.

  - Add support for $RANLIBCOM and $RANLIBCOMSTR variables (which fixes
    a bug when setting $ARCOMSTR).

  From Amir Szekely:

  - Add use of $CPPDEFINES to $RCCOM (resource file compilation) on MinGW.

  From Erick Tryzelaar:

  - Fix the error message when trying to report that a given option is
    not gettable/settable from an SConscript file.

  From Dobes Vandermeer:

  - Add support for SCC and other settings in Microsoft Visual
    Studio project and solution files:  $MSVS_PROJECT_BASE_PATH,
    $MSVS_PROJECT_GUID, $MSVS_SCC_AUX_PATH, $MSVS_SCC_LOCAL_PATH,
    $MSVS_SCC_PROJECT_NAME, $MSVS_SCC_PROVIDER,

  - Add support for using a $SCONS_HOME variable (imported from the
    external environment, or settable internally) to put a shortened
    SCons execution line in the Visual Studio project file.

  From David J. Van Maren:

  - Only filter common prefixes from source files names in Visual Studio
    project files if the prefix is a complete (sub)directory name.

  From Thad Ward:

  - If $MSVSVERSIONS is already set, don't overwrite it with
    information from the registry.



RELEASE 0.96.91 - Thu, 08 Sep 2005 07:18:23 -0400

  NOTE:  This was a pre-release of 0.97 for testing purposes.

  From Chad Austin:

  - Have the environment store the toolpath and re-use it to find Tools
    modules during later Copy() or Tool() calls (unless overridden).

  - Normalize the directory path names in SConsignFile() database
    files so the same signature file can interoperate on Windows and
    non-Windows systems.

  - Make --debug=stacktrace print a stacktrace when a UserError is thrown.

  - Remove an old, erroneous cut-and-paste comment in Scanner/Dir.py.

  From Stanislav Baranov:

  - Make it possible to support with custom Alias (sub-)classes.

  - Allow Builders to take empty source lists when called.

  - Allow access to both TARGET and SOURCE in $*PATH expansions.

  - Allow SConscript files to modify BUILD_TARGETS.

  From Timothee Besset:

  - Add support for Objective C/C++ .m and .mm file suffixes (for
    Mac OS X).

  From Charles Crain

  - Fix the PharLap linkloc.py module to use target+source arguments
    when calling env.subst().

  From Bjorn Eriksson:

  - Fix an incorrect Command() keyword argument in the man page.

  - Add a $TEMPFILEPREFIX variable to control the prefix or flag used
    to pass a long-command-line-execution tempfile to a command.

  From Steven Knight:

  - Enhanced the SCons setup.py script to install man pages on
    UNIX/Linux systems.

  - Add support for an Options.FormatOptionHelpText() method that can
    be overridden to customize the format of Options help text.

  - Add a global name for the Entry class (which had already been
    documented).

  - Fix re-scanning of generated source files for implicit dependencies
    when the -j option is used.

  - Fix a dependency problem that caused $LIBS scans to not be added
    to all of the targets in a multiple-target builder call, which
    could cause out-of-order builds when the -j option is used.

  - Store the paths of source files and dependencies in the .sconsign*
    file(s) relative to the target's directory, not relative to the
    top-level SConstruct directory.  This starts to make it possible to
    subdivide the dependency tree arbitrarily by putting an SConstruct
    file in every directory and using content signatures.

  - Add support for $YACCHFILESUFFIX and $YACCHXXFILESUFFIX variables
    that accomodate parser generators that write header files to a
    different suffix than the hard-coded .hpp when the -d option is used.

  - The default behavior is now to store signature information in a
    single .sconsign.dblite file in the top-level SConstruct directory.
    The old behavior of a separate .sconsign file in each directory can
    be specified by calling SConsignFile(None).

  - Remove line number byte codes within the signature calculation
    of Python function actions, so that changing the location of an
    otherwise unmodified Python function doesn't cause rebuilds.

  - Fix AddPreAction() and AddPostAction() when an action has more than
    one target file:  attach the actions to the Executor, not the Node.

  - Allow the source directory of a BuildDir / build_dir to be outside
    of the top-level SConstruct directory tree.

  - Add a --debug=nomemoizer option that disables the Memoizer for clearer
    looks at the counts and profiles of the underlying function calls,
    not the Memoizer wrappers.

  - Print various --debug= stats even if we exit early (e.g. using -h).

  - Really only use the cached content signature value if the file
    is older than --max-drift, not just if --max-drift is set.

  - Remove support for conversion from old (pre 0.96) .sconsign formats.

  - Add support for a --diskcheck option to enable or disable various
    on-disk checks:  that File and Dir nodes match on-disk entries;
    whether an RCS file exists for a missing source file; whether an
    SCCS file exists for a missing source file.

  - Add a --raw argument to the sconsign script, so it can print a
    raw representation of each entry's NodeInfo dictionary.

  - Add the 'f90' and 'f95' tools to the list of Fortran compilers
    searched for by default.

  - Add the +Z option by default when compiling shared objects on
    HP-UX.

  From Chen Lee:

  - Handle Visual Studio project and solution files in Unicode.

  From Sanjoy Mahajan:

  - Fix a bad use of Copy() in an example in the man page, and a
    bad regular expression example in the man page and User's Guide.

  From Shannon Mann:

  - Have the Visual Studio project file(s) echo "Starting SCons" before
    executing SCons, mainly to work around a quote-stripping bug in
    (some versions of?) the Windows cmd command executor.

  From Georg Mischler:

  - Remove the space after the -o option when invoking the Borland
    BCC compiler; some versions apparently require that the file name
    argument be concatenated with the option.

  From Leanid Nazdrynau:

  - Fix the Java parser's handling of backslashes in strings.

  From Greg Noel:

  - Add construction variables to support frameworks on Mac OS X:
    $FRAMEWORKS, $FRAMEWORKPREFIX, $FRAMEWORKPATH, $FRAMEWORKPATHPREFIX.

  - Re-order link lines so the -o option always comes right after the
    command name.

  From Gary Oberbrunner:

  - Add support for Intel C++ beta 9.0 (both 32 and 64 bit versions).

  - Document the new $FRAMEWORK* variables for Mac OS X.

  From Karol Pietrzak:

  - Add $RPATH (-R) support to the Sun linker Tool (sunlink).

  - Add a description of env.subst() to the man page.

  From Chris Prince:

  - Look in the right directory, not always the local directory, for a
    same-named file or directory conflict on disk.

  - On Windows, preserve the external environment's %SYSTEMDRIVE%
    variable, too.

  From Craig Scott:

  - Have the Fortran module emitter look for Fortan modules to be created
    relative to $FORTRANMODDIR, not the top-level directory.

  - When saving Options to a file, run default values through the
    converter before comparing them with the set values.  This correctly
    suppresses Boolean Option values from getting written to the saved
    file when they're one of the many synonyms for a default True or
    False value.

  - Fix the Fortran Scanner's ability to handle a module being used
    in the same file in which it is defined.

  From Steve-o:

  - Add the -KPIC option by default when compiling shared objects on
    Solaris.

  - Change the default suffix for Solaris objects to .o, to conform to
    Sun WorkShop's expectations.  Change the profix to so_ so they can
    still be differentiated from static objects in the same directory.

  From Amir Szekely:

  - When calling the resource compiler on MinGW, add --include-dir and
    the source directory so it finds the source file.

  - Update EnsureSConsVersion() to support revision numbers.

  From Greg Ward:

  - Fix a misplaced line in the man page.



RELEASE 0.96.90 - Tue, 15 Feb 2005 21:21:12 +0000

  NOTE:  This was a pre-release of 0.97 for testing purposes.

  From Anonymous:

  - Fix Java parsing to avoid erroneously identifying a new array
    of class instances as an anonymous inner class.

  - Fix a typo in the man page description of PathIsDirCreate.

  From Chad Austin:

  - Allow Help() to be called multiple times, appending to the help
    text each call.

  - Allow Tools found on a toolpath to import Python modules from
    their local directory.

  From Steve Christensen:

  - Handle exceptions from Python functions as build actions.

  - Add a set of canned PathOption validators:  PathExists (the default),
    PathIsFile, PathIsDir and PathIsDirCreate.

  From Matthew Doar:

  - Add support for .lex and .yacc file suffixes for Lex and Yacc files.

  From Eric Frias:

  - Huge performance improvement:  wrap the tuples representing an
    include path in an object, so that the time it takes to hash the
    path doesn't grow porportionally to the length of the path.

  From Gottfried Ganssauge:

  - Fix SCons on SuSE/AMD-64 Linux by having the wrapper script also
    check for the build engine in the parent directory of the Python
    library directory (/usr/lib64 instead of /usr/lib).

  From Stephen Kennedy:

  - Speed up writing the .sconsign file at the end of a run by only
    calling sync() once at the end, not after every entry.

  From Steven Knight:

  - When compiling with Microsoft Visual Studio, don't include the ATL and
    MFC directories in the default INCLUDE and LIB environment variables.

  - Remove the following deprecated features:  the ParseConfig()
    global function (deprecated in 0.93); the misspelled "validater"
    keyword to the Options.Add() method (deprecated in 0.91); the
    SetBuildSignatureType(), SetContentSignatureType(), SetJobs() and
    GetJobs() global functions (deprecated in 0.14).

  - Fix problems with corrupting the .sconsign.dblite file when
    interrupting builds by writing to a temporary file and renaming,
    not writing the file directly.

  - Fix a 0.96 regression where when running with -k, targets built from
    walking dependencies later on the command line would not realize
    that a dependency had failed an earlier build attempt, and would
    try to rebuild the dependent targets.

  - Change the final messages when using -k and errors occur from
    "{building,cleaning} terminated because of errors" to "done
    {building,cleaning} targets (errors occurred during {build,clean})."

  - Allow Configure.CheckFunc() to take an optional header argument
    (already supported by Conftest.py) to specify text at the top of
    the compiled test file.

  - Fix the --debug=explain output when a Python function action changed
    so it prints a meaningful string, not the binary representation of
    the function contents.

  - Allow a ListOption's default value(s) to be a Python list of specified
    values, not just a string containing a comma-separated list of names.

  - Add a ParseDepends() function that will parse up a list of explicit
    dependencies from a "make depend" style file.

  - Support the ability to change directory when executing an Action
    through "chdir" keyword arguments to Action and Builder creation
    and calls.

  - Fix handling of Action ojects (and other callables that don't match
    our calling arguments) in construction variable expansions.

  - On Win32, install scons.bat in the Python directory when installing
    from setup.py.  (The bdist_wininst installer was already doing this.)

  - Fix env.SConscript() when called with a list of SConscipt files.
    (The SConscript() global function already worked properly.)

  - Add a missing newline to the end of the --debug=explain "unknown
    reasons" message.

  - Enhance ParseConfig() to work properly for spaces in between the -I,
    -L and -l options and their arguments.

  - Packaging build fix:  Rebuild the files that are use to report the
    --version of SCons whenever the development version number changes.

  - Fix the ability to specify a target_factory of Dir() to a Builder,
    which the default create-a-directory Builder was interfering with.

  - Mark a directory as built if it's created as part of the preparation
    for another target, to avoid trying to build it again when it comes
    up in the target list.

  - Allow a function with the right calling signature to be put directly
    in an Environment's BUILDERS dictionary, making for easier creation
    and use of wrappers (pseudo-Builders) that call other Builders.

  - On Python 2.x, wrap lists of Nodes returned by Builders in a UserList
    object that adds a method that makes str() object return a string
    with all of the Nodes expanded to their path names.  (Builders under
    Python 1.5.2 still return lists to avoid TypeErrors when trying
    to extend() list, so Python 1.5.2 doesn't get pretty-printing of Node
    lists, but everything should still function.)

  - Allow Aliases to have actions that will be executed whenever
    any of the expanded Alias targets are out of date.

  - Fix expansion of env.Command() overrides within target and
    source file names.

  - Support easier customization of what's displayed by various default
    actions by adding lots of new construction variables: $ARCOMSTR,
    $ASCOMSTR, $ASPPCOMSTR, $BIBTEXCOMSTR, $BITKEEPERCOMSTR, $CCCOMSTR,
    $CVSCOMSTR, $CXXCOMSTR, $DCOMSTR, $DVIPDFCOMSTR, $F77COMSTR,
    $F90COMSTR, $F95COMSTR, $FORTRANCOMSTR, $GSCOMSTR, $JARCOMSTR,
    $JAVACCOMSTR, $JAVAHCOMSTR, $LATEXCOMSTR, $LEXCOMSTR, $LINKCOMSTR,
    $M4COMSTR, $MIDLCOMSTR, $P4COMSTR, $PCHCOMSTR, $PDFLATEXCOMSTR,
    $PDFTEXCOMSTR, $PSCOMSTR, $QT_MOCFROMCXXCOMSTR, $QT_MOCFROMHCOMSTR,
    $QT_UICCOMSTR, $RCCOMSTR, $REGSVRCOMSTR, $RCS_COCOMSTR, $RMICCOMSTR,
    $SCCSCOMSTR, $SHCCCOMSTR, $SHCXXCOMSTR, $SHF77COMSTR, $SHF90COMSTR,
    $SHF95COMSTR, $SHFORTRANCOMSTR, $SHLINKCOMSTR, $SWIGCOMSTR,
    $TARCOMSTR, $TEXCOMSTR, $YACCCOMSTR and $ZIPCOMSTR.

  - Add an optional "map" keyword argument to ListOption() that takes a
    dictionary to map user-specified values to legal values from the list
    (like EnumOption() already doee).

  - Add specific exceptions to try:-except: blocks without any listed,
    so that they won't catch and mask keyboard interrupts.

  - Make --debug={tree,dtree,stree} print something even when there's
    a build failure.

  - Fix how Scanners sort the found dependencies so that it doesn't
    matter whether the dependency file is in a Repository or not.
    This may cause recompilations upon upgrade to this version.

  - Make AlwaysBuild() work with Alias and Python value Nodes (making
    it much simpler to support aliases like "clean" that just invoke
    an arbitrary action).

  - Have env.ParseConfig() use AppendUnique() by default to suppress
    duplicate entries from multiple calls.  Add a "unique" keyword
    argument to allow the old behavior to be specified.

  - Allow the library modules imported by an SConscript file to get at
    all of the normally-available global functions and variables by saying
    "from SCons.Script import *".

  - Add a --debug=memoizer option to print Memoizer hit/mass statistics.

  - Allow more than one --debug= option to be set at a time.

  - Change --debug=count to report object counts before and after
    reading SConscript files and before and after building targets.

  - Change --debug=memory output to line up the numbers and to better
    match (more or less) the headers on the --debug=count columns.

  - Speed things up when there are lists of targets and/or sources by
    getting rid of some N^2 walks of the lists involved.

  - Cache evaluation of LazyActions so we don't create a new object
    for each invocation.

  - When scanning, don't create Nodes for include files that don't
    actually exist on disk.

  - Make supported global variables CScanner, DScanner, ProgramScanner and
    SourceFileScanner.  Make SourceFileScanner.add_scanner() a supported
    part of the public interface.  Keep the old SCons.Defaults.*Scan names
    around for a while longer since some people were already using them.

  - By default, don't scan directories for on-disk files.  Add a
    DirScanner global scanner that can be used in Builders or Command()
    calls that want source directory trees scanned for on-disk changes.
    Have the Tar() and Zip() Builders use the new DirScanner to preserve
    the behavior of rebuilding a .tar or .zip file if any file or
    directory under a source tree changes.  Add Command() support for
    a source_scanner keyword argument to Command() that can be set to
    DirScanner to get this behavior.

  - Documentation changes:  Explain that $CXXFLAGS contains $CCFLAGS
    by default.  Fix a bad target_factory example in the man page.
    Add appendices to the User's Guide to cover the available Tools,
    Builders and construction variables.  Comment out the build of
    the old Python 10 paper, which doesn't build on all systems and
    is old enough at this point that it probably isn't worth the
    effort to make it do so.

  From Wayne Lee:

  - Avoid "maximum recursion limit" errors when removing $(-$) pairs
    from long command lines.

  From Clive Levinson:

  - Make ParseConfig() recognize and add -mno-cygwin to $LINKFLAGS and
    $CCFLAGS, and -mwindows to $LINKFLAGS.

  From Michael McCracken:

  - Add a new "applelink" tool to handle the things like Frameworks and
    bundles that Apple has added to gcc for linking.

  - Use more appropriate default search lists of linkers, compilers and
    and other tools for the 'darwin' platform.

  - Add a LoadableModule Builder that builds a bundle on Mac OS X (Darwin)
    and a shared library on other systems.

  - Improve SWIG tests for use on Mac OS X (Darwin).

  From Elliot Murphy:

  - Enhance the tests to guarantee persistence of ListOption
    values in saved options files.

  - Supply the help text when -h is used with the -u, -U or -D options.

  From Christian Neeb:

  - Fix the Java parser's handling of string definitions to avoid ignoring
    subsequent code.

  From Han-Wen Nienhuys:

  - Optimize variable expansion by:  using the re.sub() method (when
    possible); not using "eval" for variables for which we can fetch the
    value directory; avoiding slowing substitution logic when there's no
    '$' in the string.

  From Gary Oberbrunner:

  - Add an Environment.Dump() method to print the contents of a
    construction environment.

  - Allow $LIBS (and similar variables) to contain explicit File Nodes.

  - Change ParseConfig to add the found library names directly to the
    $LIBS variable, instead of returning them.

  - Add ParseConfig() support for the -framework GNU linker option.

  - Add a PRINT_CMD_LINE_FUNC construction variable to allow people
    to filter (or log) command-line output.

  - Print an internal Python stack trace in response to an otherwise
    unexplained error when --debug=stacktrace is specified.

  - Add a --debug=findlibs option to print what's happening when
    the scanner is searching for libraries.

  - Allow Tool specifications to be passed a dictionary of keyword
    arguments.

  - Support an Options default value of None, in which case the variable
    will not be added to the construction environment unless it's set
    explicitly by the user or from an Options file.

  - Avoid copying __builtin__ values into a construction environment's
    dictionary when evaluating construction variables.

  - Add a new cross-platform intelc.py Tool that can detect and
    configure the Intel C++ v8 compiler on both Windows, where it's
    named icl, and Linux, where it's named icc.  It also checks that
    the directory specified in the Windows registry exists, and sets a
    new $INTEL_C_COMPILER_VERSION construction variable to identify the
    version being used.  (Niall Douglas contributed an early prototype
    of parts of this module.)

  - Fix the private Conftest._Have() function so it doesn't change
    non-alphanumeric characters to underscores.

  - Supply a better error message when a construction variable expansion
    has an unknown attribute.

  - Documentation changes:  Update the man page to describe use of
    filenames or Nodes in $LIBS.

  From Chris Pawling:

  - Have the linkloc tool use $MSVS_VERSION to select the Microsoft
    Visual Studio version to use.

  From Kevin Quick:

  - Fix the Builder name returned from ListBuilders and other instances
    of subclasses of the BuilderBase class.

  - Add Builders and construction variables to support rpcgen:
    RPCGenClient(), RPCGenHeader(), RPCGenService(), RPCGenXDR(),
    $RPCGEN, $RPCGENFLAGS, $RPCGENCLIENTFLAGS, $RPCGENHEADERFLAGS,
    $RPCGENSERVICEFLAGS, $RPCGENXDRFLAGS.

  - Update the man page to document that prefix and suffix Builder
    keyword arguments can be strings, callables or dictionaries.

  - Provide more info in the error message when a user tries to build
    a target multiple ways.

  - Fix Delete() when a file doesn't exist and must_exist=1.  (We were
    unintentionally dependent on a bug in versions of the Python shutil.py
    module prior to Python 2.3, which would generate an exception for
    a nonexistent file even when ignore_errors was set.)

  - Only replace a Node's builder with a non-null source builder.

  - Fix a stack trace when a suffix selection dictionary is passed
    an empty source file list.

  - Allow optional names to be attached to Builders, for default
    Builders that don't get attached to construction environments.

  - Fix problems with Parallel Task Exception handling.

  - Build targets in an associated BuildDir even if there are targets
    or subdirectories locally in the source directory.

  - If a FunctionAction has a callable class as its underlying Python
    function, use its strfunction() method (if any) to display the
    action.

  - Fix handling when BuildDir() exists but is unwriteable.  Add
    "Stop." to those error messages for consistency.

  - Catch incidents of bad builder creation (without an action) and
    supply meaningful error messages.

  - Fix handling of src_suffix values that aren't extensions (don't
    begin with a '.').

  - Don't retrieve files from a CacheDir, but report what would happen,
    when the -n option is used.

  - Use the source_scanner from the target Node, not the source node
    itself.

  - Internal Scanners fixes:  Make sure Scanners are only passed Nodes.
    Fix how a Scanner.Selector called its base class initialization.
    Make comparisons of Scanner objects more robust.  Add a name to
    an internal default ObjSourceScanner.

  - Add a deprecated warning for use of the old "scanner" keyword argument
    to Builder creation.

  - Improve the --debug=explain message when the build action changes.

  - Test enhancements in SourceCode.py, option-n.py, midl.py.  Better
    Command() and Scanner test coverage.  Improved test infrastructure
    for -c output.

  - Refactor the interface between Action and Executor objects to treat
    Actions atomically.

  - The --debug=presub option will now report the pre-substitution
    each action seprately, instead of reporting the entire list before
    executing the actions one by one.

  - The --debug=explain option explaining a changed action will now
    (more correctly) show pre-substitution action strings, instead of
    the commands with substituted file names.

  - A Node (file) will now be rebuilt if its PreAction or PostAction
    actions change.

  - Python Function actions now have their calling signature (target,
    source, env) reported correctly when displayed.

  - Fix BuildDir()/build_dir handling when the build_dir is underneath
    the source directory and trying to use entries from the build_dir
    as sources for other targets in the build-dir.

  - Fix hard-coding of JDK path names in various Java tests.

  - Handle Python stack traces consistently (stop at the SConscript stack
    frame, by default) even if the Python source code isn't available.

  - Improve the performance of the --debug={tree,dtree} options.

  - Add --debug=objects logging of creation of OverrideWarner,
    EnvironmentCopy and EnvironmentOverride objects.

  - Fix command-line expansion of Python Value Nodes.

  - Internal cleanups:  Remove an unnecessary scan argument.  Associate
    Scanners only with Builders, not nodes.  Apply overrides once when
    a Builder is called, not in multiple places.  Cache results from the
    Node.FS.get_suffix() and Node.get_build_env() methods.  Use the Python
    md5 modules' hexdigest() method, if there is one.  Have Taskmaster
    call get_stat() once for each Node and re-use the value instead of
    calling it each time it needs the value.  Have Node.depends_on()
    re-use the list from the children() method instead of calling it
    multiple times.

  - Use the correct scanner if the same source file is used for targets in
    two different environments with the same path but different scanners.

  - Collect logic for caching values in memory in a Memoizer class,
    which cleans up a lot of special-case code in various methods and
    caches additional values to speed up most configurations.

  - Add a PathAccept validator to the list of new canned PathOption
    validators.

  From Jeff Squyres:

  - Documentation changes:  Use $CPPDEFINES instead of $CCFLAGS in man
    page examples.

  From Levi Stephen:

  - Allow $JARCHDIR to be expanded to other construction variables.

  From Christoph Wiedemann:

  - Add an Environment.SetDefault() method that only sets values if
    they aren't already set.

  - Have the qt.py Tool not override variables already set by the user.

  - Add separate $QT_BINPATH, $QT_CPPPATH and $QT_LIBPATH variables
    so these can be set individually, instead of being hard-wired
    relative to $QTDIR.

  - The %TEMP% and %TMP% external environment variables are now propagated
    automatically to the command execution environment on Windows systems.

  - A new --config= command-line option allows explicit control of
    of when the Configure() tests are run:  --config=force forces all
    checks to be run, --config=cache uses all previously cached values,
    --config=auto (the default) runs tests only when dependency analysis
    determines it's necessary.

  - The Configure() subsystem can now write a config.h file with values
    like HAVE_STDIO_H, HAVE_LIBM, etc.

  - The Configure() subsystem now executes its checks silently when the
    -Q option is specified.

  - The Configure() subsystem now reports if a test result is being
    taken from cache, and prints the standard output and error output
    of tests even when cached.

  - Configure() test results are now reported as "yes" or "no" instead of
    "ok" or "failed."

  - Fixed traceback printing when calling the env.Configure() method
    instead of the Configure() global function.

  - The Configure() subsystem now caches build failures in a .sconsign
    file in the subdirectory, not a .cache file.  This may cause
    tests to be re-executed the first time after you install 0.97.

  - Additional significant internal cleanups in the Configure() subsystem
    and its tests.

  - Have the Qt Builder make uic-generated files dependent on the .ui.h
    file, if one exists.

  - Add a test to make sure that SCons source code does not contain
    try:-except: blocks that catch all errors, which potentially catch
    and mask keyboard interrupts.

  - Fix us of TargetSignatures('content') with the SConf subsystem.

  From Russell Yanofsky:

  - Add support for the Metrowerks Codewarrior compiler and linker
    (mwcc and mwld).



RELEASE 0.96.1 - Mon, 23 Aug 2004 12:55:50 +0000

  From Craig Bachelor:

  - Handle white space in the executable Python path name within in MSVS
    project files by quoting the path.

  - Correct the format of a GUID string in a solution (.dsw) file so
    MSVS can correctly "build enable" a project.

  From Steven Knight:

  - Add a must_exist flag to Delete() to let the user control whether
    it's an error if the specified entry doesn't exist.  The default
    behavior is now to silently do nothing if it doesn't exist.

  - Package up the new Platform/darwin.py, mistakenly left out of 0.96.

  - Make the scons.bat REM statements into @REM so they aren't printed.

  - Make the SCons packaging SConscript files platform independent.

  From Anthony Roach:

  - Fix scanning of pre-compiled header (.pch) files for #includes,
    broken in 0.96.



RELEASE 0.96 - Wed, 18 Aug 2004 13:36:40 +0000

  From Chad Austin:

  - Make the CacheDir() directory if it doesn't already exist.

  - Allow construction variable substitutions in $LIBS specifications.

  - Allow the emitter argument to a Builder() to be or expand to a list
    of emitter functions, which will be called in sequence.

  - Suppress null values in construction variables like $LIBS that use
    the internal _concat() function.

  - Remove .dll files from the construction variables searched for
    libraries that can be fed to Win32 compilers.

  From Chad Austin and Christoph Wiedemann:

  - Add support for a $RPATH variable to supply a list of directories
    to search for shared libraries when linking a program.  Used by
    the GNU and IRIX linkers (gnulink and sgilink).

  From Charles Crain:

  - Restore the ability to do construction variable substitutions in all
    kinds of *PATH variables, even when the substitution returns a Node
    or other object.

  From Tom Epperly:

  - Allow the Java() Builder to take more than one source directory.

  From Ralf W. Grosse-Kunstleve:

  - Have SConsignFile() use, by default, a custom "dblite.py" that we can
    control and guarantee to work on all Python versions (or nearly so).

  From Jonathan Gurley:

  - Add support for the newer "ifort" versions of the Intel Fortran
    Compiler for Linux.

  From Bob Halley:

  - Make the new *FLAGS variable type work with copied Environments.

  From Chris Hoeppler:

  - Initialize the name of a Scanner.Classic scanner correctly.

  From James Juhasz:

  - Add support for the .dylib shared library suffix and the -dynamiclib
    linker option on Mac OS X.

  From Steven Knight:

  - Add an Execute() method for executing actions directly.

  - Support passing environment override keyword arguments to Command().

  - Fix use of $MSVS_IGNORE_IDE_PATHS, which was broken when we added
    support for $MSVS_USE_MFC_DIRS last release.

  - Make env.Append() and env.Prepend() act like the underlying Python
    behavior when the variable being appended to is a UserList object.

  - Fix a regression that prevented the Command() global function in
    0.95 from working with command-line strings as actions.

  - Fix checking out a file from a source code management system when
    the env.SourceCode() method was called with an individual file name
    or node, not a directory name or node.

  - Enhance the Task.make_ready() method to create a list of the
    out-of-date Nodes for the task for use by the wrapping interface.

  - Allow Scanners to pull the list of suffixes from the construction
    environment when the "skeys" keyword argument is a string containing
    a construction variable to be expanded.

  - Support new $CPPSUFFIXES, $DSUFFIXES $FORTRANSUFFIXES, and
    $IDLSUFFIXES.  construction variables that contain the default list
    of suffixes to be scanned by a given type of scanner, allowing these
    suffix lists to be easily added to or overridden.

  - Speed up Node creation when calling a Builder by comparing whether two
    Environments are the same object, not if their underlying dictionaries
    are equivalent.

  - Add a --debug=explain option that reports the reason(s) why SCons
    thinks it must rebuild something.

  - Add support for functions that return platform-independent Actions
    to Chmod(), Copy(), Delete(), Mkdir(), Move() and Touch() files
    and/or directories.  Like any other Actions, the returned Action
    object may be executed directly using the Execute() global function
    or env.Execute() environment method, or may be used as a Builder
    action or in an env.Command() action list.

  - Add support for the strfunction argument to all types of Actions:
    CommandAction, ListAction, and CommandGeneratorAction.

  - Speed up turning file system Nodes into strings by caching the
    values after we're finished reading the SConscript files.

  - Have ParseConfig() recognize and supporting adding the -Wa, -Wl,
    and -Wp, flags to ASFLAGS, LINKFLAGS and CPPFLAGS, respectively.

  - Change the .sconsign format and the checks for whether a Node is
    up-to-date to make dependency checks more efficient and correct.

  - Add wrapper Actions to SCons.Defaults for $ASCOM, $ASPPCOM, $LINKCOM,
    $SHLINKCOM, $ARCOM, $LEXCOM and $YACCCOM.  This makes it possible
    to replace the default print behavior with a custom strfunction()
    for each of these.

  - When a Node has been built, don't walk the whole tree back to delete
    the parents's implicit dependencies, let returning up the normal
    Taskmaster descent take care of it for us.

  - Add documented support for separate target_scanner and source_scanner
    arguments to Builder creation, which allows different scanners to
    be applied to source files

  - Don't re-install or (re-generate) .h files when a subsidiary #included
    .h file changes.  This eliminates incorrect circular dependencies
    with .h files generated from other source files.

  - Slim down the internal Sig.Calculator class by eliminating methods
    whose functionality is now covered by Node methods.

  - Document use of the target_factory and source_factory keyword
    arguments when creating Builder objects.  Enhance Dir Nodes so that
    they can be created with user-specified Builder objects.

  - Don't blow up with stack trace when the external $PATH environment
    variable isn't set.

  - Make Builder calls return lists all the time, even if there's only
    one target.  This keeps things consistent and easier to program to
    across platforms.

  - Add a Flatten() function to make it easier to deal with the Builders
    all returning lists of targets, not individual targets.

  - Performance optimizations in Node.FS.__doLookup().

  - Man page fixes:  formatting typos, misspellings, bad example.

  - User's Guide fixes: Fix the signatures of the various example
    *Options() calls.  Triple-quote properly a multi-line Split example.

  - User's Guide additions:  Chapter describing File and Directory
    Nodes.  Section describing declarative nature of SCons functions in
    SConscript files.  Better organization and clarification of points
    raised by Robert P. J. Day.  Chapter describing SConf (Autoconf-like)
    functionality.  Chapter describing how to install Python and
    SCons.  Chapter describing Java builds.

  From Chris Murray:

  - Add a .win32 attribute to force file names to expand with
    Windows backslash path separators.

  - Fix escaping file names on command lines when the expansion is
    concatenated with another string.

  - Add support for Fortran 90 and Fortran 95.  This adds $FORTRAN*
    variables that specify a default compiler, command-line, flags,
    etc. for all Fortran versions, plus separate $F90* and $F95*
    variables for when different compilers/flags/etc. must be specified
    for different Fortran versions.

  - Have individual tools that create libraries override the default
    $LIBPREFIX and $LIBSUFFIX values set by the platform.  This makes
    it easier to use Microsoft Visual Studio tools on a CygWin platform.

  From Gary Oberbrunner:

  - Add a --debug=presub option to print actions prior to substitution.

  - Add a warning upon use of the override keywords "targets" and
    "sources" when calling Builders.  These are usually mistakes which
    are otherwise silently (and confusingly) turned into construction
    variable overrides.

  - Try to find the ICL license file path name in the external environment
    and the registry before resorting to the hard-coded path name.

  - Add support for fetching command-line keyword=value arguments in
    order from an ARGLIST list.

  - Avoid stack traces when trying to read dangling symlinks.

  - Treat file "extensions" that only contain digits as part of the
    file basename.  This supports version numbers as part of shared
    library names, for example.

  - Avoid problems when there are null entries (None or '') in tool
    lists or CPPPATH.

  - Add an example and explanation of how to use "tools = ['default', ..."
    when creating a construction environment.

  - Add a section describing File and Directory Nodes and some of their
    attributes and methods.

  - Have ParseConfig() add a returned -pthread flag to both $CCFLAGS
    and $LINKFLAGS.

  - Fix some test portability issues on Mac OS X (darwin).

  From Simon Perkins:

  - Fix a bug introduced in building shared libraries under MinGW.

  From Kevin Quick:

  - Handling SCons exceptions according to Pythonic standards.

  - Fix test/chained-build.py on systems that execute within one second.

  - Fix tests on systems where 'ar' warns about archive creation.

  From Anthony Roach:

  - Fix use of the --implicit-cache option with timestamp signatures.

  - If Visual Studio is installed, assume the C/C++ compiler, the linker
    and the MIDL compiler that comes with it are available, too.

  - Better error messages when evaluating a construction variable
    expansion yields a Python syntax error.

  - Change the generation of PDB files when using Visual Studio from
    compile time to link time.

  From sam th:

  - Allow SConf.CheckLib() to search a list of libraries, like the
    Autoconf AC_SEARCH_LIBS macro.

  - Allow the env.WhereIs() method to take a "reject" argument to
    let it weed out specific path names.

  From Christoph Wiedemann:

  - Add new Moc() and Uic() Builders for more explicit control over
    Qt builds, plus new construction variables to control them:
    $QT_AUTOSCAN, $QT_DEBUG, $QT_MOCCXXPREFIX, $QT_MOCCXXSUFFIX,
    $QT_MOCHPREFIX, $QT_MOCHSUFFIX, $QT_UICDECLPREFIX, $QT_UICDECLSUFFIX,
    $QT_UICIMPLPREFIX, $QT_UICIMPLSUFFIX and $QT_UISUFFIX.

  - Add a new single_source keyword argument for Builders that enforces
    a single source file on calls to the Builder.



RELEASE 0.95 - Mon, 08 Mar 2004 06:43:20 -0600

  From Chad Austin:

  - Replace print statements with calls to sys.stdout.write() so output
    lines stay together when -j is used.

  - Add portability fixes for a number of tests.

  - Accomodate the fact that Cygwin's os.path.normcase() lies about
    the underlying system being case-sensitive.

  - Fix an incorrect _concat() call in the $RCINCFLAGS definition for
    the mingw Tool.

  - Fix a problem with the msvc tool with Python versions prior to 2.3.

  - Add support for a "toolpath" Tool() and Environment keyword that
    allows Tool modules to be found in specified local directories.

  - Work around Cygwin Python's silly fiction that it's using a
    case-sensitive file system.

  - More robust handling of data in VCComponents.dat.

  - If the "env" command is available, spawn commands with the more
    general "env -" instead of "env -i".

  From Kerim Borchaev:

  - Fix a typo in a msvc.py's registry lookup:  "VCComponents.dat", not
    "VSComponents.dat".

  From Chris Burghart:

  - Fix the ability to save/restore a PackageOption to a file.

  From Steve Christensen:

  - Update the MSVS .NET and MSVC 6.0/7.0 path detection.

  From David M. Cooke:

  - Make the Fortran scanner case-insensitive for the INCLUDE string.

  From Charles Crain:

  - If no version of MSVC is detected but the tool is specified,
    use the MSVC 6.0 paths by default.

  - Ignore any "6.1" version of MSVC found in the registry; this is a
    phony version number (created by later service packs?) and would
    throw off the logic if the user had any non-default paths configure.

  - Correctly detect if the user has independently configured the MSVC
    "include," "lib" or "path" in the registry and use the appropriate
    values.  Previously, SCons would only use the values if all three
    were set in the registry.

  - Make sure side-effect nodes are prepare()d before building their
    corresponding target.

  - Preserve the ability to call BuildDir() multiple times with the
    same target and source directory arguments.

  From Andy Friesen:

  - Add support for the Digital Mars "D" programming language.

  From Scott Lystig Fritchie:

  - Fix the ability to use a custom _concat() function in the
    construction environment when calling _stripixes().

  - Make the message about ignoring a missing SConscript file into a
    suppressable Warning, not a hard-coded sys.stderr.write().

  - If a builder can be called multiple times for a target (because
    the sources and overrides are identical, or it's a builder with the
    "multi" flag set), allow the builder to be called through multiple
    environments so long as the builders have the same signature for
    the environments in questions (that is, they're the same action).

  From Bob Halley:

  - When multiple targets are built by a single action, retrieve all
    of them from cache, not just the first target, and exec the build
    command if any of the targets isn't present in the cache.

  From Zephaniah Hull:

  - Fix command-line ARGUMENTS with multiple = in them.

  From Steven Knight:

  - Fix EnsureSConsVersion() so it checks against the SCons version,
    not the Python version, on Pythons with sys.version_info.

  - Don't swallow the AttributeError when someone uses an expansion like
    $TARGET.bak, so we can supply a more informative error message.

  - Fix an odd double-quote escape sequence in the man page.

  - Fix looking up a naked drive letter as a directory (Dir('C:')).

  - Support using File nodes in the LIBS construction variable.

  - Allow the LIBS construction variable to be a single string or File
    node, not a list, when only one library is needed.

  - Fix typos in the man page:  JAVACHDIR => JARCHDIR; add "for_signature"
    to the __call__() example in the "Variable Substitution" section.

  - Correct error message spellings of "non-existant" to "non-existent."

  - When scanning for libraries to link with, don't append $LIBPREFIXES
    or $LIBSUFFIXES values to the $LIBS values if they're already present.

  - Add a ZIPCOMPRESSION construction variable to control whether the
    internal Python action for the Zip Builder compresses the file or
    not.  The default value is zipfile.ZIP_DEFLATED, which generates
    a compressed file.

  - Refactor construction variable expansion to support recursive
    expansion of variables (e.g. CCFLAGS = "$CCFLAGS -g") without going
    into an infinite loop.  Support this in all construction variable
    overrides, as well as when copying Environments.

  - Fix calling Configure() from more than one subsidiary SConscript file.

  - Fix the env.Action() method so it returns the correct type of
    Action for its argument(s).

  - Fix specifying .class files as input to JavaH with the .class suffix
    when they weren't generated using the Java Builder.

  - Make the check for whether all of the objects going into a
    SharedLibrary() are shared work even if the object was built in a
    previous run.

  - Supply meaningful error messages, not stack traces, if we try to add
    a non-Node as a source, dependency, or ignored dependency of a Node.

  - Generate MSVS Project files that re-invoke SCons properly regardless
    of whether the file was built via scons.bat or scons.py.
    (Thanks to Niall Douglas for contributing code and testing.)

  - Fix TestCmd.py, runtest.py and specific tests to accomodate being
    run from directories whose paths include white space.

  - Provide a more useful error message if a construction variable
    expansion contains a syntax error during evaluation.

  - Fix transparent checkout of implicit dependency files from SCCS
    and RCS.

  - Added new --debug=count, --debug=memory and --debug=objects options.
    --debug=count and --debug=objects only print anything when run
    under Python 2.1 or later.

  - Deprecate the "overrides" keyword argument to Builder() creation
    in favor of using keyword argument values directly (like we do
    for builder execution and the like).

  - Always use the Builder overrides in substitutions, not just if
    there isn't a target-specific environment.

  - Add new "rsrcpath" and "rsrcdir" and attributes to $TARGET/$SOURCE,
    so Builder command lines can find things in Repository source
    directories when using BuildDir.

  - Fix the M4 Builder so that it chdirs to the Repository directory
    when the input file is in the source directory of a BuildDir.

  - Save memory at build time by allowing Nodes to delete their build
    environments after they've been built.

  - Add AppendUnique() and PrependUnique() Environment methods, which
    add values to construction variables like Append() and Prepend()
    do, but suppress any duplicate elements in the list.

  - Allow the 'qt' tool to still be used successfully from a copied
    Environment.  The include and library directories previously ended up
    having the same string re-appended to the end, yielding an incorrect
    path name.

  - Supply a more descriptive error message when the source for a target
    can't be found.

  - Initialize all *FLAGS variables with objects do the right thing with
    appending flags as strings or lists.

  - Make things like ${TARGET.dir} work in *PATH construction variables.

  - Allow a $MSVS_USE_MFC_DIRS construction variable to control whether
    ATL and MFC directories are included in the default INCLUDE and
    LIB paths.

  - Document the dbm_module argument to the SConsignFile() function.

  From Vincent Risi:

  - Add support for the bcc32, ilink32 and tlib Borland tools.

  From Anthony Roach:

  - Supply an error message if the user tries to configure a BuildDir
    for a directory that already has one.

  - Remove documentation of the still-unimplemented -e option.

  - Add -H help text listing the legal --debug values.

  - Don't choke if a construction variable is a non-string value.

  - Build Type Libraries in the target directory, not the source
    directory.

  - Add an appendix to the User's Guide showing how to accomplish
    various common tasks in Python.

  From Greg Spencer:

  - Add support for Microsoft Visual Studio 2003 (version 7.1).

  - Evaluate $MSVSPROJECTSUFFIX and $MSVSSOLUTIONSUFFIX when the Builder
    is invoked, not when the tool is initialized.

  From Christoph Wiedemann:

  - When compiling Qt, make sure the moc_*.cc files are compiled using
    the flags from the environment used to specify the target, not
    the environment that first has the Qt Builders attached.



RELEASE 0.94 - Fri, 07 Nov 2003 05:29:48 -0600

  From Hartmut Goebel:

  - Add several new types of canned functions to help create options:
    BoolOption(), EnumOption(), ListOption(), PackageOption(),
    PathOption().

  From Steven Knight:

  - Fix use of CPPDEFINES with C++ source files.

  - Fix env.Append() when the operand is an object with a __cmp__()
    method (like a Scanner instance).

  - Fix subclassing the Environment and Scanner classes.

  - Add BUILD_TARGETS, COMMAND_LINE_TARGETS and DEFAULT_TARGETS variables.

  From Steve Leblanc:

  - SGI fixes:  Fix C++ compilation, add a separate Tool/sgic++.py module.

  From Gary Oberbrunner:

  - Fix how the man page un-indents after examples in some browsers.

  From Vincent Risi:

  - Fix the C and C++ tool specifications for AIX.



RELEASE 0.93 - Thu, 23 Oct 2003 07:26:55 -0500

  From J.T. Conklin:

  - On POSIX, execute commands with the more modern os.spawnvpe()
    function, if it's available.

  - Scan .S, .spp and .SPP files for C preprocessor dependencies.

  - Refactor the Job.Parallel() class to use a thread pool without a
    condition variable.  This improves parallel build performance and
    handles keyboard interrupts properly when -j is used.

  From Charles Crain:

  - Add support for a JARCHDIR variable to control changing to a
    directory using the jar -C option.

  - Add support for detecting Java manifest files when using jar,
    and specifying them using the jar m flag.

  - Fix some Python 2.2 specific things in various tool modules.

  - Support directories as build sources, so that a rebuild of a target
    can be triggered if anything underneath the directory changes.

  - Have the scons.bat and scons.py files look for the SCons modules
    in site-packages as well.

  From Christian Engel:

  - Support more flexible inclusion of separate C and C++ compilers.

  - Use package management tools on AIX and Solaris to find where
    the comilers are installed, and what version they are.

  - Add support for CCVERSION and CXXVERSION variables for a number
    of C and C++ compilers.

  From Sergey Fogel:

  - Add test cases for the new capabilities to run bibtex and to rerun
    latex as needed.

  From Ralf W. Grosse-Kunstleve:

  - Accomodate anydbm modules that don't have a sync() method.

  - Allow SConsignFile() to take an argument specifying the DBM
    module to be used.

  From Stephen Kennedy:

  - Add support for a configurable global .sconsign.dbm file which
    can be used to avoid cluttering each directory with an individual
    .sconsign file.

  From John Johnson:

  - Fix (re-)scanning of dependencies in generated or installed
    header files.

  From Steven Knight:

  - The -Q option suppressed too many messages; fix it so that it only
    suppresses the Reading/Building messages.

  - Support #include when there's no space before the opening quote
    or angle bracket.

  - Accomodate alphanumeric version strings in EnsurePythonVersion().

  - Support arbitrary expansion of construction variables within
    file and directory arguments to Builder calls and Environment methods.

  - Add Environment-method versions of the following global functions:
    Action(), AddPostAction(), AddPreAction(), Alias(), Builder(),
    BuildDir(), CacheDir(), Clean(), Configure(), Default(),
    EnsurePythonVersion(), EnsureSConsVersion(), Environment(),
    Exit(), Export(), FindFile(), GetBuildPath(), GetOption(), Help(),
    Import(), Literal(), Local(), Platform(), Repository(), Scanner(),
    SConscriptChdir(), SConsignFile(), SetOption(), SourceSignatures(),
    Split(), TargetSignatures(), Tool(), Value().

  - Add the following global functions that correspond to the same-named
    Environment methods:  AlwaysBuild(), Command(), Depends(), Ignore(),
    Install(), InstallAs(), Precious(), SideEffect() and SourceCode().

  - Add the following global functions that correspond to the default
    Builder methods supported by SCons: CFile(), CXXFile(), DVI(), Jar(),
    Java(), JavaH(), Library(), M4(), MSVSProject(), Object(), PCH(),
    PDF(), PostScript(), Program(), RES(), RMIC(), SharedLibrary(),
    SharedObject(), StaticLibrary(), StaticObject(), Tar(), TypeLibrary()
    and Zip().

  - Rearrange the man page to show construction environment methods and
    global functions in the same list, and to explain the difference.

  - Alphabetize the explanations of the builder methods in the man page.

  - Rename the Environment.Environment class to Enviroment.Base.
    Allow the wrapping interface to extend an Environment by using its own
    subclass of Environment.Base and setting a new Environment.Environment
    variable as the calling entry point.

  - Deprecate the ParseConfig() global function in favor of a same-named
    construction environment method.

  - Allow the Environment.WhereIs() method to take explicit path and
    pathext arguments (like the underlying SCons.Util.WhereIs() function).

  - Remove the long-obsolete {Get,Set}CommandHandler() functions.

  - Enhance env.Append() to suppress null values when appropriate.

  - Fix ParseConfig() so it works regardless of initial construction
    variable values.

    Extend CheckHeader(), CheckCHeader(), CheckCXXHeader() and
    CheckLibWithHeader() to accept a list of header files that will be
    #included in the test.  The last one in the list is assumed to be
    the one being checked for.  (Prototype code contributed by Gerard
    Patel and Niall Douglas).

  - Supply a warning when -j is used and threading isn't built in to
    the current version of Python.

  - First release of the User's Guide (finally, and despite a lot
    of things still missing from it...).

  From Clark McGrew:

  - Generalize the action for .tex files so that it will decide whether
    a file is TeX or LaTeX, check the .aux output to decide if it should
    run bibtex, and check the .log output to re-run LaTeX if needed.

  From Bram Moolenaar:

  - Split the non-SCons-specific functionality from SConf.py to a new,
    re-usable Conftest.py module.

  From Gary Oberbrunner:

  - Allow a directory to be the target or source or dependency of a
    Depends(), Ignore(), Precious() or SideEffect() call.

  From Gerard Patel:

  - Use the %{_mandir} macro when building our RPM package.

  From Marko Rauhamaa:

  - Have the closing message say "...terminated because of errors" if
    there were any.

  From Anthony Roach:

  - On Win32 systems, only use "rm" to delete files if Cygwin is being
    used.   ("rm" doesn't understand Win32-format path names.)

  From Christoph Wiedemann:

  - Fix test/SWIG.py to find the Python include directory in all cases.

  - Fix a bug in detection of Qt installed on the local system.

  - Support returning Python 2.3 BooleanType values from Configure checks.

  - Provide an error message if someone mistakenly tries to call a
    Configure check from within a Builder function.

  - Support calling a Builder when a Configure context is still open.

  - Handle interrupts better by eliminating all try:-except: blocks
    which caught any and all exceptions, including KeyboardInterrupt.

  - Add a --duplicate= option to control how files are duplicated.



RELEASE 0.92 - Wed, 20 Aug 2003 03:45:28 -0500

  From Charles Crain and Gary Oberbrunner:

  - Fix Tool import problems with the Intel and PharLap linkers.

  From Steven Knight

  - Refactor the DictCmdGenerator class to be a Selector subclass.

  - Allow the DefaultEnvironment() function to take arguments and pass
    them to instantiation of the default construction environment.

  - Update the Debian package so it uses Python 2.2 and more closely
    resembles the currently official Debian packaging info.

  From Gerard Patel

  - When the yacc -d flag is used, take the .h file base name from the
    target .c file, not the source (matching what yacc does).



RELEASE 0.91 - Thu, 14 Aug 2003 13:00:44 -0500

  From Chad Austin:

  - Support specifying a list of tools when calling Environment.Copy().

  - Give a Value Nodes a timestamp of the system time when they're
    created, so they'll work when using timestamp-based signatures.

  - Add a DefaultEnvironment() function that only creates a default
    environment on-demand (for fetching source files, e.g.).

  - Portability fix for test/M4.py.

  From Steven Knight:

  - Tighten up the scons -H help output.

  - When the input yacc file ends in .yy and the -d flag is specified,
    recognize that a .hpp file (not a .h file) will be created.

  - Make builder prefixes work correctly when deducing a target
    from a source file name in another directory.

  - Documentation fixes: typo in the man page; explain up-front about
    not propagating the external environment.

  - Use "cvs co -d" instead of "cvs co -p >" when checking out something
    from CVS with a specified module name.  This avoids zero-length
    files when there is a checkout error.

  - Add an "sconsign" script to print the contents of .sconsign files.

  - Speed up maintaining the various lists of Node children by using
    dictionaries to avoid "x in list" searches.

  - Cache the computed list of Node children minus those being Ignored
    so it's only calculated once.

  - Fix use of the --cache-show option when building a Program()
    (or using any other arbitrary action) by making sure all Action
    instances have strfunction() methods.

  - Allow the source of Command() to be a directory.

  - Better error handling of things like raw TypeErrors in SConscripts.

  - When installing using "setup.py install --prefix=", suppress the
    distutils warning message about adding the (incorrect) library
    directory to your search path.

  - Correct the spelling of the "validater" option to "validator."
    Add a DeprecatedWarning when the old spelling is used.

  - Allow a Builder's emitter to be a dictionary that maps source file
    suffixes to emitter functions, using the suffix of the first file
    in the source list to pick the right one.

  - Refactor the creation of the Program, *Object and *Library Builders
    so that they're moved out of SCons.Defaults and created on demand.

  - Don't split SConscript file names on white space.

  - Document the SConscript function's "dirs" and "name" keywords.

  - Remove the internal (and superfluous) SCons.Util.argmunge() function.

  - Add /TP to the default CXXFLAGS for msvc, so it can compile all
    of the suffixes we use as C++ files.

  - Allow the "prefix" and "suffix" attributes of a Builder to be
    callable objects that return generated strings, or dictionaries
    that map a source file suffix to the right prefix/suffix.

  - Support a MAXLINELINELENGTH construction variable on Win32 systems
    to control when a temporary file is used for long command lines.

  - Make how we build .rpm packages not depend on the installation
    locations from the distutils being used.

  - When deducing a target Node, create it directly from the first
    source Node, not by trying to create the right string to pass to
    arg2nodes().

  - Add support for SWIG.

  From Bram Moolenaar:

  - Test portability fixes for FreeBSD.

  From Gary Oberbrunner:

  - Report the target being built in error messages when building
    multiple sources from different extensions, or when the target file
    extension can't be deduced, or when we don't have an action for a
    file suffix.

  - Provide helpful error messages when the arguments to env.Install()
    are incorrect.

  - Fix the value returned by the Node.prevsiginfo() method to conform
    to a previous change when checking whether a node is current.

  - Supply a stack trace if the Taskmaster catches an exception.

  - When using a temporary file for a long link line on Win32 systems,
    (also) print the command line that is being executed through the
    temporary file.

  - Initialize the LIB environment variable when using the Intel
    compiler (icl).

  - Documentation fixes:  better explain the AlwaysBuild() function.

  From Laurent Pelecq:

  - When the -debug=pdb option is specified, use pdb.Pdb().runcall() to
    call pdb directly, don't call Python recursively.

  From Ben Scott:

  - Add support for a platform-independent CPPDEFINES variable.

  From Christoph Wiedemann:

  - Have the g++ Tool actually use g++ in preference to c++.

  - Have the gcc Tool actually use gcc in preference to cc.

  - Add a gnutools.py test of the GNU tool chain.

  - Be smarter about linking: use $CC by default and $CXX only if we're
    linking with any C++ objects.

  - Avoid SCons hanging when a piped command has a lot of output to read.

  - Add QT support for preprocessing .ui files into .c files.



RELEASE 0.90 - Wed, 25 Jun 2003 14:24:52 -0500

  From Chad Austin:

  - Fix the _concat() documentation, and add a test for it.

  - Portability fixes for non-GNU versions of lex and yacc.

  From Matt Balvin:

  - Fix handling of library prefixes when the subdirectory matches
    the prefix.

  From Timothee Bessett:

  - Add an M4 Builder.

  From Charles Crain:

  - Use '.lnk' as the suffix on the temporary file for linking long
    command lines (necessary for the Phar Lap linkloc linker).

  - Save non-string Options values as their actual type.

  - Save Options string values that contain a single quote correctly.

  - Save any Options values that are changed from the default
    Environment values, not just ones changed on the command line or in
    an Options file.

  - Make closing the Options file descriptor exception-safe.

  From Steven Knight:

  - SCons now enforces (with an error) that construction variables
    must have the same form as valid Python identifiers.

  - Fix man page bugs: remove duplicate AddPostAction() description;
    document no_import_lib; mention that CPPFLAGS does not contain
    $_CPPINCFLAGS; mention that F77FLAGS does not contain $_F77INCFLAGS;
    mention that LINKFLAGS and SHLINKFLAGS contains neither $_LIBFLAGS
    nor $_LIBDIRFLAGS.

  - Eliminate a dependency on the distutils.fancy_getopt module by
    copying and pasting its wrap_text() function directly.

  - Make the Script.Options() subclass match the underlying base class
    implementation.

  - When reporting a target is up to date, quote the target like make
    (backquote-quote) instead of with double quotes.

  - Fix handling of ../* targets when using -U, -D or -u.

  From Steve Leblanc:

  - Don't update the .sconsign files when run with -n.

  From Gary Oberbrunner:

  - Add support for the Intel C Compiler (icl.exe).

  From Anthony Roach

  - Fix Import('*').

  From David Snopek

  - Fix use of SConf in paths with white space in them.

  - Add CheckFunc and CheckType functionality to SConf.

  - Fix use of SConf with Builders that return a list of nodes.

  From David Snopek and Christoph Wiedemann

  - Fix use of the SConf subsystem with SConscriptChdir().

  From Greg Spencer

  - Check for the existence of MS Visual Studio on disk before using it,
    to avoid getting fooled by leftover junk in the registry.

  - Add support for MSVC++ .NET.

  - Add support for MS Visual Studio project files (DSP, DSW,
    SLN and VCPROJ files).

  From Christoph Wiedemann

  - SConf now works correctly when the -n and -q options are used.



RELEASE 0.14 - Wed, 21 May 2003 05:16:32 -0500

  From Chad Austin:

  - Use .dll (not .so) for shared libraries on Cygwin; use -fPIC
    when compiling them.

  - Use 'rm' to remove files under Cygwin.

  - Add a PLATFORM variable to construction environments.

  - Remove the "platform" argument from tool specifications.

  - Propogate PYTHONPATH when running the regression tests so distutils
    can be found in non-standard locations.

  - Using MSVC long command-line linking when running Cygwin.

  - Portability fixes for a lot of tests.

  - Add a Value Node class for dependencies on in-core Python values.

  From Allen Bierbaum:

  - Pass an Environment to the Options validator method, and
    add an Options.Save() method.

  From Steve Christensen:

  - Add an optional sort function argument to the GenerateHelpText()
    Options function.

  - Evaluate the "varlist" variables when computing the signature of a
    function action.

  From Charles Crain:

  - Parse the source .java files for class names (including inner class
    names) to figure out the target .class files that will be created.

  - Make Java support work with Repositories and SConscriptChdir(0).

  - Pass Nodes, not strings, to Builder emitter functions.

  - Refactor command-line interpolation and signature calculation
    so we can use real Node attributes.

  From Steven Knight:

  - Add Java support (javac, javah, jar and rmic).

  - Propagate the external SYSTEMROOT environment variable into ENV on
    Win32 systems, so external commands that use sockets will work.

  - Add a .posix attribute to PathList expansions.

  - Check out CVS source files using POSIX path names (forward slashes
    as separators) even on Win32.

  - Add Node.clear() and Node.FS.Entry.clear() methods to wipe out a
    Node's state, allowing it to be re-evaluated by continuous
    integration build interfaces.

  - Change the name of the Set{Build,Content}SignatureType() functions
    to {Target,Source}Signatures().  Deprecate the old names but support
    them for backwards compatibility.

  - Add internal SCons.Node.FS.{Dir,File}.Entry() methods.

  - Interpolate the null string if an out-of-range subscript is used
    for a construction variable.

  - Fix the internal Link function so that it properly links or copies
    files in subsidiary BuildDir directories.

  - Refactor the internal representation of a single execution instance
    of an action to eliminate redundant signature calculations.

  - Eliminate redundant signature calculations for Nodes.

  - Optimize out calling hasattr() before accessing attributes.

  - Say "Cleaning targets" (not "Building...") when the -c option is
    used.

  From Damyan Pepper:

  - Quote the "Entering directory" message like Make.

  From Stefan Reichor:

  - Add support for using Ghostscript to convert Postscript to PDF files.

  From Anthony Roach:

  - Add a standalone "Alias" function (separate from an Environment).

  - Make Export() work for local variables.

  - Support passing a dictionary to Export().

  - Support Import('*') to import everything that's been Export()ed.

  - Fix an undefined exitvalmap on Win32 systems.

  - Support new SetOption() and GetOption() functions for setting
    various command-line options from with an SConscript file.

  - Deprecate the old SetJobs() and GetJobs() functions in favor of
    using the new generic {Set,Get}Option() functions.

  - Fix a number of tests that searched for a Fortran compiler using the
    external PATH instead of what SCons would use.

  - Fix the interaction of SideEffect() and BuildDir() so that (for
    example) PDB files get put correctly in a BuildDir().

  From David Snopek:

  - Contribute the "Autoscons" code for Autoconf-like checking for
    the existence of libraries, header files and the like.

  - Have the Tool() function add the tool name to the $TOOLS
    construction variable.

  From Greg Spencer:

  - Support the C preprocessor #import statement.

  - Allow the SharedLibrary() Builder on Win32 systems to be able to
    register a newly-built dll using regsvr32.

  - Add a Builder for Windows type library (.tlb) files from IDL files.

  - Add an IDL scanner.

  - Refactor the Fortran, C and IDL scanners to share common logic.

  - Add .srcpath and .srcdir attributes to $TARGET and $SOURCE.

  From Christoph Wiedemann:

  - Integrate David Snopek's "Autoscons" code as the new SConf
    configuration subsystem, including caching of values between
    runs (using normal SCons dependency mechanisms), tests, and
    documentation.



RELEASE 0.13 - Mon, 31 Mar 2003 20:22:00 -0600

  From Charles Crain:

  - Fix a bug when BuildDir(duplicate=0) is used and SConscript
    files are called from within other SConscript files.

  - Support (older) versions of Perforce which don't set the Windows
    registry.



RELEASE 0.12 - Thu, 27 Mar 2003 23:52:09 -0600

  From Charles Crain:

  - Added support for the Perforce source code management system.

  - Fix str(Node.FS) so that it returns a path relative to the calling
    SConscript file's directory, not the top-level directory.

  - Added support for a separate src_dir argument to SConscript()
    that allows explicit specification of where the source files
    for an SConscript file can be found.

  - Support more easily re-usable flavors of command generators by
    calling callable variables when strings are expanded.

  From Steven Knight:

  - Added an INSTALL construction variable that can be set to a function
    to control how the Install() and InstallAs() Builders install files.
    The default INSTALL function now copies, not links, files.

  - Remove deprecated features:  the "name" argument to Builder objects,
    and the Environment.Update() method.

  - Add an Environment.SourceCode() method to support fetching files
    from source code systems.  Add factory methods that create Builders
    to support BitKeeper, CVS, RCS, and SCCS.  Add support for fetching
    files from RCS or SCCS transparently (like GNU Make).

  - Make the internal to_String() function more efficient.

  - Make the error message the same as other build errors when there's a
    problem unlinking a target file in preparation for it being built.

  - Make TARGET, TARGETS, SOURCE and SOURCES reserved variable names and
    warn if the user tries to set them in a construction environment.

  - Add support for Tar and Zip files.

  - Better documentation of the different ways to export variables to a
    subsidiary SConscript file.  Fix documentation bugs in a tools
    example, places that still assumed SCons split strings on white
    space, and typos.

  - Support fetching arbitrary files from the TARGETS or SOURCES lists
    (e.g. ${SOURCES[2]}) when calculating the build signature of a
    command.

  - Don't silently swallow exceptions thrown by Scanners (or other
    exceptions while finding a node's dependent children).

  - Push files to CacheDir() before calling the superclass built()
    method (which may clear the build signature as part of clearing
    cached implicit dependencies, if the file has a source scanner).
    (Bug reported by Jeff Petkau.)

  - Raise an internal error if we attempt to push a file to CacheDir()
    with a build signature of None.

  - Add an explicit Exit() function for terminating early.

  - Change the documentation to correctly describe that the -f option
    doesn't change to the directory in which the specified file lives.

  - Support changing directories locally with SConscript directory
    path names relative to any SConstruct file specified with -f.
    This allows you to build in another directory by simply changing
    there and pointing at the SConstruct file in another directory.

  - Change the default SConscriptChdir() behavior to change to the
    SConscript directory while it's being read.

  - Fix an exception thrown when the -U option was used with no
    Default() target specified.

  - Fix -u so that it builds things in corresponding build directories
    when used in a source directory.

  From Lachlan O'Dea:

  - Add SharedObject() support to the masm tool.

  - Fix WhereIs() to return normalized paths.

  From Jeff Petkau:

  - Don't copy a built file to a CacheDir() if it's already there.

  - Avoid partial copies of built files in a CacheDir() by copying
    to a temporary file and renaming.

  From Anthony Roach:

  - Fix incorrect dependency-cycle errors when an Aliased source doesn't
    exist.



RELEASE 0.11 - Tue, 11 Feb 2003 05:24:33 -0600

  From Chad Austin:

  - Add support for IRIX and the SGI MIPSPro tool chain.

  - Support using the MSVC tool chain when running Cygwin Python.

  From Michael Cook:

  - Avoid losing signal bits in the exit status from a command,
    helping terminate builds on interrupt (CTRL+C).

  From Charles Crain:

  - Added new AddPreAction() and AddPostAction() functions that support
    taking additional actions before or after building specific targets.

  - Add support for the PharLap ETS tool chain.

  From Steven Knight:

  - Allow Python function Actions to specify a list of construction
    variables that should be included in the Action's signature.

  - Allow libraries in the LIBS variable to explicitly include the prefix
    and suffix, even when using the GNU linker.
    (Bug reported by Neal Becker.)

  - Use DOS-standard CR-LF line endings in the scons.bat file.
    (Bug reported by Gary Ruben.)

  - Doc changes:  Eliminate description of deprecated "name" keyword
    argument from Builder definition (reported by Gary Ruben).

  - Support using env.Append() on BUILDERS (and other dictionaries).
    (Bug reported by Bj=F6rn Bylander.)

  - Setting the BUILDERS construction variable now properly clears
    the previous Builder attributes from the construction Environment.
    (Bug reported by Bj=F6rn Bylander.)

  - Fix adding a prefix to a file when the target isn't specified.
    (Bug reported by Esa Ilari Vuokko.)

  - Clean up error messages from problems duplicating into read-only
    BuildDir directories or into read-only files.

  - Add a CommandAction.strfunction() method, and add an "env" argument
    to the FunctionAction.strfunction() method, so that all Action
    objects have strfunction() methods, and the functions for building
    and returning a string both take the same arguments.

  - Add support for new CacheDir() functionality to share derived files
    between builds, with related options --cache-disable, --cache-force,
    and --cache-show.

  - Change the default behavior when no targets are specified to build
    everything in the current directory and below (like Make).  This
    can be disabled by specifying Default(None) in an SConscript.

  - Revamp SCons installation to fix a case-sensitive installation
    on Win32 systems, and to add SCons-specific --standard-lib,
    --standalone-lib, and --version-lib options for easier user
    control of where the libraries get installed.

  - Fix the ability to directly import and use Platform and Tool modules
    that have been implicitly imported into an Environment().

  - Add support for allowing an embedding interface to annotate a node
    when it's created.

  - Extend the SConscript() function to accept build_dir and duplicate
    keyword arguments that function like a BuildDir() call.

  From Steve Leblanc:

  - Fix the output of -c -n when directories are involved, so it
    matches -c.

  From Anthony Roach:

  - Use a different shared object suffix (.os) when using gcc so shared
    and static objects can exist side-by-side in the same directory.

  - Allow the same object files on Win32 to be linked into either
    shared or static libraries.

  - Cache implicit cache values when using --implicit-cache.



RELEASE 0.10 - Thu, 16 Jan 2003 04:11:46 -0600

  From Derrick 'dman' Hudson:

  - Support Repositories on other file systems by symlinking or
    copying files when hard linking won't work.

  From Steven Knight:

  - Remove Python bytecode (*.pyc) files from the scons-local packages.

  - Have FunctionActions print a description of what they're doing
    (a representation of the Python call).

  - Fix the Install() method so that, like other actions, it prints
    what would have happened when the -n option is used.

  - Don't create duplicate source files in a BuildDir when the -n
    option is used.

  - Refactor the Scanner interface to eliminate unnecessary Scanner
    calls and make it easier to write efficient scanners.

  - Added a "recursive" flag to Scanner creation that specifies the
    Scanner should be invoked recursively on dependency files returned
    by the scanner.

  - Significant performance improvement from using a more efficient
    check, throughout the code, for whether a Node has a Builder.

  - Fix specifying only the source file to MultiStepBuilders such as
    the Program Builder.  (Bug reported by Dean Bair.)

  - Fix an exception when building from a file with the same basename as
    the subdirectory in which it lives.  (Bug reported by Gerard Patel.)

  - Fix automatic deduction of a target file name when there are
    multiple source files specified; the target is now deduced from just
    the first source file in the list.

  - Documentation fixes: better initial explanation of SConscript files;
    fix a misformatted "table" in the StaticObject explanation.

  From Steven Knight and Steve Leblanc:

  - Fix the -c option so it will remove symlinks.

  From Steve Leblanc:

  - Add a Clean() method to support removing user-specified targets
    when using the -c option.

  - Add a development script for running SCons through PyChecker.

  - Clean up things found by PyChecker (mostly unnecessary imports).

  - Add a script to use HappyDoc to create HTML class documentation.

  From Lachlan O'Dea:

  - Make the Environment.get() method return None by default.

  From Anthony Roach:

  - Add SetJobs() and GetJobs() methods to allow configuration of the
    number of default jobs (still overridden by -j).

  - Convert the .sconsign file format from ASCII to a pickled Python
    data structure.

  - Error message cleanups:  Made consistent the format of error
    messages (now all start with "scons: ***") and warning messages (now
    all start with "scons: warning:").  Caught more cases with the "Do
    not know how to build" error message.

  - Added support for the MinGW tool chain.

  - Added a --debug=includes option.



RELEASE 0.09 - Thu,  5 Dec 2002 04:48:25 -0600

  From Chad Austin:

  - Add a Prepend() method to Environments, to append values to
    the beginning of construction variables.

  From Matt Balvin:

  - Add long command-line support to the "lib" Tool (Microsoft library
    archiver), too.

  From Charles Crain:

  - Allow $$ in a string to be passed through as $.

  - Support file names with odd characters in them.

  - Add support for construction variable substition on scanner
    directories (in CPPPATH, F77PATH, LIBPATH, etc.).

  From Charles Crain and Steven Knight:

  - Add Repository() functionality, including the -Y option.

  From Steven Knight:

  - Fix auto-deduction of target names so that deduced targets end
    up in the same subdirectory as the source.

  - Don't remove source files specified on the command line!

  - Suport the Intel Fortran Compiler (ifl.exe).

  - Supply an error message if there are no command-line or
    Default() targets specified.

  - Fix the ASPPCOM values for the GNU assembler.
    (Bug reported by Brett Polivka.)

  - Fix an exception thrown when a Default() directory was specified
    when using the -U option.

  - Issue a warning when -c can't remove a target.

  - Eliminate unnecessary Scanner calls by checking for the
    existence of a file before scanning it.  (This adds a generic
    hook to check an arbitrary condition before scanning.)

  - Add explicit messages to tell when we're "Reading SConscript files
    ...," "done reading SConscript files," "Building targets," and
    "done building targets."  Add a -Q option to supress these.

  - Add separate $SHOBJPREFIX and $SHOBJSUFFIX construction variables
    (by default, the same as $OBJPREFIX and $OBJSUFFIX).

  - Add Make-like error messages when asked to build a source file,
    and before trying to build a file that doesn't have all its source
    files (including when an invalid drive letter is used on WIN32).

  - Add an scons-local-{version} package (in both .tar.gz and .zip
    flavors) to help people who want to ship SCons as a stand-alone
    build tool in their software packages.

  - Prevent SCons from unlinking files in certain situations when
    the -n option is used.

  - Change the name of Tool/lib.py to Tool/mslib.py.

  From Steven Knight and Anthony Roach:

  - Man page:  document the fact that Builder calls return Node objects.

  From Steve LeBlanc:

  - Refactor option processing to use our own version of Greg Ward's
    Optik module, modified to run under Python 1.5.2.

  - Add a ParseConfig() command to modify an environment based on
    parsing output from a *-config command.

  From Jeff Petkau:

  - Fix interpretation of '#/../foo' on Win32 systems.

  From Anthony Roach:

  - Fixed use of command lines with spaces in their arguments,
    and use of Nodes with spaces in their string representation.

  - Make access and modification times of files in a BuildDir match
    the source file, even when hard linking isn't available.

  - Make -U be case insensitive on Win32 systems.

  - Issue a warning and continue when finding a corrupt .sconsign file.

  - Fix using an alias as a dependency of a target so that if one of the
    alias' dependencies gets rebuilt, the resulting target will, too.

  - Fix differently ordered targets causing unnecessary rebuilds
    on case insensitive systems.

  - Use os.system() to execute external commands whenever the "env"
    utility is available, which is much faster than fork()/exec(),
    and fixes the -j option on several platforms.

  - Fix use of -j with multiple targets.

  - Add an Options() object for friendlier accomodation of command-
    line arguments.

  - Add support for Microsoft VC++ precompiled header (.pch) files,
    debugger (.pdb) files, and resource (.rc) files.

  - Don't compute the $_CPPINCFLAGS, $_F77INCFLAGS, $_LIBFLAGS and
    $_LIBDIRFLAGS variables each time a command is executed, define
    them so they're computed only as needed.  Add a new _concat
    function to the Environment that allows people to define their
    own similar variables.

  - Fix dependency scans when $LIBS is overridden.

  - Add EnsurePythonVersion() and EnsureSConsVersion() functions.

  - Fix the overly-verbose stack trace on ListBuilder build errors.

  - Add a SetContentSignatureType() function, allowing use of file
    timestamps instead of MD5 signatures.

  - Make -U and Default('source') fail gracefully.

  - Allow the File() and Dir() methods to take a path-name string as
    the starting directory, in addition to a Dir object.

  - Allow the command handler to be selected via the SPAWN, SHELL
    and ESCAPE construction variables.

  - Allow construction variables to be overridden when a Builder
    is called.

  From sam th:

  - Dynamically check for the existence of utilities with which to
    initialize Environments by default.



RELEASE 0.08 - Mon, 15 Jul 2002 12:08:51 -0500

  From Charles Crain:

  - Fixed a bug with relative CPPPATH dirs when using BuildDir().
    (Bug reported by Bob Summerwill.)

  - Added a warnings framework and a --warn option to enable or
    disable warnings.

  - Make the C scanner warn users if files referenced by #include
    directives cannot be found and --warn=dependency is specified.

  - The BUILDERS construction variable should now be a dictionary
    that maps builder names to actions.  Existing uses of lists,
    and the Builder name= keyword argument, generate warnings
    about use of deprecated features.

  - Removed the "shared" keyword argument from the Object and
    Library builders.

  - Added separated StaticObject, SharedObject, StaticLibrary and
    SharedLibrary builders.  Made Object and Library synonyms for
    StaticObject and StaticLibrary, respectively.

  - Add LIBS and LIBPATH dependencies for shared libraries.

  - Removed support for the prefix, suffix and src_suffix arguments
    to Builder() to be callable functions.

  - Fix handling file names with multiple dots.

  - Allow a build directory to be outside of the SConstruct tree.

  - Add a FindFile() function that searches for a file node with a
    specified name.

  - Add $CPPFLAGS to the shared-object command lines for g++ and gcc.

  From Charles Crain and Steven Knight:

  - Add a "tools=" keyword argument to Environment instantiation,
    and a separate Tools() method, for more flexible specification
    of tool-specific environment changes.

  From Steven Knight:

  - Add a "platform=" keyword argument to Environment instantiation,
    and a separate Platform() method, for more flexible specification
    of platform-specific environment changes.

  - Updated README instructions and setup.py code to catch an
    installation failure from not having distutils installed.

  - Add descriptions to the -H help text for -D, -u and -U so
    people can tell them apart.

  - Remove the old feature of automatically splitting strings
    of file names on white space.

  - Add a dependency Scanner for native Fortran "include" statements,
    using a new "F77PATH" construction variable.

  - Fix C #include scanning to detect file names with characters like
    '-' in them.

  - Add more specific version / build output to the -v option.

  - Add support for the GNU as, Microsoft masm, and nasm assemblers.

  - Allow the "target" argument to a Builder call to be omitted, in
    which case the target(s) are deduced from the source file(s) and the
    Builder's specified suffix.

  - Add a tar archive builder.

  - Add preliminary support for the OS/2 Platform, including the icc
    and ilink Tools.

  From Jeff Petkau:

  - Fix --implicit-cache if the scanner returns an empty list.

  From Anthony Roach:

  - Add a "multi" keyword argument to Builder creation that specifies
    it's okay to call the builder multiple times for a target.

  - Set a "multi" on Aliases so multiple calls will append to an Alias.

  - Fix emitter functions' use of path names when using BuildDir or
    in subdirectories.

  - Fix --implicit-cache causing redundant rebuilds when the header
    file list changed.

  - Fix --implicit-cache when a file has no implicit dependencies and
    its source is generated.

  - Make the drive letters on Windows always be the same case, so that
    changes in the case of drive letters don't cause a rebuild.

  - Fall back to importing the SCons.TimeStamp module if the SCons.MD5
    module can't be imported.

  - Fix interrupt handling to guarantee that a single interrupt will
    halt SCons both when using -j and not.

  - Fix .sconsign signature storage so that output files of one build
    can be safely used as input files to another build.

  - Added a --debug=time option to print SCons execution times.

  - Print an error message if a file can't be unlinked before being
    built, rather than just silently terminating the build.

  - Add a SideEffect() method that can be used to tell the build
    engine that a given file is created as a side effect of building
    a target.  A file can be specified as a side effect of more than
    one build comand, in which case the commands will not be executed
    simultaneously.

  - Significant performance gains from not using our own version of
    the inefficient stock os.path.splitext() method, caching source
    suffix computation, code cleanup in MultiStepBuilder.__call__(),
    and replicating some logic in scons_subst().

  - Add --implicit-deps-changed and --implicit-deps-unchanged options.

  - Add a GetLaunchDir() function.

  - Add a SetBuildSignatureType() function.

  From Zed Shaw:

  - Add an Append() method to Environments, to append values to
    construction variables.

  - Change the name of Update() to Replace().  Keep Update() as a
    deprecated synonym, at least for now.

  From Terrel Shumway:

  - Use a $PYTHON construction variable, initialized to sys.executable,
    when using Python to build parts of the SCons packages.

  - Use sys.prefix, not sys.exec_prefix, to find pdb.py.



RELEASE 0.07 - Thu,  2 May 2002 13:37:16 -0500

  From Chad Austin:

  - Changes to build SCons packages on IRIX (and other *NIces).

  - Don't create a directory Node when a file already exists there,
    and vice versa.

  - Add 'dirs' and 'names' keyword arguments to SConscript for
    easier specification of subsidiary SConscript files.

  From Charles Crain:

  - Internal cleanup of environment passing to function Actions.

  - Builders can now take arbitrary keyword arguments to create
    attributes to be passed to: command generator functions,
    FunctionAction functions, Builder emitter functions (below),
    and prefix/suffix generator functions (below).

  - Command generator functions can now return ANYTHING that can be
    converted into an Action (a function, a string, a CommandGenerator
    instance, even an ActionBase instance).

  - Actions now call get_contents() with the actual target and source
    nodes used for the build.

  - A new DictCmdGenerator class replaces CompositeBuilder to support
    more flexible Builder behavior internally.

  - Builders can now take an emitter= keyword argument.  An emitter
    is a function that takes target, source, and env argument, then
    return a 2-tuple of (new sources, new targets).  The emitter is
    called when the Builder is __call__'ed, allowing a user to modify
    source and target lists.

  - The prefix, suffix and src_suffix Builder arguments now take a
    callable as well a string.  The callable is passed the Environment
    and any extra Builder keyword arguments and is expected to return
    the appropriate prefix or suffix.

  - CommandActions can now be a string, a list of command + argument
    strings, or a list of commands (strings or lists).

  - Added shared library support.  The Object and Library Builders now
    take a "shared=1" keyword argument to specify that a shared object
    or shared library should be built.  It is an error to try to build
    static objects into a shared library or vice versa.

  - Win32 support for .def files has been added.  Added the Win32-specific
    construction variables $WIN32DEFPREFIX, $WIN32DEFSUFFIX,
    $WIN32DLLPREFIX and $WIN32IMPLIBPREFIX.  When building a .dll,
    the new construction variable $WIN32_INSERT_DEF, controls whether
    the appropriately-named .def file is inserted into the target
    list (if not already present).  A .lib file is always added to
    a Library build if not present in the list of targets.

  - ListBuilder now passes all targets to the action, not just the first.

  - Fix so that -c now deletes generated yacc .h files.

  - Builder actions and emitter functions can now be initialized, through
    construction variables, to things other than strings.

  - Make top-relative '#/dir' lookups work like '#dir'.

  - Fix for relative CPPPATH directories in subsidiary SConscript files
    (broken in 0.06).

  - Add a for_signature argument to command generators, so that
    generators that need to can return distinct values for the
    command signature and for executing the command.

  From Alex Jacques:

  - Create a better scons.bat file from a py2bat.py script on the Python
    mailing list two years ago (modeled after pl2bat.pl).

  From Steven Knight:

  - Fix so that -c -n does *not* remove the targets!

  - Man page:  Add a hierarchical libraries + Program example.

  - Support long MSVC linker command lines through a builder action
    that writes to a temporary file and uses the magic MSVC "link @file"
    argument syntax if the line is longer than 2K characters.

  - Fix F77 command-line options on Win32 (use /Fo instead of -o).

  - Use the same action to build from .c (lower case) and .C (upper
    case) files on case-insensitive systems like Win32.

  - Support building a PDF file directly from a TeX or LaTeX file
    using pdftex or pdflatex.

  - Add a -x option to runtest.py to specify the script being tested.
    A -X option indicates it's an executable, not a script to feed
    to the Python interpreter.

  - Add a Split() function (identical to SCons.Util.argmunge()) for use
    in the next release, when Builders will no longer automatically split
    strings on white space.

  From Steve Leblanc:

  - Add the SConscriptChdir() method.

  From Anthony Roach:

  - Fix --debug=tree when used with directory targets.

  - Significant internal restructuring of Scanners and Taskmaster.

  - Added new --debug=dtree option.

  - Fixes for --profile option.

  - Performance improvement in construction variable substitution.

  - Implemented caching of content signatures, plus added --max-drift
    option to control caching.

  - Implemented caching of dependency signatures, enabled by new
    --implicit-cache option.

  - Added abspath construction variable modifier.

  - Added $SOURCE variable as a synonym for $SOURCES[0].

  - Write out .sconsign files on error or interrupt so intermediate
    build results are saved.

  - Change the -U option to -D.  Make a new -U that builds just the
    targets from the local SConscript file.

  - Fixed use of sys.path so Python modules can be imported from
    the SConscript directory.

  - Fix for using Aliases with the -u, -U and -D options.

  - Fix so that Nodes can be passed to SConscript files.

  From Moshe Zadka:

  - Changes for official Debian packaging.



RELEASE 0.06 - Thu, 28 Mar 2002 01:24:29 -0600

  From Charles Crain:

  - Fix command generators to expand construction variables.

  - Make FunctionAction arguments be Nodes, not strings.

  From Stephen Kennedy:

  - Performance:  Use a dictionary, not a list, for a Node's parents.

  From Steven Knight:

  - Add .zip files to the packages we build.

  - Man page:  document LIBS, fix a typo, document ARGUMENTS.

  - Added RANLIB and RANLIBFLAGS construction variables.  Only use them
    in ARCOM if there's a "ranlib" program on the system.

  - Add a configurable CFILESUFFIX for the Builder of .l and .y files
    into C files.

  - Add a CXXFile Builder that turns .ll and .yy files into .cc files
    (configurable via a CXXFILESUFFIX construction variable).

  - Use the POSIX-standard lex -t flag, not the GNU-specific -o flag.
    (Bug reported by Russell Christensen.)

  - Fixed an exception when CPPPATH or LIBPATH is a null string.
    (Bug reported by Richard Kiss.)

  - Add a --profile=FILE option to make profiling SCons easier.

  - Modify the new DVI builder to create .dvi files from LaTeX (.ltx
    and .latex) files.

  - Add support for Aliases (phony targets).

  - Add a WhereIs() method for searching for path names to executables.

  - Add PDF and PostScript document builders.

  - Add support for compiling Fortran programs from a variety of
    suffixes (a la GNU Make):  .f, .F, .for, .FOR, .fpp and .FPP

  - Support a CPPFLAGS variable on all default commands that use the
    C preprocessor.

  From Steve Leblanc:

  - Add support for the -U option.

  - Allow CPPPATH, LIBPATH and LIBS to be specified as white-space
    separated strings.

  - Add a document builder to create .dvi files from TeX (.tex) files.

  From Anthony Roach:

  - Fix:  Construction variables with values of 0 were incorrectly
    interpolated as ''.

  - Support env['VAR'] to fetch construction variable values.

  - Man page:  document Precious().



RELEASE 0.05 - Thu, 21 Feb 2002 16:50:03 -0600

  From Chad Austin:

  - Set PROGSUFFIX to .exe under Cygwin.

  From Charles Crain:

  - Allow a library to specified as a command-line source file, not just
    in the LIBS construction variable.

  - Compensate for a bug in os.path.normpath() that returns '' for './'
    on WIN32.

  - More performance optimizations:  cache #include lines from files,
    eliminate unnecessary calls.

  - If a prefix or suffix contains white space, treat the resulting
    concatenation as separate arguments.

  - Fix irregularities in the way we fetch DevStudio information from
    the Windows registry, and in our registry error handling.

  From Steven Knight:

  - Flush stdout after print so it intermixes correctly with stderr
    when redirected.

  - Allow Scanners to return a list of strings, and document how to
    write your own Scanners.

  - Look up implicit (scanned) dependencies relative to the directory
    of file being scanned.

  - Make writing .sconsign files more robust by first trying to write
    to a temp file that gets renamed.

  - Create all of the directories for a list of targets before trying
    to build any of the targets.

  - WIN32 portability fixes in tests.

  - Allow the list of variables exported to an SConscript file to be
    a UserList, too.

  - Document the overlooked LIBPATH construction variable.
    (Bug reported by Eicke Godehardt.)

  - Fix so that Ignore() ignores indirect, implicit dependencies
    (included files), not just direct dependencies.

  - Put the man page in the Debian distribution.

  - Run HTML docs through tidy to clean up the HTML (for Konqueror).

  - Add preliminary support for Unicode strings.

  - Efficiency:  don't scan dependencies more than once during the
    walk of a tree.

  - Fix the -c option so it doesn't stop removing targets if one doesn't
    already exist.
    (Bug reported by Paul Connell.)

  - Fix the --debug=pdb option when run on Windows NT.
    (Bug reported by Paul Connell.)

  - Add support for the -q option.

  From Steve Leblanc:

  - Add support for the -u option.

  - Add .cc and .hh file suffixes to the C Scanner.

  From Anthony Roach:

  - Make the scons script return an error code on failures.

  - Add support for using code to generate a command to build a target.



RELEASE 0.04 - Wed, 30 Jan 2002 11:09:42 -0600

  From Charles Crain:

  - Significant performance improvements in the Node.FS and
    Scanner subsystems.

  - Fix signatures of binary files on Win32 systems.

  - Allow LIBS and LIBPATH to be strings, not just arrays.

  - Print a traceback if a Python-function builder throws an exception.

  From Steven Knight:

  - Fix using a directory as a Default(), and allow Default() to
    support white space in file names for strings in arrays.

  - Man page updates:  corrected some mistakes, documented various
    missing Environment methods, alphabetized the construction
    variables and other functions, defined begin and end macros for
    the example sections, regularized white space separation, fixed
    the use of Export() in the Multiple Variants example.

  - Function action fixes:  None is now a successful return value.
    Exceptions are now reported.  Document function actions.

  - Add 'Action' and 'Scanner' to the global keywords so SConscript
    files can use them too.

  - Removed the Wrapper class between Nodes and Walkers.

  - Add examples using Library, LIBS, and LIBPATH.

  - The C Scanner now always returns a sorted list of dependencies
    so order changes don't cause unnecessary rebuilds.

  - Strip $(-$) bracketed text from command lines.  Use this to
    surround $_INCDIRS and $_LIBDIRS so we don't rebuild in response
    to changes to -I or -L options.

  - Add the Ignore() method to ignore dependencies.

  - Provide an error message when a nonexistent target is specified
    on the command line.

  - Remove targets before building them, and add an Environment
    Precious() method to override that.

  - Eliminate redundant calls to the same builder when the target is a
    list of targets:  Add a ListBuilder class that wraps Builders to
    handle lists atomically.  Extend the Task class to support building
    and updating multiple targets in a single Task.  Simplify the
    interface between Task and Taskmaster.

  - Add a --debug=pdb option to re-run SCons under the Python debugger.

  - Only compute a build signature once for each node.

  - Changes to our sys.path[] manipulation to support installation into
    an arbitrary --prefix value.

  From Steve Leblanc:

  - Add var=value command-line arguments.



RELEASE 0.03 - Fri, 11 Jan 2002 01:09:30 -0600

  From Charles Crain:

  - Performance improvements in the Node.FS and Sig.Calculator classes.

  - Add the InstallAs() method.

  - Execute commands through an external interpreter (sh, cmd.exe, or
    command.com) to handle redirection metacharacters.

  - Allow the user to supply a command handler.

  From Steven Knight:

  - Search both /usr/lib and /usr/local/lib for scons directories by
    adding them both to sys.path, with whichever is in sys.prefix first.

  - Fix interpreting strings of multiple white-space separated file names
    as separate file names, allowing prefixes and suffixes to be appended
    to each individually.

  - Refactor to move CompositeBuilder initialization logic from the
    factory wrapper to the __init__() method, and allow a Builder to
    have both an action and a src_builder (or array of them).

  - Refactor BuilderBase.__call__() to separate Node creation/lookup
    from initialization of the Node's builder information.

  - Add a CFile Builder object that supports turning lex (.l) and
    yacc (.y) files into .c files.

  - Document: variable interpretation attributes; how to propogate
    the user's environment variables to executed commands; how to
    build variants in multiple BuildDirs.

  - Collect String, Dict, and List type-checking in common utility
    routines so we can accept User{String,Dict,List}s all over.

  - Put the Action factory and classes into their own module.

  - Use one CPlusPlusAction in the Object Builder's action dictionary,
    instead of letting it create multiple identical instances.

  - Document the Install() and InstallAs() methods.

  From Steve Leblanc:

  - Require that a Builder be given a name argument, supplying a
    useful error message when it isn't.

  From Anthony Roach:

  - Add a "duplicate" keyword argument to BuildDir() that can be set
    to prevent linking/copying source files into build directories.

  - Add a "--debug=tree" option to print an ASCII dependency tree.

  - Fetch the location of the Microsoft Visual C++ compiler(s) from
    the Registry, instead of hard-coding the location.

  - Made Scanner objects take Nodes, not path names.

  - Have the C Scanner cache the #include file names instead of
    (re-)scanning the file each time it's called.

  - Created a separate class for parent "nodes" of file system roots,
    eliminating the need for separate is-parent-null checks everywhere.

  - Removed defined __hash__() and __cmp() methods from FS.Entry, in
    favor of Python's more efficient built-in identity comparisons.



RELEASE 0.02 - Sun, 23 Dec 2001 19:05:09 -0600

  From Charles Crain:

  - Added the Install(), BuildDir(), and Export() methods.

  - Fix the -C option by delaying setting the top of the FS tree.

  - Avoid putting the directory path on the libraries in the LIBS
    construction variable.

  - Added a GetBuildPath() method to return the full path to the
    Node for a specified string.

  - Fixed variable substitution in CPPPATH and LIBPATH.

  From Steven Knight:

  - Fixed the version comment in the scons.bat (the UNIX geek used
    # instead of @rem).

  - Fix to setup.py so it doesn't require a sys.argv[1] argument.

  - Provide make-like warning message for "command not found" and
    similar errors.

  - Added an EXAMPLES section to the man page.

  - Make Default() targets properly relative to their SConscript
    file's subdirectory.

  From Anthony Roach:

  - Documented CXXFLAGS, CXXCOM, and CPPPATH.

  - Fixed SCONS_LIB_DIR to work as documented.

  - Made Default() accept Nodes as arguments.

  - Changed Export() to make it easier to use.

  - Added the Import() and Return() methods.



RELEASE 0.01 - Thu Dec 13 19:25:23 CST 2001

A brief overview of important functionality available in release 0.01:

  - C and C++ compilation on POSIX and Windows NT.

  - Automatic scanning of C/C++ source files for #include dependencies.

  - Support for building libraries; setting construction variables
    allows creation of shared libraries.

  - Library and C preprocessor search paths.

  - File changes detected using MD5 signatures.

  - User-definable Builder objects for building files.

  - User-definable Scanner objects for scanning for dependencies.

  - Parallel build (-j) support.

  - Dependency cycles detected.

  - Linux packages available in RPM and Debian format.

  - Windows installer available.
<|MERGE_RESOLUTION|>--- conflicted
+++ resolved
@@ -65,15 +65,12 @@
     - Make sure cProfile is used if profiling - SCons was expecting
       the Util module to monkeypatch in cProfile as profile if available,
       but this is no longer being done.
-<<<<<<< HEAD
     - Cleanup in SCons.Util.AddMethod. If called with an environment instance
       as the object to modify, the method would not be correctly set up in
       any Clone of that instance.  Now tries to detect this and calls
       MethodWrapper to set up the method the same way env.AddMethod does.
       MethodWrapper moved to Util to avoid a circular import. Fixes #3028.
-=======
     - Some Python 2 compatibility code dropped
->>>>>>> 948e8afa
 
   From Simon Tegelid
     - Fix using TEMPFILE in multiple actions in an action list. Previously a builder, or command
