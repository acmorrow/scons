--- conflicted
+++ resolved
@@ -13,15 +13,13 @@
     - Use of NotImplemented instead of NotImplementedError for special methods
       of _ListVariable class
 
-<<<<<<< HEAD
   From Joseph Brill:
     - Fix issue #4320: add an optional argument list string to configure's CheckFunc
       method so that the generated function argument list matches the function's
       prototype when including a header file.
-=======
+      
   From William Deegan:
     - Fix sphinx config to handle SCons versions with post such as: 4.6.0.post1
->>>>>>> 9b01a5cc
 
   From Michał Górny:
     - Remove unecessary dependencies on pypi packages from setup.cfg
@@ -30,10 +28,7 @@
     - Fix of the --debug=sconscript option to return exist statements when using return
       statement with stop flag enabled
 
-<<<<<<< HEAD
-=======
-
->>>>>>> 9b01a5cc
+
 
 RELEASE 4.6.0 -  Sun, 19 Nov 2023 17:22:20 -0700
 
