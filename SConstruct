#
# SConstruct file to build scons packages during development.
#
# See the README.rst file for an overview of how SCons is built and tested.

from __future__ import print_function

copyright_years = '2001 - 2019'

# This gets inserted into the man pages to reflect the month of release.
month_year = 'March 2019'

#
# __COPYRIGHT__
#
# Permission is hereby granted, free of charge, to any person obtaining
# a copy of this software and associated documentation files (the
# "Software"), to deal in the Software without restriction, including
# without limitation the rights to use, copy, modify, merge, publish,
# distribute, sublicense, and/or sell copies of the Software, and to
# permit persons to whom the Software is furnished to do so, subject to
# the following conditions:
#
# The above copyright notice and this permission notice shall be included
# in all copies or substantial portions of the Software.
#
# THE SOFTWARE IS PROVIDED "AS IS", WITHOUT WARRANTY OF ANY
# KIND, EXPRESS OR IMPLIED, INCLUDING BUT NOT LIMITED TO THE
# WARRANTIES OF MERCHANTABILITY, FITNESS FOR A PARTICULAR PURPOSE AND
# NONINFRINGEMENT. IN NO EVENT SHALL THE AUTHORS OR COPYRIGHT HOLDERS BE
# LIABLE FOR ANY CLAIM, DAMAGES OR OTHER LIABILITY, WHETHER IN AN ACTION
# OF CONTRACT, TORT OR OTHERWISE, ARISING FROM, OUT OF OR IN CONNECTION
# WITH THE SOFTWARE OR THE USE OR OTHER DEALINGS IN THE SOFTWARE.
#

import distutils.util
import distutils.command
import fnmatch
import os
import os.path
import re
import stat
import sys
import tempfile
import time
import socket
import textwrap

import bootstrap

project = 'scons'
default_version = '3.0.5'
copyright = "Copyright (c) %s The SCons Foundation" % copyright_years

SConsignFile()

#
# We let the presence or absence of various utilities determine whether
# or not we bother to build certain pieces of things.  This should allow
# people to still do SCons packaging work even if they don't have all
# of the utilities installed
#
gzip = whereis('gzip')
git = os.path.exists('.git') and whereis('git')
unzip = whereis('unzip')
zip = whereis('zip')

#
# Now grab the information that we "build" into the files.
#
date = ARGUMENTS.get('DATE')
if not date:
    date = time.strftime("%Y-%m-%d %H:%M:%S", time.gmtime(int(os.environ.get('SOURCE_DATE_EPOCH', time.time()))))

developer = ARGUMENTS.get('DEVELOPER')
if not developer:
    for variable in ['USERNAME', 'LOGNAME', 'USER']:
        developer = os.environ.get(variable)
        if developer:
            break
    if os.environ.get('SOURCE_DATE_EPOCH'):
        developer = '_reproducible'

build_system = ARGUMENTS.get('BUILD_SYSTEM')
if not build_system:
    if os.environ.get('SOURCE_DATE_EPOCH'):
        build_system = '_reproducible'
    else:
        build_system = socket.gethostname().split('.')[0]

version = ARGUMENTS.get('VERSION', '')
if not version:
    version = default_version

git_status_lines = []

if git:
    cmd = "%s ls-files 2> /dev/null" % git
    with os.popen(cmd, "r") as p:
        git_status_lines = p.readlines()

revision = ARGUMENTS.get('REVISION', '')
def generate_build_id(revision):
    return revision

if not revision and git:
    with os.popen("%s rev-parse HEAD 2> /dev/null" % git, "r") as p:
        git_hash = p.read().strip()
    def generate_build_id(revision):
        result = git_hash
        if [l for l in git_status_lines if 'modified' in l]:
            result = result + '[MODIFIED]'
        return result
    revision = git_hash

checkpoint = ARGUMENTS.get('CHECKPOINT', '')
if checkpoint:
    if checkpoint == 'd':
        checkpoint = time.strftime('%Y%m%d', time.localtime(time.time()))
    elif checkpoint == 'r':
        checkpoint = 'r' + revision
    version = version + '.beta.' + checkpoint

build_id = ARGUMENTS.get('BUILD_ID')
if build_id is None:
    if revision:
        build_id = generate_build_id(revision)
    else:
        build_id = ''

#
# Adding some paths to sys.path, this is mainly needed
# for the doc toolchain.
#
addpaths = [os.path.abspath(os.path.join(os.getcwd(), 'bin')),
            os.path.abspath(os.path.join(os.getcwd(), 'testing/framework'))]
for a in addpaths:
    if a not in sys.path:
        sys.path.append(a)


# Re-exporting LD_LIBRARY_PATH is necessary if the Python version was
# built with the --enable-shared option.

ENV = { 'PATH' : os.environ['PATH'] }
for key in ['LOGNAME', 'PYTHONPATH', 'LD_LIBRARY_PATH']:
    if key in os.environ:
        ENV[key] = os.environ[key]

build_dir = ARGUMENTS.get('BUILDDIR', 'build')
if not os.path.isabs(build_dir):
    build_dir = os.path.normpath(os.path.join(os.getcwd(), build_dir))

command_line_variables = [
    ("BUILDDIR=",       "The directory in which to build the packages.  " +
                        "The default is the './build' subdirectory."),

    ("BUILD_ID=",       "An identifier for the specific build." +
                        "The default is the Subversion revision number."),

    ("BUILD_SYSTEM=",   "The system on which the packages were built.  " +
                        "The default is whatever hostname is returned " +
                        "by socket.gethostname(). If SOURCE_DATE_EPOCH " +
                        "env var is set, '_reproducible' is the default."),

    ("CHECKPOINT=",     "The specific checkpoint release being packaged, " +
                        "which will be appended to the VERSION string.  " +
                        "A value of CHECKPOINT=d will generate a string " +
                        "of 'd' plus today's date in the format YYYMMDD.  " +
                        "A value of CHECKPOINT=r will generate a " +
                        "string of 'r' plus the Subversion revision " +
                        "number.  Any other CHECKPOINT= string will be " +
                        "used as is.  There is no default value."),

    ("DATE=",           "The date string representing when the packaging " +
                        "build occurred.  The default is the day and time " +
                        "the SConstruct file was invoked, in the format " +
                        "YYYY/MM/DD HH:MM:SS."),

    ("DEVELOPER=",      "The developer who created the packages.  " +
                        "The default is the first set environment " +
                        "variable from the list $USERNAME, $LOGNAME, $USER." +
                        "If the SOURCE_DATE_EPOCH env var is set, " +
                        "'_reproducible' is the default."),

    ("REVISION=",       "The revision number of the source being built.  " +
                        "The default is the git hash returned " +
                        "'git rev-parse HEAD', with an appended string of " +
                        "'[MODIFIED]' if there are any changes in the " +
                        "working copy."),

    ("VERSION=",        "The SCons version being packaged.  The default " +
                        "is the hard-coded value '%s' " % default_version +
                        "from this SConstruct file."),

]

Default('.', build_dir)

packaging_flavors = [
    ('tar-gz',          "The normal .tar.gz file for end-user installation."),
    ('local-tar-gz',    "A .tar.gz file for dropping into other software " +
                        "for local use."),
    ('zip',             "The normal .zip file for end-user installation."),
    ('local-zip',       "A .zip file for dropping into other software " +
                        "for local use."),
    ('src-tar-gz',      "A .tar.gz file containing all the source " +
                        "(including tests and documentation)."),
    ('src-zip',         "A .zip file containing all the source " +
                        "(including tests and documentation)."),
<<<<<<< HEAD

=======
>>>>>>> 2f38ee65
]

test_tar_gz_dir       = os.path.join(build_dir, "test-tar-gz")
test_src_tar_gz_dir   = os.path.join(build_dir, "test-src-tar-gz")
test_local_tar_gz_dir = os.path.join(build_dir, "test-local-tar-gz")
test_zip_dir          = os.path.join(build_dir, "test-zip")
test_src_zip_dir      = os.path.join(build_dir, "test-src-zip")
test_local_zip_dir    = os.path.join(build_dir, "test-local-zip")

unpack_tar_gz_dir     = os.path.join(build_dir, "unpack-tar-gz")
unpack_zip_dir        = os.path.join(build_dir, "unpack-zip")

if is_windows():
    tar_hflag = ''
    python_project_subinst_dir = os.path.join("Lib", "site-packages", project)
    project_script_subinst_dir = 'Scripts'
else:
    tar_hflag = 'h'
    python_project_subinst_dir = os.path.join("lib", project)
    project_script_subinst_dir = 'bin'




indent_fmt = '  %-26s  '

Help("""\
The following aliases build packages of various types, and unpack the
contents into build/test-$PACKAGE subdirectories, which can be used by the
runtest.py -p option to run tests against what's been actually packaged:

""")

aliases = sorted(packaging_flavors + [('doc', 'The SCons documentation.')])

for alias, help_text in aliases:
    tw = textwrap.TextWrapper(
        width = 78,
        initial_indent = indent_fmt % alias,
        subsequent_indent = indent_fmt % '' + '  ',
    )
    Help(tw.fill(help_text) + '\n')

Help("""
The following command-line variables can be set:

""")

for variable, help_text in command_line_variables:
    tw = textwrap.TextWrapper(
        width = 78,
        initial_indent = indent_fmt % variable,
        subsequent_indent = indent_fmt % '' + '  ',
    )
    Help(tw.fill(help_text) + '\n')




revaction = SCons_revision
revbuilder = Builder(action = Action(SCons_revision,
                                     varlist=['COPYRIGHT', 'VERSION']))


# Just make copies, don't symlink them.
SetOption('duplicate', 'copy')

env = Environment(
                   ENV                 = ENV,

                   BUILD               = build_id,
                   BUILDDIR            = build_dir,
                   BUILDSYS            = build_system,
                   COPYRIGHT           = copyright,
                   DATE                = date,
                   DEB_DATE            = deb_date,
                   DEVELOPER           = developer,
                   DISTDIR             = os.path.join(build_dir, 'dist'),
                   MONTH_YEAR          = month_year,
                   REVISION            = revision,
                   VERSION             = version,

                   TAR_HFLAG           = tar_hflag,

                   ZIP                 = zip,
                   ZIPFLAGS            = '-r',
                   UNZIP               = unzip,
                   UNZIPFLAGS          = '-o -d $UNPACK_ZIP_DIR',

                   ZCAT                = zcat,

                   TEST_SRC_TAR_GZ_DIR = test_src_tar_gz_dir,
                   TEST_SRC_ZIP_DIR    = test_src_zip_dir,
                   TEST_TAR_GZ_DIR     = test_tar_gz_dir,
                   TEST_ZIP_DIR        = test_zip_dir,

                   UNPACK_TAR_GZ_DIR   = unpack_tar_gz_dir,
                   UNPACK_ZIP_DIR      = unpack_zip_dir,

                   BUILDERS            = { 'SCons_revision' : revbuilder,
                                           'SOElim' : soelimbuilder },

                   PYTHON              = '"%s"' % sys.executable,
                   PYTHONFLAGS         = '-tt',
                 )

Version_values = [Value(version), Value(build_id)]

#
# Define SCons packages.
#
# In the original, more complicated packaging scheme, we were going
# to have separate packages for:
#
#       python-scons    only the build engine
#       scons-script    only the script
#       scons           the script plus the build engine
#
# We're now only delivering a single "scons" package, but this is still
# "built" as two sub-packages (the build engine and the script), so
# the definitions remain here, even though we're not using them for
# separate packages.
#

from distutils.sysconfig import get_python_lib


python_scons = {
        'pkg'           : 'python-' + project,
        'src_subdir'    : 'engine',
        'inst_subdir'   : get_python_lib(),

        'debian_deps'   : [
                            'debian/changelog',
                            'debian/compat',
                            'debian/control',
                            'debian/copyright',
                            'debian/dirs',
                            'debian/docs',
                            'debian/postinst',
                            'debian/prerm',
                            'debian/rules',
                          ],

        'files'         : [ 'LICENSE.txt',
                            'README.txt',
                            'setup.cfg',
                            'setup.py',
                          ],

        'filemap'       : {
                            'LICENSE.txt' : '../LICENSE.txt'
                          },

        'buildermap'    : {},

        'explicit_deps' : {
                            'SCons/__init__.py' : Version_values,
                          },
}


scons_script = {
        'pkg'           : project + '-script',
        'src_subdir'    : 'script',
        'inst_subdir'   : 'bin',

        'debian_deps'   : [
                            'debian/changelog',
                            'debian/compat',
                            'debian/control',
                            'debian/copyright',
                            'debian/dirs',
                            'debian/docs',
                            'debian/postinst',
                            'debian/prerm',
                            'debian/rules',
                          ],

        'files'         : [
                            'LICENSE.txt',
                            'README.txt',
                            'setup.cfg',
                            'setup.py',
                          ],

        'filemap'       : {
                            'LICENSE.txt'       : '../LICENSE.txt',
                            'scons'             : 'scons.py',
                            'sconsign'          : 'sconsign.py',
                            'scons-time'        : 'scons-time.py',
                            'scons-configure-cache'        : 'scons-configure-cache.py',
                           },

        'buildermap'    : {},

        'explicit_deps' : {
                            'scons'       : Version_values,
                            'sconsign'    : Version_values,
                          },
}

scons = {
        'pkg'           : project,

        'debian_deps'   : [
                            'debian/changelog',
                            'debian/compat',
                            'debian/control',
                            'debian/copyright',
                            'debian/dirs',
                            'debian/docs',
                            'debian/postinst',
                            'debian/prerm',
                            'debian/rules',
                          ],

        'files'         : [
                            'CHANGES.txt',
                            'LICENSE.txt',
                            'README.txt',
                            'RELEASE.txt',
                            'scons.1',
                            'sconsign.1',
                            'scons-time.1',
                            'script/scons.bat',
                            'setup.cfg',
                            'setup.py',
                          ],

        'filemap'       : {
                            'scons.1' : '$BUILDDIR/doc/man/scons.1',
                            'sconsign.1' : '$BUILDDIR/doc/man/sconsign.1',
                            'scons-time.1' : '$BUILDDIR/doc/man/scons-time.1',
                          },

        'buildermap'    : {
                            'scons.1' : env.SOElim,
                            'sconsign.1' : env.SOElim,
                            'scons-time.1' : env.SOElim,
                          },

        'subpkgs'       : [ python_scons, scons_script ],

        'subinst_dirs'  : {
                             'python-' + project : python_project_subinst_dir,
                             project + '-script' : project_script_subinst_dir,
                           },
}

scripts = ['scons', 'sconsign', 'scons-time', 'scons-configure-cache']

src_deps = []
src_files = []

for p in [ scons ]:
    #
    # Initialize variables with the right directories for this package.
    #
    pkg = p['pkg']
    pkg_version = "%s-%s" % (pkg, version)

    src = 'src'
    if 'src_subdir' in p:
        src = os.path.join(src, p['src_subdir'])

    build = os.path.join(build_dir, pkg)

    tar_gz = os.path.join(build, 'dist', "%s.tar.gz" % pkg_version)
    platform_tar_gz = os.path.join(build,
                                   'dist',
                                   "%s.%s.tar.gz" % (pkg_version, platform))
    zip = os.path.join(build, 'dist', "%s.zip" % pkg_version)
    platform_zip = os.path.join(build,
                                'dist',
                                "%s.%s.zip" % (pkg_version, platform))


    #
    # Update the environment with the relevant information
    # for this package.
    #
    # We can get away with calling setup.py using a directory path
    # like this because we put a preamble in it that will chdir()
    # to the directory in which setup.py exists.
    #
    setup_py = os.path.join(build, 'setup.py')
    env.Replace(PKG = pkg,
                PKG_VERSION = pkg_version,
                SETUP_PY = '"%s"' % setup_py)
    Local(setup_py)

    #
    # Read up the list of source files from our MANIFEST.in.
    # This list should *not* include LICENSE.txt, MANIFEST,
    # README.txt, or setup.py.  Make a copy of the list for the
    # destination files.
    #
    manifest_in = File(os.path.join(src, 'MANIFEST.in')).rstr()
    src_files = bootstrap.parseManifestLines(src, manifest_in)
    raw_files = src_files[:]
    dst_files = src_files[:]

    MANIFEST_in_list = []


    if 'subpkgs' in p:
        #
        # This package includes some sub-packages.  Read up their
        # MANIFEST.in files, and add them to our source and destination
        # file lists, modifying them as appropriate to add the
        # specified subdirs.
        #
        for sp in p['subpkgs']:
            ssubdir = sp['src_subdir']
            isubdir = p['subinst_dirs'][sp['pkg']]

            MANIFEST_in = File(os.path.join(src, ssubdir, 'MANIFEST.in')).rstr()
            MANIFEST_in_list.append(MANIFEST_in)
            files = bootstrap.parseManifestLines(os.path.join(src, ssubdir), MANIFEST_in)

            raw_files.extend(files)
            src_files.extend([os.path.join(ssubdir, x) for x in files])

            files = [os.path.join(isubdir, x) for x in files]
            dst_files.extend(files)
            for k, f in sp['filemap'].items():
                if f:
                    k = os.path.join(ssubdir, k)
                    p['filemap'][k] = os.path.join(ssubdir, f)
            for f, deps in sp['explicit_deps'].items():
                f = os.path.join(build, ssubdir, f)
                env.Depends(f, deps)

    #
    # Now that we have the "normal" source files, add those files
    # that are standard for each distribution.  Note that we don't
    # add these to dst_files, because they don't get installed.
    # And we still have the MANIFEST to add.
    #
    src_files.extend(p['files'])

    #
    # Now run everything in src_file through the sed command we
    # concocted to expand __FILE__, __VERSION__, etc.
    #
    for b in src_files:
        s = p['filemap'].get(b, b)
        if not s[0] == '$' and not os.path.isabs(s):
            s = os.path.join(src, s)

        builder = p['buildermap'].get(b, env.SCons_revision)
        x = builder(os.path.join(build, b), s)

        Local(x)

    #
    # NOW, finally, we can create the MANIFEST, which we do
    # by having Python spit out the contents of the src_files
    # array we've carefully created.  After we've added
    # MANIFEST itself to the array, of course.
    #
    src_files.append("MANIFEST")
    MANIFEST_in_list.append(os.path.join(src, 'MANIFEST.in'))

    def write_src_files(target, source, **kw):
        global src_files
        src_files.sort()
        with open(str(target[0]), 'w') as f:
            for file in src_files:
                f.write(file + "\n")
        return 0
    env.Command(os.path.join(build, 'MANIFEST'),
                MANIFEST_in_list,
                write_src_files)

    #
    # Now go through and arrange to create whatever packages we can.
    #
    build_src_files = [os.path.join(build, x) for x in src_files]
    Local(*build_src_files)

    distutils_formats = []
    distutils_targets = []
    dist_distutils_targets = []

    for target in distutils_targets:
        dist_target = env.Install('$DISTDIR', target)
        AddPostAction(dist_target, Chmod(dist_target, 0o644))
        dist_distutils_targets += dist_target

    if not gzip:
        print("gzip not found in %s; skipping .tar.gz package for %s." % (os.environ['PATH'], pkg))
    else:

        distutils_formats.append('gztar')

        src_deps.append(tar_gz)

        distutils_targets.extend([ tar_gz, platform_tar_gz ])

        dist_tar_gz             = env.Install('$DISTDIR', tar_gz)
        dist_platform_tar_gz    = env.Install('$DISTDIR', platform_tar_gz)
        Local(dist_tar_gz, dist_platform_tar_gz)
        AddPostAction(dist_tar_gz, Chmod(dist_tar_gz, 0o644))
        AddPostAction(dist_platform_tar_gz, Chmod(dist_platform_tar_gz, 0o644))

        #
        # Unpack the tar.gz archive created by the distutils into
        # build/unpack-tar-gz/scons-{version}.
        #
        # We'd like to replace the last three lines with the following:
        #
        #       tar zxf $SOURCES -C $UNPACK_TAR_GZ_DIR
        #
        # but that gives heartburn to Cygwin's tar, so work around it
        # with separate zcat-tar-rm commands.
        #
        unpack_tar_gz_files = [os.path.join(unpack_tar_gz_dir, pkg_version, x)
                               for x in src_files]
        env.Command(unpack_tar_gz_files, dist_tar_gz, [
                    Delete(os.path.join(unpack_tar_gz_dir, pkg_version)),
                    "$ZCAT $SOURCES > .temp",
                    "tar xf .temp -C $UNPACK_TAR_GZ_DIR",
                    Delete(".temp"),
        ])

        #
        # Run setup.py in the unpacked subdirectory to "install" everything
        # into our build/test subdirectory.  The runtest.py script will set
        # PYTHONPATH so that the tests only look under build/test-{package},
        # and under testing/framework (for the testing modules TestCmd.py, TestSCons.py,
        # etc.).  This makes sure that our tests pass with what
        # we really packaged, not because of something hanging around in
        # the development directory.
        #
        # We can get away with calling setup.py using a directory path
        # like this because we put a preamble in it that will chdir()
        # to the directory in which setup.py exists.
        #
        dfiles = [os.path.join(test_tar_gz_dir, x) for x in dst_files]
        env.Command(dfiles, unpack_tar_gz_files, [
            Delete(os.path.join(unpack_tar_gz_dir, pkg_version, 'build')),
            Delete("$TEST_TAR_GZ_DIR"),
            '$PYTHON $PYTHONFLAGS "%s" install "--prefix=$TEST_TAR_GZ_DIR" --standalone-lib' % \
                os.path.join(unpack_tar_gz_dir, pkg_version, 'setup.py'),
        ])

        #
        # Generate portage files for submission to Gentoo Linux.
        #
        gentoo = os.path.join(build, 'gentoo')
        ebuild = os.path.join(gentoo, 'scons-%s.ebuild' % version)
        digest = os.path.join(gentoo, 'files', 'digest-scons-%s' % version)
        env.Command(ebuild, os.path.join('gentoo', 'scons.ebuild.in'), SCons_revision)

        def Digestify(target, source, env):
            import hashlib
            src = source[0].rfile()
            with open(str(src),'rb') as f:
                contents = f.read()
            m = hashlib.md5()
            m.update(contents)
            sig = m.hexdigest()
            bytes = os.stat(str(src))[6]
            with open(str(target[0]), 'w') as f:
                f.write("MD5 %s %s %d\n" % (sig, src.name, bytes))
        env.Command(digest, tar_gz, Digestify)

    if not zipit:
        print("zip not found; skipping .zip package for %s." % pkg)
    else:

        distutils_formats.append('zip')

        src_deps.append(zip)

        distutils_targets.extend([ zip, platform_zip ])

        dist_zip            = env.Install('$DISTDIR', zip)
        dist_platform_zip   = env.Install('$DISTDIR', platform_zip)
        Local(dist_zip, dist_platform_zip)
        AddPostAction(dist_zip, Chmod(dist_zip, 0o644))
        AddPostAction(dist_platform_zip, Chmod(dist_platform_zip, 0o644))

        #
        # Unpack the zip archive created by the distutils into
        # build/unpack-zip/scons-{version}.
        #
        unpack_zip_files = [os.path.join(unpack_zip_dir, pkg_version, x)
                                         for x in src_files]

        env.Command(unpack_zip_files, dist_zip, [
            Delete(os.path.join(unpack_zip_dir, pkg_version)),
            unzipit,
        ])

        #
        # Run setup.py in the unpacked subdirectory to "install" everything
        # into our build/test subdirectory.  The runtest.py script will set
        # PYTHONPATH so that the tests only look under build/test-{package},
        # and under testing/framework (for the testing modules TestCmd.py, TestSCons.py,
        # etc.).  This makes sure that our tests pass with what
        # we really packaged, not because of something hanging around in
        # the development directory.
        #
        # We can get away with calling setup.py using a directory path
        # like this because we put a preamble in it that will chdir()
        # to the directory in which setup.py exists.
        #
        dfiles = [os.path.join(test_zip_dir, x) for x in dst_files]
        env.Command(dfiles, unpack_zip_files, [
            Delete(os.path.join(unpack_zip_dir, pkg_version, 'build')),
            Delete("$TEST_ZIP_DIR"),
            '$PYTHON $PYTHONFLAGS "%s" install "--prefix=$TEST_ZIP_DIR" --standalone-lib' % \
                os.path.join(unpack_zip_dir, pkg_version, 'setup.py'),
        ])



    #
    # Use the Python distutils to generate the appropriate packages.
    #
    commands = [
        Delete(os.path.join(build, 'build', 'lib')),
        Delete(os.path.join(build, 'build', 'scripts')),
    ]

    if distutils_formats:
        commands.append(Delete(os.path.join(build,
                                            'build',
                                            'bdist.' + platform,
                                            'dumb')))
        for format in distutils_formats:
            commands.append("$PYTHON $PYTHONFLAGS $SETUP_PY bdist_dumb -f %s" % format)

        commands.append("$PYTHON $PYTHONFLAGS $SETUP_PY sdist --formats=%s" %  \
                            ','.join(distutils_formats))

    env.Command(distutils_targets, build_src_files, commands)

    #
    # Now create local packages for people who want to let people
    # build their SCons-buildable packages without having to
    # install SCons.
    #
    s_l_v = '%s-local-%s' % (pkg, version)

    local = pkg + '-local'
    build_dir_local = os.path.join(build_dir, local)
    build_dir_local_slv = os.path.join(build_dir, local, s_l_v)

    dist_local_tar_gz = os.path.join("$DISTDIR/%s.tar.gz" % s_l_v)
    dist_local_zip = os.path.join("$DISTDIR/%s.zip" % s_l_v)
    AddPostAction(dist_local_tar_gz, Chmod(dist_local_tar_gz, 0o644))
    AddPostAction(dist_local_zip, Chmod(dist_local_zip, 0o644))

    commands = [
        Delete(build_dir_local),
        '$PYTHON $PYTHONFLAGS $SETUP_PY install "--install-script=%s" "--install-lib=%s" --no-install-man --no-compile --standalone-lib --no-version-script' % \
                                                (build_dir_local, build_dir_local_slv),
    ]

    for script in scripts:
        # add .py extension for scons-local scripts on non-windows platforms
        if is_windows():
            break
        local_script = os.path.join(build_dir_local, script)
        commands.append(Move(local_script + '.py', local_script))

    rf = [x for x in raw_files if not x in scripts]
    rf = [os.path.join(s_l_v, x) for x in rf]
    for script in scripts:
        rf.append("%s.py" % script)
    local_targets = [os.path.join(build_dir_local, x) for x in rf]

    env.Command(local_targets, build_src_files, commands)

    scons_LICENSE = os.path.join(build_dir_local, 'scons-LICENSE')
    l = env.SCons_revision(scons_LICENSE, 'LICENSE-local')
    local_targets.append(l)
    Local(l)

    scons_README = os.path.join(build_dir_local, 'scons-README')
    l = env.SCons_revision(scons_README, 'README-local')
    local_targets.append(l)
    Local(l)

    if gzip:
        if is_windows():
            # avoid problem with tar interpreting c:/ as a remote machine
            tar_cargs = '-cz --force-local -f'
        else:
            tar_cargs = '-czf'
        env.Command(dist_local_tar_gz,
                    local_targets,
                    "cd %s && tar %s $( ${TARGET.abspath} $) *" % (build_dir_local, tar_cargs))

        unpack_targets = [os.path.join(test_local_tar_gz_dir, x) for x in rf]
        commands = [Delete(test_local_tar_gz_dir),
                    Mkdir(test_local_tar_gz_dir),
                    "cd %s && tar xzf $( ${SOURCE.abspath} $)" % test_local_tar_gz_dir]

        env.Command(unpack_targets, dist_local_tar_gz, commands)

    if zipit:
        env.Command(dist_local_zip, local_targets, zipit,
                    CD = build_dir_local, PSV = '.')

        unpack_targets = [os.path.join(test_local_zip_dir, x) for x in rf]
        commands = [Delete(test_local_zip_dir),
                    Mkdir(test_local_zip_dir),
                    unzipit]

        env.Command(unpack_targets, dist_local_zip, unzipit,
                    UNPACK_ZIP_DIR = test_local_zip_dir)

#
#
#
Export('build_dir', 'env')

SConscript('testing/framework/SConscript')

#
#
#
sp = env.Install(build_dir, 'runtest.py')
Local(sp)
files = [
    'runtest.py',
]


#
# Documentation.
#
Export('build_dir', 'env', 'whereis', 'revaction')

SConscript('doc/SConscript')

#
# If we're running in a Git working directory, pack up a complete
# source archive from the project files and files in the change.
#


<<<<<<< HEAD

sfiles = [l.split()[-1] for l in git_status_lines]
if not git_status_lines:
=======
sfiles = [l.split()[-1] for l in git_status_lines]
if git_status_lines:
    # slines = [l for l in git_status_lines if 'modified:' in l]
    # sfiles = [l.split()[-1] for l in slines]
    pass
else:
>>>>>>> 2f38ee65
   print("Not building in a Git tree; skipping building src package.")

if sfiles:
    remove_patterns = [
        '*.gitignore',
        '*.hgignore',
        'www/*',
    ]

    for p in remove_patterns:
        sfiles = [s for s in sfiles if not fnmatch.fnmatch(s, p)]

    if sfiles:
        ps = "%s-src" % project
        psv = "%s-%s" % (ps, version)
        b_ps = os.path.join(build_dir, ps)
        b_psv = os.path.join(build_dir, psv)
        b_psv_stamp = b_psv + '-stamp'

        src_tar_gz = os.path.join(build_dir, 'dist', '%s.tar.gz' % psv)
        src_zip = os.path.join(build_dir, 'dist', '%s.zip' % psv)

        Local(src_tar_gz, src_zip)

        for file in sfiles:
            if file.endswith('jpg') or file.endswith('png'):
                # don't revision binary files.
                env.Install(os.path.dirname(os.path.join(b_ps,file)), file)
            else:
                env.SCons_revision(os.path.join(b_ps, file), file)

        b_ps_files = [os.path.join(b_ps, x) for x in sfiles]
        cmds = [
            Delete(b_psv),
            Copy(b_psv, b_ps),
            Touch("$TARGET"),
        ]

        env.Command(b_psv_stamp, src_deps + b_ps_files, cmds)

        Local(*b_ps_files)

        if gzip:

            env.Command(src_tar_gz, b_psv_stamp,
                        "tar cz${TAR_HFLAG} -f $TARGET -C build %s" % psv)

            #
            # Unpack the archive into build/unpack/scons-{version}.
            #
            unpack_tar_gz_files = [os.path.join(unpack_tar_gz_dir, psv, x)
                                   for x in sfiles]

            #
            # We'd like to replace the last three lines with the following:
            #
            #   tar zxf $SOURCES -C $UNPACK_TAR_GZ_DIR
            #
            # but that gives heartburn to Cygwin's tar, so work around it
            # with separate zcat-tar-rm commands.
            env.Command(unpack_tar_gz_files, src_tar_gz, [
                Delete(os.path.join(unpack_tar_gz_dir, psv)),
                "$ZCAT $SOURCES > .temp",
                "tar xf .temp -C $UNPACK_TAR_GZ_DIR",
                Delete(".temp"),
            ])

            #
            # Run setup.py in the unpacked subdirectory to "install" everything
            # into our build/test subdirectory.  The runtest.py script will set
            # PYTHONPATH so that the tests only look under build/test-{package},
            # and under testing/framework (for the testing modules TestCmd.py,
            # TestSCons.py, etc.).  This makes sure that our tests pass with
            # what we really packaged, not because of something hanging around
            # in the development directory.
            #
            # We can get away with calling setup.py using a directory path
            # like this because we put a preamble in it that will chdir()
            # to the directory in which setup.py exists.
            #
            dfiles = [os.path.join(test_src_tar_gz_dir, x) for x in dst_files]
            scons_lib_dir = os.path.join(unpack_tar_gz_dir, psv, 'src', 'engine')
            ENV = env.Dictionary('ENV').copy()
            ENV['SCONS_LIB_DIR'] = scons_lib_dir
            ENV['USERNAME'] = developer
            env.Command(dfiles, unpack_tar_gz_files,
                [
                Delete(os.path.join(unpack_tar_gz_dir,
                                    psv,
                                    'build',
                                    'scons',
                                    'build')),
                Delete("$TEST_SRC_TAR_GZ_DIR"),
                'cd "%s" && $PYTHON $PYTHONFLAGS "%s" "%s" VERSION="$VERSION"' % \
                    (os.path.join(unpack_tar_gz_dir, psv),
                     os.path.join('src', 'script', 'scons.py'),
                     os.path.join('build', 'scons')),
                '$PYTHON $PYTHONFLAGS "%s" install "--prefix=$TEST_SRC_TAR_GZ_DIR" --standalone-lib' % \
                    os.path.join(unpack_tar_gz_dir,
                                 psv,
                                 'build',
                                 'scons',
                                 'setup.py'),
                ],
                ENV = ENV)

        if zipit:

            env.Command(src_zip, b_psv_stamp, zipit, CD = 'build', PSV = psv)

            #
            # Unpack the archive into build/unpack/scons-{version}.
            #
            unpack_zip_files = [os.path.join(unpack_zip_dir, psv, x)
                                for x in sfiles]

            env.Command(unpack_zip_files, src_zip, [
                Delete(os.path.join(unpack_zip_dir, psv)),
                unzipit
            ])

            #
            # Run setup.py in the unpacked subdirectory to "install" everything
            # into our build/test subdirectory.  The runtest.py script will set
            # PYTHONPATH so that the tests only look under build/test-{package},
            # and under testing/framework (for the testing modules TestCmd.py,
            # TestSCons.py, etc.).  This makes sure that our tests pass with
            # what we really packaged, not because of something hanging
            # around in the development directory.
            #
            # We can get away with calling setup.py using a directory path
            # like this because we put a preamble in it that will chdir()
            # to the directory in which setup.py exists.
            #
            dfiles = [os.path.join(test_src_zip_dir, x) for x in dst_files]
            scons_lib_dir = os.path.join(unpack_zip_dir, psv, 'src', 'engine')
            ENV = env.Dictionary('ENV').copy()
            ENV['SCONS_LIB_DIR'] = scons_lib_dir
            ENV['USERNAME'] = developer
            env.Command(dfiles, unpack_zip_files,
                [
                Delete(os.path.join(unpack_zip_dir,
                                    psv,
                                    'build',
                                    'scons',
                                    'build')),
                Delete("$TEST_SRC_ZIP_DIR"),
                'cd "%s" && $PYTHON $PYTHONFLAGS "%s" "%s" VERSION="$VERSION"' % \
                    (os.path.join(unpack_zip_dir, psv),
                     os.path.join('src', 'script', 'scons.py'),
                     os.path.join('build', 'scons')),
                '$PYTHON $PYTHONFLAGS "%s" install "--prefix=$TEST_SRC_ZIP_DIR" --standalone-lib' % \
                    os.path.join(unpack_zip_dir,
                                 psv,
                                 'build',
                                 'scons',
                                 'setup.py'),
                ],
                ENV = ENV)

for pf, help_text in packaging_flavors:
    Alias(pf, [
        os.path.join(build_dir, 'test-'+pf),
        os.path.join(build_dir, 'testing/framework'),
        os.path.join(build_dir, 'runtest.py'),
    ])

<|MERGE_RESOLUTION|>--- conflicted
+++ resolved
@@ -208,10 +208,6 @@
                         "(including tests and documentation)."),
     ('src-zip',         "A .zip file containing all the source " +
                         "(including tests and documentation)."),
-<<<<<<< HEAD
-
-=======
->>>>>>> 2f38ee65
 ]
 
 test_tar_gz_dir       = os.path.join(build_dir, "test-tar-gz")
@@ -859,18 +855,12 @@
 #
 
 
-<<<<<<< HEAD
-
-sfiles = [l.split()[-1] for l in git_status_lines]
-if not git_status_lines:
-=======
 sfiles = [l.split()[-1] for l in git_status_lines]
 if git_status_lines:
     # slines = [l for l in git_status_lines if 'modified:' in l]
     # sfiles = [l.split()[-1] for l in slines]
     pass
 else:
->>>>>>> 2f38ee65
    print("Not building in a Git tree; skipping building src package.")
 
 if sfiles:
