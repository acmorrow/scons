#!/usr/bin/env python
#
# __COPYRIGHT__
#
# Permission is hereby granted, free of charge, to any person obtaining
# a copy of this software and associated documentation files (the
# "Software"), to deal in the Software without restriction, including
# without limitation the rights to use, copy, modify, merge, publish,
# distribute, sublicense, and/or sell copies of the Software, and to
# permit persons to whom the Software is furnished to do so, subject to
# the following conditions:
#
# The above copyright notice and this permission notice shall be included
# in all copies or substantial portions of the Software.
#
# THE SOFTWARE IS PROVIDED "AS IS", WITHOUT WARRANTY OF ANY
# KIND, EXPRESS OR IMPLIED, INCLUDING BUT NOT LIMITED TO THE
# WARRANTIES OF MERCHANTABILITY, FITNESS FOR A PARTICULAR PURPOSE AND
# NONINFRINGEMENT. IN NO EVENT SHALL THE AUTHORS OR COPYRIGHT HOLDERS BE
# LIABLE FOR ANY CLAIM, DAMAGES OR OTHER LIABILITY, WHETHER IN AN ACTION
# OF CONTRACT, TORT OR OTHERWISE, ARISING FROM, OUT OF OR IN CONNECTION
# WITH THE SOFTWARE OR THE USE OR OTHER DEALINGS IN THE SOFTWARE.
#

__revision__ = "__FILE__ __REVISION__ __DATE__ __DEVELOPER__"

"""
Validate successful handling of errors when duplicating things in
VariantDirs.  This is generally when the VariantDir, or something in it,
is read-only.
"""

import os
import stat
import sys
import TestSCons

test = TestSCons.TestSCons()

for dir in ['normal', 'ro-dir', 'ro-SConscript', 'ro-src']:
    test.subdir(dir, [dir, 'src'])

    test.write([dir, 'SConstruct'], """\
import os.path
VariantDir('build', 'src')
SConscript(os.path.join('build', 'SConscript'))
""") 

    test.write([dir, 'src', 'SConscript'], """\
def fake_scan(node, env, target):
    # We fetch the contents here, even though we don't examine
    # them, because get_contents() will cause the engine to
    # try to link the source file into the build directory,
    # potentially triggering a different failure case.
    contents = node.get_contents()
    return []

def cat(env, source, target):
    target = str(target[0])
    f = open(target, "w")
    for src in source:
        f.write(open(str(src), "r").read())
    f.close()

env = Environment(BUILDERS={'Build':Builder(action=cat)},
                  SCANNERS=[Scanner(fake_scan, skeys = ['.in'])])

# Do some Node test operations to ensure no side-effects cause failures
File('file.in').exists()
File('file.in').is_derived()

env.Build('file.out', 'file.in')
""")

    test.write([dir, 'src', 'file.in'], dir + "/src/file.in\n")

# Just verify that the normal case works fine.
test.run(chdir = 'normal', arguments = ".")

<<<<<<< HEAD
test.fail_test(test.read(['normal', 'build', 'file.out']) != b"normal/src/file.in\n")
=======
test.must_match(['normal', 'build', 'file.out'], "normal/src/file.in\n", mode='r')
>>>>>>> 3b23df1f

# Verify the error when the VariantDir itself is read-only.  Don't bother
# to test this on Windows, because the ACL (I think) still allows the
# owner to create files in the directory even when it's read-only.
if sys.platform != 'win32':
    dir = os.path.join('ro-dir', 'build')
    test.subdir(dir)
    os.chmod(dir, os.stat(dir)[stat.ST_MODE] & ~stat.S_IWUSR)

    test.run(chdir = 'ro-dir',
             arguments = ".",
             status = 2,
             stderr = "scons: *** Cannot duplicate `%s' in `build': Permission denied.  Stop.\n" % os.path.join('src', 'SConscript'))

# Verify the error when the SConscript file within the VariantDir is
# read-only.  Note that we have to make the directory read-only too,
# because otherwise our duplication logic will be able to unlink
# the read-only SConscript and duplicate the new one.
dir = os.path.join('ro-SConscript', 'build')
test.subdir(dir)
SConscript = test.workpath(dir, 'SConscript')
test.write(SConscript, '')
os.chmod(SConscript, os.stat(SConscript)[stat.ST_MODE] & ~stat.S_IWUSR)
f = open(SConscript, 'r')
os.chmod(dir, os.stat(dir)[stat.ST_MODE] & ~stat.S_IWUSR)

test.run(chdir = 'ro-SConscript',
         arguments = ".",
         status = 2,
         stderr = "scons: *** Cannot duplicate `%s' in `build': Permission denied.  Stop.\n" % os.path.join('src', 'SConscript'))

os.chmod('ro-SConscript', os.stat('ro-SConscript')[stat.ST_MODE] | stat.S_IWUSR)
f.close()

test.run(chdir = 'ro-SConscript',
         arguments = ".",
         status = 2,
         stderr = "scons: *** Cannot duplicate `%s' in `build': Permission denied.  Stop.\n" % os.path.join('src', 'SConscript'))

# Verify the error when the source file within the VariantDir is
# read-only.  Note that we have to make the directory read-only too,
# because otherwise our duplication logic will be able to unlink the
# read-only source file and duplicate the new one.  But because we've
# made the VariantDir read-only, we must also create a writable SConscript
# file there so it can be duplicated from the source directory.
dir = os.path.join('ro-src', 'build')
test.subdir(dir)
test.write([dir, 'SConscript'], '')
file_in = test.workpath(dir, 'file.in')
test.write(file_in, '')
os.chmod(file_in, os.stat(file_in)[stat.ST_MODE] & ~stat.S_IWUSR)
f = open(file_in, 'r')
os.chmod(dir, os.stat(dir)[stat.ST_MODE] & ~stat.S_IWUSR)

test.run(chdir = 'ro-src',
         arguments = ".",
         status = 2,
         stderr = """\
scons: *** Cannot duplicate `%s' in `build': Permission denied.  Stop.
""" % (os.path.join('src', 'file.in')))

test.run(chdir = 'ro-src',
         arguments = "-k .",
         status = 2,
         stderr = """\
scons: *** Cannot duplicate `%s' in `build': Permission denied.  Stop.
""" % (os.path.join('src', 'file.in')))

f.close()

# ensure that specifying multiple source directories for one
# build directory results in an error message, rather
# than just silently failing.
test.subdir('duplicate', ['duplicate', 'src1'], ['duplicate', 'src2'])

duplicate_SConstruct_path = test.workpath('duplicate', 'SConstruct')

test.write(duplicate_SConstruct_path, """\
VariantDir('build', 'src1')
VariantDir('build', 'src2')
""")

expect_stderr = """
scons: *** 'build' already has a source directory: 'src1'.
""" + test.python_file_line(duplicate_SConstruct_path, 2)

test.run(chdir = 'duplicate',
         arguments = ".",
         status = 2,
         stderr = expect_stderr)

test.pass_test()

# Local Variables:
# tab-width:4
# indent-tabs-mode:nil
# End:
# vim: set expandtab tabstop=4 shiftwidth=4:<|MERGE_RESOLUTION|>--- conflicted
+++ resolved
@@ -77,11 +77,7 @@
 # Just verify that the normal case works fine.
 test.run(chdir = 'normal', arguments = ".")
 
-<<<<<<< HEAD
-test.fail_test(test.read(['normal', 'build', 'file.out']) != b"normal/src/file.in\n")
-=======
 test.must_match(['normal', 'build', 'file.out'], "normal/src/file.in\n", mode='r')
->>>>>>> 3b23df1f
 
 # Verify the error when the VariantDir itself is read-only.  Don't bother
 # to test this on Windows, because the ACL (I think) still allows the
