# MIT License
#
# Copyright The SCons Foundation
#
# Permission is hereby granted, free of charge, to any person obtaining
# a copy of this software and associated documentation files (the
# "Software"), to deal in the Software without restriction, including
# without limitation the rights to use, copy, modify, merge, publish,
# distribute, sublicense, and/or sell copies of the Software, and to
# permit persons to whom the Software is furnished to do so, subject to
# the following conditions:
#
# The above copyright notice and this permission notice shall be included
# in all copies or substantial portions of the Software.
#
# THE SOFTWARE IS PROVIDED "AS IS", WITHOUT WARRANTY OF ANY
# KIND, EXPRESS OR IMPLIED, INCLUDING BUT NOT LIMITED TO THE
# WARRANTIES OF MERCHANTABILITY, FITNESS FOR A PARTICULAR PURPOSE AND
# NONINFRINGEMENT. IN NO EVENT SHALL THE AUTHORS OR COPYRIGHT HOLDERS BE
# LIABLE FOR ANY CLAIM, DAMAGES OR OTHER LIABILITY, WHETHER IN AN ACTION
# OF CONTRACT, TORT OR OTHERWISE, ARISING FROM, OUT OF OR IN CONNECTION
# WITH THE SOFTWARE OR THE USE OR OTHER DEALINGS IN THE SOFTWARE.

"""SCons.Tool.midl

<<<<<<< HEAD
=======
Tool-specific initialization for midl (Microsoft IDL compiler).

There normally shouldn't be any need to import this module directly.
It will usually be imported through the generic SCons.Tool.Tool()
selection method.

"""

>>>>>>> 2efe7d10
import SCons.Action
import SCons.Builder
import SCons.Defaults
import SCons.Scanner.IDL
import SCons.Util

from .MSCommon import msvc_setup_env_tool

tool_name = 'midl'


def midl_emitter(target, source, env):
    """Produces a list of outputs from the MIDL compiler"""
    base, _ = SCons.Util.splitext(str(target[0]))
    tlb = target[0]
    incl = base + '.h'
    interface = base + '_i.c'
    targets = [tlb, incl, interface]

    midlcom = env['MIDLCOM']

    if midlcom.find('/proxy') != -1:
        proxy = base + '_p.c'
        targets.append(proxy)
    if midlcom.find('/dlldata') != -1:
        dlldata = base + '_data.c'
        targets.append(dlldata)

    return targets, source


idl_scanner = SCons.Scanner.IDL.IDLScan()

midl_action = SCons.Action.Action('$MIDLCOM', '$MIDLCOMSTR')

midl_builder = SCons.Builder.Builder(action=midl_action,
                                     src_suffix='.idl',
                                     suffix='.tlb',
                                     emitter=midl_emitter,
                                     source_scanner=idl_scanner)


def generate(env):
    """Add Builders and construction variables for midl to an Environment."""

    env['MIDL'] = 'MIDL.EXE'
    env['MIDLFLAGS'] = SCons.Util.CLVar('/nologo')
    env['MIDLCOM'] = '$MIDL $MIDLFLAGS /tlb ${TARGETS[0]} /h ${TARGETS[1]} /iid ${TARGETS[2]} /proxy ${TARGETS[3]} /dlldata ${TARGETS[4]} $SOURCE 2> NUL'
    env['BUILDERS']['TypeLibrary'] = midl_builder


def exists(env):
    return msvc_setup_env_tool(env, tool=tool_name)

# Local Variables:
# tab-width:4
# indent-tabs-mode:nil
# End:
# vim: set expandtab tabstop=4 shiftwidth=4:<|MERGE_RESOLUTION|>--- conflicted
+++ resolved
@@ -23,8 +23,6 @@
 
 """SCons.Tool.midl
 
-<<<<<<< HEAD
-=======
 Tool-specific initialization for midl (Microsoft IDL compiler).
 
 There normally shouldn't be any need to import this module directly.
@@ -33,7 +31,6 @@
 
 """
 
->>>>>>> 2efe7d10
 import SCons.Action
 import SCons.Builder
 import SCons.Defaults
