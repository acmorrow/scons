--- conflicted
+++ resolved
@@ -469,36 +469,11 @@
         # generate this rule even though SCons should know we're
         # dependent on SCons files.
         ninja_file_path = self.env.File(self.ninja_file).path
-<<<<<<< HEAD
-        ninja_in_file_path = self.env.subst("$NINJA_DIR/${NINJA_FILE.base}.in")
-        generate_depfile(
-            self.env,
-            ninja_in_file_path,
-            self.env['NINJA_REGENERATE_DEPS']
-        )
-=======
->>>>>>> 768ff454
 
         ninja.build(
             ninja_in_file_path,
             rule="REGENERATE",
-<<<<<<< HEAD
-            variables={
-                "self": ninja_file_path,
-            }
-        )
-
-        # This sets up a dependency edge between build.ninja.in and build.ninja
-        # without actually taking any action to transform one into the other
-        # because we write both files ourselves later.
-        ninja.build(
-            ninja_file_path,
-            rule="NOOP",
-            inputs=[ninja_in_file_path],
-            implicit=[__file__]
-=======
             implicit=to_escaped_list(self.env, self.env['NINJA_REGENERATE_DEPS'])
->>>>>>> 768ff454
         )
 
         # If we ever change the name/s of the rules that include
@@ -541,12 +516,7 @@
 
         with NamedTemporaryFile(delete=False, mode='w') as temp_ninja_file:
             temp_ninja_file.write(content.getvalue())
-<<<<<<< HEAD
-        shutil.move(temp_ninja_file.name, self.ninja_file)
-        shutil.copy2(self.ninja_file, str(ninja_in_file_path))
-=======
         shutil.move(temp_ninja_file.name, ninja_file_path)
->>>>>>> 768ff454
 
         self.__generated = True
 
