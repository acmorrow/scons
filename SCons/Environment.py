# MIT License
#
# Copyright The SCons Foundation
#
# Permission is hereby granted, free of charge, to any person obtaining
# a copy of this software and associated documentation files (the
# "Software"), to deal in the Software without restriction, including
# without limitation the rights to use, copy, modify, merge, publish,
# distribute, sublicense, and/or sell copies of the Software, and to
# permit persons to whom the Software is furnished to do so, subject to
# the following conditions:
#
# The above copyright notice and this permission notice shall be included
# in all copies or substantial portions of the Software.
#
# THE SOFTWARE IS PROVIDED "AS IS", WITHOUT WARRANTY OF ANY
# KIND, EXPRESS OR IMPLIED, INCLUDING BUT NOT LIMITED TO THE
# WARRANTIES OF MERCHANTABILITY, FITNESS FOR A PARTICULAR PURPOSE AND
# NONINFRINGEMENT. IN NO EVENT SHALL THE AUTHORS OR COPYRIGHT HOLDERS BE
# LIABLE FOR ANY CLAIM, DAMAGES OR OTHER LIABILITY, WHETHER IN AN ACTION
# OF CONTRACT, TORT OR OTHERWISE, ARISING FROM, OUT OF OR IN CONNECTION
# WITH THE SOFTWARE OR THE USE OR OTHER DEALINGS IN THE SOFTWARE.

"""Base class for construction Environments.

These are the primary objects used to communicate dependency and
construction information to the build engine.

Keyword arguments supplied when the construction Environment is created
are construction variables used to initialize the Environment.
"""

import copy
import os
import sys
import re
import shlex
from collections import UserDict

import SCons.Action
import SCons.Builder
import SCons.Debug
from SCons.Debug import logInstanceCreation
import SCons.Defaults
from SCons.Errors import UserError, BuildError
import SCons.Memoize
import SCons.Node
import SCons.Node.Alias
import SCons.Node.FS
import SCons.Node.Python
import SCons.Platform
import SCons.SConf
import SCons.SConsign
import SCons.Subst
import SCons.Tool
import SCons.Warnings
from SCons.Util import (
    AppendPath,
    CLVar,
    LogicalLines,
    MethodWrapper,
    PrependPath,
    Split,
    WhereIs,
    flatten,
    is_Dict,
    is_List,
    is_Sequence,
    is_String,
    is_Tuple,
    md5,
    semi_deepcopy,
    semi_deepcopy_dict,
    to_String_for_subst,
    uniquer_hashables,
)

class _Null:
    pass

_null = _Null

_warn_copy_deprecated = True
_warn_source_signatures_deprecated = True
_warn_target_signatures_deprecated = True

CleanTargets = {}
CalculatorArgs = {}

def alias_builder(env, target, source):
    pass

AliasBuilder = SCons.Builder.Builder(
    action=alias_builder,
    target_factory=SCons.Node.Alias.default_ans.Alias,
    source_factory=SCons.Node.FS.Entry,
    multi=True,
    is_explicit=None,
    name='AliasBuilder',
)

def apply_tools(env, tools, toolpath):
    # Store the toolpath in the Environment.
    if toolpath is not None:
        env['toolpath'] = toolpath

    if not tools:
        return
    # Filter out null tools from the list.
    for tool in [_f for _f in tools if _f]:
        if is_List(tool) or isinstance(tool, tuple):
            toolname = tool[0]
            toolargs = tool[1] # should be a dict of kw args
            tool = env.Tool(toolname, **toolargs)
        else:
            env.Tool(tool)

# These names are (or will be) controlled by SCons; users should never
# set or override them.  This warning can optionally be turned off,
# but scons will still ignore the illegal variable names even if it's off.
reserved_construction_var_names = [
    'CHANGED_SOURCES',
    'CHANGED_TARGETS',
    'SOURCE',
    'SOURCES',
    'TARGET',
    'TARGETS',
    'UNCHANGED_SOURCES',
    'UNCHANGED_TARGETS',
]

future_reserved_construction_var_names = [
    #'HOST_OS',
    #'HOST_ARCH',
    #'HOST_CPU',
    ]

def copy_non_reserved_keywords(dict):
    result = semi_deepcopy(dict)
    for k in result.copy().keys():
        if k in reserved_construction_var_names:
            msg = "Ignoring attempt to set reserved variable `$%s'"
            SCons.Warnings.warn(SCons.Warnings.ReservedVariableWarning, msg % k)
            del result[k]
    return result

def _set_reserved(env, key, value):
    msg = "Ignoring attempt to set reserved variable `$%s'"
    SCons.Warnings.warn(SCons.Warnings.ReservedVariableWarning, msg % key)

def _set_future_reserved(env, key, value):
    env._dict[key] = value
    msg = "`$%s' will be reserved in a future release and setting it will become ignored"
    SCons.Warnings.warn(SCons.Warnings.FutureReservedVariableWarning, msg % key)

def _set_BUILDERS(env, key, value):
    try:
        bd = env._dict[key]
        for k in bd.copy().keys():
            del bd[k]
    except KeyError:
        bd = BuilderDict(bd, env)
        env._dict[key] = bd
    for k, v in value.items():
        if not SCons.Builder.is_a_Builder(v):
            raise UserError('%s is not a Builder.' % repr(v))
    bd.update(value)

def _del_SCANNERS(env, key):
    del env._dict[key]
    env.scanner_map_delete()

def _set_SCANNERS(env, key, value):
    env._dict[key] = value
    env.scanner_map_delete()

def _delete_duplicates(l, keep_last):
    """Delete duplicates from a sequence, keeping the first or last."""
    seen=set()
    result=[]
    if keep_last:           # reverse in & out, then keep first
        l.reverse()
    for i in l:
        try:
            if i not in seen:
                result.append(i)
                seen.add(i)
        except TypeError:
            # probably unhashable.  Just keep it.
            result.append(i)
    if keep_last:
        result.reverse()
    return result



# The following is partly based on code in a comment added by Peter
# Shannon at the following page (there called the "transplant" class):
#
# ASPN : Python Cookbook : Dynamically added methods to a class
# https://code.activestate.com/recipes/81732/
#
# We had independently been using the idiom as BuilderWrapper, but
# factoring out the common parts into this base class, and making
# BuilderWrapper a subclass that overrides __call__() to enforce specific
# Builder calling conventions, simplified some of our higher-layer code.
#
# Note: MethodWrapper moved to SCons.Util as it was needed there
# and otherwise we had a circular import problem.

class BuilderWrapper(MethodWrapper):
    """
    A MethodWrapper subclass that that associates an environment with
    a Builder.

    This mainly exists to wrap the __call__() function so that all calls
    to Builders can have their argument lists massaged in the same way
    (treat a lone argument as the source, treat two arguments as target
    then source, make sure both target and source are lists) without
    having to have cut-and-paste code to do it.

    As a bit of obsessive backwards compatibility, we also intercept
    attempts to get or set the "env" or "builder" attributes, which were
    the names we used before we put the common functionality into the
    MethodWrapper base class.  We'll keep this around for a while in case
    people shipped Tool modules that reached into the wrapper (like the
    Tool/qt.py module does, or did).  There shouldn't be a lot attribute
    fetching or setting on these, so a little extra work shouldn't hurt.
    """
    def __call__(self, target=None, source=_null, *args, **kw):
        if source is _null:
            source = target
            target = None
        if target is not None and not is_List(target):
            target = [target]
        if source is not None and not is_List(source):
            source = [source]
        return super().__call__(target, source, *args, **kw)

    def __repr__(self):
        return '<BuilderWrapper %s>' % repr(self.name)

    def __str__(self):
        return self.__repr__()

    def __getattr__(self, name):
        if name == 'env':
            return self.object
        elif name == 'builder':
            return self.method
        else:
            raise AttributeError(name)

    def __setattr__(self, name, value):
        if name == 'env':
            self.object = value
        elif name == 'builder':
            self.method = value
        else:
            self.__dict__[name] = value

    # This allows a Builder to be executed directly
    # through the Environment to which it's attached.
    # In practice, we shouldn't need this, because
    # builders actually get executed through a Node.
    # But we do have a unit test for this, and can't
    # yet rule out that it would be useful in the
    # future, so leave it for now.
    #def execute(self, **kw):
    #    kw['env'] = self.env
    #    self.builder.execute(**kw)

class BuilderDict(UserDict):
    """This is a dictionary-like class used by an Environment to hold
    the Builders.  We need to do this because every time someone changes
    the Builders in the Environment's BUILDERS dictionary, we must
    update the Environment's attributes."""
    def __init__(self, dict, env):
        # Set self.env before calling the superclass initialization,
        # because it will end up calling our other methods, which will
        # need to point the values in this dictionary to self.env.
        self.env = env
        UserDict.__init__(self, dict)

    def __semi_deepcopy__(self):
        # These cannot be copied since they would both modify the same builder object, and indeed
        # just copying would modify the original builder
        raise TypeError( 'cannot semi_deepcopy a BuilderDict' )

    def __setitem__(self, item, val):
        try:
            method = getattr(self.env, item).method
        except AttributeError:
            pass
        else:
            self.env.RemoveMethod(method)
        UserDict.__setitem__(self, item, val)
        BuilderWrapper(self.env, val, item)

    def __delitem__(self, item):
        UserDict.__delitem__(self, item)
        delattr(self.env, item)

    def update(self, dict):
        for i, v in dict.items():
            self.__setitem__(i, v)



_is_valid_var = re.compile(r'[_a-zA-Z]\w*$')

def is_valid_construction_var(varstr):
    """Return if the specified string is a legitimate construction
    variable.
    """
    return _is_valid_var.match(varstr)



class SubstitutionEnvironment:
    """Base class for different flavors of construction environments.

    This class contains a minimal set of methods that handle construction
    variable expansion and conversion of strings to Nodes, which may or
    may not be actually useful as a stand-alone class.  Which methods
    ended up in this class is pretty arbitrary right now.  They're
    basically the ones which we've empirically determined are common to
    the different construction environment subclasses, and most of the
    others that use or touch the underlying dictionary of construction
    variables.

    Eventually, this class should contain all the methods that we
    determine are necessary for a "minimal" interface to the build engine.
    A full "native Python" SCons environment has gotten pretty heavyweight
    with all of the methods and Tools and construction variables we've
    jammed in there, so it would be nice to have a lighter weight
    alternative for interfaces that don't need all of the bells and
    whistles.  (At some point, we'll also probably rename this class
    "Base," since that more reflects what we want this class to become,
    but because we've released comments that tell people to subclass
    Environment.Base to create their own flavors of construction
    environment, we'll save that for a future refactoring when this
    class actually becomes useful.)
    """

    def __init__(self, **kw):
        """Initialization of an underlying SubstitutionEnvironment class.
        """
        if SCons.Debug.track_instances: logInstanceCreation(self, 'Environment.SubstitutionEnvironment')
        self.fs = SCons.Node.FS.get_default_fs()
        self.ans = SCons.Node.Alias.default_ans
        self.lookup_list = SCons.Node.arg2nodes_lookups
        self._dict = kw.copy()
        self._init_special()
        self.added_methods = []
        #self._memo = {}

    def _init_special(self):
        """Initial the dispatch tables for special handling of
        special construction variables."""
        self._special_del = {}
        self._special_del['SCANNERS'] = _del_SCANNERS

        self._special_set = {}
        for key in reserved_construction_var_names:
            self._special_set[key] = _set_reserved
        for key in future_reserved_construction_var_names:
            self._special_set[key] = _set_future_reserved
        self._special_set['BUILDERS'] = _set_BUILDERS
        self._special_set['SCANNERS'] = _set_SCANNERS

        # Freeze the keys of self._special_set in a list for use by
        # methods that need to check.  (Empirically, list scanning has
        # gotten better than dict.has_key() in Python 2.5.)
        self._special_set_keys = list(self._special_set.keys())

    def __eq__(self, other):
        return self._dict == other._dict

    def __delitem__(self, key):
        special = self._special_del.get(key)
        if special:
            special(self, key)
        else:
            del self._dict[key]

    def __getitem__(self, key):
        return self._dict[key]

    def __setitem__(self, key, value):
        # This is heavily used.  This implementation is the best we have
        # according to the timings in bench/env.__setitem__.py.
        #
        # The "key in self._special_set_keys" test here seems to perform
        # pretty well for the number of keys we have.  A hard-coded
        # list works a little better in Python 2.5, but that has the
        # disadvantage of maybe getting out of sync if we ever add more
        # variable names.  Using self._special_set.has_key() works a
        # little better in Python 2.4, but is worse than this test.
        # So right now it seems like a good trade-off, but feel free to
        # revisit this with bench/env.__setitem__.py as needed (and
        # as newer versions of Python come out).
        if key in self._special_set_keys:
            self._special_set[key](self, key, value)
        else:
            # If we already have the entry, then it's obviously a valid
            # key and we don't need to check.  If we do check, using a
            # global, pre-compiled regular expression directly is more
            # efficient than calling another function or a method.
            if key not in self._dict \
               and not _is_valid_var.match(key):
                    raise UserError("Illegal construction variable `%s'" % key)
            self._dict[key] = value

    def get(self, key, default=None):
        """Emulates the get() method of dictionaries."""
        return self._dict.get(key, default)

    def has_key(self, key):
        """Emulates the has_key() method of dictionaries."""
        return key in self._dict

    def __contains__(self, key):
        return self._dict.__contains__(key)

    def keys(self):
        """Emulates the keys() method of dictionaries."""
        return self._dict.keys()

    def values(self):
        """Emulates the values() method of dictionaries."""
        return self._dict.values()

    def items(self):
        """Emulates the items() method of dictionaries."""
        return self._dict.items()

    def setdefault(self, key, default=None):
        """Emulates the setdefault() method of dictionaries."""
        return self._dict.setdefault(key, default)

    def arg2nodes(self, args, node_factory=_null, lookup_list=_null, **kw):
        if node_factory is _null:
            node_factory = self.fs.File
        if lookup_list is _null:
            lookup_list = self.lookup_list

        if not args:
            return []

        args = flatten(args)

        nodes = []
        for v in args:
            if is_String(v):
                n = None
                for l in lookup_list:
                    n = l(v)
                    if n is not None:
                        break
                if n is not None:
                    if is_String(n):
                        # n = self.subst(n, raw=1, **kw)
                        kw['raw'] = 1
                        n = self.subst(n, **kw)
                        if node_factory:
                            n = node_factory(n)
                    if is_List(n):
                        nodes.extend(n)
                    else:
                        nodes.append(n)
                elif node_factory:
                    # v = node_factory(self.subst(v, raw=1, **kw))
                    kw['raw'] = 1
                    v = node_factory(self.subst(v, **kw))
                    if is_List(v):
                        nodes.extend(v)
                    else:
                        nodes.append(v)
            else:
                nodes.append(v)

        return nodes

    def gvars(self):
        return self._dict

    def lvars(self):
        return {}

    def subst(self, string, raw=0, target=None, source=None, conv=None, executor=None):
        """Recursively interpolates construction variables from the
        Environment into the specified string, returning the expanded
        result.  Construction variables are specified by a $ prefix
        in the string and begin with an initial underscore or
        alphabetic character followed by any number of underscores
        or alphanumeric characters.  The construction variable names
        may be surrounded by curly braces to separate the name from
        trailing characters.
        """
        gvars = self.gvars()
        lvars = self.lvars()
        lvars['__env__'] = self
        if executor:
            lvars.update(executor.get_lvars())
        return SCons.Subst.scons_subst(string, self, raw, target, source, gvars, lvars, conv)

    def subst_kw(self, kw, raw=0, target=None, source=None):
        nkw = {}
        for k, v in kw.items():
            k = self.subst(k, raw, target, source)
            if is_String(v):
                v = self.subst(v, raw, target, source)
            nkw[k] = v
        return nkw

    def subst_list(self, string, raw=0, target=None, source=None, conv=None, executor=None):
        """Calls through to SCons.Subst.scons_subst_list().  See
        the documentation for that function."""
        gvars = self.gvars()
        lvars = self.lvars()
        lvars['__env__'] = self
        if executor:
            lvars.update(executor.get_lvars())
        return SCons.Subst.scons_subst_list(string, self, raw, target, source, gvars, lvars, conv)

    def subst_path(self, path, target=None, source=None):
        """Substitute a path list, turning EntryProxies into Nodes
        and leaving Nodes (and other objects) as-is."""

        if not is_List(path):
            path = [path]

        def s(obj):
            """This is the "string conversion" routine that we have our
            substitutions use to return Nodes, not strings.  This relies
            on the fact that an EntryProxy object has a get() method that
            returns the underlying Node that it wraps, which is a bit of
            architectural dependence that we might need to break or modify
            in the future in response to additional requirements."""
            try:
                get = obj.get
            except AttributeError:
                obj = to_String_for_subst(obj)
            else:
                obj = get()
            return obj

        r = []
        for p in path:
            if is_String(p):
                p = self.subst(p, target=target, source=source, conv=s)
                if is_List(p):
                    if len(p) == 1:
                        p = p[0]
                    else:
                        # We have an object plus a string, or multiple
                        # objects that we need to smush together.  No choice
                        # but to make them into a string.
                        p = ''.join(map(to_String_for_subst, p))
            else:
                p = s(p)
            r.append(p)
        return r

    subst_target_source = subst

    def backtick(self, command):
        import subprocess
        # common arguments
        kw = { 'stdin' : 'devnull',
               'stdout' : subprocess.PIPE,
               'stderr' : subprocess.PIPE,
               'universal_newlines' : True,
             }
        # if the command is a list, assume it's been quoted
        # othewise force a shell
        if not is_List(command): kw['shell'] = True
        # run constructed command
        p = SCons.Action._subproc(self, command, **kw)
        out,err = p.communicate()
        status = p.wait()
        if err:
            sys.stderr.write("" + err)
        if status:
            raise OSError("'%s' exited %d" % (command, status))
        return out

    def AddMethod(self, function, name=None):
        """
        Adds the specified function as a method of this construction
        environment with the specified name.  If the name is omitted,
        the default name is the name of the function itself.
        """
        method = MethodWrapper(self, function, name)
        self.added_methods.append(method)

    def RemoveMethod(self, function):
        """
        Removes the specified function's MethodWrapper from the
        added_methods list, so we don't re-bind it when making a clone.
        """
        self.added_methods = [dm for dm in self.added_methods if dm.method is not function]

    def Override(self, overrides):
        """
        Produce a modified environment whose variables are overridden by
        the overrides dictionaries.  "overrides" is a dictionary that
        will override the variables of this environment.

        This function is much more efficient than Clone() or creating
        a new Environment because it doesn't copy the construction
        environment dictionary, it just wraps the underlying construction
        environment, and doesn't even create a wrapper object if there
        are no overrides.
        """
        if not overrides: return self
        o = copy_non_reserved_keywords(overrides)
        if not o: return self
        overrides = {}
        merges = None
        for key, value in o.items():
            if key == 'parse_flags':
                merges = value
            else:
                overrides[key] = SCons.Subst.scons_subst_once(value, self, key)
        env = OverrideEnvironment(self, overrides)
        if merges:
            env.MergeFlags(merges)
        return env

    def ParseFlags(self, *flags):
        """Return a dict of parsed flags.

        Parse ``flags`` and return a dict with the flags distributed into
        the appropriate construction variable names.  The flags are treated
        as a typical set of command-line flags for a GNU-like toolchain,
        such as might have been generated by one of the \*-config scripts,
        and used to populate the entries based on knowledge embedded in
        this method - the choices are not expected to be portable to other
        toolchains.

        If one of the ``flags`` strings begins with a bang (exclamation mark),
        it is assumed to be a command and the rest of the string is executed;
        the result of that evaluation is then added to the dict.
        """
        dict = {
            'ASFLAGS'       : CLVar(''),
            'CFLAGS'        : CLVar(''),
            'CCFLAGS'       : CLVar(''),
            'CXXFLAGS'      : CLVar(''),
            'CPPDEFINES'    : [],
            'CPPFLAGS'      : CLVar(''),
            'CPPPATH'       : [],
            'FRAMEWORKPATH' : CLVar(''),
            'FRAMEWORKS'    : CLVar(''),
            'LIBPATH'       : [],
            'LIBS'          : [],
            'LINKFLAGS'     : CLVar(''),
            'RPATH'         : [],
        }

        def do_parse(arg):
            # if arg is a sequence, recurse with each element
            if not arg:
                return

            if not is_String(arg):
                for t in arg: do_parse(t)
                return

            # if arg is a command, execute it
            if arg[0] == '!':
                arg = self.backtick(arg[1:])

            # utility function to deal with -D option
            def append_define(name, dict = dict):
                t = name.split('=')
                if len(t) == 1:
                    dict['CPPDEFINES'].append(name)
                else:
                    dict['CPPDEFINES'].append([t[0], '='.join(t[1:])])

            # Loop through the flags and add them to the appropriate option.
            # This tries to strike a balance between checking for all possible
            # flags and keeping the logic to a finite size, so it doesn't
            # check for some that don't occur often.  It particular, if the
            # flag is not known to occur in a config script and there's a way
            # of passing the flag to the right place (by wrapping it in a -W
            # flag, for example) we don't check for it.  Note that most
            # preprocessor options are not handled, since unhandled options
            # are placed in CCFLAGS, so unless the preprocessor is invoked
            # separately, these flags will still get to the preprocessor.
            # Other options not currently handled:
            #  -iqoutedir      (preprocessor search path)
            #  -u symbol       (linker undefined symbol)
            #  -s              (linker strip files)
            #  -static*        (linker static binding)
            #  -shared*        (linker dynamic binding)
            #  -symbolic       (linker global binding)
            #  -R dir          (deprecated linker rpath)
            # IBM compilers may also accept -qframeworkdir=foo

            params = shlex.split(arg)
            append_next_arg_to = None   # for multi-word args
            for arg in params:
                if append_next_arg_to:
                    if append_next_arg_to == 'CPPDEFINES':
                        append_define(arg)
                    elif append_next_arg_to == '-include':
                        t = ('-include', self.fs.File(arg))
                        dict['CCFLAGS'].append(t)
                    elif append_next_arg_to == '-imacros':
                        t = ('-imacros', self.fs.File(arg))
                        dict['CCFLAGS'].append(t)
                    elif append_next_arg_to == '-isysroot':
                        t = ('-isysroot', arg)
                        dict['CCFLAGS'].append(t)
                        dict['LINKFLAGS'].append(t)
                    elif append_next_arg_to == '-isystem':
                        t = ('-isystem', arg)
                        dict['CCFLAGS'].append(t)
                    elif append_next_arg_to == '-iquote':
                        t = ('-iquote', arg)
                        dict['CCFLAGS'].append(t)
                    elif append_next_arg_to == '-idirafter':
                        t = ('-idirafter', arg)
                        dict['CCFLAGS'].append(t)
                    elif append_next_arg_to == '-arch':
                        t = ('-arch', arg)
                        dict['CCFLAGS'].append(t)
                        dict['LINKFLAGS'].append(t)
                    elif append_next_arg_to == '--param':
                        t = ('--param', arg)
                        dict['CCFLAGS'].append(t)
                    else:
                        dict[append_next_arg_to].append(arg)
                    append_next_arg_to = None
                elif not arg[0] in ['-', '+']:
                    dict['LIBS'].append(self.fs.File(arg))
                elif arg == '-dylib_file':
                    dict['LINKFLAGS'].append(arg)
                    append_next_arg_to = 'LINKFLAGS'
                elif arg[:2] == '-L':
                    if arg[2:]:
                        dict['LIBPATH'].append(arg[2:])
                    else:
                        append_next_arg_to = 'LIBPATH'
                elif arg[:2] == '-l':
                    if arg[2:]:
                        dict['LIBS'].append(arg[2:])
                    else:
                        append_next_arg_to = 'LIBS'
                elif arg[:2] == '-I':
                    if arg[2:]:
                        dict['CPPPATH'].append(arg[2:])
                    else:
                        append_next_arg_to = 'CPPPATH'
                elif arg[:4] == '-Wa,':
                    dict['ASFLAGS'].append(arg[4:])
                    dict['CCFLAGS'].append(arg)
                elif arg[:4] == '-Wl,':
                    if arg[:11] == '-Wl,-rpath=':
                        dict['RPATH'].append(arg[11:])
                    elif arg[:7] == '-Wl,-R,':
                        dict['RPATH'].append(arg[7:])
                    elif arg[:6] == '-Wl,-R':
                        dict['RPATH'].append(arg[6:])
                    else:
                        dict['LINKFLAGS'].append(arg)
                elif arg[:4] == '-Wp,':
                    dict['CPPFLAGS'].append(arg)
                elif arg[:2] == '-D':
                    if arg[2:]:
                        append_define(arg[2:])
                    else:
                        append_next_arg_to = 'CPPDEFINES'
                elif arg == '-framework':
                    append_next_arg_to = 'FRAMEWORKS'
                elif arg[:14] == '-frameworkdir=':
                    dict['FRAMEWORKPATH'].append(arg[14:])
                elif arg[:2] == '-F':
                    if arg[2:]:
                        dict['FRAMEWORKPATH'].append(arg[2:])
                    else:
                        append_next_arg_to = 'FRAMEWORKPATH'
                elif arg in [
                    '-mno-cygwin',
                    '-pthread',
                    '-openmp',
                    '-fmerge-all-constants',
                    '-fopenmp',
                ]:
                    dict['CCFLAGS'].append(arg)
                    dict['LINKFLAGS'].append(arg)
                elif arg == '-mwindows':
                    dict['LINKFLAGS'].append(arg)
                elif arg[:5] == '-std=':
                    if '++' in arg[5:]:
                        key='CXXFLAGS'
                    else:
                        key='CFLAGS'
                    dict[key].append(arg)
                elif arg[0] == '+':
                    dict['CCFLAGS'].append(arg)
                    dict['LINKFLAGS'].append(arg)
                elif arg in [
                    '-include',
                    '-imacros',
                    '-isysroot',
                    '-isystem',
                    '-iquote',
                    '-idirafter',
                    '-arch',
                    '--param',
                ]:
                    append_next_arg_to = arg
                else:
                    dict['CCFLAGS'].append(arg)

        for arg in flags:
            do_parse(arg)
        return dict

    def MergeFlags(self, args, unique=True):
        """Merge flags into construction variables.

        Merges the flags from ``args`` into this construction environent.
        If ``args`` is not a dict, it is first converted to a dictionary with
        flags distributed into appropriate construction variables.
        See :meth:`ParseFlags`.

        Args:
            args: flags to merge
            unique: merge flags rather than appending (default: True)

        """
        if not is_Dict(args):
            args = self.ParseFlags(args)

        if not unique:
            self.Append(**args)
            return

        for key, value in args.items():
            if not value:
                continue
            value = Split(value)
            try:
                orig = self[key]
            except KeyError:
                orig = value
            else:
                if not orig:
                    orig = value
                elif value:
                    # Add orig and value.  The logic here was lifted from
                    # part of env.Append() (see there for a lot of comments
                    # about the order in which things are tried) and is
                    # used mainly to handle coercion of strings to CLVar to
                    # "do the right thing" given (e.g.) an original CCFLAGS
                    # string variable like '-pipe -Wall'.
                    try:
                        orig = orig + value
                    except (KeyError, TypeError):
                        try:
                            add_to_orig = orig.append
                        except AttributeError:
                            value.insert(0, orig)
                            orig = value
                        else:
                            add_to_orig(value)
            t = []
            if key[-4:] == 'PATH':
                ### keep left-most occurence
                for v in orig:
                    if v not in t:
                        t.append(v)
            else:
                ### keep right-most occurence
                for v in orig[::-1]:
                    if v not in t:
                        t.insert(0, v)
            self[key] = t


def default_decide_source(dependency, target, prev_ni, repo_node=None):
    f = SCons.Defaults.DefaultEnvironment().decide_source
    return f(dependency, target, prev_ni, repo_node)


def default_decide_target(dependency, target, prev_ni, repo_node=None):
    f = SCons.Defaults.DefaultEnvironment().decide_target
    return f(dependency, target, prev_ni, repo_node)


def default_copy_from_cache(src, dst):
    f = SCons.Defaults.DefaultEnvironment().copy_from_cache
    return f(src, dst)


class Base(SubstitutionEnvironment):
    """Base class for "real" construction Environments.

    These are the primary objects used to communicate dependency
    and construction information to the build engine.

    Keyword arguments supplied when the construction Environment
    is created are construction variables used to initialize the
    Environment.
    """

    #######################################################################
    # This is THE class for interacting with the SCons build engine,
    # and it contains a lot of stuff, so we're going to try to keep this
    # a little organized by grouping the methods.
    #######################################################################

    #######################################################################
    # Methods that make an Environment act like a dictionary.  These have
    # the expected standard names for Python mapping objects.  Note that
    # we don't actually make an Environment a subclass of UserDict for
    # performance reasons.  Note also that we only supply methods for
    # dictionary functionality that we actually need and use.
    #######################################################################

    def __init__(
        self,
        platform=None,
        tools=None,
        toolpath=None,
        variables=None,
        parse_flags=None,
        **kw
    ):
        """Initialization of a basic SCons construction environment.

        Sets up special construction variables like BUILDER,
        PLATFORM, etc., and searches for and applies available Tools.

        Note that we do *not* call the underlying base class
        (SubsitutionEnvironment) initialization, because we need to
        initialize things in a very specific order that doesn't work
        with the much simpler base class initialization.
        """
        if SCons.Debug.track_instances: logInstanceCreation(self, 'Environment.Base')
        self._memo = {}
        self.fs = SCons.Node.FS.get_default_fs()
        self.ans = SCons.Node.Alias.default_ans
        self.lookup_list = SCons.Node.arg2nodes_lookups
        self._dict = semi_deepcopy(SCons.Defaults.ConstructionEnvironment)
        self._init_special()
        self.added_methods = []

        # We don't use AddMethod, or define these as methods in this
        # class, because we *don't* want these functions to be bound
        # methods.  They need to operate independently so that the
        # settings will work properly regardless of whether a given
        # target ends up being built with a Base environment or an
        # OverrideEnvironment or what have you.
        self.decide_target = default_decide_target
        self.decide_source = default_decide_source

        self.copy_from_cache = default_copy_from_cache

        self._dict['BUILDERS'] = BuilderDict(self._dict['BUILDERS'], self)

        if platform is None:
            platform = self._dict.get('PLATFORM', None)
            if platform is None:
                platform = SCons.Platform.Platform()
        if is_String(platform):
            platform = SCons.Platform.Platform(platform)
        self._dict['PLATFORM'] = str(platform)
        platform(self)

        self._dict['HOST_OS']      = self._dict.get('HOST_OS',None)
        self._dict['HOST_ARCH']    = self._dict.get('HOST_ARCH',None)

        # Now set defaults for TARGET_{OS|ARCH}
        self._dict['TARGET_OS']      = self._dict.get('TARGET_OS',None)
        self._dict['TARGET_ARCH']    = self._dict.get('TARGET_ARCH',None)


        # Apply the passed-in and customizable variables to the
        # environment before calling the tools, because they may use
        # some of them during initialization.
        if 'options' in kw:
            # Backwards compatibility:  they may stll be using the
            # old "options" keyword.
            variables = kw['options']
            del kw['options']
        self.Replace(**kw)
        keys = list(kw.keys())
        if variables:
            keys = keys + list(variables.keys())
            variables.Update(self)

        save = {}
        for k in keys:
            try:
                save[k] = self._dict[k]
            except KeyError:
                # No value may have been set if they tried to pass in a
                # reserved variable name like TARGETS.
                pass

        SCons.Tool.Initializers(self)

        if tools is None:
            tools = self._dict.get('TOOLS', None)
            if tools is None:
                tools = ['default']
        apply_tools(self, tools, toolpath)

        # Now restore the passed-in and customized variables
        # to the environment, since the values the user set explicitly
        # should override any values set by the tools.
        for key, val in save.items():
            self._dict[key] = val

        # Finally, apply any flags to be merged in
        if parse_flags:
            self.MergeFlags(parse_flags)

    #######################################################################
    # Utility methods that are primarily for internal use by SCons.
    # These begin with lower-case letters.
    #######################################################################

    def get_builder(self, name):
        """Fetch the builder with the specified name from the environment.
        """
        try:
            return self._dict['BUILDERS'][name]
        except KeyError:
            return None

    def get_CacheDir(self):
        try:
            path = self._CacheDir_path
        except AttributeError:
            path = SCons.Defaults.DefaultEnvironment()._CacheDir_path
        try:
            if path == self._last_CacheDir_path:
                return self._last_CacheDir
        except AttributeError:
            pass
        cd = SCons.CacheDir.CacheDir(path)
        self._last_CacheDir_path = path
        self._last_CacheDir = cd
        return cd

    def get_factory(self, factory, default='File'):
        """Return a factory function for creating Nodes for this
        construction environment.
        """
        name = default
        try:
            is_node = issubclass(factory, SCons.Node.FS.Base)
        except TypeError:
            # The specified factory isn't a Node itself--it's
            # most likely None, or possibly a callable.
            pass
        else:
            if is_node:
                # The specified factory is a Node (sub)class.  Try to
                # return the FS method that corresponds to the Node's
                # name--that is, we return self.fs.Dir if they want a Dir,
                # self.fs.File for a File, etc.
                try: name = factory.__name__
                except AttributeError: pass
                else: factory = None
        if not factory:
            # They passed us None, or we picked up a name from a specified
            # class, so return the FS method.  (Note that we *don't*
            # use our own self.{Dir,File} methods because that would
            # cause env.subst() to be called twice on the file name,
            # interfering with files that have $$ in them.)
            factory = getattr(self.fs, name)
        return factory

    @SCons.Memoize.CountMethodCall
    def _gsm(self):
        try:
            return self._memo['_gsm']
        except KeyError:
            pass

        result = {}

        try:
            scanners = self._dict['SCANNERS']
        except KeyError:
            pass
        else:
            # Reverse the scanner list so that, if multiple scanners
            # claim they can scan the same suffix, earlier scanners
            # in the list will overwrite later scanners, so that
            # the result looks like a "first match" to the user.
            if not is_List(scanners):
                scanners = [scanners]
            else:
                scanners = scanners[:] # copy so reverse() doesn't mod original
            scanners.reverse()
            for scanner in scanners:
                for k in scanner.get_skeys(self):
                    if k and self['PLATFORM'] == 'win32':
                        k = k.lower()
                    result[k] = scanner

        self._memo['_gsm'] = result

        return result

    def get_scanner(self, skey):
        """Find the appropriate scanner given a key (usually a file suffix).
        """
        if skey and self['PLATFORM'] == 'win32':
            skey = skey.lower()
        return self._gsm().get(skey)

    def scanner_map_delete(self, kw=None):
        """Delete the cached scanner map (if we need to).
        """
        try:
            del self._memo['_gsm']
        except KeyError:
            pass

    def _update(self, other):
        """Private method to update an environment's consvar dict directly.

        Bypasses the normal checks that occur when users try to set items.
        """
        self._dict.update(other)

    def _update_onlynew(self, other):
        """Private method to add new items to an environment's consvar dict.

        Only adds items from `other` whose keys do not already appear in
        the existing dict; values from `other` are not used for replacement.
        Bypasses the normal checks that occur when users try to set items.
        """
        for k, v in other.items():
            if k not in self._dict:
                self._dict[k] = v


    def get_src_sig_type(self):
        try:
            return self.src_sig_type
        except AttributeError:
            t = SCons.Defaults.DefaultEnvironment().src_sig_type
            self.src_sig_type = t
            return t

    def get_tgt_sig_type(self):
        try:
            return self.tgt_sig_type
        except AttributeError:
            t = SCons.Defaults.DefaultEnvironment().tgt_sig_type
            self.tgt_sig_type = t
            return t

    #######################################################################
    # Public methods for manipulating an Environment.  These begin with
    # upper-case letters.  The essential characteristic of methods in
    # this section is that they do *not* have corresponding same-named
    # global functions.  For example, a stand-alone Append() function
    # makes no sense, because Append() is all about appending values to
    # an Environment's construction variables.
    #######################################################################

    def Append(self, **kw):
        """Append values to existing construction variables in an Environment."""
        kw = copy_non_reserved_keywords(kw)
        for key, val in kw.items():
            # It would be easier on the eyes to write this using
            # "continue" statements whenever we finish processing an item,
            # but Python 1.5.2 apparently doesn't let you use "continue"
            # within try:-except: blocks, so we have to nest our code.
            try:
                if key == 'CPPDEFINES' and is_String(self._dict[key]):
                    self._dict[key] = [self._dict[key]]
                orig = self._dict[key]
            except KeyError:
                # No existing variable in the environment, so just set
                # it to the new value.
                if key == 'CPPDEFINES' and is_String(val):
                    self._dict[key] = [val]
                else:
                    self._dict[key] = val
            else:
                try:
                    # Check if the original looks like a dictionary.
                    # If it is, we can't just try adding the value because
                    # dictionaries don't have __add__() methods, and
                    # things like UserList will incorrectly coerce the
                    # original dict to a list (which we don't want).
                    update_dict = orig.update
                except AttributeError:
                    try:
                        # Most straightforward:  just try to add them
                        # together.  This will work in most cases, when the
                        # original and new values are of compatible types.
                        self._dict[key] = orig + val
                    except (KeyError, TypeError):
                        try:
                            # Check if the original is a list.
                            add_to_orig = orig.append
                        except AttributeError:
                            # The original isn't a list, but the new
                            # value is (by process of elimination),
                            # so insert the original in the new value
                            # (if there's one to insert) and replace
                            # the variable with it.
                            if orig:
                                val.insert(0, orig)
                            self._dict[key] = val
                        else:
                            # The original is a list, so append the new
                            # value to it (if there's a value to append).
                            if val:
                                add_to_orig(val)
                else:
                    # The original looks like a dictionary, so update it
                    # based on what we think the value looks like.
                    if is_List(val):
                        if key == 'CPPDEFINES':
                            tmp = []
                            for (k, v) in orig.items():
                                if v is not None:
                                    tmp.append((k, v))
                                else:
                                    tmp.append((k,))
                            orig = tmp
                            orig += val
                            self._dict[key] = orig
                        else:
                            for v in val:
                                orig[v] = None
                    else:
                        try:
                            update_dict(val)
                        except (AttributeError, TypeError, ValueError):
                            if is_Dict(val):
                                for k, v in val.items():
                                    orig[k] = v
                            else:
                                orig[val] = None
        self.scanner_map_delete(kw)

    # allow Dirs and strings beginning with # for top-relative
    # Note this uses the current env's fs (in self).
    def _canonicalize(self, path):
        if not is_String(path): # typically a Dir
            path = str(path)
        if path and path[0] == '#':
            path = str(self.fs.Dir(path))
        return path

    def AppendENVPath(self, name, newpath, envname = 'ENV',
                      sep = os.pathsep, delete_existing=0):
        """Append path elements to the path 'name' in the 'ENV'
        dictionary for this environment.  Will only add any particular
        path once, and will normpath and normcase all paths to help
        assure this.  This can also handle the case where the env
        variable is a list instead of a string.

        If delete_existing is 0, a newpath which is already in the path
        will not be moved to the end (it will be left where it is).
        """

        orig = ''
        if envname in self._dict and name in self._dict[envname]:
            orig = self._dict[envname][name]

        nv = AppendPath(orig, newpath, sep, delete_existing, canonicalize=self._canonicalize)

        if envname not in self._dict:
            self._dict[envname] = {}

        self._dict[envname][name] = nv

    def AppendUnique(self, delete_existing=0, **kw):
        """Append values to existing construction variables
        in an Environment, if they're not already there.
        If delete_existing is 1, removes existing values first, so
        values move to end.
        """
        kw = copy_non_reserved_keywords(kw)
        for key, val in kw.items():
            if is_List(val):
                val = _delete_duplicates(val, delete_existing)
            if key not in self._dict or self._dict[key] in ('', None):
                self._dict[key] = val
            elif is_Dict(self._dict[key]) and \
                 is_Dict(val):
                self._dict[key].update(val)
            elif is_List(val):
                dk = self._dict[key]
                if key == 'CPPDEFINES':
                    tmp = []
                    for i in val:
                        if is_List(i):
                            if len(i) >= 2:
                                tmp.append((i[0], i[1]))
                            else:
                                tmp.append((i[0],))
                        elif is_Tuple(i):
                            tmp.append(i)
                        else:
                            tmp.append((i,))
                    val = tmp
                    # Construct a list of (key, value) tuples.
                    if is_Dict(dk):
                        tmp = []
                        for (k, v) in dk.items():
                            if v is not None:
                                tmp.append((k, v))
                            else:
                                tmp.append((k,))
                        dk = tmp
                    elif is_String(dk):
                        dk = [(dk,)]
                    else:
                        tmp = []
                        for i in dk:
                            if is_List(i):
                                if len(i) >= 2:
                                    tmp.append((i[0], i[1]))
                                else:
                                    tmp.append((i[0],))
                            elif is_Tuple(i):
                                tmp.append(i)
                            else:
                                tmp.append((i,))
                        dk = tmp
                else:
                    if not is_List(dk):
                        dk = [dk]
                if delete_existing:
                    dk = [x for x in dk if x not in val]
                else:
                    val = [x for x in val if x not in dk]
                self._dict[key] = dk + val
            else:
                dk = self._dict[key]
                if is_List(dk):
                    if key == 'CPPDEFINES':
                        tmp = []
                        for i in dk:
                            if is_List(i):
                                if len(i) >= 2:
                                    tmp.append((i[0], i[1]))
                                else:
                                    tmp.append((i[0],))
                            elif is_Tuple(i):
                                tmp.append(i)
                            else:
                                tmp.append((i,))
                        dk = tmp
                        # Construct a list of (key, value) tuples.
                        if is_Dict(val):
                            tmp = []
                            for (k, v) in val.items():
                                if v is not None:
                                    tmp.append((k, v))
                                else:
                                    tmp.append((k,))
                            val = tmp
                        elif is_String(val):
                            val = [(val,)]
                        if delete_existing:
                            dk = list(filter(lambda x, val=val: x not in val, dk))
                            self._dict[key] = dk + val
                        else:
                            dk = [x for x in dk if x not in val]
                            self._dict[key] = dk + val
                    else:
                        # By elimination, val is not a list.  Since dk is a
                        # list, wrap val in a list first.
                        if delete_existing:
                            dk = list(filter(lambda x, val=val: x not in val, dk))
                            self._dict[key] = dk + [val]
                        else:
                            if val not in dk:
                                self._dict[key] = dk + [val]
                else:
                    if key == 'CPPDEFINES':
                        if is_String(dk):
                            dk = [dk]
                        elif is_Dict(dk):
                            tmp = []
                            for (k, v) in dk.items():
                                if v is not None:
                                    tmp.append((k, v))
                                else:
                                    tmp.append((k,))
                            dk = tmp
                        if is_String(val):
                            if val in dk:
                                val = []
                            else:
                                val = [val]
                        elif is_Dict(val):
                            tmp = []
                            for i,j in val.items():
                                if j is not None:
                                    tmp.append((i,j))
                                else:
                                    tmp.append(i)
                            val = tmp
                    if delete_existing:
                        dk = [x for x in dk if x not in val]
                    self._dict[key] = dk + val
        self.scanner_map_delete(kw)

    def Clone(self, tools=[], toolpath=None, parse_flags = None, **kw):
        """Return a copy of a construction Environment.

        The copy is like a Python "deep copy"--that is, independent
        copies are made recursively of each objects--except that
        a reference is copied when an object is not deep-copyable
        (like a function).  There are no references to any mutable
        objects in the original Environment.
        """

        builders = self._dict.get('BUILDERS', {})

        clone = copy.copy(self)
        # BUILDERS is not safe to do a simple copy
        clone._dict = semi_deepcopy_dict(self._dict, ['BUILDERS'])
        clone._dict['BUILDERS'] = BuilderDict(builders, clone)

        # Check the methods added via AddMethod() and re-bind them to
        # the cloned environment.  Only do this if the attribute hasn't
        # been overwritten by the user explicitly and still points to
        # the added method.
        clone.added_methods = []
        for mw in self.added_methods:
            if mw == getattr(self, mw.name):
                clone.added_methods.append(mw.clone(clone))

        clone._memo = {}

        # Apply passed-in variables before the tools
        # so the tools can use the new variables
        kw = copy_non_reserved_keywords(kw)
        new = {}
        for key, value in kw.items():
            new[key] = SCons.Subst.scons_subst_once(value, self, key)
        clone.Replace(**new)

        apply_tools(clone, tools, toolpath)

        # apply them again in case the tools overwrote them
        clone.Replace(**new)

        # Finally, apply any flags to be merged in
        if parse_flags:
            clone.MergeFlags(parse_flags)

        if SCons.Debug.track_instances: logInstanceCreation(self, 'Environment.EnvironmentClone')
        return clone

    def _changed_build(self, dependency, target, prev_ni, repo_node=None):
        if dependency.changed_state(target, prev_ni, repo_node):
            return 1
        return self.decide_source(dependency, target, prev_ni, repo_node)

    def _changed_content(self, dependency, target, prev_ni, repo_node=None):
        return dependency.changed_content(target, prev_ni, repo_node)

    def _changed_source(self, dependency, target, prev_ni, repo_node=None):
        target_env = dependency.get_build_env()
        type = target_env.get_tgt_sig_type()
        if type == 'source':
            return target_env.decide_source(dependency, target, prev_ni, repo_node)
        else:
            return target_env.decide_target(dependency, target, prev_ni, repo_node)

    def _changed_timestamp_then_content(self, dependency, target, prev_ni, repo_node=None):
        return dependency.changed_timestamp_then_content(target, prev_ni, repo_node)

    def _changed_timestamp_newer(self, dependency, target, prev_ni, repo_node=None):
        return dependency.changed_timestamp_newer(target, prev_ni, repo_node)

    def _changed_timestamp_match(self, dependency, target, prev_ni, repo_node=None):
        return dependency.changed_timestamp_match(target, prev_ni, repo_node)

    def _copy_from_cache(self, src, dst):
        return self.fs.copy(src, dst)

    def _copy2_from_cache(self, src, dst):
        return self.fs.copy2(src, dst)

    def Decider(self, function):
        copy_function = self._copy2_from_cache
        if function in ('MD5', 'content'):
<<<<<<< HEAD
=======
            if not md5:
                raise UserError("MD5 signatures are not available in this version of Python.")
>>>>>>> 2a764cbc
            function = self._changed_content
        elif function in ('MD5-timestamp', 'content-timestamp'):
            function = self._changed_timestamp_then_content
        elif function in ('timestamp-newer', 'make'):
            function = self._changed_timestamp_newer
            copy_function = self._copy_from_cache
        elif function == 'timestamp-match':
            function = self._changed_timestamp_match
        elif not callable(function):
            raise UserError("Unknown Decider value %s" % repr(function))

        # We don't use AddMethod because we don't want to turn the
        # function, which only expects three arguments, into a bound
        # method, which would add self as an initial, fourth argument.
        self.decide_target = function
        self.decide_source = function
        self.copy_from_cache = copy_function


    def Detect(self, progs):
        """Return the first available program from one or more possibilities.

        Args:
            progs (str or list): one or more command names to check for

        """
        if not is_List(progs):
            progs = [progs]
        for prog in progs:
            path = self.WhereIs(prog)
            if path: return prog
        return None


    def Dictionary(self, *args):
        """Return construction variables from an environment.

        Args:
          \*args (optional): variable names to look up

        Returns:
          If `args` omitted, the dictionary of all construction variables.
          If one arg, the corresponding value is returned.
          If more than one arg, a list of values is returned.

        Raises:
          KeyError: if any of `args` is not in the construction environment.

        """
        if not args:
            return self._dict
        dlist = [self._dict[x] for x in args]
        if len(dlist) == 1:
            dlist = dlist[0]
        return dlist


    def Dump(self, key=None, format='pretty'):
        """ Return construction variables serialized to a string.

        Args:
          key (optional): if None, format the whole dict of variables.
            Else format the value of `key` (Default value = None)
          format (str, optional): specify the format to serialize to.
            `"pretty"` generates a pretty-printed string,
            `"json"` a JSON-formatted string.
            (Default value = `"pretty"`)

        """
        if key:
            cvars = self.Dictionary(key)
        else:
            cvars = self.Dictionary()

        fmt = format.lower()

        if fmt == 'pretty':
            import pprint
            pp = pprint.PrettyPrinter(indent=2)

            # TODO: pprint doesn't do a nice job on path-style values
            # if the paths contain spaces (i.e. Windows), because the
            # algorithm tries to break lines on spaces, while breaking
            # on the path-separator would be more "natural". Is there
            # a better way to format those?
            return pp.pformat(cvars)

        elif fmt == 'json':
            import json
            def non_serializable(obj):
                return str(type(obj).__qualname__)
            return json.dumps(cvars, indent=4, default=non_serializable)
        else:
            raise ValueError("Unsupported serialization format: %s." % fmt)


    def FindIxes(self, paths, prefix, suffix):
        """Search a list of paths for something that matches the prefix and suffix.

        Args:
          paths: the list of paths or nodes.
          prefix: construction variable for the prefix.
          suffix: construction variable for the suffix.

        Returns: the matched path or None

        """

        suffix = self.subst('$'+suffix)
        prefix = self.subst('$'+prefix)

        for path in paths:
            dir,name = os.path.split(str(path))
            if name[:len(prefix)] == prefix and name[-len(suffix):] == suffix:
                return path

    def ParseConfig(self, command, function=None, unique=True):
        """
        Use the specified function to parse the output of the command
        in order to modify the current environment.  The 'command' can
        be a string or a list of strings representing a command and
        its arguments.  'Function' is an optional argument that takes
        the environment, the output of the command, and the unique flag.
        If no function is specified, MergeFlags, which treats the output
        as the result of a typical 'X-config' command (i.e. gtk-config),
        will merge the output into the appropriate variables.
        """
        if function is None:
            def parse_conf(env, cmd, unique=unique):
                return env.MergeFlags(cmd, unique)
            function = parse_conf
        if is_List(command):
            command = ' '.join(command)
        command = self.subst(command)
        return function(self, self.backtick(command))

    def ParseDepends(self, filename, must_exist=None, only_one=False):
        """
        Parse a mkdep-style file for explicit dependencies.  This is
        completely abusable, and should be unnecessary in the "normal"
        case of proper SCons configuration, but it may help make
        the transition from a Make hierarchy easier for some people
        to swallow.  It can also be genuinely useful when using a tool
        that can write a .d file, but for which writing a scanner would
        be too complicated.
        """
        filename = self.subst(filename)
        try:
            with open(filename, 'r') as fp:
                lines = LogicalLines(fp).readlines()
        except IOError:
            if must_exist:
                raise
            return
        lines = [l for l in lines if l[0] != '#']
        tdlist = []
        for line in lines:
            try:
                target, depends = line.split(':', 1)
            except (AttributeError, ValueError):
                # Throws AttributeError if line isn't a string.  Can throw
                # ValueError if line doesn't split into two or more elements.
                pass
            else:
                tdlist.append((target.split(), depends.split()))
        if only_one:
            targets = []
            for td in tdlist:
                targets.extend(td[0])
            if len(targets) > 1:
                raise UserError(
                            "More than one dependency target found in `%s':  %s"
                                            % (filename, targets))
        for target, depends in tdlist:
            self.Depends(target, depends)

    def Platform(self, platform):
        platform = self.subst(platform)
        return SCons.Platform.Platform(platform)(self)

    def Prepend(self, **kw):
        """Prepend values to existing construction variables
        in an Environment.
        """
        kw = copy_non_reserved_keywords(kw)
        for key, val in kw.items():
            # It would be easier on the eyes to write this using
            # "continue" statements whenever we finish processing an item,
            # but Python 1.5.2 apparently doesn't let you use "continue"
            # within try:-except: blocks, so we have to nest our code.
            try:
                orig = self._dict[key]
            except KeyError:
                # No existing variable in the environment, so just set
                # it to the new value.
                self._dict[key] = val
            else:
                try:
                    # Check if the original looks like a dictionary.
                    # If it is, we can't just try adding the value because
                    # dictionaries don't have __add__() methods, and
                    # things like UserList will incorrectly coerce the
                    # original dict to a list (which we don't want).
                    update_dict = orig.update
                except AttributeError:
                    try:
                        # Most straightforward:  just try to add them
                        # together.  This will work in most cases, when the
                        # original and new values are of compatible types.
                        self._dict[key] = val + orig
                    except (KeyError, TypeError):
                        try:
                            # Check if the added value is a list.
                            add_to_val = val.append
                        except AttributeError:
                            # The added value isn't a list, but the
                            # original is (by process of elimination),
                            # so insert the the new value in the original
                            # (if there's one to insert).
                            if val:
                                orig.insert(0, val)
                        else:
                            # The added value is a list, so append
                            # the original to it (if there's a value
                            # to append).
                            if orig:
                                add_to_val(orig)
                            self._dict[key] = val
                else:
                    # The original looks like a dictionary, so update it
                    # based on what we think the value looks like.
                    if is_List(val):
                        for v in val:
                            orig[v] = None
                    else:
                        try:
                            update_dict(val)
                        except (AttributeError, TypeError, ValueError):
                            if is_Dict(val):
                                for k, v in val.items():
                                    orig[k] = v
                            else:
                                orig[val] = None
        self.scanner_map_delete(kw)

    def PrependENVPath(self, name, newpath, envname = 'ENV', sep = os.pathsep,
                       delete_existing=1):
        """Prepend path elements to the path 'name' in the 'ENV'
        dictionary for this environment.  Will only add any particular
        path once, and will normpath and normcase all paths to help
        assure this.  This can also handle the case where the env
        variable is a list instead of a string.

        If delete_existing is 0, a newpath which is already in the path
        will not be moved to the front (it will be left where it is).
        """

        orig = ''
        if envname in self._dict and name in self._dict[envname]:
            orig = self._dict[envname][name]

        nv = PrependPath(orig, newpath, sep, delete_existing,
                                    canonicalize=self._canonicalize)

        if envname not in self._dict:
            self._dict[envname] = {}

        self._dict[envname][name] = nv

    def PrependUnique(self, delete_existing=0, **kw):
        """Prepend values to existing construction variables
        in an Environment, if they're not already there.
        If delete_existing is 1, removes existing values first, so
        values move to front.
        """
        kw = copy_non_reserved_keywords(kw)
        for key, val in kw.items():
            if is_List(val):
                val = _delete_duplicates(val, not delete_existing)
            if key not in self._dict or self._dict[key] in ('', None):
                self._dict[key] = val
            elif is_Dict(self._dict[key]) and \
                 is_Dict(val):
                self._dict[key].update(val)
            elif is_List(val):
                dk = self._dict[key]
                if not is_List(dk):
                    dk = [dk]
                if delete_existing:
                    dk = [x for x in dk if x not in val]
                else:
                    val = [x for x in val if x not in dk]
                self._dict[key] = val + dk
            else:
                dk = self._dict[key]
                if is_List(dk):
                    # By elimination, val is not a list.  Since dk is a
                    # list, wrap val in a list first.
                    if delete_existing:
                        dk = [x for x in dk if x not in val]
                        self._dict[key] = [val] + dk
                    else:
                        if val not in dk:
                            self._dict[key] = [val] + dk
                else:
                    if delete_existing:
                        dk = [x for x in dk if x not in val]
                    self._dict[key] = val + dk
        self.scanner_map_delete(kw)

    def Replace(self, **kw):
        """Replace existing construction variables in an Environment
        with new construction variables and/or values.
        """
        try:
            kwbd = kw['BUILDERS']
        except KeyError:
            pass
        else:
            kwbd = BuilderDict(kwbd,self)
            del kw['BUILDERS']
            self.__setitem__('BUILDERS', kwbd)
        kw = copy_non_reserved_keywords(kw)
        self._update(semi_deepcopy(kw))
        self.scanner_map_delete(kw)

    def ReplaceIxes(self, path, old_prefix, old_suffix, new_prefix, new_suffix):
        """
        Replace old_prefix with new_prefix and old_suffix with new_suffix.

        env - Environment used to interpolate variables.
        path - the path that will be modified.
        old_prefix - construction variable for the old prefix.
        old_suffix - construction variable for the old suffix.
        new_prefix - construction variable for the new prefix.
        new_suffix - construction variable for the new suffix.
        """
        old_prefix = self.subst('$'+old_prefix)
        old_suffix = self.subst('$'+old_suffix)

        new_prefix = self.subst('$'+new_prefix)
        new_suffix = self.subst('$'+new_suffix)

        dir,name = os.path.split(str(path))
        if name[:len(old_prefix)] == old_prefix:
            name = name[len(old_prefix):]
        if name[-len(old_suffix):] == old_suffix:
            name = name[:-len(old_suffix)]
        return os.path.join(dir, new_prefix+name+new_suffix)

    def SetDefault(self, **kw):
        for k in list(kw.keys()):
            if k in self._dict:
                del kw[k]
        self.Replace(**kw)

    def _find_toolpath_dir(self, tp):
        return self.fs.Dir(self.subst(tp)).srcnode().get_abspath()

    def Tool(self, tool, toolpath=None, **kw):
        if is_String(tool):
            tool = self.subst(tool)
            if toolpath is None:
                toolpath = self.get('toolpath', [])
            toolpath = list(map(self._find_toolpath_dir, toolpath))
            tool = SCons.Tool.Tool(tool, toolpath, **kw)
        tool(self)

    def WhereIs(self, prog, path=None, pathext=None, reject=[]):
        """Find prog in the path.
        """
        if path is None:
            try:
                path = self['ENV']['PATH']
            except KeyError:
                pass
        elif is_String(path):
            path = self.subst(path)
        if pathext is None:
            try:
                pathext = self['ENV']['PATHEXT']
            except KeyError:
                pass
        elif is_String(pathext):
            pathext = self.subst(pathext)
        prog = CLVar(self.subst(prog)) # support "program --with-args"
        path = WhereIs(prog[0], path, pathext, reject)
        if path: return path
        return None

    #######################################################################
    # Public methods for doing real "SCons stuff" (manipulating
    # dependencies, setting attributes on targets, etc.).  These begin
    # with upper-case letters.  The essential characteristic of methods
    # in this section is that they all *should* have corresponding
    # same-named global functions.
    #######################################################################

    def Action(self, *args, **kw):
        def subst_string(a, self=self):
            if is_String(a):
                a = self.subst(a)
            return a
        nargs = list(map(subst_string, args))
        nkw = self.subst_kw(kw)
        return SCons.Action.Action(*nargs, **nkw)

    def AddPreAction(self, files, action):
        nodes = self.arg2nodes(files, self.fs.Entry)
        action = SCons.Action.Action(action)
        uniq = {}
        for executor in [n.get_executor() for n in nodes]:
            uniq[executor] = 1
        for executor in uniq.keys():
            executor.add_pre_action(action)
        return nodes

    def AddPostAction(self, files, action):
        nodes = self.arg2nodes(files, self.fs.Entry)
        action = SCons.Action.Action(action)
        uniq = {}
        for executor in [n.get_executor() for n in nodes]:
            uniq[executor] = 1
        for executor in uniq.keys():
            executor.add_post_action(action)
        return nodes

    def Alias(self, target, source=[], action=None, **kw):
        tlist = self.arg2nodes(target, self.ans.Alias)
        if not is_List(source):
            source = [source]
        source = [_f for _f in source if _f]

        if not action:
            if not source:
                # There are no source files and no action, so just
                # return a target list of classic Alias Nodes, without
                # any builder.  The externally visible effect is that
                # this will make the wrapping Script.BuildTask class
                # say that there's "Nothing to be done" for this Alias,
                # instead of that it's "up to date."
                return tlist

            # No action, but there are sources.  Re-call all the target
            # builders to add the sources to each target.
            result = []
            for t in tlist:
                bld = t.get_builder(AliasBuilder)
                result.extend(bld(self, t, source))
            return result

        nkw = self.subst_kw(kw)
        nkw.update({
            'action'            : SCons.Action.Action(action),
            'source_factory'    : self.fs.Entry,
            'multi'             : 1,
            'is_explicit'       : None,
        })
        bld = SCons.Builder.Builder(**nkw)

        # Apply the Builder separately to each target so that the Aliases
        # stay separate.  If we did one "normal" Builder call with the
        # whole target list, then all of the target Aliases would be
        # associated under a single Executor.
        result = []
        for t in tlist:
            # Calling the convert() method will cause a new Executor to be
            # created from scratch, so we have to explicitly initialize
            # it with the target's existing sources, plus our new ones,
            # so nothing gets lost.
            b = t.get_builder()
            if b is None or b is AliasBuilder:
                b = bld
            else:
                nkw['action'] = b.action + action
                b = SCons.Builder.Builder(**nkw)
            t.convert()
            result.extend(b(self, t, t.sources + source))
        return result

    def AlwaysBuild(self, *targets):
        tlist = []
        for t in targets:
            tlist.extend(self.arg2nodes(t, self.fs.Entry))
        for t in tlist:
            t.set_always_build()
        return tlist

    def Builder(self, **kw):
        nkw = self.subst_kw(kw)
        return SCons.Builder.Builder(**nkw)

    def CacheDir(self, path):
        import SCons.CacheDir
        if path is not None:
            path = self.subst(path)
        self._CacheDir_path = path

    def Clean(self, targets, files):
        global CleanTargets
        tlist = self.arg2nodes(targets, self.fs.Entry)
        flist = self.arg2nodes(files, self.fs.Entry)
        for t in tlist:
            try:
                CleanTargets[t].extend(flist)
            except KeyError:
                CleanTargets[t] = flist

    def Configure(self, *args, **kw):
        nargs = [self]
        if args:
            nargs = nargs + self.subst_list(args)[0]
        nkw = self.subst_kw(kw)
        nkw['_depth'] = kw.get('_depth', 0) + 1
        try:
            nkw['custom_tests'] = self.subst_kw(nkw['custom_tests'])
        except KeyError:
            pass
        return SCons.SConf.SConf(*nargs, **nkw)

    def Command(self, target, source, action, **kw):
        """Builds the supplied target files from the supplied
        source files using the supplied action.  Action may
        be any type that the Builder constructor will accept
        for an action."""
        bkw = {
            'action': action,
            'target_factory': self.fs.Entry,
            'source_factory': self.fs.Entry,
        }
        # source scanner
        try:
            bkw['source_scanner'] = kw['source_scanner']
        except KeyError:
            pass
        else:
            del kw['source_scanner']

        # target scanner
        try:
            bkw['target_scanner'] = kw['target_scanner']
        except KeyError:
            pass
        else:
            del kw['target_scanner']

        # source factory
        try:
            bkw['source_factory'] = kw['source_factory']
        except KeyError:
            pass
        else:
            del kw['source_factory']

        # target factory
        try:
            bkw['target_factory'] = kw['target_factory']
        except KeyError:
            pass
        else:
            del kw['target_factory']

        bld = SCons.Builder.Builder(**bkw)
        return bld(self, target, source, **kw)

    def Depends(self, target, dependency):
        """Explicity specify that 'target's depend on 'dependency'."""
        tlist = self.arg2nodes(target, self.fs.Entry)
        dlist = self.arg2nodes(dependency, self.fs.Entry)
        for t in tlist:
            t.add_dependency(dlist)
        return tlist

    def Dir(self, name, *args, **kw):
        """
        """
        s = self.subst(name)
        if is_Sequence(s):
            result=[]
            for e in s:
                result.append(self.fs.Dir(e, *args, **kw))
            return result
        return self.fs.Dir(s, *args, **kw)

    def PyPackageDir(self, modulename):
        s = self.subst(modulename)
        if is_Sequence(s):
            result=[]
            for e in s:
                result.append(self.fs.PyPackageDir(e))
            return result
        return self.fs.PyPackageDir(s)

    def NoClean(self, *targets):
        """Tags a target so that it will not be cleaned by -c"""
        tlist = []
        for t in targets:
            tlist.extend(self.arg2nodes(t, self.fs.Entry))
        for t in tlist:
            t.set_noclean()
        return tlist

    def NoCache(self, *targets):
        """Tags a target so that it will not be cached"""
        tlist = []
        for t in targets:
            tlist.extend(self.arg2nodes(t, self.fs.Entry))
        for t in tlist:
            t.set_nocache()
        return tlist

    def Entry(self, name, *args, **kw):
        """
        """
        s = self.subst(name)
        if is_Sequence(s):
            result=[]
            for e in s:
                result.append(self.fs.Entry(e, *args, **kw))
            return result
        return self.fs.Entry(s, *args, **kw)

    def Environment(self, **kw):
        return SCons.Environment.Environment(**self.subst_kw(kw))

    def Execute(self, action, *args, **kw):
        """Directly execute an action through an Environment
        """
        action = self.Action(action, *args, **kw)
        result = action([], [], self)
        if isinstance(result, BuildError):
            errstr = result.errstr
            if result.filename:
                errstr = result.filename + ': ' + errstr
            sys.stderr.write("scons: *** %s\n" % errstr)
            return result.status
        else:
            return result

    def File(self, name, *args, **kw):
        """
        """
        s = self.subst(name)
        if is_Sequence(s):
            result=[]
            for e in s:
                result.append(self.fs.File(e, *args, **kw))
            return result
        return self.fs.File(s, *args, **kw)

    def FindFile(self, file, dirs):
        file = self.subst(file)
        nodes = self.arg2nodes(dirs, self.fs.Dir)
        return SCons.Node.FS.find_file(file, tuple(nodes))

    def Flatten(self, sequence):
        return flatten(sequence)

    def GetBuildPath(self, files):
        result = list(map(str, self.arg2nodes(files, self.fs.Entry)))
        if is_List(files):
            return result
        else:
            return result[0]

    def Glob(self, pattern, ondisk=True, source=False, strings=False, exclude=None):
        return self.fs.Glob(self.subst(pattern), ondisk, source, strings, exclude)

    def Ignore(self, target, dependency):
        """Ignore a dependency."""
        tlist = self.arg2nodes(target, self.fs.Entry)
        dlist = self.arg2nodes(dependency, self.fs.Entry)
        for t in tlist:
            t.add_ignore(dlist)
        return tlist

    def Literal(self, string):
        return SCons.Subst.Literal(string)

    def Local(self, *targets):
        ret = []
        for targ in targets:
            if isinstance(targ, SCons.Node.Node):
                targ.set_local()
                ret.append(targ)
            else:
                for t in self.arg2nodes(targ, self.fs.Entry):
                   t.set_local()
                   ret.append(t)
        return ret

    def Precious(self, *targets):
        tlist = []
        for t in targets:
            tlist.extend(self.arg2nodes(t, self.fs.Entry))
        for t in tlist:
            t.set_precious()
        return tlist

    def Pseudo(self, *targets):
        tlist = []
        for t in targets:
            tlist.extend(self.arg2nodes(t, self.fs.Entry))
        for t in tlist:
            t.set_pseudo()
        return tlist

    def Repository(self, *dirs, **kw):
        dirs = self.arg2nodes(list(dirs), self.fs.Dir)
        self.fs.Repository(*dirs, **kw)

    def Requires(self, target, prerequisite):
        """Specify that 'prerequisite' must be built before 'target',
        (but 'target' does not actually depend on 'prerequisite'
        and need not be rebuilt if it changes)."""
        tlist = self.arg2nodes(target, self.fs.Entry)
        plist = self.arg2nodes(prerequisite, self.fs.Entry)
        for t in tlist:
            t.add_prerequisite(plist)
        return tlist

    def Scanner(self, *args, **kw):
        nargs = []
        for arg in args:
            if is_String(arg):
                arg = self.subst(arg)
            nargs.append(arg)
        nkw = self.subst_kw(kw)
        return SCons.Scanner.Base(*nargs, **nkw)

    def SConsignFile(self, name=".sconsign", dbm_module=None):
        if name is not None:
            name = self.subst(name)
            if not os.path.isabs(name):
                name = os.path.join(str(self.fs.SConstruct_dir), name)
        if name:
            name = os.path.normpath(name)
            sconsign_dir = os.path.dirname(name)
            if sconsign_dir and not os.path.exists(sconsign_dir):
                self.Execute(SCons.Defaults.Mkdir(sconsign_dir))
        SCons.SConsign.File(name, dbm_module)

    def SideEffect(self, side_effect, target):
        """Tell scons that side_effects are built as side
        effects of building targets."""
        side_effects = self.arg2nodes(side_effect, self.fs.Entry)
        targets = self.arg2nodes(target, self.fs.Entry)

        for side_effect in side_effects:
            if side_effect.multiple_side_effect_has_builder():
                raise UserError("Multiple ways to build the same target were specified for: %s" % str(side_effect))
            side_effect.add_source(targets)
            side_effect.side_effect = 1
            self.Precious(side_effect)
            for target in targets:
                target.side_effects.append(side_effect)
        return side_effects

    def Split(self, arg):
        """This function converts a string or list into a list of strings
        or Nodes.  This makes things easier for users by allowing files to
        be specified as a white-space separated list to be split.

        The input rules are:
            - A single string containing names separated by spaces. These will be
              split apart at the spaces.
            - A single Node instance
            - A list containing either strings or Node instances. Any strings
              in the list are not split at spaces.

        In all cases, the function returns a list of Nodes and strings."""

        if is_List(arg):
            return list(map(self.subst, arg))
        elif is_String(arg):
            return self.subst(arg).split()
        else:
            return [self.subst(arg)]

    def Value(self, value, built_value=None, name=None):
        """
        """
        return SCons.Node.Python.ValueWithMemo(value, built_value, name)

    def VariantDir(self, variant_dir, src_dir, duplicate=1):
        variant_dir = self.arg2nodes(variant_dir, self.fs.Dir)[0]
        src_dir = self.arg2nodes(src_dir, self.fs.Dir)[0]
        self.fs.VariantDir(variant_dir, src_dir, duplicate)

    def FindSourceFiles(self, node='.'):
        """ returns a list of all source files.
        """
        node = self.arg2nodes(node, self.fs.Entry)[0]

        sources = []
        def build_source(ss):
            for s in ss:
                if isinstance(s, SCons.Node.FS.Dir):
                    build_source(s.all_children())
                elif s.has_builder():
                    build_source(s.sources)
                elif isinstance(s.disambiguate(), SCons.Node.FS.File):
                    sources.append(s)
        build_source(node.all_children())

        def final_source(node):
            while node != node.srcnode():
              node = node.srcnode()
            return node
        sources = list(map(final_source, sources))
        # remove duplicates
        return list(set(sources))

    def FindInstalledFiles(self):
        """ returns the list of all targets of the Install and InstallAs Builder.
        """
        from SCons.Tool import install
        if install._UNIQUE_INSTALLED_FILES is None:
            install._UNIQUE_INSTALLED_FILES = uniquer_hashables(install._INSTALLED_FILES)
        return install._UNIQUE_INSTALLED_FILES


class OverrideEnvironment(Base):
    """A proxy that overrides variables in a wrapped construction
    environment by returning values from an overrides dictionary in
    preference to values from the underlying subject environment.

    This is a lightweight (I hope) proxy that passes through most use of
    attributes to the underlying Environment.Base class, but has just
    enough additional methods defined to act like a real construction
    environment with overridden values.  It can wrap either a Base
    construction environment, or another OverrideEnvironment, which
    can in turn nest arbitrary OverrideEnvironments...

    Note that we do *not* call the underlying base class
    (SubsitutionEnvironment) initialization, because we get most of those
    from proxying the attributes of the subject construction environment.
    But because we subclass SubstitutionEnvironment, this class also
    has inherited arg2nodes() and subst*() methods; those methods can't
    be proxied because they need *this* object's methods to fetch the
    values from the overrides dictionary.
    """

    def __init__(self, subject, overrides=None):
        if SCons.Debug.track_instances: logInstanceCreation(self, 'Environment.OverrideEnvironment')
        self.__dict__['__subject'] = subject
        if overrides is None:
            self.__dict__['overrides'] = dict()
        else:
            self.__dict__['overrides'] = overrides

    # Methods that make this class act like a proxy.
    def __getattr__(self, name):
        attr = getattr(self.__dict__['__subject'], name)
        # Here we check if attr is one of the Wrapper classes. For
        # example when a pseudo-builder is being called from an
        # OverrideEnvironment.
        #
        # These wrappers when they're constructed capture the
        # Environment they are being constructed with and so will not
        # have access to overrided values. So we rebuild them with the
        # OverrideEnvironment so they have access to overrided values.
        if isinstance(attr, MethodWrapper):
            return attr.clone(self)
        else:
            return attr

    def __setattr__(self, name, value):
        setattr(self.__dict__['__subject'], name, value)

    # Methods that make this class act like a dictionary.
    def __getitem__(self, key):
        try:
            return self.__dict__['overrides'][key]
        except KeyError:
            return self.__dict__['__subject'].__getitem__(key)

    def __setitem__(self, key, value):
        if not is_valid_construction_var(key):
            raise UserError("Illegal construction variable `%s'" % key)
        self.__dict__['overrides'][key] = value

    def __delitem__(self, key):
        try:
            del self.__dict__['overrides'][key]
        except KeyError:
            deleted = 0
        else:
            deleted = 1
        try:
            result = self.__dict__['__subject'].__delitem__(key)
        except KeyError:
            if not deleted:
                raise
            result = None
        return result

    def get(self, key, default=None):
        """Emulates the get() method of dictionaries."""
        try:
            return self.__dict__['overrides'][key]
        except KeyError:
            return self.__dict__['__subject'].get(key, default)

    def has_key(self, key):
        """Emulates the has_key() method of dictionaries."""
        try:
            self.__dict__['overrides'][key]
            return 1
        except KeyError:
            return key in self.__dict__['__subject']

    def __contains__(self, key):
        if self.__dict__['overrides'].__contains__(key):
            return 1
        return self.__dict__['__subject'].__contains__(key)

    def Dictionary(self, *args):
        d = self.__dict__['__subject'].Dictionary().copy()
        d.update(self.__dict__['overrides'])
        if not args:
            return d
        dlist = [d[x] for x in args]
        if len(dlist) == 1:
            dlist = dlist[0]
        return dlist

    def items(self):
        """Emulates the items() method of dictionaries."""
        return self.Dictionary().items()

    def keys(self):
        """Emulates the keys() method of dictionaries."""
        return self.Dictionary().keys()

    def values(self):
        """Emulates the values() method of dictionaries."""
        return self.Dictionary().values()

    def setdefault(self, key, default=None):
        """Emulates the setdefault() method of dictionaries."""
        try:
            return self.__getitem__(key)
        except KeyError:
            self.__dict__['overrides'][key] = default
            return default

    # Overridden private construction environment methods.
    def _update(self, other):
        self.__dict__['overrides'].update(other)

    def _update_onlynew(self, other):
        for k, v in other.items():
            if k not in self.__dict__['overrides']:
                self.__dict__['overrides'][k] = v

    def gvars(self):
        return self.__dict__['__subject'].gvars()

    def lvars(self):
        lvars = self.__dict__['__subject'].lvars()
        lvars.update(self.__dict__['overrides'])
        return lvars

    # Overridden public construction environment methods.
    def Replace(self, **kw):
        kw = copy_non_reserved_keywords(kw)
        self.__dict__['overrides'].update(semi_deepcopy(kw))


# The entry point that will be used by the external world
# to refer to a construction environment.  This allows the wrapper
# interface to extend a construction environment for its own purposes
# by subclassing SCons.Environment.Base and then assigning the
# class to SCons.Environment.Environment.

Environment = Base


def NoSubstitutionProxy(subject):
    """
    An entry point for returning a proxy subclass instance that overrides
    the subst*() methods so they don't actually perform construction
    variable substitution.  This is specifically intended to be the shim
    layer in between global function calls (which don't want construction
    variable substitution) and the DefaultEnvironment() (which would
    substitute variables if left to its own devices).

    We have to wrap this in a function that allows us to delay definition of
    the class until it's necessary, so that when it subclasses Environment
    it will pick up whatever Environment subclass the wrapper interface
    might have assigned to SCons.Environment.Environment.
    """
    class _NoSubstitutionProxy(Environment):
        def __init__(self, subject):
            self.__dict__['__subject'] = subject
        def __getattr__(self, name):
            return getattr(self.__dict__['__subject'], name)
        def __setattr__(self, name, value):
            return setattr(self.__dict__['__subject'], name, value)
        def executor_to_lvars(self, kwdict):
            if 'executor' in kwdict:
                kwdict['lvars'] = kwdict['executor'].get_lvars()
                del kwdict['executor']
            else:
                kwdict['lvars'] = {}
        def raw_to_mode(self, dict):
            try:
                raw = dict['raw']
            except KeyError:
                pass
            else:
                del dict['raw']
                dict['mode'] = raw
        def subst(self, string, *args, **kwargs):
            return string
        def subst_kw(self, kw, *args, **kwargs):
            return kw
        def subst_list(self, string, *args, **kwargs):
            nargs = (string, self,) + args
            nkw = kwargs.copy()
            nkw['gvars'] = {}
            self.executor_to_lvars(nkw)
            self.raw_to_mode(nkw)
            return SCons.Subst.scons_subst_list(*nargs, **nkw)
        def subst_target_source(self, string, *args, **kwargs):
            nargs = (string, self,) + args
            nkw = kwargs.copy()
            nkw['gvars'] = {}
            self.executor_to_lvars(nkw)
            self.raw_to_mode(nkw)
            return SCons.Subst.scons_subst(*nargs, **nkw)
    return _NoSubstitutionProxy(subject)

# Local Variables:
# tab-width:4
# indent-tabs-mode:nil
# End:
# vim: set expandtab tabstop=4 shiftwidth=4:<|MERGE_RESOLUTION|>--- conflicted
+++ resolved
@@ -1499,11 +1499,8 @@
     def Decider(self, function):
         copy_function = self._copy2_from_cache
         if function in ('MD5', 'content'):
-<<<<<<< HEAD
-=======
-            if not md5:
+            if not SCons.Util.md5:
                 raise UserError("MD5 signatures are not available in this version of Python.")
->>>>>>> 2a764cbc
             function = self._changed_content
         elif function in ('MD5-timestamp', 'content-timestamp'):
             function = self._changed_timestamp_then_content
