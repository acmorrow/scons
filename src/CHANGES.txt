

                 SCons - a software construction tool

                            Change Log


RELEASE 3.1.0.alpha.yyyymmdd - NEW DATE WILL BE INSERTED HERE

  From Daniel Moody:
    - Updated FS.py to handle removal of splitunc function from python 3.7
    - Updated the vc.py to ignore MSVS versions where not compiler could be found

  From Matthew Marinets:
    - Fixed an issue that caused the Java emitter to incorrectly parse arguments to constructors that 
      implemented a class.

  From Bernard Blackham:
   - Fixed handling of side-effects in task master (fixes #3013).

      
  From Ray Donnelly:
    - Fix the PATH created by scons.bat (and other .bat files) to provide a normalized
      PATH.  Some pythons in the 3.6 series are no longer able to handle paths which
      have ".." in them and end up crashing.  This is done by cd'ing into the directory
      we want to add to the path and then useing %CD% to give us the normalized directory
      See bug filed under Python 3.6: https://bugs.python.org/issue32457.
      Note: On Win32 PATH's which have not been normalized may cause undefined behavior
      by other executables being run by SCons (or any subprocesses of executables being run by SCons).
      Resolving this issue should eliminate that possibility going forward.

  From William Deegan:
    - Remove long deprecated SCons.Options code and tests.  This removes BoolOption,EnumOption,
      ListOption,PackageOption, and PathOption which have been replaced by *Variable() many years ago.
    - Fix issue # 3106 MSVC if using MSVC_BATCH and target dir had a space would fail due to quirk in
      MSVC's handling of escaped targetdirs when batch compiling.
    - Re-Enable parallel SCons (-j) when running via Pypy
    - Move SCons test framework files to testing/framework and remove all references to QMtest.  
      QMTest has not been used by SCons for some time now.
    - Updated logic for mingw and clang on win32 to search default tool install paths if not
      found in normal SCons PATH.  If the user specifies PATH or tool specific paths they
      will be used and the default paths below will be ignored.
      - Default path for clang/clangxx : C:\Program Files\LLVM\bin
      - Default path for mingw         : C:\MinGW\bin and/or  C:\mingw-w64\*\mingw64\bin
      - Key program to locate mingw    : mingw32-make (as the gcc with mingw prefix has no fixed name)
    - Fix GH Issue #3141 unicode string in a TryAction() with python 2.7 crashes.
    - Fixed issue causing stack trace when python Action function contains a unicode string when being
      run with Python 2.7

  From Andrew Featherstone
    - Removed unused --warn options from the man page and source code.

  From Philipp Maierhöfer
    - Added a __hash__ method to the class Scons.Subst.Literal. Required when substituting Literal
      objects when SCons runs with Python 3.
    - Added missing FORTRANMODDIRPREFIX to the gfortran tool.

  From Fredrik Medley:
    - Fix exception when printing of EnviromentError messages.
      Specifically, this fixes error reporting of the race condition when
      initializing the cache which error previously was hidden.

  From Daniel Moody:
    - Updated Jar builder to handle nodes and directories better
    - Updated Jar builder to flatten source list which could contain embedded lists
    - Removed some magic numbers from jar.py on behalf of Mats Wichmann (mats@linux.com)
    - Set the pickling protocal back to highest which was causing issues
      with variant dir tests. This will cause issues if reading sconsigns
      pickled with the previous lower protocal.
    - Updated swig to setup default paths for windows
    - Updated gettext tools to setup default paths for windows with Cygwin/MinGW setups
    - Add common location for default paths for cygwin and mingw in Platform modules
    - Updated YACC tool to work on windows with Cygwin/MinGW setups
    - Set the pickling protocal back to highest which was causing issues 
      with variant dir tests. This will cause issues if reading sconsigns
      pickled with the previous lower protocal.


  From William Deegan:
    - Updated logic for mingw and clang on win32 to search default tool install paths if not
      found in normal SCons PATH.  If the user specifies PATH or tool specific paths they
      will be used and the default paths below will be ignored.
      - Default path for clang/clangxx : C:\Program Files\LLVM\bin
      - Default path for mingw         : c:\MinGW\bin

  From Gary Oberbrunner:
    - Fix bug when Installing multiple subdirs outside the source tree
    - fix to_str to handle None without raising exception
    - Fix -jN for python 3.7

  From Jonathon Reinhart:
    - Replace all instances of `int main()` in C code with `int main(void)`.
      Specifically, this fixes the test cases use by Configure.CheckCC() which
      would fail when using -Wstrict-prototypes.

  From Richard West:
    - Add SConstruct.py, Sconstruct.py, sconstruct.py to the search path for the root SConstruct file.
      Allows easier debugging within Visual Studio
    - Change setup.py to change the install directory (via  pip, or setup.py install) from scons-#.#.#
      to scons (Yielding <pythondir>/lib/scons/SCons/ instead of <pythondir>/lib/scons/SCons-#.#.#/).
      This changes SCons to better comply with normal Python installation practices.

  From Mats Wichmann:
    - Recognize new java 9, 10 (as 9.0 and 10.0)
    - Updated manpage scons.xml to fix a nested list problem
    - Updated doc terminiology: use prepend instead of append as appropriate
    - xml validity fixes from SConstruct.py change
    - update wiki links to new github location
    - update bug links to new github location
    - Make it easier for SConscript() call to fail on missing script.
      It was possible to call SCons.Warnings.warningAsException
      (not documented as a user API) to make all warnings fail. Now
      SConscript can take an optional must_exist flag which if true fails
      if the script does not exist.  Not failing on missing script is
      now considered deprecated, and the first instance will print a
      deprecation message.  It is now also possible to flip the scons
      behavior (which still defaults to warn, not fail) by calling
      SCons.Script.set_missing_sconscript_error, which is also not a
      documented interface at the moment.
    - convert TestCmd.read to use with statement on open (quiets 17 py3 warnings)
    - quiet py3 warning in UtilTests.py
    - fix tests specifying octal constants for py3
    - fix must_contain tests for py3
    - one swig test now checks for Python.h instead of failing
    - if test opens os.devnull, register with atexit so file opens do not leak.
<<<<<<< HEAD
    - win32.py handle exception object appropriately for class
=======
    - use time.perf_counter instead of time.clock if it exists.
      time.clock deprecated since py3.3, due to remove in 3.8. deprecation
      warnings from py3.7 were failing a bunch of tests on Windows since they
      mess up expected stderr.
>>>>>>> 40982e03
    
  From Hao Wu
    - typo in customized decider example in user guide 

  From Hao Wu
    - Replace usage of unittest.TestSuite with unittest.main() (fix #3113)




RELEASE 3.0.1 - Mon, 12 Nov 2017 15:31:33 -0700

  From Daniel Moody:
    - Jar can take multiple targets, and will make a duplicate jar from the sources for each target
    - Added some warnings in case the Jar builder makes an implicit target
    - Added Jar method and changed jar build to be more specific. Jar method will take in
      directories or classes as source. Added more tests to JAR to ensure the jar was 
      packaged with the correct compiled class files.
    - Added a No result test case to handle bug which seems unrelated to java in the 
      swig-dependencies.py test, more info here: http://scons.tigris.org/issues/show_bug.cgi?id=2907
    - Added a travis script to test on ubuntu trusty now that the project is on github
      so that Continuus Integration tests can be run automatically. It tests most case and considers 
      no result a pass as well. Improving this script can install more dependincies allowing for more 
      tests to be run.
    
  From Daniel Moody:
    - Updated the Jar Builder tool in Tool/__init__.py so that is doesn't force class files as
      sources, allowing directories to be passed, which was causing test/Java/JAR.py to fail.

  From William Deegan:
    - Fix issue where code in utility routine to_String_for_subst() had code whose result was never
      properly returned.  
      (Found by: James Rinkevich https://pairlist4.pair.net/pipermail/scons-users/2017-October/006358.html )
    - Fixed Variables.GenerateHelpText() to now use the sort parameter. Due to incorrect 2to3 fixer changes 
      8 years ago it was being used as a boolean parameter.  Now you can specify sort to be a callable, or boolean
      value. (True = normal sort). Manpage also updated.
    - Fixed Tool loading logic from exploding sys.path with many site_scons/site_tools prepended on py3.
    - Added additional output with time to process each SConscript file when using --debug=time.

  From Thomas Berg:
    - Fixed a regression in scons-3.0.0 where "from __future__ import print_function" was imposed
      on the scope where SConstruct is executed, breaking existing builds using PY 2.7.

  From William Deegan:
    - Fix broken subst logic where a string with "$$(abc)" was being treated as "$(abc) and the
      logic for removing the signature escapes was then failing because there was no closing "$)".
      This was introduced by a pull request to allow recursive variable evaluations to yield a string
      such as "$( $( some stuff $) $)".

  From Zachary Tessler:
    - Fix incorrect warning for repeated identical builder calls that use overrides

 
RELEASE 3.0.0 - Mon, 18 Sep 2017 08:32:04 -0700

NOTE: This is a major release.  You should expect that some targets may rebuild when upgrading.
Significant changes in some python action signatures. Also switching between PY 2.7 and PY 3.5, 3.6
will cause rebuilds.


  From William Blevins:
    - Updated D language scanner support to latest: 2.071.1. (PR #1924)
      https://dlang.org/spec/module.html accessed 11 August 2016
      - Enhancements:
        - Added support for selective imports: "import A : B, C;" -> A
        - Added support for renamed imports. "import B = A;" -> A
        - Supports valid combinations: "import A, B, CCC = C, DDD = D : EEE = FFF;" -> A, B, C, D
      - Notes:
        - May find new (previously missed) Dlang dependencies.
        - May cause rebuild after upgrade due to dependency changes.
    - Updated Fortran-related tests to pass under GCC 5/6.
    - Fixed SCons.Tool.Packaging.rpm.package source nondeterminism across builds.

  From William Deegan:
    - Removed deprecated tools CVS, Perforce, BitKeeper, RCS, SCCS, Subversion.
    - Removed deprecated module SCons.Sig
    - Added prioritized list of xsltproc tools to docbook. The order will now be as
      follows: xsltproc, saxon, saxon-xslt, xalan  (with first being highest priority, first
      tool found is used)
    - Fixed MSVSProject example code (http://scons.tigris.org/issues/show_bug.cgi?id=2979)
    - Defined MS SDK 10.0 and Changed VS 2015 to use SDK 10.0
    - Changes to Action Function and Action Class signiture creation.  NOTE: This will cause rebuilds
      for many builds when upgrading to SCons 3.0
    - Fixed Bug #3027 - "Cross Compiling issue: cannot override ranlib"
    - Fixed Bug #3020 - "Download link in user guide wrong. python setup.py install --version-lib broken"
    - Fixed Bug #2486 - Added SetOption('silent',True) - Previously this value was not allowed to be set.
    - Fixed Bug #3040 - Non-unicode character in CHANGES.txt
    - Fixed Bug #2622 - AlwaysBuild + MSVC regression.
    - Fixed Bug #3025 - (Credit to Florian : User flow86 on tigris) - Fix typo JAVACLASSSUFIX should have been
                        JAVACLASSSUFFIX


  From Ibrahim Esmat:
    - Added the capability to build Windows Store Compatible libraries that can be used
      with Universal Windows Platform (UWP) Apps and published to the store

  From Daniel Holth:
    - Add basic support for PyPy (by deleting __slots__ from Node with a
      metaclass on PyPy); wrap most-used open() calls in 'with' statements to
      avoid too many open files.
    - Add __main__.py for `python -m SCons` in case it is on PYTHONPATH.
    - Always use highest available pickle protocol for efficiency.
    - Remove unused command line fallback for the zip tool.

  From Gaurav Juvekar:
    - Fix issue #2832: Expand construction variables in 'chdir' argument of builders. (PR #463)
    - Fix issue #2910: Make --tree=all handle Unicode. (PR #427)
    - Fix issue #2788: Fix typo in documentation example for sconf. (PR #388)

  From Alexey Klimkin:
    - Use memoization to optimize PATH evaluation across all dependencies per
      node. (PR #345)
    - Use set() where it is applicable (PR #344)

  From M. Limber:
    - Fixed msvs.py for Visual Studio Express editions that would report
      "Error  : ValueError: invalid literal for float(): 10.0Exp".

  From Rick Lupton:
    - Update LaTeX scanner to understand \import and related commands

  From Steve Robinson:
    - Add support for Visual Studio 2017.  This support requires vswhere.exe a helper
      tool installed with newer installs of 2017. SCons expects it to be located at
      "C:\Program Files (x86)\Microsoft Visual Studio\Installer\vswhere.exe"
      It can be downloaded separately at     
      https://github.com/Microsoft/vswhere
 
  From Tom Tanner:
    - Allow nested $( ... $) sections

  From Paweł Tomulik:
    - Fixed the issue with LDMODULEVERSIONFLAGS reported by Tim Jenness
      (https://pairlist4.pair.net/pipermail/scons-users/2016-May/004893.html).
      An error was causing "-Wl,Bsymbolic" being added to linker's command-line
      even when there was no specified value in LDMODULEVERSION and thus no
      need for the flags to be specified.
    - Added LoadableModule to the list of global functions (DefaultEnvironment
      builders).

  From Manish Vachharajani:
    - Update debian rules, compat, and control to not use features
      deprecated or obsolete in later versions of debhelpers
    - Update python version to 2.7 in debian/control

  From Richard Viney:
    - Fixed PCHPDBFLAGS causing a deprecation warning on MSVC v8 and later when
      using PCHs and PDBs together.


  From Richard West:
    - Added nested / namespace tool support
    - Added a small fix to the python3 tool loader when loading a tool as a package
    - Added additional documentation to the user manual on using toolpaths with the environment
      This includes the use of sys.path to search for tools installed via pip or package managers
    - Added support for a PyPackageDir function for use with the toolpath

  From Russel Winder:
    - Reordered the default D tools from "dmd, gdc, ldc" to "dmd, ldc, gdc".
    - Add a ProgramAllAtOnce builder to the dmd, ldc, and gdc tools. (PR #448)
    - Remove a file name exception for very old Fedora LDC installation.
    - gdc can now handle building shared objects (tested for version 6.3.0).
    - Remove establishing the SharedLibrary builder in the dmd, ldc, and gdc
      tools, must now include the ar tool to get this builder as is required for
      other compiler tools.
    - Add clang and clang++ tools based on Paweł Tomulik's work.

RELEASE 2.5.1 - Mon, 03 Nov 2016 13:37:42 -0400

  From William Deegan:
    - Add scons-configure-cache.py to packaging. It was omitted

  From Alexey Klimkin:
    - Use memoization to optimize PATH evaluation across all dependencies per
      node. (PR #345)

RELEASE 2.5.0 - Mon, 09 Apr 2016 11:27:42 -0700

  From Dirk Baechle:
    - Removed a lot of compatibility methods and workarounds
      for Python versions < 2.7, in order to prepare the work
      towards a combined 2.7/3.x version. (PR #284)
      Also fixed the default arguments for the print_tree and
      render_tree methods. (PR #284, too)

  From William Blevins:
    - Added support for cross-language dependency scanning;
      SCons now respects scanner keys for implicit dependencies.
      - Notes for SCons users with heterogeneous systems.
        - May find new (previously missed) dependencies.
        - May cause rebuild after upgrade due to dependency changes.
        - May find new dependency errors (EG. cycles).
          - Discovered in some of the SCons QT tests.
    - Resolved missing cross-language dependencies for
      SWIG bindings (fixes #2264).
    - Corrected typo in User Guide for Scanner keyword. (PR #2959)
    - Install builder interacts with scanner found in SCANNERS differently.
      - Previous: Install builder recursively scanned implicit dependencies
        for scanners from SCANNER, but not for built-in (default) scanners.
      - Current: Install builder will not scan for implicit dependencies via
        either scanner source. This optimizes some Install builder behavior
        and brings orthogonality to Install builder scanning behavior.

  From William Deegan:
    - Add better messaging when two environments have
      different actions for the same target (Bug #2024)
    - Fix issue only with MSVC and Always build where targets
      marked AlwaysBuild wouldn't make it into CHANGED_SOURCES
      and thus yield an empty compile command line. (Bug #2622)
    - Fix posix platform escaping logic to properly handle paths
      with parens in them "()".  (Bug #2225)

  From Jakub Pola:
    - Intel Compiler 2016 (Linux/Mac) update for tool directories.

  From Adarsh Sanjeev:
    - Fix for issue #2494: Added string support for Chmod function.

  From Tom Tanner:
    - change cache to use 2 character subdirectories, rather than one character,
      so as not to give huge directories for large caches, a situation which
      causes issues for NFS.
      For existing caches, you will need to run the scons-configure-cache.py
      script to update them to the new format. You will get a warning every time
      you build until you co this.
    - Fix a bunch of unit tests on windows

RELEASE 2.4.1 - Mon, 07 Nov 2015 10:37:21 -0700

  From Arfrever Frehtes Taifersar Arahesis:
    - Fix for Bug # 2791 - Setup.py fails unnecessarily under Jython.

  From Dirk Baechle:
    - Fixed license of SVG titlepage files in the context of Debian
      packaging, such that they allow for commercial use too (#2985).

  From William Blevins:
    - InstallVersionedLib now available in the DefaultEnvironment context.
    - Improves orthogonality of use cases between different Install functions.

  From Carnë Draug:
    - Added new configure check, CheckProg, to check for
      existence of a program.

  From Andrew Featherstone:
    - Fix for issue #2840 - Fix for two environments specifying same target with different
      actions not throwing hard error. Instead SCons was incorrectly issuing a warning
      and continuing.

  From Hiroaki Itoh :
    - Add support `Microsoft Visual C++ Compiler for Python 2.7'
      Compiler can be obtained at: https://www.microsoft.com/en-us/download/details.aspx?id=44266

  From Florian Miedniak:
    - Fixed tigris issue #3011: Glob() excludes didn't work when used with VariantDir(duplicate=0)

  From William Roberts:
    - Fix bug 2831 and allow Help() text to be appended to AddOption() help.

  From Paweł Tomulik:
    - Reimplemented versioning for shared libraries, with the following effects
    - Fixed tigris issues #3001, #3006.
    - Fixed several other issues not reported to tigris, including:
      issues with versioned libraries in subdirectories with tricky names,
      issues with versioned libraries and variant directories,
      issue with soname not being injected to library when using D linkers,
    - Switched to direct symlinks instead of daisy-chained ones -- soname and
      development symlinks point directly to the versioned shared library now),
      for rationale see:
      https://www.debian.org/doc/debian-policy/ch-sharedlibs.html
      https://fedoraproject.org/wiki/Packaging:Guidelines#Devel_Packages
      https://bitbucket.org/scons/scons/pull-requests/247/new-versioned-libraries-gnulink-cyglink/diff#comment-10063929
    - New construction variables to allow override default behavior: SONAME,
      SHLIBVERSIONFLAGS, _SHLIBVERSIONFLAGS, SHLIBNOVERSIONSYMLINKS,
      LDMODULEVERSION, LDMODULEVERSIONFLAGS, _LDMODULEVERSIONFLAGS,
      LDMODULENOVERSIONSYMLINKS.
    - Changed logic used to configure the versioning machinery from
      platform-centric to linker-oriented.
    - The SHLIBVERSION/LDMODULEVERSION variables are no longer validated by
      SCons (more freedom to users).
    - InstallVersionedLib() doesn't use SHLIBVERSION anymore.
    - Enchanced docs for the library versioning stuff.
    - New tests for versioned libraries.
    - Library versioning is currently implemented for the following linker
      tools: 'cyglink', 'gnulink', 'sunlink'.
    - Fix to swig tool - pick-up 'swig', 'swig3.0' and 'swig2.0' (in order).
    - Fix to swig tool - respect env['SWIG'] provided by user.



RELEASE 2.4.0 - Mon, 21 Sep 2015 08:56:00 -0700

  From Dirk Baechle:
    - Switched several core classes to use "slots", to
      reduce the overall memory consumption in large
      projects (fixes #2180, #2178, #2198)
    - Memoizer counting uses decorators now, instead of
      the old metaclasses approach.

  From Andrew Featherstone
    - Fixed typo in SWIGPATH description

RELEASE 2.3.6 - Mon, 31 Jul 2015 14:35:03 -0700

  From Rob Smith:
    - Added support for Visual Studio 2015

RELEASE 2.3.5 - Mon, 17 Jun 2015 21:07:32 -0700

  From Stephen Pollard:
    - Documentation fixes for libraries.xml and
      builders-writing.xml (#2989 and #2990)

  From William Deegan:
    - Extended docs for InstallVersionedLib/SharedLibrary,
      and added SKIP_WIN_PACKAGES argument to build script
      bootstrap.py (PR #230, #3002).

  From William Blevins:
    - Fixed symlink support (PR #227, #2395).
    - Updated debug-count test case (PR #229).

  From Alexey Klimkin:
    - Fixed incomplete LIBS flattening and substitution in
      Program scanner(PR #205, #2954).

  From Dirk Baechle:
    - Added new method rentry_exists_on_disk to Node.FS (PR #193).

  From Russel Winder:
    - Fixed several D tests under the different OS.
    - Add support for f08 file extensions for Fortran 2008 code.

  From Anatoly Techtonik:
    - Show --config choices if no argument is specified (PR #202).
    - Fixed build crash when XML toolchain isn't installed, and
      activated compression for ZIP archives.

  From Alexandre Feblot:
    - Fix for VersionedSharedLibrary under 'sunos' platform.
    - Fixed dll link with precompiled headers on MSVC 2012
    - Added an 'exclude' parameter to Glob()

  From Laurent Marchelli:
    - Support for multiple cmdargs (one per variant) in VS project files.
    - Various improvements for TempFileMunge class.
    - Added an implementation for Visual Studio users files (PR #209).

  From Dan Pidcock:
    - Added support for the 'PlatformToolset' tag in VS project files (#2978).

  From James McCoy:
    - Added support for '-isystem' to ParseFlags.

RELEASE 2.3.4 - Mon, 27 Sep 2014 12:50:35 -0400

  From Bernhard Walle and Dirk Baechle:
    - Fixed the interactive mode, in connection with
      Configure contexts (#2971).

  From Anatoly Techtonik:
    - Fix EnsureSConsVersion warning when running packaged version

  From Russel Winder:
    - Fix D tools for building shared libraries

RELEASE 2.3.3 - Sun, 24 Aug 2014 21:08:33 -0400

  From Roland Stark:
    - Fixed false line length calculation in the TempFileMunge class (#2970).

  From Gary Oberbrunner:
    - Improve SWIG detection

  From Russel Winder:
    - Fix regression on Windows in D language update

  From Neal Becker and Stefan Zimmermann:
    - Python 3 port and compatibility

  From Anatoly Techtonik:
    - Do not fail on EnsureSConsVersion when running from checkout

  From Kendrick Boyd and Rob Managan:
    - Fixed the newglossary action to work with VariantDir (LaTeX).

  From Manuel Francisco Naranjo:
    - Added a default for the BUILDERS environment variable,
      to prevent not defined exception on a Clone().

  From Andrew Featherstone:
    - Added description of CheckTypeSize method (#1991).
    - Fixed handling of CPPDEFINE var in Append()
      for several list-dict combinations (#2900).

  From William Blevins:
    - Added test for Java derived-source dependency tree generation.
    - Added Copy Action symlink soft-copy support (#2395).
    - Various contributions to the documentation (UserGuide).

RELEASE 2.3.2

  From Dirk Baechle:
    - Update XML doc editor configuration
    - Fix: Allow varlist to be specified as list of strings for Actions (#2754)

  From veon on bitbucket:
    - Fixed handling of nested ifs in CPP scanner PreProcessor class.

  From Shane Gannon:
    - Support for Visual Studio 2013 (12.0)

  From Michael Haubenwallner:
    - Respect user's CC/CXX values; don't always overwrite in generate()
    - Delegate linker Tool.exists() to CC/CXX Tool.exists().

  From Rob Managan:
    - Updated the TeX builder to support use of the -synctex=1
      option and the files it creates.
    - Updated the TeX builder to correctly clean auxiliary files when
      the biblatex package is used.

  From Gary Oberbrunner:
    - get default RPM architecture more robustly when building RPMs

  From Amir Szekely:
    - Fixed NoClean() for multi-target builders (#2353).

  From Paweł Tomulik:
    - Fix SConf tests that write output

  From Russel Winder:
    - Revamp of the D language support. Tools for DMD, GDC and LDC provided
      and integrated with the C and C++ linking. NOTE: This is only tested
      with D v2. Support for D v1 is now deprecated.

  From Anatoly Techtonik:
    - Several improvements for running scons.py from source:
      * engine files form source directory take priority over all other
        importable versions
      * message about scons.py running from source is removed to fix tests
        that were failing because of this extra line in the output
      * error message when SCons import fails now lists lookup paths
    - Remove support for QMTest harness from runtest.py
    - Remove RPM and m4 from default tools on Windows
    - BitKeeper, CVS, Perforce, RCS, SCCS are deprecated from default
      tools and will be removed in future SCons versions to speed up
      SCons initialization (it will still be possible to use these tools
      explicitly)

  From Sye van der Veen:
    - Support for Visual Studio 12.0Exp, and fixes for earlier MSVS
      versions.


RELEASE 2.3.1

  From Andrew Featherstone:
    - Added support for EPUB output format to the DocBook tool.

  From Tom Tanner:
    - Stop leaking file handles to subprocesses by switching to using subprocess
      always.
    - Allow multiple options to be specified with --debug=a,b,c
    - Add support for a readonly cache (--cache-readonly)
    - Always print stats if requested
    - Generally try harder to print out a message on build errors
    - Adds a switch to warn on missing targets
    - Add Pseudo command to mark targets which should not exist after
      they are built.

  From Bogdan Tenea:
    - Check for 8.3 filenames on cygwin as well as win32 to make variant_dir work properly.

  From Alexandre Feblot:
    - Make sure SharedLibrary depends on all dependent libs (by depending on SHLINKCOM)

  From Stefan Sperling:
    - Fixed the setup of linker flags for a versioned SharedLibrary
      under OpenBSD (#2916).

  From Antonio Cavallo:
    - Improve error if Visual Studio bat file not found.

  From Manuel Francisco Naranjo:
    - Allow Subst.Literal string objects to be compared with each other,
      so they work better in AddUnique() and Remove().

  From David Rothenberger:
    - Added cyglink linker that uses Cygwin naming conventions for
      shared libraries and automatically generates import libraries.

  From Dirk Baechle:
    - Update bootstrap.py so it can be used from any dir, to run
      SCons from a source (non-installed) dir.
    - Count statistics of instances are now collected only when
      the --debug=count command-line option is used (#2922).
    - Added release_target_info() to File nodes, which helps to
      reduce memory consumption in clean builds and update runs
      of large projects.
    - Fixed the handling of long options in the command-line
      parsing (#2929).
    - Fixed misspelled variable in intelc.py (#2928).

  From Gary Oberbrunner:
    - Test harness: fail_test() can now print a message to help debugging.

  From Anatoly Techtonik:
    - Require rpmbuild when building SCons package.
    - Print full stack on certain errors, for debugging.
    - Improve documentation for Textfile builder.

  From William Deegan:
    - VS2012 & VS2010 Resolve initialization issues by adding path to reg.exe
      in shell used to run batch files.
    - MSVC Support fixed defaulting TARGET_ARCH to HOST_ARCH. It should be
      None if not explicitly set.
    - MSVC Fixed issue where if more than one Architectures compilers are
      detected, it would take the last one found, and not the first.

  From Philipp Kraus:
    - Added optional ZIPROOT to Zip tool.

  From Dirk Baechle:
    - Replaced old SGML-based documentation toolchain with a more modern
      approach, that also requires less external dependencies (programs and
      Python packages). Added a customized Docbook XSD for strict validation of
      all input XML files.

  From Luca Falavigna:
    - Fixed spelling errors in MAN pages (#2897).

  From Michael McDougall:
    - Fixed description of ignore_case for EnumVariable in the
      MAN page (#2774).

RELEASE 2.3.0 - Mon, 02 Mar 2013 13:22:29 -0400

  From Anatoly Techtonik:
    - Added ability to run scripts/scons.py directly from source checkout
    - Hide deprecated --debug={dtree,stree,tree} from --help output
    - Error messages from option parser now include hints about valid choices
    - Cleaned up some Python 1.5 and pre-2.3 code, so don't expect SCons
      to run on anything less than Python 2.4 anymore
    - Several fixes for runtest.py:
      * exit with an error if no tests were found
      * removed --noqmtest option - this behavior is by default
      * replaced `-o FILE --xml` combination with `--xml FILE`
      * changed `-o, --output FILE` option to capture stdout/stderr output
        from runtest.py
    - Remove os_spawnv_fix.diff patch required to enable parallel builds
      support prior to Python 2.2

  From Juan Lang:
    - Fix WiX Tool to use .wixobj rather than .wxiobj for compiler output
    - Support building with WiX releases after 2.0

  From Alexey Klimkin:
    - Fix nested LIBPATH expansion by flattening sequences in subst_path.

  From eyan on Bitbucket:
    - Print target name with command execution time with --debug=time

  From Thomas Berg and Evgeny Podjachev:
    - Fix subprocess spawning on Windows.  Work around a Windows
      bug that can crash python occasionally when using -jN. (#2449)

  From Dirk Baechle:
    - Updated test framework to support dir and file fixtures and
      added ability to test external (out-of-tree) tools (#2862).
      See doc in QMTest/test-framework.rst.
    - Fixed several errors in the test suite (Java paths, MSVS version
      detection, Tool import), additionally
      * provided MinGW command-line support for the CXX, AS and
        Fortran tests,
      * refactored the detection of the gcc version and the according
        Fortran startup library,
      * provided a new module rpmutils.py, wrapping the RPM naming rules
        for target files and further hardware-dependent info (compatibility,
        compiler flags, ...),
      * added new test methods must_exist_one_of() and
        must_not_exist_any_of() and
      * removed Aegis support from runtest.py. (#2872)

  From Gary Oberbrunner:
    - Add -jN support to runtest.py to run tests in parallel
    - Add MSVC10 and MSVC11 support to get_output low-level bat script runner.
    - Fix MSVS solution generation for VS11, and fixed tests.

  From Rob Managan:
    - Updated the TeX builder to support the \newglossary command
      in LaTeX's glossaries package and the files it creates.
    - Improve support for new versions of biblatex in the TeX builder
      so biber is called automatically if biblatex requires it.
    - Add SHLIBVERSION as an option that tells SharedLibrary to build
      a versioned shared library and create the required symlinks.
      Add builder InstallVersionedLib to create the required symlinks
      installing a versioned shared library.

RELEASE 2.2.0 - Mon, 05 Aug 2012 15:37:48 +0000

  From dubcanada on Bitbucket:
    - Fix 32-bit Visual Express C++ on 64-bit Windows (generate 32-bit code)

  From Paweł Tomulik:
    - Added gettext toolset
    - Fixed FindSourceFiles to find final sources (leaf nodes).

  From Greg Ward:
    - Allow Node objects in Java path (#2825)

  From Joshua Hughes:
    - Make Windows not redefine builtin file as un-inheritable (#2857)
    - Fix WINDOWS_INSERT_DEF on MinGW (Windows) (#2856)

  From smallbub on Bitbucket:
    - Fix LINKCOMSTR, SHLINKCOMSTR, and LDMODULECOMSTR on Windows (#2833).

  From Mortoray:
    - Make -s (silent mode) be silent about entering subdirs (#2976).
    - Fix cloning of builders when cloning environment (#2821).

  From Gary Oberbrunner:
    - Show valid Visual Studio architectures in error message
       when user passes invalid arch.

  From Alexey Petruchik:
    - Support for Microsoft Visual Studio 11 (both using it
      and generating MSVS11 solution files).

  From Alexey Klimkin:
    - Fixed the Taskmaster, curing spurious build failures in
      multi-threaded runs (#2720).

  From Dirk Baechle:
    - Improved documentation of command-line variables (#2809).
    - Fixed scons-doc.py to properly convert main XML files (#2812).

  From Rob Managan:
    - Updated the TeX builder to support LaTeX's multibib package.
    - Updated the TeX builder to support LaTeX's biblatex package.
    - Added support for using biber instead of bibtex by setting
      env['BIBTEX'] = 'biber'

  From Arve Knudsen:
    - Test for FORTRANPPFILESUFFIXES (#2129).


RELEASE 2.1.0 - Mon, 09 Sep 2011 20:54:57 -0700

  From Anton Lazarev:
    - Fix Windows resource compiler scanner to accept DOS line endings.

  From Matthias:
    - Update MSVS documents to remove note indicating that only one
      project is currently supported per solution file.

  From Grzegorz Bizoń:
    - Fix long compile lines in batch mode by using TEMPFILE
    - Fix MSVC_BATCH=False (was treating it as true)

  From Justin Gullingsrud:
    - support -std=c++0x and related CXXFLAGS in pkgconfig (ParseFlags)

  From Vincent Beffara:
    - Support -dylib_file in pkgconfig (ParseFlags)

  From Gary Oberbrunner and Sohail Somani:
    - new construction variable WINDOWS_EMBED_MANIFEST to automatically
      embed manifests in Windows EXEs and DLLs.

  From Gary Oberbrunner:
    - Fix Visual Studio project generation when CPPPATH contains Dir nodes
    - Ensure Visual Studio project is regenerated when CPPPATH or CPPDEFINES change
    - Fix unicode error when using non-ASCII filenames with Copy or Install
    - Put RPATH in LINKCOM rather than LINKFLAGS so resetting
      LINKFLAGS doesn't kill RPATH
    - Fix precompiled headers on Windows when variant dir name has spaces.
    - Adding None to an Action no longer fails (just returns original action)
    - New --debug=prepare option to show each target as it's being
      prepared, whether or not anything needs to be done for it.
    - New debug option --debug=duplicate to print a line for each
      unlink/relink (or copy) of a variant file from its source file.
    - Improve error message for EnumVariables to show legal values.
    - Fix Intel compiler to sort versions >9 correctly (esp. on Linux)
    - Fix Install() when the source and target are directories and the
      target directory exists.

  From David Garcia Garzon:
    - Fix Delete to be able to delete broken symlinks and dir
      symlinks.

  From Imran Fanaswala and Robert Lehr:
    - Handle .output file generated by bison/yacc properly. Cleaning it
      when necessary.

  From Antoine Dechaume:
    - Handle SWIG file where there is whitespace after the module name
      properly. Previously the generated files would include
      the whitespace.

  From Dmitry R.:
    - Handle Environment in case __semi_deepcopy is None

  From Benoit Belley:

    - Much improved support for Windows UNC paths (\\SERVERNAME).

  From Jean-Baptiste Lab:

    - Fix problems with appending CPPDEFINES that contain
      dictionaries, and related issues with Parse/MergeFlags and
      CPPDEFINES.

  From Allen Weeks:

    - Fix for an issue with implicit-cache with multiple targets
      when dependencies are removed on disk.

  From Evgeny Podjachev and Alexey Petruchick:

    - Support generation of Microsoft Visual Studio 2008 (9.0)
      and 2010 (10.0) project and solution files.

  From Ken Deeter:

    - Fix a problem when FS Entries which are actually Dirs have builders.

  From Luca Falavigna:

    - Support Fortran 03

  From Gary Oberbrunner:

    - Print the path to the SCons package in scons --version

  From Jean-Franï¿½ois Colson:

    - Improve Microsoft Visual Studio Solution generation, and fix
      various errors in the generated solutions especially when using
      MSVS_SCC_PROVIDER, and when generating multiple projects.  The
      construction variable MSVS_SCC_PROJECT_BASE_PATH, which never
      worked properly, is removed.  Users can use the new variable
      MSVS_SCC_CONNECTION_ROOT instead if desired.

  From Anatoly Techtonik:

    - Use subprocess in bootstrap.py instead of os.execve to avoid
      losing output control on Windows (http://bugs.python.org/issue9148)

    - Revert patch for adding SCons to App Paths, because standard cmd
      shell doesn't search there. This is confusing, because `scons` can
      be executed from explorer, but fail to start from console.

    - Fix broken installation with easy_install on Windows (issue #2051)
      SCons traditionally installed in a way that allowed to run multiple
      versions side by side. This custom logic was incompatible with
      easy_install way of doing things.

    - Use epydoc module for generating API docs in HTML if command line
      utility is not found in PATH. Actual for Windows.

  From Alexander Goomenyuk:

    - Add .sx to assembly source scanner list so .sx files
      get their header file dependencies detected.

  From Arve Knudsen:

    - Set module metadata when loading site_scons/site_init.py
      so it is treated as a proper module; __doc__, __file__ and
      __name__ now refer to the site_init.py file.

  From Russel Winder:

    - Users Guide updates explaining that Tools can be packages as
      well as python modules.

  From Gary Oberbrunner:

    - New systemwide and per-user site_scons dirs.

  From Dirk Baechle:

    - XML fixes in User's Guide.
    - Fixed the detection of 'jar' and 'rmic' during
      the initialization of the respective Tools (#2730).
    - Improved docs for custom Decider functions and
      custom Scanner objects (#2711, #2713).
    - Corrected SWIG module names for generated *.i files (#2707).

  From Joe Zuntz:

    - Fixed a case-sensitivity problem with Fortran modules.

  From Bauke Conijn:

    - Added Users Guide example for auto-generated source code

  From Steven Knight:

    - Fix explicit dependencies (Depends()) on Nodes that don't have
      attached Builders.

    - Fix use of the global Alias() function with command actions.

  From Matt Hughes:

    - Fix the ability to append to default $*FLAGS values (which are
      implemented as CLVar instances) in a copied construction environment
      without affecting the original construction environment's value.

  From Rob Managan:

    - Updated the TeX command strings to include a /D on Windows in
      case the new directory is on a different drive letter.

    - Fixed the LaTeX scanner so dependencies are found in commands that
      are broken across lines with a comment or have embedded spaces.

    - The TeX builders should now work with tex files that are generated
      by another program. Thanks to Hans-Martin von Gaudecker for
      isolating the cause of this bug.

    - Added support for INDEXSTYLE environment variable so makeindex can
      find style files.

    - Added support for the bibunits package so we call bibtex on all
      the bu*.aux files.

    - Add support of finding path information on OSX for TeX applications
      MacPorts and Fink paths need to be added by the user

  From Russel Winder:

    - Add support for DMD version 2 (the phobos2 library).

  From William Deegan:

    - Add initial support for VS/VC 2010 (express and non-express versions)
    - Remove warning for not finding MS VC/VS install.
      "scons: warning: No version of Visual Studio compiler found
        - C/C++ compilers most likely not set correctly"
    - Add support for Linux 3.0


RELEASE 2.0.1 - Mon, 15 Aug 2010 15:46:32 -0700

  From Dirk Baechle:

    - Fix XML in documentation.

  From Joe Zuntz:

    - Fixed a case-sensitivity problem with Fortran modules.

  From Bauke Conijn:

    - Added Users Guide example for auto-generated source code

  From Steven Knight:

    - Fix explicit dependencies (Depends()) on Nodes that don't have
      attached Builders.

  From Matt Hughes:

    - Fix the ability to append to default $*FLAGS values (which are
      implemented as CLVar instances) in a copied construction environment
      without affecting the original construction environment's value.

  From Rob Managan:

    - Updated the TeX command strings to include a /D on Windows in
      case the new directory is on a different drive letter.

    - Fixed the LaTeX scanner so dependencies are found in commands that
      are broken across lines with a comment or have embedded spaces.


RELEASE 2.0.0.final.0 - Mon, 14 Jun 2010 22:01:37 -0700

  From Dirk Baechle:

    - Fix XML in documentation.

  From Steven Knight:

    - Provide forward compatibility for the 'profile' module.

    - Provide forward compatibility for the 'pickle' module.

    - Provide forward compatibility for the 'io' module.

    - Provide forward compatibility for the 'queue' module.

    - Provide forward compatibility for the 'collections' module.

    - Provide forward compatibility for the 'builtins' module.

    - Provide forward compatibility for 'sys.intern()'.

    - Convert to os.walk() from of os.path.walk().

    - Remove compatibility logic no longer needed.

    - Add a '-3' option to runtest to print 3.x incompatibility warnings.

    - Convert old-style classes into new-style classes.

    - Fix "Ignoring corrupt sconsign entry" warnings when building
      in a tree with a pre-2.0 .sconsign file.

    - Fix propagation from environment of VS*COMNTOOLS to resolve issues
      initializing MSVC/MSVS/SDK issues.

    - Handle detecting Visual C++ on Python verions with upper-case
      platform architectures like 'AMD64'.

  From W. Trevor King:

    - Revisions to README.

  From Greg Noel:

    - Apply numerous Python fixers to update code to more modern idioms.
      Find where fixers should be applied to code in test strings and
      apply the fixers there, too.

    - Write a fixer to convert string functions to string methods.

    - Modify the 'dict' fixer to be less conservative.

    - Modify the 'apply' fixer to handle more cases.

    - Create a modified 'types' fixer that converts types to 2.x
      equivalents rather than 3.x equivalents.

    - Write a 'division' fixer to highlight uses of the old-style
      division operator.  Correct usage where needed.

    - Add forward compatibility for the new 'memoryview' function
      (which replaces the 'buffer' function).

    - Add forward compatibility for the 'winreg' module.

    - Remove no-longer-needed 'platform' module.

    - Run tests with the '-3' option to Python 2.6 and clear up
      various reported incompatibilities.

    - Comb out code paths specialized to Pythons older than 2.4.

    - Update deprecation warnings; most now become mandatory.

    - Start deprecation cycle for BuildDir() and build_dir.

    - Start deprecation cycle for SourceCode() and related factories

    - Fixed a problem with is_Dict() not identifying some objects derived
      from UserDict.

  From Jim Randall:

    - Document the AllowSubstExceptions() function in the User's Guide.

  From William Deegan:

    - Migrate MSVC/MSVS/SDK improvements from 1.3 branch.


RELEASE 1.3.0 - Tue, 23 Mar 2010 21:44:19 -0400

  From Steven Knight:

    - Update man page and documentation.

  From William Deegan (plus minor patch from Gary Oberbrunner):

    - Support Visual Studio 8.0 Express

RELEASE 1.2.0.d20100306 - Sat, 06 Mar 2010 16:18:33 -0800

  From Luca Falavigna:

    - Fix typos in the man page.

  From Gottfried Ganssauge:

    - Support execution when SCons is installed via easy_install.

  From Steven Knight:

    - Make the messages for Configure checks of compilers consistent.

    - Issue an error message if a BUILDERS entry is not a Builder
      object or a callable wrapper.

  From Rob Managan:

    - Update tex builder to handle the case where a \input{foo}
      command tries to work with a directory named foo instead of the
      file foo.tex. The builder now ignores a directory and continues
      searching to find the correct file. Thanks to Lennart Sauerbeck
      for the test case and initial patch

      Also allow the \include of files in subdirectories when variantDir
      is used with duplicate=0. Previously latex would crash since
      the directory in which the .aux file is written was not created.
      Thanks to Stefan Hepp for finding this and part of the solution.

  From James Teh:
    - Patches to fix some issues using MS SDK V7.0

  From William Deegan:
    - Lots of testing and minor patches to handle mixed MS VC and SDK
      installations, as well as having only the SDK installed.


RELEASE 1.2.0.d20100117 - Sun, 17 Jan 2010 14:26:59 -0800

  From Jim Randall:
    - Fixed temp filename race condition on Windows with long cmd lines.

  From David Cournapeau:
    - Fixed tryRun when sconf directory is in a variant dir.
    - Do not add -fPIC for ifort tool on non-posix platforms (darwin and
      windows).
    - Fix bug 2294 (spurious CheckCC failures).
    - Fix scons bootstrap process on windows 64 (wrong wininst name)

  From William Deegan:
    - Final merge from vs_revamp branch to main

    - Added definition and usage of HOST_OS, HOST_ARCH, TARGET_OS,
      TARGET_ARCH, currently only defined/used by Visual Studio
      Compilers. This will be rolled out to other platforms/tools
      in the future.

    - Add check for python >= 3.0.0 and exit gracefully.
      For 1.3 python >= 1.5.2 and < 3.0.0 are supported

    - Fix bug 1944 - Handle non-existent .i file in swig emitter, previously
      it would crash with an IOError exception. Now it will try to make an
      educated guess on the module name based on the filename.

  From Lukas Erlinghagen:

    - Have AddOption() remove variables from the list of
      seen-but-unknown variables (which are reported later).

    - An option name and aliases can now be specified as a tuple.

  From Hartmut Goebel:

    - Textfile builder.

  From Jared Grubb:

    - use "is/is not" in comparisons with None instead of "==" or "!=".

  From Jim Hunziker:

    - Avoid adding -gphobos to a command line multiple times
      when initializing use of the DMD compiler.

  From Jason Kenney:

    - Sugguested HOST/TARGET OS/ARCH separation.

  From Steven Knight:

    - Fix the -n option when used with VariantDir(duplicate=1)
      and the variant directory doesn't already exist.

    - Fix scanning of Unicode files for both UTF-16 endian flavors.

    - Fix a TypeError on #include of file names with Unicode characters.

    - Fix an exception if a null command-line argument is passed in.

    - Evaluate Requires() prerequisites before a Node's direct children
      (sources and dependencies).

  From Greg Noel:

    - Remove redundant __metaclass__ initializations in Environment.py.

    - Correct the documentation of text returned by sconf.Result().

    - Document that filenames with '.' as the first character are
      ignored by Glob() by default (matching UNIX glob semantics).

    - Fix SWIG testing infrastructure to work on Mac OS X.

    - Restructure a test that occasionally hung so that the test would
      detect when it was stuck and fail instead.

    - Substfile builder.

  From Gary Oberbrunner:

    - When reporting a target that SCons doesn't know how to make,
      specify whether it's a File, Dir, etc.

  From Ben Webb:

    - Fix use of $SWIGOUTDIR when generating Python wrappers.

    - Add $SWIGDIRECTORSUFFIX and $SWIGVERSION construction variables.

  From Rob Managan:

    - Add -recorder flag to Latex commands and updated internals to
      use the output to find files TeX creates. This allows the MiKTeX
      installations to find the created files

    - Notify user of Latex errors that would get buried in the
      Latex output

    - Remove LATEXSUFFIXES from environments that don't initialize Tex.

    - Add support for the glossaries package for glossaries and acronyms

    - Fix problem that pdftex, latex, and pdflatex tools by themselves did
      not create the actions for bibtex, makeindex,... by creating them
      and other environment settings in one routine called by all four
      tex tools.

    - Fix problem with filenames of sideeffects when the user changes
      the name of the output file from the latex default

    - Add scanning of files included in Latex by means of \lstinputlisting{}
      Patch from Stefan Hepp.

    - Change command line for epstopdf to use --outfile= instead of -o
      since this works on all platforms.
      Patch from Stefan Hepp.

    - Change scanner to properly search for included file from the
      directory of the main file instead of the file it is included from.
      Also update the emitter to add the .aux file associated with
      \include{filename} commands. This makes sure the required directories
      if any are created for variantdir cases.
      Half of the patch from Stefan Hepp.

RELEASE 1.2.0.d20090223 - Mon, 23 Feb 2009 08:41:06 -0800

  From Stanislav Baranov:

    - Make suffix-matching for scanners case-insensitive on Windows.

  From David Cournapeau:

    - Change the way SCons finds versions of Visual C/C++ and Visual
      Studio to find and use the Microsoft v*vars.bat files.

  From Robert P. J. Day:

    - User's Guide updates.

  From Dan Eaton:

    - Fix generation of Visual Studio 8 project files on x64 platforms.

  From Allan Erskine:

    - Set IncludeSearchPath and PreprocessorDefinitions in generated
      Visual Studio 8 project files, to help IntelliSense work.

  From Mateusz Gruca:

    - Fix deletion of broken symlinks by the --clean option.

  From Steven Knight:

    - Fix the error message when use of a non-existent drive on Windows
      is detected.

    - Add sources for files whose targets don't exist in $CHANGED_SOURCES.

    - Detect implicit dependencies on commands even when the command is
      quoted.

    - Fix interaction of $CHANGED_SOURCES with the --config=force option.

    - Fix finding #include files when the string contains escaped
      backslashes like "C:\\some\\include.h".

    - Pass $CCFLAGS to Visual C/C++ precompiled header compilation.

    - Remove unnecessary nested $( $) around $_LIBDIRFLAGS on link lines
      for the Microsoft linker, the OS/2 ilink linker and the Phar Lap
      linkloc linker.

    - Spell the Windows environment variables consistently "SystemDrive"
      and "SystemRoot" instead of "SYSTEMDRIVE" and "SYSTEMROOT".



RELEASE 1.2.0.d20090113 - Tue, 13 Jan 2009 02:50:30 -0800

  From Stanislav Baranov, Ted Johnson and Steven Knight:

    - Add support for batch compilation of Visual Studio C/C++ source
      files, controlled by a new $MSVC_BATCH construction variable.

  From Steven Knight:

    - Print the message, "scons: Build interrupted." on error output,
      not standard output.

    - Add a --warn=future-deprecated option for advance warnings about
      deprecated features that still have warnings hidden by default.

    - Fix use of $SOURCE and $SOURCES attributes when there are no
      sources specified in the Builder call.

    - Add support for new $CHANGED_SOURCES, $CHANGED_TARGETS,
      $UNCHANGED_SOURCES and $UNCHANGED_TARGETS variables.

    - Add general support for batch builds through new batch_key= and
      targets= keywords to Action object creation.

  From Arve Knudsen:

    - Make linker tools differentiate properly between SharedLibrary
      and LoadableModule.

    - Document TestCommon.shobj_prefix variable.

    - Support $SWIGOUTDIR values with spaces.

  From Rob Managan:

    - Don't automatically try to build .pdf graphics files for
      .eps files in \includegraphics{} calls in TeX/LaTeX files
      when building with the PDF builder (and thus using pdflatex).

  From Gary Oberbrunner:

    - Allow AppendENVPath() and PrependENVPath() to interpret '#'
      for paths relative to the top-level SConstruct directory.

    - Use the Borland ilink -e option to specify the output file name.

    - Document that the msvc Tool module uses $PCH, $PCHSTOP and $PDB.

    - Allow WINDOWS_INSERT_DEF=0 to disable --output-def when linking
      under MinGW.

  From Zia Sobhani:

    - Fix typos in the User's Guide.

  From Greg Spencer:

    - Support implicit dependency scanning of files encoded in utf-8
      and utf-16.

  From Roberto de Vecchi:

    - Remove $CCFLAGS from the the default definitions of $CXXFLAGS for
      Visual C/C++ and MIPSpro C++ on SGI so, they match other tools
      and avoid flag duplication on C++ command lines.

  From Ben Webb:

    - Handle quoted module names in SWIG source files.

    - Emit *_wrap.h when SWIG generates header file for directors

  From Matthew Wesley:

    - Copy file attributes so we identify, and can link a shared library
      from, shared object files in a Repository.



RELEASE 1.2.0 - Sat, 20 Dec 2008 22:47:29 -0800

  From Steven Knight:

    - Don't fail if can't import a _subprocess module on Windows.

    - Add warnings for use of the deprecated Options object.



RELEASE 1.1.0.d20081207 - Sun, 07 Dec 2008 19:17:23 -0800

  From Benoit Belley:

    - Improve the robustness of GetBuildFailures() by refactoring
      SCons exception handling (especially BuildError exceptions).

    - Have the --taskmastertrace= option print information about
      individual Task methods, not just the Taskmaster control flow.

    - Eliminate some spurious dependency cycles by being more aggressive
      about pruning pending children from the Taskmaster walk.

    - Suppress mistaken reports of a dependency cycle when a child
      left on the pending list is a single Node in EXECUTED state.

  From David Cournapeau:

    - Fix $FORTRANMODDIRPREFIX for the ifort (Intel Fortran) tool.

  From Brad Fitzpatrick:

    - Don't pre-generate an exception message (which will likely be
      ignored anyway) when an EntryProxy re-raises an AttributeError.

  From Jared Grubb:

    - Clean up coding style and white space in Node/FS.py.

    - Fix a typo in the documentation for $_CPPDEFFLAGS.

    - Issue 2401: Fix usage of comparisons with None.

  From Ludwig Hï¿½hne:

    - Handle Java inner classes declared within a method.

  From Steven Knight:

    - Fix label placement by the "scons-time.py func" subcommand
      when a profile value was close to (or equal to) 0.0.

    - Fix env.Append() and env.Prepend()'s ability to add a string to
      list-like variables like $CCFLAGS under Python 2.6.

    - Other Python2.6 portability:  don't use "as" (a Python 2.6 keyword).
      Don't use the deprecated Exception.message attribute.

    - Support using the -f option to search for a different top-level
      file name when walking up with the -D, -U or -u options.

    - Fix use of VariantDir when the -n option is used and doesn't,
      therefore, actually create the variant directory.

    - Fix a stack trace from the --debug=includes option when passed a
      static or shared library as an argument.

    - Speed up the internal find_file() function (used for searching
      CPPPATH, LIBPATH, etc.).

    - Add support for using the Python "in" keyword on construction
      environments (for example, if "CPPPATH" in env: ...).

    - Fix use of Glob() when a repository or source directory contains
      an in-memory Node without a corresponding on-disk file or directory.

    - Add a warning about future reservation of $CHANGED_SOURCES,
      $CHANGED_TARGETS, $UNCHANGED_SOURCES and $UNCHANGED_TARGETS.

    - Enable by default the existing warnings about setting the resource
      $SOURCE, $SOURCES, $TARGET and $TARGETS variable.

  From Rob Managan:

    - Scan for TeX files in the paths specified in the $TEXINPUTS
      construction variable and the $TEXINPUTS environment variable.

    - Configure the PDF() and PostScript() Builders as single_source so
      they know each source file generates a separate target file.

    - Add $EPSTOPDF, $EPSTOPDFFLAGS and $EPSTOPDFCOM

    - Add .tex as a valid extension for the PDF() builder.

    - Add regular expressions to find \input, \include and
      \includegraphics.

    - Support generating a .pdf file from a .eps source.

    - Recursive scan included input TeX files.

    - Handle requiring searched-for TeX input graphics files to have
      extensions (to avoid trying to build a .eps from itself, e.g.).

  From Greg Noel:

    - Make the Action() function handle positional parameters consistently.

    - Clarify use of Configure.CheckType().

    - Make the File.{Dir,Entry,File}() methods create their entries
      relative to the calling File's directory, not the SConscript
      directory.

    - Use the Python os.devnull variable to discard error output when
      looking for the $CC or $CXX version.

    - Mention LoadableModule() in the SharedLibrary() documentation.

  From Gary Oberbrunner:

    - Update the User's Guide to clarify use of the site_scons/
      directory and the site_init.py module.

    - Make env.AppendUnique() and env.PrependUnique remove duplicates
      within a passed-in list being added, too.

  From Randall Spangler:

    - Fix Glob() so an on-disk file or directory beginning with '#'
      doesn't throw an exception.



RELEASE 1.1.0 - Thu, 09 Oct 2008 08:33:47 -0700

  From Chris AtLee

    - Use the specified environment when checking for the GCC compiler
      version.

  From Ian P. Cardenas:

    - Fix Glob() polluting LIBPATH by returning copy of list

  From David Cournapeau:

    - Add CheckCC, CheckCXX, CheckSHCC and CheckSHCXX tests to
      configuration contexts.

    - Have the --profile= argument use the much faster cProfile module
      (if it's available in the running Python version).

    - Reorder MSVC compilation arguments so the /Fo is first.

  From Bill Deegan:

    - Add scanning Windows resource (.rc) files for implicit dependencies.

  From John Gozde:

    - When scanning for a #include file, don't use a directory that
      has the same name as the file.

  From Ralf W. Grosse-Kunstleve

    - Suppress error output when checking for the GCC compiler version.

  From Jared Grubb:

    - Fix VariantDir duplication of #included files in subdirectories.

  From Ludwig Hï¿½hne:

    - Reduce memory usage when a directory is used as a dependency of
      another Node (such as an Alias) by returning a concatenation
      of the children's signatures + names, not the children's contents,
      as the directory contents.

    - Raise AttributeError, not KeyError, when a Builder can't be found.

    - Invalidate cached Node information (such as the contenst returned
      by the get_contents() method) when calling actions with Execute().

    - Avoid object reference cycles from frame objects.

    - Reduce memory usage from Null Executor objects.

    - Compute MD5 checksums of large files without reading the entire
      file contents into memory.  Add a new --md5-chunksize option to
      control the size of each chunk read into memory.

  From Steven Knight:

    - Fix the ability of the add_src_builder() method to add a new
      source builder to any other builder.

    - Avoid an infinite loop on non-Windows systems trying to find the
      SCons library directory if the Python library directory does not
      begin with the string "python".

    - Search for the SCons library directory in "scons-local" (with
      no version number) after "scons-local-{VERSION}".

  From Rob Managan:

    - Fix the user's ability to interrupt the TeX build chain.

    - Fix the TeX builder's allowing the user to specify the target name,
      instead of always using its default output name based on the source.

    - Iterate building TeX output files until all warning are gone
      and the auxiliary files stop changing, or until we reach the
      (configurable) maximum number of retries.

    - Add TeX scanner support for:  glossaries, nomenclatures, lists of
      figures, lists of tables, hyperref and beamer.

    - Use the $BIBINPUTS, $BSTINPUTS, $TEXINPUTS and $TEXPICTS construction
      variables as search paths for the relevant types of input file.

    - Fix building TeX with VariantDir(duplicate=0) in effect.

    - Fix the LaTeX scanner to search for graphics on the TEXINPUTS path.

    - Have the PDFLaTeX scanner search for .gif files as well.

  From Greg Noel:

    - Fix typos and format bugs in the man page.

    - Add a first draft of a wrapper module for Python's subprocess
      module.

    - Refactor use of the SCons.compat module so other modules don't
      have to import it individually.

    - Add .sx as a suffix for assembly language files that use the
      C preprocessor.

  From Gary Oberbrunner:

    - Make Glob() sort the returned list of Files or Nodes
      to prevent spurious rebuilds.

    - Add a delete_existing keyword argument to the AppendENVPath()
      and PrependENVPath() Environment methods.

    - Add ability to use "$SOURCE" when specifying a target to a builder

  From Damyan Pepper:

    - Add a test case to verify that SConsignFile() files can be
      created in previously non-existent subdirectories.

  From Jim Randall:

    - Make the subdirectory in which the SConsignFile() file will
      live, if the subdirectory doesn't already exist.

  From Ali Tofigh:

    - Add a test to verify duplication of files in VariantDir subdirectories.



RELEASE 1.0.1 - Sat, 06 Sep 2008 07:29:34 -0700

  From Greg Noel:

    - Add a FindFile() section to the User's Guide.

    - Fix the FindFile() documentation in the man page.

    - Fix formatting errors in the Package() description in the man page.

    - Escape parentheses that appear within variable names when spawning
      command lines using os.system().



RELEASE 1.0.0 - XXX

  From Jared Grubb:

    - Clear the Node state when turning a generic Entry into a Dir.

  From Ludwig Hï¿½hne:

    - Fix sporadic output-order failures in test/GetBuildFailures/parallel.py.

    - Document the ParseDepends() function in the User's Guide.

  From khomenko:

    - Create a separate description and long_description for RPM packages.

  From Steven Knight:

    - Document the GetLaunchDir() function in the User's Guide.

    - Have the env.Execute() method print an error message if the
      executed command fails.

    - Add a script for creating a standard SCons development system on
      Ubuntu Hardy.  Rewrite subsidiary scripts for install Python and
      SCons versions in Python (from shell).

  From Greg Noel:

    - Handle yacc/bison on newer Mac OS X versions creating file.hpp,
      not file.cpp.h.

    - In RPCGEN tests, ignore stderr messages from older versions of
      rpcgen on some versions of Mac OS X.

    - Fix typos in man page descriptions of Tag() and Package(), and in
      the scons-time man page.

    - Fix documentation of SConf.CheckLibWithHeader and other SConf methods.

    - Update documentation of SConscript(variant_dir) usage.

    - Fix SWIG tests for (some versions of) Mac OS X.

  From Jonas Olsson:

    - Print the warning about -j on Windows being potentially unreliable if
      the pywin32 extensions are unavailable or lack file handle operations.

  From Jim Randall:

    - Fix the env.WhereIs() method to expand construction variables.

  From Rogier Schouten:

    - Enable building of shared libraries with the Bordand ilink32 linker.



RELEASE 1.0.0 - Sat, 09 Aug 2008 12:19:44 -0700

  From Luca Falavigna:

    - Fix SCons man page indentation under Debian's man page macros.

  From Steven Knight:

    - Clarify the man page description of the SConscript(src_dir) argument.

    - User's Guide updates:

       -  Document the BUILD_TARGETS, COMMAND_LINE_TARGETS and
          DEFAULT_TARGETS variables.

       -  Document the AddOption(), GetOption() and SetOption() functions.

       -  Document the Requires() function; convert to the Variables
          object, its UnknownOptions() method, and its associated
          BoolVariable(), EnumVariable(), ListVariable(), PackageVariable()
          and PathVariable() functions.

       -  Document the Progress() function.

       -  Reorganize the chapter and sections describing the different
          types of environments and how they interact.  Document the
          SetDefault() method.  Document the PrependENVPath() and
          AppendENVPath() functions.

       -  Reorganize the command-line arguments chapter.  Document the
          ARGLIST variable.

       -  Collect some miscellaneous sections into a chapter about
          configuring build output.

    - Man page updates:

       -  Document suggested use of the Visual C/C++ /FC option to fix
          the ability to double-click on file names in compilation error
          messages.

       -  Document the need to use Clean() for any SideEffect() files that
          must be explicitly removed when their targets are removed.

       -  Explicitly document use of Node lists as input to Dependency().

  From Greg Noel:

    - Document MergeFlags(), ParseConfig(), ParseFlags() and SideEffect()
      in the User's Guide.

  From Gary Oberbrunner:

    - Document use of the GetBuildFailures() function in the User's Guide.

  From Adam Simpkins:

    - Add man page text clarifying the behavior of AddPreAction() and
      AddPostAction() when called with multiple targets.

  From Alexey Zezukin:

    - Fix incorrectly swapped man page descriptions of the --warn= options
      for duplicate-environment and missing-sconscript.



RELEASE 0.98.5 - Sat, 07 Jun 2008 08:20:35 -0700

  From Benoit Belley:

  - Fix the Intel C++ compiler ABI specification for EMT64 processors.

  From David Cournapeau:

  - Issue a (suppressable) warning, not an error, when trying to link
    C++ and Fortran object files into the same executable.

  From Steven Knight:

  - Update the scons.bat file so that it returns the real exit status
    from SCons, even though it uses setlocal + endlocal.

  - Fix the --interactive post-build messages so it doesn't get stuck
    mistakenly reporting failures after any individual build fails.

  - Fix calling File() as a File object method in some circumstances.

  - Fix setup.py installation on Mac OS X so SCons gets installed
    under /usr/lcoal by default, not in the Mac OS X Python framework.



RELEASE 0.98.4 - Sat, 17 May 2008 22:14:46 -0700

  From Benoit Belley:

  - Fix calculation of signatures for Python function actions with
    closures in Python versions before 2.5.

  From David Cournapeau:

  - Fix the initialization of $SHF77FLAGS so it includes $F77FLAGS.

  From Jonas Olsson:

  - Fix a syntax error in the Intel C compiler support on Windows.

  From Steven Knight:

  - Change how we represent Python Value Nodes when printing and when
    stored in .sconsign files (to avoid blowing out memory by storing
    huge strings in .sconsign files after multiple runs using Configure
    contexts cause the Value strings to be re-escaped each time).

  - Fix a regression in not executing configuration checks after failure
    of any configuration check that used the same compiler or other tool.

  - Handle multiple destinations in Visual Studio 8 settings for the
    analogues to the INCLUDE, LIBRARY and PATH variables.

  From Greg Noel:

  - Update man page text for VariantDir().



RELEASE 0.98.3 - Tue, 29 Apr 2008 22:40:12 -0700

  From Greg Noel:

  - Fix use of $CXXFLAGS when building C++ shared object files.

  From Steven Knight:

  - Fix a regression when a Builder's source_scanner doesn't select
    a more specific scanner for the suffix of a specified source file.

  - Fix the Options object backwards compatibility so people can still
    "import SCons.Options.{Bool,Enum,List,Package,Path}Option" submodules.

  - Fix searching for implicit dependencies when an Entry Node shows up
    in the search path list.

  From Stefano:

  - Fix expansion of $FORTRANMODDIR in the default Fortran command line(s)
    when it's set to something like ${TARGET.dir}.



RELEASE 0.98.2 - Sun, 20 Apr 2008 23:38:56 -0700

  From Steven Knight:

  - Fix a bug in Fortran suffix computation that would cause SCons to
    run out of memory on Windows systems.

  - Fix being able to specify --interactive mode command lines with
    \ (backslash) path name separators on Windows.

  From Gary Oberbrunner:

  - Document Glob() in the User's Guide.



RELEASE 0.98.1 - Fri, 18 Apr 2008 19:11:58 -0700

  From Benoit Belley:

  - Speed up the SCons.Util.to_string*() functions.

  - Optimize various Node intialization and calculations.

  - Optimize Executor scanning code.

  - Optimize Taskmaster execution, including dependency-cycle checking.

  - Fix the --debug=stree option so it prints its tree once, not twice.

  From Johan Boulï¿½:

  - Fix the ability to use LoadableModule() under MinGW.

  From David Cournapeau:

  - Various missing Fortran-related construction variables have been added.

  - SCons now uses the program specified in the $FORTRAN construction
    variable to link Fortran object files.

  - Fortran compilers on Linux (Intel, g77 and gfortran) now add the -fPIC
    option by default when compilling shared objects.

  - New 'sunf77', 'sunf90' and 'sunf95' Tool modules have been added to
    support Sun Fortran compilers.  On Solaris, the Sun Fortran compilers
    are used in preference to other compilers by default.

  - Fortran support now uses gfortran in preference to g77.

  - Fortran file suffixes are now configurable through the
    $F77FILESUFFIXES, $F90FILESUFFIXES, $F95FILESUFFIXES and
    $FORTRANFILESUFFIXES variables.

  From Steven Knight:

  - Make the -d, -e, -w and --no-print-directory options "Ignored for
    compatibility."  (We're not going to implement them.)

  - Fix a serious inefficiency in how SCons checks for whether any source
    files are missing when a Builder call creates many targets from many
    input source files.

  - In Java projects, make the target .class files depend only on the
    specific source .java files where the individual classes are defined.

  - Don't store duplicate source file entries  in the .sconsign file so
    we don't endlessly rebuild the target(s) for no reason.

  - Add a Variables object as the first step towards deprecating the
    Options object name.  Similarly, add BoolVariable(), EnumVariable(),
    ListVariable(), PackageVariable() and PathVariable() functions
    as first steps towards replacing BoolOption(), EnumOption(),
    ListOption(), PackageOption() and PathOption().

  - Change the options= keyword argument to the Environment() function
    to variables=, to avoid confusion with SCons command-line options.
    Continue supporting the options= keyword for backwards compatibility.

  - When $SWIGFLAGS contains the -python flag, expect the generated .py
    file to be in the same (sub)directory as the target.

  - When compiling C++ files, allow $CCFLAGS settings to show up on the
    command line even when $CXXFLAGS has been redefined.

  - Fix --interactive with -u/-U/-D when a VariantDir() is used.

  From Anatoly Techtonik:

  - Have the scons.bat file add the script execution directory to its
    local %PATH% on Windows, so the Python executable can be found.

  From Mike Wake:

  - Fix passing variable names as a list to the Return() function.

  From Matthew Wesley:

  - Add support for the GDC 'D' language compiler.



RELEASE 0.98 - Sun, 30 Mar 2008 23:33:05 -0700

  From Benoit Belley:

  - Fix the --keep-going flag so it builds all possible targets even when
    a later top-level target depends on a child that failed its build.

  - Fix being able to use $PDB and $WINDWOWS_INSERT_MANIFEST together.

  - Don't crash if un-installing the Intel C compiler leaves left-over,
    dangling entries in the Windows registry.

  - Improve support for non-standard library prefixes and suffixes by
    stripping all prefixes/suffixes from file name string as appropriate.

  - Reduce the default stack size for -j worker threads to 256 Kbytes.
    Provide user control over this value by adding --stack-size and
    --warn=stack-size options, and a SetOption('stack_size') function.

  - Fix a crash on Linux systems when trying to use the Intel C compiler
    and no /opt/intel_cc_* directories are found.

  - Improve using Python functions as actions by incorporating into
    a FunctionAction's signature:
      - literal values referenced by the byte code.
      - values of default arguments
      - code of nested functions
      - values of variables captured by closures
      - names of referenced global variables and functions

  - Fix the closing message when --clean and --keep-going are both
    used and no errors occur.

  - Add support for the Intel C compiler on Mac OS X.

  - Speed up reading SConscript files by about 20% (for some
    configurations) by:  1) optimizing the SCons.Util.is_*() and
    SCons.Util.flatten() functions; 2) avoiding unnecessary os.stat()
    calls by using a File's .suffix attribute directly instead of
    stringifying it.

  From JÃ©rÃ´me Berger:

  - Have the D language scanner search for .di files as well as .d files.

  - Add a find_include_names() method to the Scanner.Classic class to
    abstract out how included names can be generated by subclasses.

  - Allow the D language scanner to detect multiple modules imported by
    a single statement.

  From Konstantin Bozhikov:

  - Support expansion of construction variables that contain or refer
    to lists of other variables or Nodes within expansions like $CPPPATH.

  - Change variable substitution (the env.subst() method) so that an
    input sequence (list or tuple) is preserved as a list in the output.

  From David Cournapeau:

  - Add a CheckDeclaration() call to configure contexts.

  - Improve the CheckTypeSize() code.

  - Add a Define() call to configure contexts, to add arbitrary #define
    lines to a generated configure header file.

  - Add a "gfortran" Tool module for the GNU F95/F2003 compiler.

  - Avoid use of -rpath with the Mac OS X linker.

  - Add comment lines to the generated config.h file to describe what
    the various #define/#undef lines are doing.

  From Steven Knight:

  - Support the ability to subclass the new-style "str" class as input
    to Builders.

  - Improve the performance of our type-checking by using isinstance()
    with new-style classes.

  - Fix #include (and other $*PATH variables searches) of files with
    absolute path names.  Don't die if they don't exist (due to being
    #ifdef'ed out or the like).

  - Fix --interactive mode when Default(None) is used.

  - Fix --debug=memoizer to work around a bug in base Python 2.2 metaclass
    initialization (by just not allowing Memoization in Python versions
    that have the bug).

  - Have the "scons-time time" subcommand handle empty log files, and
    log files that contain no results specified by the --which option.

  - Fix the max Y of vertical bars drawn by "scons-time --fmt=gnuplot".

  - On Mac OS X, account for the fact that the header file generated
    from a C++ file will be named (e.g.) file.cpp.h, not file.hpp.

  - Fix floating-point numbers confusing the Java parser about
    generated .class file names in some configurations.

  - Document (nearly) all the values you can now fetch with GetOption().

  - Fix use of file names containing strings of multiple spaces when
    using ActionFactory instances like the Copy() or Move() function.

  - Fix a 0.97 regression when using a variable expansion (like
    $OBJSUFFIX) in a source file name to a builder with attached source
    builders that match suffix (like Program()+Object()).

  - Have the Java parser recognize generics (surrounded by angle brackets)
    so they don't interfere with identifying anonymous inner classes.

  - Avoid an infinite loop when trying to use saved copies of the
    env.Install() or env.InstallAs() after replacing the method
    attributes.

  - Improve the performance of setting construction variables.

  - When cloning a construction environment, avoid over-writing an
    attribute for an added method if the user explicitly replaced it.

  - Add a warning about deprecated support for Python 1.5, 2.0 and 2.1.

  - Fix being able to SetOption('warn', ...) in SConscript files.

  - Add a warning about env.Copy() being deprecated.

  - Add warnings about the --debug={dtree,stree,tree} options
    being deprecated.

  - Add VariantDir() as the first step towards deprecating BuildDir().
    Add the keyword argument "variant_dir" as the replacement for
    "build_dir".

  - Add warnings about the {Target,Source}Signatures() methods and
    functions being deprecated.

  From Rob Managan:

  - Enhance TeX and LaTeX support to work with BuildDir(duplicate=0).

  - Re-run LaTeX when it issues a package warning that it must be re-run.

  From Leanid Nazdrynau:

  - Have the Copy() action factory preserve file modes and times
    when copying individual files.

  From Jan Nijtmans:

  - If $JARCHDIR isn't set explicitly, use the .java_classdir attribute
    that was set when the Java() Builder built the .class files.

  From Greg Noel:

  - Document the Dir(), File() and Entry() methods of Dir and File Nodes.

  - Add the parse_flags option when creating Environments

  From Gary Oberbrunner:

  - Make File(), Dir() and Entry() return a list of Nodes when passed
    a list of names, instead of trying to make a string from the name
    list and making a Node from that string.

  - Fix the ability to build an Alias in --interactive mode.

  - Fix the ability to hash the contents of actions for nested Python
    functions on Python versions where the inability to pickle them
    returns a TypeError (instead of the documented PicklingError).

  From Jonas Olsson:

  - Fix use of the Intel C compiler when the top compiler directory,
    but not the compiler version, is specified.

  - Handle Intel C compiler network license files (port@system).

  From Jim Randall:

  - Fix how Python Value Nodes are printed in --debug=explain output.

  From Adam Simpkins:

  - Add a --interactive option that starts a session for building (or
    cleaning) targets without re-reading the SConscript files every time.

  - Fix use of readline command-line editing in --interactive mode.

  - Have the --interactive mode "build" command with no arguments
    build the specified Default() targets.

  - Fix the Chmod(), Delete(), Mkdir() and Touch() Action factories to
    take a list (of Nodes or strings) as arguments.

  From Vaclav Smilauer:

  - Fix saving and restoring an Options value of 'all' on Python
    versions where all() is a builtin function.

  From Daniel Svensson:

  - Code correction in SCons.Util.is_List().

  From Ben Webb:

  - Support the SWIG %module statement with following modifiers in
    parenthese (e.g., '%module(directors="1")').



RELEASE 0.97.0d20071212 - Wed, 12 Dec 2007 09:29:32 -0600

  From Benoit Belley:

  - Fix occasional spurious rebuilds and inefficiency when using
    --implicit-cache and Builders that produce multiple targets.

  - Allow SCons to not have to know about the builders of generated
    files when BuildDir(duplicate=0) is used, potentially allowing some
    SConscript files to be ignored for smaller builds.

  From David Cournapeau:

  - Add a CheckTypeSize() call to configure contexts.

  From Ken Deeter:

  - Make the "contents" of Alias Nodes a concatenation of the children's
    content signatures (MD5 checksums), not a concatenation of the
    children's contents, to avoid using large amounts of memory during
    signature calculation.

  From Malte Helmert:

  - Fix a lot of typos in the man page and User's Guide.

  From Geoffrey Irving:

  - Speed up conversion of paths in .sconsign files to File or Dir Nodes.

  From Steven Knight:

  - Add an Options.UnknownOptions() method that returns any settings
    (from the command line, or whatever dictionary was passed in)
    that aren't known to the Options object.

  - Add a Glob() function.

  - When removing targets with the -c option, use the absolute path (to
    avoid problems interpreting BuildDir() when the top-level directory
    is the source directory).

  - Fix problems with Install() and InstallAs() when called through a
    clone (of a clone, ...) of a cloned construction environment.

  - When executing a file containing Options() settings, add the file's
    directory to sys.path (so modules can be imported from there) and
    explicity set __name__ to the name of the file so the statement's
    in the file can deduce the location if they need to.

  - Fix an O(n^2) performance problem when adding sources to a target
    through calls to a multi Builder (including Aliases).

  - Redefine the $WINDOWSPROGMANIFESTSUFFIX and
    $WINDOWSSHLIBMANIFESTSUFFIX variables so they pick up changes to
    the underlying $SHLIBSUFFIX and $PROGSUFFIX variables.

  - Add a GetBuildFailures() function that can be called from functions
    registered with the Python atexit module to print summary information
    about any failures encountered while building.

  - Return a NodeList object, not a Python list, when a single_source
    Builder like Object() is called with more than one file.

  - When searching for implicit dependency files in the directories
    in a $*PATH list, don't create Dir Nodes for directories that
    don't actually exist on-disk.

  - Add a Requires() function to allow the specification of order-only
    prerequisites, which will be updated before specified "downstream"
    targets but which don't actually cause the target to be rebuilt.

  - Restore the FS.{Dir,File,Entry}.rel_path() method.

  - Make the default behavior of {Source,Target}Signatures('timestamp')
    be equivalent to 'timestamp-match', not 'timestamp-newer'.

  - Fix use of CacheDir with Decider('timestamp-newer') by updating
    the modification time when copying files from the cache.

  - Fix random issues with parallel (-j) builds on Windows when Python
    holds open file handles (especially for SCons temporary files,
    or targets built by Python function actions) across process creation.

  From Maxim Kartashev:

  - Fix test scripts when run on Solaris.

  From Gary Oberbrunner:

  - Fix Glob() when a pattern is in an explicitly-named subdirectory.

  From Philipp Scholl:

  - Fix setting up targets if multiple Package builders are specified
    at once.



RELEASE 0.97.0d20070918 - Tue, 18 Sep 2007 10:51:27 -0500

  From Steven Knight:

  - Fix the wix Tool module to handle null entries in $PATH variables.

  - Move the documentation of Install() and InstallAs() from the list
    of functions to the list of Builders (now that they're implemented
    as such).

  - Allow env.CacheDir() to be set per construction environment.  The
    global CacheDir() function now sets an overridable global default.

  - Add an env.Decider() method and a Node.Decider() method that allow
    flexible specification of an arbitrary function to decide if a given
    dependency has changed since the last time a target was built.

  - Don't execute Configure actions (while reading SConscript files)
    when cleaning (-c) or getting help (-h or -H).

  - Add to each target an implicit dependency on the external command(s)
    used to build the target, as found by searching env['ENV']['PATH']
    for the first argument on each executed command line.

  - Add support for a $IMPLICIT_COMMAND_DEPENDENCIES construction
    variabe that can be used to disable the automatic implicit
    dependency on executed commands.

  - Add an "ensure_suffix" keyword to Builder() definitions that, when
    true, will add the configured suffix to the targets even if it looks
    like they already have a different suffix.

  - Add a Progress() function that allows for calling a function or string
    (or list of strings) to display progress while walking the DAG.

  - Allow ParseConfig(), MergeFlags() and ParseFlags() to handle output
    from a *config command with quoted path names that contain spaces.

  - Make the Return() function stop processing the SConscript file and
    return immediately.  Add a "stop=" keyword argument that can be set
    to False to preserve the old behavior.

  - Fix use of exitstatfunc on an Action.

  - Introduce all man page function examples with "Example:" or "Examples:".

  - When a file gets added to a directory, make sure the directory gets
    re-scanned for the new implicit dependency.

  - Fix handling a file that's specified multiple times in a target
    list so that it doesn't cause dependent Nodes to "disappear" from
    the dependency graph walk.

  From Carsten Koch:

  - Avoid race conditions with same-named files and directory creation
    when pushing copies of files to CacheDir().

  From Tzvetan Mikov:

  - Handle $ in Java class names.

  From Gary Oberbrunner:

  - Add support for the Intel C compiler on Windows64.

  - On SGI IRIX, have $SHCXX use $CXX by default (like other platforms).

  From Sohail Somani:

  - When Cloning a construction environment, set any variables before
    applying tools (so the tool module can access the configured settings)
    and re-set them after (so they end up matching what the user set).

  From Matthias Troffaes:

  - Make sure extra auxiliary files generated by some LaTeX packages
    and not ending in .aux also get deleted by scons -c.

  From Greg Ward:

  - Add a $JAVABOOTCLASSPATH variable for directories to be passed to the
    javac -bootclasspath option.

  From Christoph Wiedemann:

  - Add implicit dependencies on the commands used to build a target.




RELEASE 0.97.0d20070809 - Fri, 10 Aug 2007 10:51:27 -0500

  From Lars Albertsson:

  - Don't error if a #include line happens to match a directory
    somewhere on a path (like $CPPPATH, $FORTRANPATH, etc.).

  From Mark Bertoglio:

  - Fix listing multiple projects in Visual Studio 7.[01] solution files,
    including generating individual project GUIDs instead of re-using
    the solution GUID.

  From Jean Brouwers:

  - Add /opt/SUNWspro/bin to the default execution PATH on Solaris.

  From Allan Erskine:

  - Only expect the Microsoft IDL compiler to emit *_p.c and *_data.c
    files if the /proxy and /dlldata switches are used (respectively).

  From Steven Knight:

  - Have --debug=explain report if a target is being rebuilt because
    AlwaysBuild() is specified (instead of "unknown reasons").

  - Support {Get,Set}Option('help') to make it easier for SConscript
    files to tell if a help option (-h, --help, etc.) has been specified.

  - Support {Get,Set}Option('random') so random-dependency interaction
    with CacheDir() is controllable from SConscript files.

  - Add a new AddOption() function to support user-defined command-
    line flags (like --prefix=, --force, etc.).

  - Replace modified Optik version with new optparse compatibility module
    for command line processing in Scripts/SConsOptions.py

  - Push and retrieve built symlinks to/from a CacheDir() as actual
    symlinks, not by copying the file contents.

  - Fix how the Action module handles stringifying the shared library
    generator in the Tool/mingw.py module.

  - When generating a config.h file, print "#define HAVE_{FEATURE} 1"
    instad of just "#define HAVE_{FEATURE}", for more compatibility
    with Autoconf-style projects.

  - Fix expansion of $TARGET, $TARGETS, $SOURCE and $SOURCES keywords in
    Visual C/C++ PDB file names.

  - Fix locating Visual C/C++ PDB files in build directories.

  - Support an env.AddMethod() method and an AddMethod() global function
    for adding a new method, respectively, to a construction environment
    or an arbitrary object (such as a class).

  - Fix the --debug=time option when the -j option is specified and all
    files are up to date.

  - Add a $SWIGOUTDIR variable to allow setting the swig -outdir option,
    and use it to identify files created by the swig -java option.

  - Add a $SWIGPATH variable that specifies the path to be searched
    for included SWIG files, Also add related $SWIGINCPREFIX and
    $SWIGINCSUFFIX variables that specify the prefix and suffix to
    be be added to each $SWIGPATH directory when expanded on the SWIG
    command line.

  - More efficient copying of construction environments (mostly borrowed
    from copy.deepcopy() in the standard Python library).

  - When printing --tree=prune output, don't print [brackets] around
    source files, only do so for built targets with children.

  - Fix interpretation of Builder source arguments when the Builder has
    a src_suffix *and* a source_builder and the argument has no suffix.

  - Fix use of expansions like ${TARGET.dir} or ${SOURCE.dir} in the
    following construction variables:  $FORTRANMODDIR, $JARCHDIR,
    $JARFLAGS, $LEXFLAGS, $SWIGFLAGS, $SWIGOUTDIR and $YACCFLAGS.

  - Fix dependencies on Java files generated by SWIG so they can be
    detected and built in one pass.

  - Fix SWIG when used with a BuildDir().

  From Leanid Nazdrynau:

  - When applying Tool modules after a construction environment has
    already been created, don't overwrite existing $CFILESUFFIX and
    $CXXFILESUFFIX value.

  - Support passing the Java() builder a list of explicit .java files
    (not only a list of directories to be scanned for .java files).

  - Support passing .java files to the Jar() and JavaH() builders, which
    then use the builder underlying the Java() builder to turn them into
    .class files.  (That is, the Jar()-Java() chain of builders become
    multi-step, like the Program()-Object()-CFile() builders.)

  - Support passing SWIG .i files to the Java builders (Java(),
    Jar(), JavaH()), to cause intermediate .java files to be created
    automatically.

  - Add $JAVACLASSPATH and $JAVASOURCEPATH variables, that get added to
    the javac "-classpath" and "-sourcepath" options.  (Note that SCons
    does *not* currently search these paths for implicit dependencies.)

  - Commonize initialization of Java-related builders.

  From Jan Nijtmans:

  - Find Java anonymous classes when the next token after the name is
    an open parenthesis.

  From Gary Oberbrunner:

  - Fix a code example in the man page.

  From Tilo Prutz:

  - Add support for the file names that Java 1.5 (and 1.6) generates for
    nested anonymous inner classes, which are different from Java 1.4.

  From Adam Simpkins:

  - Allow worker threads to terminate gracefully when all jobs are
    finished.

  From Sohail Somani:

  - Add LaTeX scanner support for finding dependencies specified with
    the \usepackage{} directive.



RELEASE 0.97 - Thu, 17 May 2007 08:59:41 -0500

  From Steven Knight:

  - Fix a bug that would make parallel builds stop in their tracks if
    Nodes that depended on lists that contained some Nodes built together
    caused the reference count to drop below 0 if the Nodes were visited
    and commands finished in the wrong order.

  - Make sure the DirEntryScanner doesn't choke if it's handed something
    that's not a directory (Node.FS.Dir) Node.



RELEASE 0.96.96 - Thu, 12 Apr 2007 12:36:25 -0500

  NOTE:  This is (Yet) a(nother) pre-release of 0.97 for testing purposes.

  From Joe Bloggs:

  - Man page fix:  remove cut-and-paste sentence in NoCache() description.

  From Dmitry Grigorenko and Gary Oberbrunner:

  - Use the Intel C++ compiler, not $CC, to link C++ source.

  From Helmut Grohne:

  - Fix the man page example of propagating a user's external environment.

  From Steven Knight:

  - Back out (most of) the Windows registry installer patch, which
    seems to not work on some versions of Windows.

  - Don't treat Java ".class" attributes as defining an inner class.

  - Fix detecting an erroneous Java anonymous class when the first
    non-skipped token after a "new" keyword is a closing brace.

  - Fix a regression when a CPPDEFINES list contains a tuple, the second
    item of which (the option value) is a construction variable expansion
    (e.g. $VALUE) and the value of the variable isn't a string.

  - Improve the error message if an IOError (like trying to read a
    directory as a file) occurs while deciding if a node is up-to-date.

  - Fix "maximum recursion" / "unhashable type" errors in $CPPPATH
    PathList expansion if a subsidiary expansion yields a stringable,
    non-Node object.

  - Generate API documentation from the docstrings (using epydoc).

  - Fix use of --debug=presub with Actions for out-of-the-box Builders.

  - Fix handling nested lists within $CPPPATH, $LIBPATH, etc.

  - Fix a "builders_used" AttributeError that real-world Qt initialization
    triggered in the refactored suffix handling for Builders.

  - Make the reported --debug=time timings meaningful when used with -j.
    Better documentation of what the times mean.

  - User Guide updates: --random, AlwaysBuild(), --tree=,
    --debug=findlibs, --debug=presub, --debug=stacktrace,
    --taskmastertrace.

  - Document (in both man page and User's Guide) that --implicit-cache
    ignores changes in $CPPPATH, $LIBPATH, etc.

  From Jean-Baptiste Lab:

  - Remove hard-coded dependency on Python 2.2 from Debian packaging files.

  From Jeff Mahovsky:

  - Handle spaces in the build target name in Visual Studio project files.

  From Rob Managan:

  - Re-run LaTeX after BibTeX has been re-run in response to a changed
    .bib file.

  From Joel B. Mohler:

  - Make additional TeX auxiliary files (.toc, .idx and .bbl files)
    Precious so their removal doesn't affect whether the necessary
    sections are included in output PDF or PostScript files.

  From Gary Oberbrunner:

  - Fix the ability to import modules in the site_scons directory from
    a subdirectory.

  From Adam Simpkins:

  - Make sure parallel (-j) builds all targets even if they show up
    multiple times in the child list (as a source and a dependency).

  From Matthias Troffaes:

  - Don't re-run TeX if the triggering strings (\makeindex, \bibliography
    \tableofcontents) are commented out.

  From Richard Viney:

  - Fix use of custom include and lib paths with Visual Studio 8.

  - Select the default .NET Framework SDK Dir based on the version of
    Visual Studio being used.



RELEASE 0.96.95 - Mon, 12 Feb 2007 20:25:16 -0600

  From Anatoly Techtonik:

  - Add the scons.org URL and a package description to the setup.py
    arguments.

  - Have the Windows installer add a registry entry for scons.bat in the
    "App Paths" key, so scons.bat can be executed without adding the
    directory to the %PATH%.  (Python itself works this way.)

  From Anonymous:

  - Fix looking for default paths in Visual Studio 8.0 (and later).

  - Add -lm to the list of default D libraries for linking.

  From Matt Doar:

  - Provide a more complete write-your-own-Scanner example in the man page.

  From Ralf W. Grosse-Kunstleve:

  - Contributed upstream Python change to our copied subprocess.py module
    for more efficient standard input processing.

  From Steven Knight:

  - Fix the Node.FS.Base.rel_path() method when the two nodes are on
    different drive letters.  (This caused an infinite loop when
    trying to write .sconsign files.)

  - Fully support Scanners that use a dictionary to map file suffixes
    to other scanners.

  - Support delayed evaluation of the $SPAWN variable to allow selection
    of a function via ${} string expansions.

  - Add --srcdir as a synonym for -Y/--repository.

  - Document limitations of #include "file.h" with Repository().

  - Fix use of a toolpath under the source directory of a BuildDir().

  - Fix env.Install() with a file name portion that begins with '#'.

  - Fix ParseConfig()'s handling of multiple options in a string that's
    replaced a *FLAGS construction variable.

  - Have the C++ tools initialize common C compilation variables ($CCFLAGS,
    $SHCCFLAGS and $_CCCOMCOM) even if the 'cc' Tool isn't loaded.

  From Leanid Nazdrynau:

  - Fix detection of Java anonymous classes if a newline precedes the
    opening brace.

  From Gary Oberbrunner:

  - Document use of ${} to execute arbitrary Python code.

  - Add support for:
    1) automatically adding a site_scons subdirectory (in the top-level
       SConstruct directory) to sys.path (PYTHONPATH);
    2) automatically importing site_scons/site_init.py;
    3) automatically adding site_scons/site_tools to the toolpath.

  From John Pye:

  - Change ParseConfig() to preserve white space in arguments passed in
    as a list.

  From a smith:

  - Fix adding explicitly-named Java inner class files (and any
    other file names that may contain a '$') to Jar files.

  From David Vitek:

  - Add a NoCache() function to mark targets as unsuitable for propagating
    to (or retrieving from) a CacheDir().

  From Ben Webb:

  - If the swig -noproxy option is used, it won't generate a .py file,
    so don't emit it as a target that we expect to be built.



RELEASE 0.96.94 - Sun, 07 Jan 2007 18:36:20 -0600

  NOTE:  This is a pre-release of 0.97 for testing purposes.

  From Anonymous:

  - Allow arbitrary white space after a SWIG %module declaration.

  From Paul:

  - When compiling resources under MinGW, make sure there's a space
    between the --include-dir option and its argument.

  From Jay Kint:

  - Alleviate long command line issues on Windows by executing command
    lines directly via os.spawnv() if the command line doesn't need
    shell interpretation (has no pipes, redirection, etc.).

  From Walter Franzini:

  - Exclude additional Debian packaging files from the copyright check.

  From Fawad Halim:

  - Handle the conflict between the impending Python 2.6 'as' keyword
    and our Tool/as.py module name.

  From Steven Knight:

  - Speed up the Node.FS.Dir.rel_path() method used to generate path names
    that get put into the .sconsign* file(s).

  - Optimize Node.FS.Base.get_suffix() by computing the suffix once, up
    front, when we set the Node's name.  (Duh...)

  - Reduce the Memoizer's responsibilities to simply counting hits and
    misses when the --debug=memoizer option is used, not to actually
    handling the key calculation and memoization itself.  This speeds
    up some configurations significantly, and should cause no functional
    differences.

  - Add a new scons-time script with subcommands for generating
    consistent timing output from SCons configurations, extracting
    various information from those timings, and displaying them in
    different formats.

  - Reduce some unnecessary stat() calls from on-disk entry type checks.

  - Fix SideEffect() when used with -j, which was badly broken in 0.96.93.

  - Propagate TypeError exceptions when evaluating construction variable
    expansions up the stack, so users can see what's going on.

  - When disambiguating a Node.FS.Entry into a Dir or File, don't look
    in the on-disk source directory until we've confirmed there's no
    on-disk entry locally and there *is* one in the srcdir.  This avoids
    creating a phantom Node that can interfere with dependencies on
    directory contents.

  - Add an AllowSubstExceptions() function that gives the SConscript
    files control over what exceptions cause a string to expand to ''
    vs. terminating processing with an error.

  - Allow the f90.py and f95.py Tool modules to compile earlier source
    source files of earlier Fortran version.

  - Fix storing signatures of files retrieved from CacheDir() so they're
    correctly identified as up-to-date next invocation.

  - Make sure lists of computed source suffixes cached by Builder objects
    don't persist across changes to the list of source Builders (so the
    addition of suffixes like .ui by the qt.py Tool module take effect).

  - Enhance the bootstrap.py script to allow it to be used to execute
    SCons more easily from a checked-out source tree.

  From Ben Leslie:

  - Fix post-Memoizer value caching misspellings in Node.FS._doLookup().

  From Rob Managan, Dmitry Mikhin and Joel B. Mohler:

  - Handle TeX/LaTeX files in subdirectories by changing directory
    before invoking TeX/LaTeX.

  - Scan LaTeX files for \bibliography lines.

  - Support multiple file names in a "\bibliography{file1,file2}" string.

  - Handle TeX warnings about undefined citations.

  - Support re-running LaTeX if necessary due to a Table of Contents.

  From Dmitry Mikhin:

  - Return LaTeX if "Rerun to get citations correct" shows up on the next
    line after the "Warning:" string.

  From Gary Oberbrunner:

  - Add #include lines to fix portability issues in two tests.

  - Eliminate some unnecessary os.path.normpath() calls.

  - Add a $CFLAGS variable for C-specific options, leaving $CCFLAGS
    for options common to C and C++.

  From Tom Parker:

  - Have the error message print the missing file that Qt can't find.

  From John Pye:

  - Fix env.MergeFlags() appending to construction variable value of None.

  From Steve Robbins:

  - Fix the "sconsign" script when the .sconsign.dblite file is explicitly
    specified on the command line (and not intuited from the old way of
    calling it with just ".sconsign").

  From Jose Pablo Ezequiel "Pupeno" Fernandez Silva:

  - Give the 'lex' tool knowledge of the additional target files produced
    by the flex "--header-file=" and "--tables-file=" options.

  - Give the 'yacc' tool knowledge of the additional target files produced
    by the bison "-g", "--defines=" and "--graph=" options.

  - Generate intermediate files with Objective C file suffixes (.m) when
    the lex and yacc source files have appropriate suffixes (.lm and .ym).

  From Sohail Somain:

  - Have the mslink.py Tool only look for a 'link' executable on Windows
    systems.

  From Vaclav Smilauer:

  - Add support for a "srcdir" keyword argument when calling a Builder,
    which will add a srcdir prefix to all non-relative string sources.

  From Jonathan Ultis:

  - Allow Options converters to take the construction environment as
    an optional argument.



RELEASE 0.96.93 - Mon, 06 Nov 2006 00:44:11 -0600

  NOTE:  This is a pre-release of 0.97 for testing purposes.

  From Anonymous:

  - Allow Python Value Nodes to be Builder targets.

  From Matthias:

  - Only filter Visual Studio common filename prefixes on complete
    directory names.

  From Chad Austin:

  - Fix the build of the SCons documentation on systems that don't
    have "python" in the $PATH.

  From Ken Boortz:

  - Enhance ParseConfig() to recognize options that begin with '+'.

  From John Calcote, Elliot Murphy:

  - Document ways to override the CCPDBFLAGS variable to use the
    Microsoft linker's /Zi option instead of the default /Z7.

  From Christopher Drexler:

  - Make SCons aware bibtex must be called if any \include files
    cause creation of a bibliography.

  - Make SCons aware that "\bilbiography" in TeX source files means
    that related .bbl and .blg bibliography files will be created.
    (NOTE:  This still needs to search for the string in \include files.)

  From David Gruener:

  - Fix inconsistent handling of Action strfunction arguments.

  - Preserve white space in display Action strfunction strings.

  From James Y. Knight and Gerard Patel:

  - Support creation of shared object files from assembly language.

  From Steven Knight:

  - Speed up the Taskmaster significantly by avoiding unnecessary
    re-scans of Nodes to find out if there's work to be done, having it
    track the currently-executed top-level target directly and not
    through its presence on the target list, and eliminating some other
    minor list(s), method(s) and manipulation.

  - Fix the expansion of $TARGET and $SOURCE in the expansion of
    $INSTALLSTR displayed for non-environment calls to InstallAs().

  - Fix the ability to have an Alias() call refer to a directory
    name that's not identified as a directory until later.

  - Enhance runtest.py with an option to use QMTest as the harness.
    This will become the default behavior as we add more functionality
    to the QMTest side.

  - Let linking on mingw use the default function that chooses $CC (gcc)
    or $CXX (g++) depending on whether there are any C++ source files.

  - Work around a bug in early versions of the Python 2.4 profile module
    that caused the --profile= option to fail.

  - Only call Options validators and converters once when initializing a
    construction environment.

  - Fix the ability of env.Append() and env.Prepend(), in all known Python
    versions, to handle different input value types when the construction
    variable being updated is a dictionary.

  - Add a --cache-debug option for information about what files it's
    looking for in a CacheDir().

  - Document the difference in construction variable expansion between
    {Action,Builder}() and env.{Action,Builder}().

  - Change the name of env.Copy() to env.Clone(), keeping the old name
    around for backwards compatibility (with the intention of eventually
    phasing it out to avoid confusion with the Copy() Action factory).

  From Arve Knudsen:

  - Support cleaning and scanning SWIG-generated files.

  From Carsten Koch:

  - Allow selection of Visual Studio version by setting $MSVS_VERSION
    after construction environment initialization.

  From Jean-Baptiste Lab:

  - Try using zipimport if we can't import Tool or Platform modules
    using the normal "imp" module.  This allows SCons to be packaged
    using py2exe's all-in-one-zip-file approach.

  From Ben Liblit:

  - Do not re-scan files if the scanner returns no implicit dependencies.

  From Sanjoy Mahajan:

  - Change use of $SOURCES to $SOURCE in all TeX-related Tool modules.

  From Joel B. Mohler:

  - Make SCons aware that "\makeindex" in TeX source files means that
    related .ilg, .ind and .idx index files will be created.
    (NOTE:  This still needs to search for the string in \include files.)

  - Prevent scanning the TeX .aux file for additional files from
    trying to remove it twice when the -c option is used.

  From Leanid Nazdrynau:

  - Give the MSVC RES (resource) Builder a src_builder list and a .rc
    src_suffix so other builders can generate .rc files.

  From Matthew A. Nicholson:

  - Enhance Install() and InstallAs() to handle directory trees as sources.

  From Jan Nijtmans:

  - Don't use the -fPIC flag when using gcc on Windows (e.g. MinGW).

  From Greg Noel:

  - Add an env.ParseFlags() method that provides separate logic for
    parsing GNU tool chain flags into a dictionary.

  - Add an env.MergeFlags() method to apply an arbitrary dictionary
    of flags to a construction environment's variables.

  From Gary Oberbrunner:

  - Fix parsing tripartite Intel C compiler version numbers on Linux.

  - Extend the ParseConfig() function to recognize -arch and
    -isysroot options.

  - Have the error message list the known suffixes when a Builder call
    can't build a source file with an unknown suffix.

  From Karol Pietrzak:

  - Avoid recursive calls to main() in the program snippet used by the
    SConf subsystem to test linking against libraries.  This changes the
    default behavior of CheckLib() and CheckLibWithHeader() to print
    "Checking for C library foo..." instead of "Checking for main()
    in C library foo...".

  From John Pye:

  - Throw an exception if a command called by ParseConfig() or
    ParseFlags() returns an error.

  From Stefan Seefeld:

  - Initial infrastructure for running SCons tests under QMTest.

  From Sohail Somani:

  - Fix tests that fail due to gcc warnings.

  From Dobes Vandermeer:

  - In stack traces, print the full paths of SConscript files.

  From Atul Varma:

  - Fix detection of Visual C++ Express Edition.

  From Dobes Vandermeer:

  - Let the src_dir option to the SConscript() function affect all the
    the source file paths, instead of treating all source files paths
    as relative to the SConscript directory itself.

  From Nicolas Vigier:

  - Fix finding Fortran modules in build directories.

  - Fix use of BuildDir() when the source file in the source directory
    is a symlink with a relative path.

  From Edward Wang:

  - Fix the Memoizer when the SCons Python modules are executed from
    .pyo files at different locations from where they were compiled.

  From Johan Zander:

  - Fix missing os.path.join() when constructing the $FRAMEWORKSDKDIR/bin.



RELEASE 0.96.92 - Mon, 10 Apr 2006 21:08:22 -0400

  NOTE:  This was a pre-release of 0.97 for testing purposes.

  From Anonymous:

  - Fix the intelc.py Tool module to not throw an exception if the
    only installed version is something other than ia32.

  - Set $CCVERSION when using gcc.

  From Matthias:

  - Support generating project and solution files for Microsoft
    Visual Studio version 8.

  - Support generating more than one project file for a Microsoft
    Visual Studio solution file.

  - Add support for a support "runfile" parameter to Microsoft
    Visual Studio project file creation.

  - Put the project GUID, not the solution GUID, in the right spot
    in the solution file.

  From Erling Andersen:

  - Fix interpretation of Node.FS objects wrapped in Proxy instances,
    allowing expansion of things like ${File(TARGET)} in command lines.

  From Stanislav Baranov:

  - Add a separate MSVSSolution() Builder, with support for the
    following new construction variables: $MSVSBUILDCOM, $MSVSCLEANCOM,
    $MSVSENCODING, $MSVSREBUILDCOM, $MSVSSCONS, $MSVSSCONSCOM,
    $MSVSSCONSFLAGS, $MSVSSCONSCRIPT and $MSVSSOLUTIONCOM.

  From Ralph W. Grosse-Kunstleve and Patrick Mezard:

  - Remove unneceesary (and incorrect) SCons.Util strings on some function
    calls in SCons.Util.

  From Bob Halley:

  - Fix C/C++ compiler selection on AIX to not always use the external $CC
    environment variable.

  From August HÃ¶randl:

  - Add a scanner for \include and \import files, with support for
    searching a directory list in $TEXINPUTS (imported from the external
    environment).

  - Support $MAKEINDEX, $MAKEINDEXCOM, $MAKEINDEXCOMSTR and
    $MAKEINDEXFLAGS for generating indices from .idx files.

  From Steven Johnson:

  - Add a NoClean() Environment method and function to override removal
    of targets during a -c clean, including documentation and tests.

  From Steven Knight:

  - Check for whether files exist on disk by listing the directory
    contents, not calling os.path.exists() file by file.  This is
    somewhat more efficient in general, and may be significantly
    more efficient on Windows.

  - Minor speedups in the internal is_Dict(), is_List() and is_String()
    functions.

  - Fix a signature refactoring bug that caused Qt header files to
    get re-generated every time.

  - Don't fail when writing signatures if the .sconsign.dblite file is
    owned by a different user (e.g. root) from a previous run.

  - When deleting variables from stacked OverrideEnvironments, don't
    throw a KeyError if we were able to delte the variable from any
    Environment in the stack.

  - Get rid of the last indentation tabs in the SCons source files and
    add -tt to the Python invocations in the packaging build and the
    tests so they don't creep back in.

  - In Visual Studio project files, put quotes around the -C directory
    so everything works even if the path has spaces in it.

  - The Intel Fortran compiler uses -object:$TARGET, not "-o $TARGET",
    when building object files on Windows.  Have the the ifort Tool
    modify the default command lines appropriately.

  - Document the --debug=explain option in the man page.  (How did we
    miss this?)

  - Add a $LATEXRETRIES variable to allow configuration of the number of
    times LaTex can be re-called to try to resolve undefined references.

  - Change the order of the arguments to Configure.Checklib() to match
    the documentation.

  - Handle signature calculation properly when the Python function used
    for a FunctionAction is an object method.

  - On Windows, assume that absolute path names without a drive letter
    refer to the drive on which the SConstruct file lives.

  - Add /usr/ccs/bin to the end of the the default external execution
    PATH on Solaris.

  - Add $PKGCHK and $PKGINFO variables for use on Solaris when searching
    for the SunPRO C++ compiler.  Make the default value for $PKGCHK
    be /usr/sbin/pgkchk (since /usr/sbin isn't usually on the external
    execution $PATH).

  - Fix a man page example of overriding variables when calling
    SharedLibrary() to also set the $LIBSUFFIXES variable.

  - Add a --taskmastertrace=FILE option to give some insight on how
    the taskmaster decides what Node to build next.

  - Changed the names of the old $WIN32DEFPREFIX, $WIN32DEFSUFFIX,
    $WIN32DLLPREFIX and $WIN32IMPLIBPREFIX construction variables to
    new $WINDOWSDEFPREFIX, $WINDOWSDEFSUFFIX, $WINDOWSDLLPREFIX and
    $WINDOWSIMPLIBPREFIX construction variables.  The old names are now
    deprecated, but preserved for backwards compatibility.

  - Fix (?) a runtest.py hang on Windows when the --xml option is used.

  - Change the message when an error occurs trying to interact with the
    file system to report the target(s) in square brackets (as before) and
    the actual file or directory that encountered the error afterwards.

  From Chen Lee:

  - Add x64 support for Microsoft Visual Studio 8.

  From Baptiste Lepilleur:

  - Support the --debug=memory option on Windows when the Python version
    has the win32process and win32api modules.

  - Add support for Visual Studio 2005 Pro.

  - Fix portability issues in various tests: test/Case.py,
    Test/Java/{JAR,JARCHDIR,JARFLAGS,JAVAC,JAVACFLAGS,JAVAH,RMIC}.py,
    test/MSVS/vs-{6.0,7.0,7.1,8.0}-exec.py,
    test/Repository/{Java,JavaH,RMIC}.py,
    test/QT/{generated-ui,installed,up-to-date,warnings}.py,
    test/ZIP/ZIP.py.

  - Ignore pkgchk errors on Solaris when searching for the C++ compiler.

  - Speed up the SCons/EnvironmentTests.py unit tests.

  - Add a --verbose= option to runtest.py to print executed commands
    and their output at various levels.

  From Christian Maaser:

  - Add support for Visual Studio Express Editions.

  - Add support for Visual Studio 8 *.manifest files, includng
    new $WINDOWS_INSERT_MANIFEST, $WINDOWSPROGMANIFESTSUFFIX,
    $WINDOWSPROGMANIFESTPREFIX, $WINDOWSPROGMANIFESTSUFFIX,
    $WINDOWSSHLIBMANIFESTPREFIX and $WINDOWSSHLIBMANIFESTSUFFIX
    construction variables.

  From Adam MacBeth:

  - Fix detection of additional Java inner classes following use of a
    "new" keyword inside an inner class.

  From Sanjoy Mahajan:

  - Correct TeX-related command lines to just $SOURCE, not $SOURCES

  From Patrick Mezard:

  - Execute build commands for a command-line target if any of the
    files built along with the target is out of date or non-existent,
    not just if the command-line target itself is out of date.

  - Fix the -n option when used with -c to print all of the targets
    that will be removed for a multi-target Builder call.

  - If there's no file in the source directory, make sure there isn't
    one in the build directory, too, to avoid dangling files left
    over from previous runs when a source file is removed.

  - Allow AppendUnique() and PrependUnique() to append strings (and
    other atomic objects) to lists.

  From Joel B. Mohler:

  - Extend latex.py, pdflatex.py, pdftex.py and tex.py so that building
    from both TeX and LaTeX files uses the same logic to call $BIBTEX
    when it's necessary, to call $MAKEINDEX when it's necessary, and to
    call $TEX or $LATEX multiple times to handle undefined references.

  - Add an emitter to the various TeX builders so that the generated
    .aux and .log files also get deleted by the -c option.

  From Leanid Nazdrynau:

  - Fix the Qt UIC scanner to work with generated .ui files (by using
    the FindFile() function instead of checking by-hand for the file).

  From Jan Nieuwenhuizen:

  - Fix a problem with interpreting quoted argument lists on command lines.

  From Greg Noel:

  - Add /sw/bin to the default execution PATH on Mac OS X.

  From Kian Win Ong:

  - When building a .jar file and there is a $JARCHDIR, put the -C
    in front of each .class file on the command line.

  - Recognize the Java 1.5 enum keyword.

  From Asfand Yar Qazi:

  - Add /opt/bin to the default execution PATH on all POSIX platforms
    (between /usr/local/bin and /bin).

  From Jon Rafkind:

  - Fix the use of Configure() contexts from nested subsidiary
    SConscript files.

  From Christoph Schulz:

  - Add support for $CONFIGUREDIR and $CONFIGURELOG variables to control
    the directory and logs for configuration tests.

  - Add support for a $INSTALLSTR variable.

  - Add support for $RANLIBCOM and $RANLIBCOMSTR variables (which fixes
    a bug when setting $ARCOMSTR).

  From Amir Szekely:

  - Add use of $CPPDEFINES to $RCCOM (resource file compilation) on MinGW.

  From Erick Tryzelaar:

  - Fix the error message when trying to report that a given option is
    not gettable/settable from an SConscript file.

  From Dobes Vandermeer:

  - Add support for SCC and other settings in Microsoft Visual
    Studio project and solution files:  $MSVS_PROJECT_BASE_PATH,
    $MSVS_PROJECT_GUID, $MSVS_SCC_AUX_PATH, $MSVS_SCC_LOCAL_PATH,
    $MSVS_SCC_PROJECT_NAME, $MSVS_SCC_PROVIDER,

  - Add support for using a $SCONS_HOME variable (imported from the
    external environment, or settable internally) to put a shortened
    SCons execution line in the Visual Studio project file.

  From David J. Van Maren:

  - Only filter common prefixes from source files names in Visual Studio
    project files if the prefix is a complete (sub)directory name.

  From Thad Ward:

  - If $MSVSVERSIONS is already set, don't overwrite it with
    information from the registry.



RELEASE 0.96.91 - Thu, 08 Sep 2005 07:18:23 -0400

  NOTE:  This was a pre-release of 0.97 for testing purposes.

  From Chad Austin:

  - Have the environment store the toolpath and re-use it to find Tools
    modules during later Copy() or Tool() calls (unless overridden).

  - Normalize the directory path names in SConsignFile() database
    files so the same signature file can interoperate on Windows and
    non-Windows systems.

  - Make --debug=stacktrace print a stacktrace when a UserError is thrown.

  - Remove an old, erroneous cut-and-paste comment in Scanner/Dir.py.

  From Stanislav Baranov:

  - Make it possible to support with custom Alias (sub-)classes.

  - Allow Builders to take empty source lists when called.

  - Allow access to both TARGET and SOURCE in $*PATH expansions.

  - Allow SConscript files to modify BUILD_TARGETS.

  From Timothee Besset:

  - Add support for Objective C/C++ .m and .mm file suffixes (for
    Mac OS X).

  From Charles Crain

  - Fix the PharLap linkloc.py module to use target+source arguments
    when calling env.subst().

  From Bjorn Eriksson:

  - Fix an incorrect Command() keyword argument in the man page.

  - Add a $TEMPFILEPREFIX variable to control the prefix or flag used
    to pass a long-command-line-execution tempfile to a command.

  From Steven Knight:

  - Enhanced the SCons setup.py script to install man pages on
    UNIX/Linux systems.

  - Add support for an Options.FormatOptionHelpText() method that can
    be overridden to customize the format of Options help text.

  - Add a global name for the Entry class (which had already been
    documented).

  - Fix re-scanning of generated source files for implicit dependencies
    when the -j option is used.

  - Fix a dependency problem that caused $LIBS scans to not be added
    to all of the targets in a multiple-target builder call, which
    could cause out-of-order builds when the -j option is used.

  - Store the paths of source files and dependencies in the .sconsign*
    file(s) relative to the target's directory, not relative to the
    top-level SConstruct directory.  This starts to make it possible to
    subdivide the dependency tree arbitrarily by putting an SConstruct
    file in every directory and using content signatures.

  - Add support for $YACCHFILESUFFIX and $YACCHXXFILESUFFIX variables
    that accomodate parser generators that write header files to a
    different suffix than the hard-coded .hpp when the -d option is used.

  - The default behavior is now to store signature information in a
    single .sconsign.dblite file in the top-level SConstruct directory.
    The old behavior of a separate .sconsign file in each directory can
    be specified by calling SConsignFile(None).

  - Remove line number byte codes within the signature calculation
    of Python function actions, so that changing the location of an
    otherwise unmodified Python function doesn't cause rebuilds.

  - Fix AddPreAction() and AddPostAction() when an action has more than
    one target file:  attach the actions to the Executor, not the Node.

  - Allow the source directory of a BuildDir / build_dir to be outside
    of the top-level SConstruct directory tree.

  - Add a --debug=nomemoizer option that disables the Memoizer for clearer
    looks at the counts and profiles of the underlying function calls,
    not the Memoizer wrappers.

  - Print various --debug= stats even if we exit early (e.g. using -h).

  - Really only use the cached content signature value if the file
    is older than --max-drift, not just if --max-drift is set.

  - Remove support for conversion from old (pre 0.96) .sconsign formats.

  - Add support for a --diskcheck option to enable or disable various
    on-disk checks:  that File and Dir nodes match on-disk entries;
    whether an RCS file exists for a missing source file; whether an
    SCCS file exists for a missing source file.

  - Add a --raw argument to the sconsign script, so it can print a
    raw representation of each entry's NodeInfo dictionary.

  - Add the 'f90' and 'f95' tools to the list of Fortran compilers
    searched for by default.

  - Add the +Z option by default when compiling shared objects on
    HP-UX.

  From Chen Lee:

  - Handle Visual Studio project and solution files in Unicode.

  From Sanjoy Mahajan:

  - Fix a bad use of Copy() in an example in the man page, and a
    bad regular expression example in the man page and User's Guide.

  From Shannon Mann:

  - Have the Visual Studio project file(s) echo "Starting SCons" before
    executing SCons, mainly to work around a quote-stripping bug in
    (some versions of?) the Windows cmd command executor.

  From Georg Mischler:

  - Remove the space after the -o option when invoking the Borland
    BCC compiler; some versions apparently require that the file name
    argument be concatenated with the option.

  From Leanid Nazdrynau:

  - Fix the Java parser's handling of backslashes in strings.

  From Greg Noel:

  - Add construction variables to support frameworks on Mac OS X:
    $FRAMEWORKS, $FRAMEWORKPREFIX, $FRAMEWORKPATH, $FRAMEWORKPATHPREFIX.

  - Re-order link lines so the -o option always comes right after the
    command name.

  From Gary Oberbrunner:

  - Add support for Intel C++ beta 9.0 (both 32 and 64 bit versions).

  - Document the new $FRAMEWORK* variables for Mac OS X.

  From Karol Pietrzak:

  - Add $RPATH (-R) support to the Sun linker Tool (sunlink).

  - Add a description of env.subst() to the man page.

  From Chris Prince:

  - Look in the right directory, not always the local directory, for a
    same-named file or directory conflict on disk.

  - On Windows, preserve the external environment's %SYSTEMDRIVE%
    variable, too.

  From Craig Scott:

  - Have the Fortran module emitter look for Fortan modules to be created
    relative to $FORTRANMODDIR, not the top-level directory.

  - When saving Options to a file, run default values through the
    converter before comparing them with the set values.  This correctly
    suppresses Boolean Option values from getting written to the saved
    file when they're one of the many synonyms for a default True or
    False value.

  - Fix the Fortran Scanner's ability to handle a module being used
    in the same file in which it is defined.

  From Steve-o:

  - Add the -KPIC option by default when compiling shared objects on
    Solaris.

  - Change the default suffix for Solaris objects to .o, to conform to
    Sun WorkShop's expectations.  Change the profix to so_ so they can
    still be differentiated from static objects in the same directory.

  From Amir Szekely:

  - When calling the resource compiler on MinGW, add --include-dir and
    the source directory so it finds the source file.

  - Update EnsureSConsVersion() to support revision numbers.

  From Greg Ward:

  - Fix a misplaced line in the man page.



RELEASE 0.96.90 - Tue, 15 Feb 2005 21:21:12 +0000

  NOTE:  This was a pre-release of 0.97 for testing purposes.

  From Anonymous:

  - Fix Java parsing to avoid erroneously identifying a new array
    of class instances as an anonymous inner class.

  - Fix a typo in the man page description of PathIsDirCreate.

  From Chad Austin:

  - Allow Help() to be called multiple times, appending to the help
    text each call.

  - Allow Tools found on a toolpath to import Python modules from
    their local directory.

  From Steve Christensen:

  - Handle exceptions from Python functions as build actions.

  - Add a set of canned PathOption validators:  PathExists (the default),
    PathIsFile, PathIsDir and PathIsDirCreate.

  From Matthew Doar:

  - Add support for .lex and .yacc file suffixes for Lex and Yacc files.

  From Eric Frias:

  - Huge performance improvement:  wrap the tuples representing an
    include path in an object, so that the time it takes to hash the
    path doesn't grow porportionally to the length of the path.

  From Gottfried Ganssauge:

  - Fix SCons on SuSE/AMD-64 Linux by having the wrapper script also
    check for the build engine in the parent directory of the Python
    library directory (/usr/lib64 instead of /usr/lib).

  From Stephen Kennedy:

  - Speed up writing the .sconsign file at the end of a run by only
    calling sync() once at the end, not after every entry.

  From Steven Knight:

  - When compiling with Microsoft Visual Studio, don't include the ATL and
    MFC directories in the default INCLUDE and LIB environment variables.

  - Remove the following deprecated features:  the ParseConfig()
    global function (deprecated in 0.93); the misspelled "validater"
    keyword to the Options.Add() method (deprecated in 0.91); the
    SetBuildSignatureType(), SetContentSignatureType(), SetJobs() and
    GetJobs() global functions (deprecated in 0.14).

  - Fix problems with corrupting the .sconsign.dblite file when
    interrupting builds by writing to a temporary file and renaming,
    not writing the file directly.

  - Fix a 0.96 regression where when running with -k, targets built from
    walking dependencies later on the command line would not realize
    that a dependency had failed an earlier build attempt, and would
    try to rebuild the dependent targets.

  - Change the final messages when using -k and errors occur from
    "{building,cleaning} terminated because of errors" to "done
    {building,cleaning} targets (errors occurred during {build,clean})."

  - Allow Configure.CheckFunc() to take an optional header argument
    (already supported by Conftest.py) to specify text at the top of
    the compiled test file.

  - Fix the --debug=explain output when a Python function action changed
    so it prints a meaningful string, not the binary representation of
    the function contents.

  - Allow a ListOption's default value(s) to be a Python list of specified
    values, not just a string containing a comma-separated list of names.

  - Add a ParseDepends() function that will parse up a list of explicit
    dependencies from a "make depend" style file.

  - Support the ability to change directory when executing an Action
    through "chdir" keyword arguments to Action and Builder creation
    and calls.

  - Fix handling of Action ojects (and other callables that don't match
    our calling arguments) in construction variable expansions.

  - On Win32, install scons.bat in the Python directory when installing
    from setup.py.  (The bdist_wininst installer was already doing this.)

  - Fix env.SConscript() when called with a list of SConscipt files.
    (The SConscript() global function already worked properly.)

  - Add a missing newline to the end of the --debug=explain "unknown
    reasons" message.

  - Enhance ParseConfig() to work properly for spaces in between the -I,
    -L and -l options and their arguments.

  - Packaging build fix:  Rebuild the files that are use to report the
    --version of SCons whenever the development version number changes.

  - Fix the ability to specify a target_factory of Dir() to a Builder,
    which the default create-a-directory Builder was interfering with.

  - Mark a directory as built if it's created as part of the preparation
    for another target, to avoid trying to build it again when it comes
    up in the target list.

  - Allow a function with the right calling signature to be put directly
    in an Environment's BUILDERS dictionary, making for easier creation
    and use of wrappers (pseudo-Builders) that call other Builders.

  - On Python 2.x, wrap lists of Nodes returned by Builders in a UserList
    object that adds a method that makes str() object return a string
    with all of the Nodes expanded to their path names.  (Builders under
    Python 1.5.2 still return lists to avoid TypeErrors when trying
    to extend() list, so Python 1.5.2 doesn't get pretty-printing of Node
    lists, but everything should still function.)

  - Allow Aliases to have actions that will be executed whenever
    any of the expanded Alias targets are out of date.

  - Fix expansion of env.Command() overrides within target and
    source file names.

  - Support easier customization of what's displayed by various default
    actions by adding lots of new construction variables: $ARCOMSTR,
    $ASCOMSTR, $ASPPCOMSTR, $BIBTEXCOMSTR, $BITKEEPERCOMSTR, $CCCOMSTR,
    $CVSCOMSTR, $CXXCOMSTR, $DCOMSTR, $DVIPDFCOMSTR, $F77COMSTR,
    $F90COMSTR, $F95COMSTR, $FORTRANCOMSTR, $GSCOMSTR, $JARCOMSTR,
    $JAVACCOMSTR, $JAVAHCOMSTR, $LATEXCOMSTR, $LEXCOMSTR, $LINKCOMSTR,
    $M4COMSTR, $MIDLCOMSTR, $P4COMSTR, $PCHCOMSTR, $PDFLATEXCOMSTR,
    $PDFTEXCOMSTR, $PSCOMSTR, $QT_MOCFROMCXXCOMSTR, $QT_MOCFROMHCOMSTR,
    $QT_UICCOMSTR, $RCCOMSTR, $REGSVRCOMSTR, $RCS_COCOMSTR, $RMICCOMSTR,
    $SCCSCOMSTR, $SHCCCOMSTR, $SHCXXCOMSTR, $SHF77COMSTR, $SHF90COMSTR,
    $SHF95COMSTR, $SHFORTRANCOMSTR, $SHLINKCOMSTR, $SWIGCOMSTR,
    $TARCOMSTR, $TEXCOMSTR, $YACCCOMSTR and $ZIPCOMSTR.

  - Add an optional "map" keyword argument to ListOption() that takes a
    dictionary to map user-specified values to legal values from the list
    (like EnumOption() already doee).

  - Add specific exceptions to try:-except: blocks without any listed,
    so that they won't catch and mask keyboard interrupts.

  - Make --debug={tree,dtree,stree} print something even when there's
    a build failure.

  - Fix how Scanners sort the found dependencies so that it doesn't
    matter whether the dependency file is in a Repository or not.
    This may cause recompilations upon upgrade to this version.

  - Make AlwaysBuild() work with Alias and Python value Nodes (making
    it much simpler to support aliases like "clean" that just invoke
    an arbitrary action).

  - Have env.ParseConfig() use AppendUnique() by default to suppress
    duplicate entries from multiple calls.  Add a "unique" keyword
    argument to allow the old behavior to be specified.

  - Allow the library modules imported by an SConscript file to get at
    all of the normally-available global functions and variables by saying
    "from SCons.Script import *".

  - Add a --debug=memoizer option to print Memoizer hit/mass statistics.

  - Allow more than one --debug= option to be set at a time.

  - Change --debug=count to report object counts before and after
    reading SConscript files and before and after building targets.

  - Change --debug=memory output to line up the numbers and to better
    match (more or less) the headers on the --debug=count columns.

  - Speed things up when there are lists of targets and/or sources by
    getting rid of some N^2 walks of the lists involved.

  - Cache evaluation of LazyActions so we don't create a new object
    for each invocation.

  - When scanning, don't create Nodes for include files that don't
    actually exist on disk.

  - Make supported global variables CScanner, DScanner, ProgramScanner and
    SourceFileScanner.  Make SourceFileScanner.add_scanner() a supported
    part of the public interface.  Keep the old SCons.Defaults.*Scan names
    around for a while longer since some people were already using them.

  - By default, don't scan directories for on-disk files.  Add a
    DirScanner global scanner that can be used in Builders or Command()
    calls that want source directory trees scanned for on-disk changes.
    Have the Tar() and Zip() Builders use the new DirScanner to preserve
    the behavior of rebuilding a .tar or .zip file if any file or
    directory under a source tree changes.  Add Command() support for
    a source_scanner keyword argument to Command() that can be set to
    DirScanner to get this behavior.

  - Documentation changes:  Explain that $CXXFLAGS contains $CCFLAGS
    by default.  Fix a bad target_factory example in the man page.
    Add appendices to the User's Guide to cover the available Tools,
    Builders and construction variables.  Comment out the build of
    the old Python 10 paper, which doesn't build on all systems and
    is old enough at this point that it probably isn't worth the
    effort to make it do so.

  From Wayne Lee:

  - Avoid "maximum recursion limit" errors when removing $(-$) pairs
    from long command lines.

  From Clive Levinson:

  - Make ParseConfig() recognize and add -mno-cygwin to $LINKFLAGS and
    $CCFLAGS, and -mwindows to $LINKFLAGS.

  From Michael McCracken:

  - Add a new "applelink" tool to handle the things like Frameworks and
    bundles that Apple has added to gcc for linking.

  - Use more appropriate default search lists of linkers, compilers and
    and other tools for the 'darwin' platform.

  - Add a LoadableModule Builder that builds a bundle on Mac OS X (Darwin)
    and a shared library on other systems.

  - Improve SWIG tests for use on Mac OS X (Darwin).

  From Elliot Murphy:

  - Enhance the tests to guarantee persistence of ListOption
    values in saved options files.

  - Supply the help text when -h is used with the -u, -U or -D options.

  From Christian Neeb:

  - Fix the Java parser's handling of string definitions to avoid ignoring
    subsequent code.

  From Han-Wen Nienhuys:

  - Optimize variable expansion by:  using the re.sub() method (when
    possible); not using "eval" for variables for which we can fetch the
    value directory; avoiding slowing substitution logic when there's no
    '$' in the string.

  From Gary Oberbrunner:

  - Add an Environment.Dump() method to print the contents of a
    construction environment.

  - Allow $LIBS (and similar variables) to contain explicit File Nodes.

  - Change ParseConfig to add the found library names directly to the
    $LIBS variable, instead of returning them.

  - Add ParseConfig() support for the -framework GNU linker option.

  - Add a PRINT_CMD_LINE_FUNC construction variable to allow people
    to filter (or log) command-line output.

  - Print an internal Python stack trace in response to an otherwise
    unexplained error when --debug=stacktrace is specified.

  - Add a --debug=findlibs option to print what's happening when
    the scanner is searching for libraries.

  - Allow Tool specifications to be passed a dictionary of keyword
    arguments.

  - Support an Options default value of None, in which case the variable
    will not be added to the construction environment unless it's set
    explicitly by the user or from an Options file.

  - Avoid copying __builtin__ values into a construction environment's
    dictionary when evaluating construction variables.

  - Add a new cross-platform intelc.py Tool that can detect and
    configure the Intel C++ v8 compiler on both Windows, where it's
    named icl, and Linux, where it's named icc.  It also checks that
    the directory specified in the Windows registry exists, and sets a
    new $INTEL_C_COMPILER_VERSION construction variable to identify the
    version being used.  (Niall Douglas contributed an early prototype
    of parts of this module.)

  - Fix the private Conftest._Have() function so it doesn't change
    non-alphanumeric characters to underscores.

  - Supply a better error message when a construction variable expansion
    has an unknown attribute.

  - Documentation changes:  Update the man page to describe use of
    filenames or Nodes in $LIBS.

  From Chris Pawling:

  - Have the linkloc tool use $MSVS_VERSION to select the Microsoft
    Visual Studio version to use.

  From Kevin Quick:

  - Fix the Builder name returned from ListBuilders and other instances
    of subclasses of the BuilderBase class.

  - Add Builders and construction variables to support rpcgen:
    RPCGenClient(), RPCGenHeader(), RPCGenService(), RPCGenXDR(),
    $RPCGEN, $RPCGENFLAGS, $RPCGENCLIENTFLAGS, $RPCGENHEADERFLAGS,
    $RPCGENSERVICEFLAGS, $RPCGENXDRFLAGS.

  - Update the man page to document that prefix and suffix Builder
    keyword arguments can be strings, callables or dictionaries.

  - Provide more info in the error message when a user tries to build
    a target multiple ways.

  - Fix Delete() when a file doesn't exist and must_exist=1.  (We were
    unintentionally dependent on a bug in versions of the Python shutil.py
    module prior to Python 2.3, which would generate an exception for
    a nonexistent file even when ignore_errors was set.)

  - Only replace a Node's builder with a non-null source builder.

  - Fix a stack trace when a suffix selection dictionary is passed
    an empty source file list.

  - Allow optional names to be attached to Builders, for default
    Builders that don't get attached to construction environments.

  - Fix problems with Parallel Task Exception handling.

  - Build targets in an associated BuildDir even if there are targets
    or subdirectories locally in the source directory.

  - If a FunctionAction has a callable class as its underlying Python
    function, use its strfunction() method (if any) to display the
    action.

  - Fix handling when BuildDir() exists but is unwriteable.  Add
    "Stop." to those error messages for consistency.

  - Catch incidents of bad builder creation (without an action) and
    supply meaningful error messages.

  - Fix handling of src_suffix values that aren't extensions (don't
    begin with a '.').

  - Don't retrieve files from a CacheDir, but report what would happen,
    when the -n option is used.

  - Use the source_scanner from the target Node, not the source node
    itself.

  - Internal Scanners fixes:  Make sure Scanners are only passed Nodes.
    Fix how a Scanner.Selector called its base class initialization.
    Make comparisons of Scanner objects more robust.  Add a name to
    an internal default ObjSourceScanner.

  - Add a deprecated warning for use of the old "scanner" keyword argument
    to Builder creation.

  - Improve the --debug=explain message when the build action changes.

  - Test enhancements in SourceCode.py, option-n.py, midl.py.  Better
    Command() and Scanner test coverage.  Improved test infrastructure
    for -c output.

  - Refactor the interface between Action and Executor objects to treat
    Actions atomically.

  - The --debug=presub option will now report the pre-substitution
    each action seprately, instead of reporting the entire list before
    executing the actions one by one.

  - The --debug=explain option explaining a changed action will now
    (more correctly) show pre-substitution action strings, instead of
    the commands with substituted file names.

  - A Node (file) will now be rebuilt if its PreAction or PostAction
    actions change.

  - Python Function actions now have their calling signature (target,
    source, env) reported correctly when displayed.

  - Fix BuildDir()/build_dir handling when the build_dir is underneath
    the source directory and trying to use entries from the build_dir
    as sources for other targets in the build-dir.

  - Fix hard-coding of JDK path names in various Java tests.

  - Handle Python stack traces consistently (stop at the SConscript stack
    frame, by default) even if the Python source code isn't available.

  - Improve the performance of the --debug={tree,dtree} options.

  - Add --debug=objects logging of creation of OverrideWarner,
    EnvironmentCopy and EnvironmentOverride objects.

  - Fix command-line expansion of Python Value Nodes.

  - Internal cleanups:  Remove an unnecessary scan argument.  Associate
    Scanners only with Builders, not nodes.  Apply overrides once when
    a Builder is called, not in multiple places.  Cache results from the
    Node.FS.get_suffix() and Node.get_build_env() methods.  Use the Python
    md5 modules' hexdigest() method, if there is one.  Have Taskmaster
    call get_stat() once for each Node and re-use the value instead of
    calling it each time it needs the value.  Have Node.depends_on()
    re-use the list from the children() method instead of calling it
    multiple times.

  - Use the correct scanner if the same source file is used for targets in
    two different environments with the same path but different scanners.

  - Collect logic for caching values in memory in a Memoizer class,
    which cleans up a lot of special-case code in various methods and
    caches additional values to speed up most configurations.

  - Add a PathAccept validator to the list of new canned PathOption
    validators.

  From Jeff Squyres:

  - Documentation changes:  Use $CPPDEFINES instead of $CCFLAGS in man
    page examples.

  From Levi Stephen:

  - Allow $JARCHDIR to be expanded to other construction variables.

  From Christoph Wiedemann:

  - Add an Environment.SetDefault() method that only sets values if
    they aren't already set.

  - Have the qt.py Tool not override variables already set by the user.

  - Add separate $QT_BINPATH, $QT_CPPPATH and $QT_LIBPATH variables
    so these can be set individually, instead of being hard-wired
    relative to $QTDIR.

  - The %TEMP% and %TMP% external environment variables are now propagated
    automatically to the command execution environment on Windows systems.

  - A new --config= command-line option allows explicit control of
    of when the Configure() tests are run:  --config=force forces all
    checks to be run, --config=cache uses all previously cached values,
    --config=auto (the default) runs tests only when dependency analysis
    determines it's necessary.

  - The Configure() subsystem can now write a config.h file with values
    like HAVE_STDIO_H, HAVE_LIBM, etc.

  - The Configure() subsystem now executes its checks silently when the
    -Q option is specified.

  - The Configure() subsystem now reports if a test result is being
    taken from cache, and prints the standard output and error output
    of tests even when cached.

  - Configure() test results are now reported as "yes" or "no" instead of
    "ok" or "failed."

  - Fixed traceback printing when calling the env.Configure() method
    instead of the Configure() global function.

  - The Configure() subsystem now caches build failures in a .sconsign
    file in the subdirectory, not a .cache file.  This may cause
    tests to be re-executed the first time after you install 0.97.

  - Additional significant internal cleanups in the Configure() subsystem
    and its tests.

  - Have the Qt Builder make uic-generated files dependent on the .ui.h
    file, if one exists.

  - Add a test to make sure that SCons source code does not contain
    try:-except: blocks that catch all errors, which potentially catch
    and mask keyboard interrupts.

  - Fix us of TargetSignatures('content') with the SConf subsystem.

  From Russell Yanofsky:

  - Add support for the Metrowerks Codewarrior compiler and linker
    (mwcc and mwld).



RELEASE 0.96.1 - Mon, 23 Aug 2004 12:55:50 +0000

  From Craig Bachelor:

  - Handle white space in the executable Python path name within in MSVS
    project files by quoting the path.

  - Correct the format of a GUID string in a solution (.dsw) file so
    MSVS can correctly "build enable" a project.

  From Steven Knight:

  - Add a must_exist flag to Delete() to let the user control whether
    it's an error if the specified entry doesn't exist.  The default
    behavior is now to silently do nothing if it doesn't exist.

  - Package up the new Platform/darwin.py, mistakenly left out of 0.96.

  - Make the scons.bat REM statements into @REM so they aren't printed.

  - Make the SCons packaging SConscript files platform independent.

  From Anthony Roach:

  - Fix scanning of pre-compiled header (.pch) files for #includes,
    broken in 0.96.



RELEASE 0.96 - Wed, 18 Aug 2004 13:36:40 +0000

  From Chad Austin:

  - Make the CacheDir() directory if it doesn't already exist.

  - Allow construction variable substitutions in $LIBS specifications.

  - Allow the emitter argument to a Builder() to be or expand to a list
    of emitter functions, which will be called in sequence.

  - Suppress null values in construction variables like $LIBS that use
    the internal _concat() function.

  - Remove .dll files from the construction variables searched for
    libraries that can be fed to Win32 compilers.

  From Chad Austin and Christoph Wiedemann:

  - Add support for a $RPATH variable to supply a list of directories
    to search for shared libraries when linking a program.  Used by
    the GNU and IRIX linkers (gnulink and sgilink).

  From Charles Crain:

  - Restore the ability to do construction variable substitutions in all
    kinds of *PATH variables, even when the substitution returns a Node
    or other object.

  From Tom Epperly:

  - Allow the Java() Builder to take more than one source directory.

  From Ralf W. Grosse-Kunstleve:

  - Have SConsignFile() use, by default, a custom "dblite.py" that we can
    control and guarantee to work on all Python versions (or nearly so).

  From Jonathan Gurley:

  - Add support for the newer "ifort" versions of the Intel Fortran
    Compiler for Linux.

  From Bob Halley:

  - Make the new *FLAGS variable type work with copied Environments.

  From Chris Hoeppler:

  - Initialize the name of a Scanner.Classic scanner correctly.

  From James Juhasz:

  - Add support for the .dylib shared library suffix and the -dynamiclib
    linker option on Mac OS X.

  From Steven Knight:

  - Add an Execute() method for executing actions directly.

  - Support passing environment override keyword arguments to Command().

  - Fix use of $MSVS_IGNORE_IDE_PATHS, which was broken when we added
    support for $MSVS_USE_MFC_DIRS last release.

  - Make env.Append() and env.Prepend() act like the underlying Python
    behavior when the variable being appended to is a UserList object.

  - Fix a regression that prevented the Command() global function in
    0.95 from working with command-line strings as actions.

  - Fix checking out a file from a source code management system when
    the env.SourceCode() method was called with an individual file name
    or node, not a directory name or node.

  - Enhance the Task.make_ready() method to create a list of the
    out-of-date Nodes for the task for use by the wrapping interface.

  - Allow Scanners to pull the list of suffixes from the construction
    environment when the "skeys" keyword argument is a string containing
    a construction variable to be expanded.

  - Support new $CPPSUFFIXES, $DSUFFIXES $FORTRANSUFFIXES, and
    $IDLSUFFIXES.  construction variables that contain the default list
    of suffixes to be scanned by a given type of scanner, allowing these
    suffix lists to be easily added to or overridden.

  - Speed up Node creation when calling a Builder by comparing whether two
    Environments are the same object, not if their underlying dictionaries
    are equivalent.

  - Add a --debug=explain option that reports the reason(s) why SCons
    thinks it must rebuild something.

  - Add support for functions that return platform-independent Actions
    to Chmod(), Copy(), Delete(), Mkdir(), Move() and Touch() files
    and/or directories.  Like any other Actions, the returned Action
    object may be executed directly using the Execute() global function
    or env.Execute() environment method, or may be used as a Builder
    action or in an env.Command() action list.

  - Add support for the strfunction argument to all types of Actions:
    CommandAction, ListAction, and CommandGeneratorAction.

  - Speed up turning file system Nodes into strings by caching the
    values after we're finished reading the SConscript files.

  - Have ParseConfig() recognize and supporting adding the -Wa, -Wl,
    and -Wp, flags to ASFLAGS, LINKFLAGS and CPPFLAGS, respectively.

  - Change the .sconsign format and the checks for whether a Node is
    up-to-date to make dependency checks more efficient and correct.

  - Add wrapper Actions to SCons.Defaults for $ASCOM, $ASPPCOM, $LINKCOM,
    $SHLINKCOM, $ARCOM, $LEXCOM and $YACCCOM.  This makes it possible
    to replace the default print behavior with a custom strfunction()
    for each of these.

  - When a Node has been built, don't walk the whole tree back to delete
    the parents's implicit dependencies, let returning up the normal
    Taskmaster descent take care of it for us.

  - Add documented support for separate target_scanner and source_scanner
    arguments to Builder creation, which allows different scanners to
    be applied to source files

  - Don't re-install or (re-generate) .h files when a subsidiary #included
    .h file changes.  This eliminates incorrect circular dependencies
    with .h files generated from other source files.

  - Slim down the internal Sig.Calculator class by eliminating methods
    whose functionality is now covered by Node methods.

  - Document use of the target_factory and source_factory keyword
    arguments when creating Builder objects.  Enhance Dir Nodes so that
    they can be created with user-specified Builder objects.

  - Don't blow up with stack trace when the external $PATH environment
    variable isn't set.

  - Make Builder calls return lists all the time, even if there's only
    one target.  This keeps things consistent and easier to program to
    across platforms.

  - Add a Flatten() function to make it easier to deal with the Builders
    all returning lists of targets, not individual targets.

  - Performance optimizations in Node.FS.__doLookup().

  - Man page fixes:  formatting typos, misspellings, bad example.

  - User's Guide fixes: Fix the signatures of the various example
    *Options() calls.  Triple-quote properly a multi-line Split example.

  - User's Guide additions:  Chapter describing File and Directory
    Nodes.  Section describing declarative nature of SCons functions in
    SConscript files.  Better organization and clarification of points
    raised by Robert P. J. Day.  Chapter describing SConf (Autoconf-like)
    functionality.  Chapter describing how to install Python and
    SCons.  Chapter describing Java builds.

  From Chris Murray:

  - Add a .win32 attribute to force file names to expand with
    Windows backslash path separators.

  - Fix escaping file names on command lines when the expansion is
    concatenated with another string.

  - Add support for Fortran 90 and Fortran 95.  This adds $FORTRAN*
    variables that specify a default compiler, command-line, flags,
    etc. for all Fortran versions, plus separate $F90* and $F95*
    variables for when different compilers/flags/etc. must be specified
    for different Fortran versions.

  - Have individual tools that create libraries override the default
    $LIBPREFIX and $LIBSUFFIX values set by the platform.  This makes
    it easier to use Microsoft Visual Studio tools on a CygWin platform.

  From Gary Oberbrunner:

  - Add a --debug=presub option to print actions prior to substitution.

  - Add a warning upon use of the override keywords "targets" and
    "sources" when calling Builders.  These are usually mistakes which
    are otherwise silently (and confusingly) turned into construction
    variable overrides.

  - Try to find the ICL license file path name in the external environment
    and the registry before resorting to the hard-coded path name.

  - Add support for fetching command-line keyword=value arguments in
    order from an ARGLIST list.

  - Avoid stack traces when trying to read dangling symlinks.

  - Treat file "extensions" that only contain digits as part of the
    file basename.  This supports version numbers as part of shared
    library names, for example.

  - Avoid problems when there are null entries (None or '') in tool
    lists or CPPPATH.

  - Add an example and explanation of how to use "tools = ['default', ..."
    when creating a construction environment.

  - Add a section describing File and Directory Nodes and some of their
    attributes and methods.

  - Have ParseConfig() add a returned -pthread flag to both $CCFLAGS
    and $LINKFLAGS.

  - Fix some test portability issues on Mac OS X (darwin).

  From Simon Perkins:

  - Fix a bug introduced in building shared libraries under MinGW.

  From Kevin Quick:

  - Handling SCons exceptions according to Pythonic standards.

  - Fix test/chained-build.py on systems that execute within one second.

  - Fix tests on systems where 'ar' warns about archive creation.

  From Anthony Roach:

  - Fix use of the --implicit-cache option with timestamp signatures.

  - If Visual Studio is installed, assume the C/C++ compiler, the linker
    and the MIDL compiler that comes with it are available, too.

  - Better error messages when evaluating a construction variable
    expansion yields a Python syntax error.

  - Change the generation of PDB files when using Visual Studio from
    compile time to link time.

  From sam th:

  - Allow SConf.CheckLib() to search a list of libraries, like the
    Autoconf AC_SEARCH_LIBS macro.

  - Allow the env.WhereIs() method to take a "reject" argument to
    let it weed out specific path names.

  From Christoph Wiedemann:

  - Add new Moc() and Uic() Builders for more explicit control over
    Qt builds, plus new construction variables to control them:
    $QT_AUTOSCAN, $QT_DEBUG, $QT_MOCCXXPREFIX, $QT_MOCCXXSUFFIX,
    $QT_MOCHPREFIX, $QT_MOCHSUFFIX, $QT_UICDECLPREFIX, $QT_UICDECLSUFFIX,
    $QT_UICIMPLPREFIX, $QT_UICIMPLSUFFIX and $QT_UISUFFIX.

  - Add a new single_source keyword argument for Builders that enforces
    a single source file on calls to the Builder.



RELEASE 0.95 - Mon, 08 Mar 2004 06:43:20 -0600

  From Chad Austin:

  - Replace print statements with calls to sys.stdout.write() so output
    lines stay together when -j is used.

  - Add portability fixes for a number of tests.

  - Accomodate the fact that Cygwin's os.path.normcase() lies about
    the underlying system being case-sensitive.

  - Fix an incorrect _concat() call in the $RCINCFLAGS definition for
    the mingw Tool.

  - Fix a problem with the msvc tool with Python versions prior to 2.3.

  - Add support for a "toolpath" Tool() and Environment keyword that
    allows Tool modules to be found in specified local directories.

  - Work around Cygwin Python's silly fiction that it's using a
    case-sensitive file system.

  - More robust handling of data in VCComponents.dat.

  - If the "env" command is available, spawn commands with the more
    general "env -" instead of "env -i".

  From Kerim Borchaev:

  - Fix a typo in a msvc.py's registry lookup:  "VCComponents.dat", not
    "VSComponents.dat".

  From Chris Burghart:

  - Fix the ability to save/restore a PackageOption to a file.

  From Steve Christensen:

  - Update the MSVS .NET and MSVC 6.0/7.0 path detection.

  From David M. Cooke:

  - Make the Fortran scanner case-insensitive for the INCLUDE string.

  From Charles Crain:

  - If no version of MSVC is detected but the tool is specified,
    use the MSVC 6.0 paths by default.

  - Ignore any "6.1" version of MSVC found in the registry; this is a
    phony version number (created by later service packs?) and would
    throw off the logic if the user had any non-default paths configure.

  - Correctly detect if the user has independently configured the MSVC
    "include," "lib" or "path" in the registry and use the appropriate
    values.  Previously, SCons would only use the values if all three
    were set in the registry.

  - Make sure side-effect nodes are prepare()d before building their
    corresponding target.

  - Preserve the ability to call BuildDir() multiple times with the
    same target and source directory arguments.

  From Andy Friesen:

  - Add support for the Digital Mars "D" programming language.

  From Scott Lystig Fritchie:

  - Fix the ability to use a custom _concat() function in the
    construction environment when calling _stripixes().

  - Make the message about ignoring a missing SConscript file into a
    suppressable Warning, not a hard-coded sys.stderr.write().

  - If a builder can be called multiple times for a target (because
    the sources and overrides are identical, or it's a builder with the
    "multi" flag set), allow the builder to be called through multiple
    environments so long as the builders have the same signature for
    the environments in questions (that is, they're the same action).

  From Bob Halley:

  - When multiple targets are built by a single action, retrieve all
    of them from cache, not just the first target, and exec the build
    command if any of the targets isn't present in the cache.

  From Zephaniah Hull:

  - Fix command-line ARGUMENTS with multiple = in them.

  From Steven Knight:

  - Fix EnsureSConsVersion() so it checks against the SCons version,
    not the Python version, on Pythons with sys.version_info.

  - Don't swallow the AttributeError when someone uses an expansion like
    $TARGET.bak, so we can supply a more informative error message.

  - Fix an odd double-quote escape sequence in the man page.

  - Fix looking up a naked drive letter as a directory (Dir('C:')).

  - Support using File nodes in the LIBS construction variable.

  - Allow the LIBS construction variable to be a single string or File
    node, not a list, when only one library is needed.

  - Fix typos in the man page:  JAVACHDIR => JARCHDIR; add "for_signature"
    to the __call__() example in the "Variable Substitution" section.

  - Correct error message spellings of "non-existant" to "non-existent."

  - When scanning for libraries to link with, don't append $LIBPREFIXES
    or $LIBSUFFIXES values to the $LIBS values if they're already present.

  - Add a ZIPCOMPRESSION construction variable to control whether the
    internal Python action for the Zip Builder compresses the file or
    not.  The default value is zipfile.ZIP_DEFLATED, which generates
    a compressed file.

  - Refactor construction variable expansion to support recursive
    expansion of variables (e.g. CCFLAGS = "$CCFLAGS -g") without going
    into an infinite loop.  Support this in all construction variable
    overrides, as well as when copying Environments.

  - Fix calling Configure() from more than one subsidiary SConscript file.

  - Fix the env.Action() method so it returns the correct type of
    Action for its argument(s).

  - Fix specifying .class files as input to JavaH with the .class suffix
    when they weren't generated using the Java Builder.

  - Make the check for whether all of the objects going into a
    SharedLibrary() are shared work even if the object was built in a
    previous run.

  - Supply meaningful error messages, not stack traces, if we try to add
    a non-Node as a source, dependency, or ignored dependency of a Node.

  - Generate MSVS Project files that re-invoke SCons properly regardless
    of whether the file was built via scons.bat or scons.py.
    (Thanks to Niall Douglas for contributing code and testing.)

  - Fix TestCmd.py, runtest.py and specific tests to accomodate being
    run from directories whose paths include white space.

  - Provide a more useful error message if a construction variable
    expansion contains a syntax error during evaluation.

  - Fix transparent checkout of implicit dependency files from SCCS
    and RCS.

  - Added new --debug=count, --debug=memory and --debug=objects options.
    --debug=count and --debug=objects only print anything when run
    under Python 2.1 or later.

  - Deprecate the "overrides" keyword argument to Builder() creation
    in favor of using keyword argument values directly (like we do
    for builder execution and the like).

  - Always use the Builder overrides in substitutions, not just if
    there isn't a target-specific environment.

  - Add new "rsrcpath" and "rsrcdir" and attributes to $TARGET/$SOURCE,
    so Builder command lines can find things in Repository source
    directories when using BuildDir.

  - Fix the M4 Builder so that it chdirs to the Repository directory
    when the input file is in the source directory of a BuildDir.

  - Save memory at build time by allowing Nodes to delete their build
    environments after they've been built.

  - Add AppendUnique() and PrependUnique() Environment methods, which
    add values to construction variables like Append() and Prepend()
    do, but suppress any duplicate elements in the list.

  - Allow the 'qt' tool to still be used successfully from a copied
    Environment.  The include and library directories previously ended up
    having the same string re-appended to the end, yielding an incorrect
    path name.

  - Supply a more descriptive error message when the source for a target
    can't be found.

  - Initialize all *FLAGS variables with objects do the right thing with
    appending flags as strings or lists.

  - Make things like ${TARGET.dir} work in *PATH construction variables.

  - Allow a $MSVS_USE_MFC_DIRS construction variable to control whether
    ATL and MFC directories are included in the default INCLUDE and
    LIB paths.

  - Document the dbm_module argument to the SConsignFile() function.

  From Vincent Risi:

  - Add support for the bcc32, ilink32 and tlib Borland tools.

  From Anthony Roach:

  - Supply an error message if the user tries to configure a BuildDir
    for a directory that already has one.

  - Remove documentation of the still-unimplemented -e option.

  - Add -H help text listing the legal --debug values.

  - Don't choke if a construction variable is a non-string value.

  - Build Type Libraries in the target directory, not the source
    directory.

  - Add an appendix to the User's Guide showing how to accomplish
    various common tasks in Python.

  From Greg Spencer:

  - Add support for Microsoft Visual Studio 2003 (version 7.1).

  - Evaluate $MSVSPROJECTSUFFIX and $MSVSSOLUTIONSUFFIX when the Builder
    is invoked, not when the tool is initialized.

  From Christoph Wiedemann:

  - When compiling Qt, make sure the moc_*.cc files are compiled using
    the flags from the environment used to specify the target, not
    the environment that first has the Qt Builders attached.



RELEASE 0.94 - Fri, 07 Nov 2003 05:29:48 -0600

  From Hartmut Goebel:

  - Add several new types of canned functions to help create options:
    BoolOption(), EnumOption(), ListOption(), PackageOption(),
    PathOption().

  From Steven Knight:

  - Fix use of CPPDEFINES with C++ source files.

  - Fix env.Append() when the operand is an object with a __cmp__()
    method (like a Scanner instance).

  - Fix subclassing the Environment and Scanner classes.

  - Add BUILD_TARGETS, COMMAND_LINE_TARGETS and DEFAULT_TARGETS variables.

  From Steve Leblanc:

  - SGI fixes:  Fix C++ compilation, add a separate Tool/sgic++.py module.

  From Gary Oberbrunner:

  - Fix how the man page un-indents after examples in some browsers.

  From Vincent Risi:

  - Fix the C and C++ tool specifications for AIX.



RELEASE 0.93 - Thu, 23 Oct 2003 07:26:55 -0500

  From J.T. Conklin:

  - On POSIX, execute commands with the more modern os.spawnvpe()
    function, if it's available.

  - Scan .S, .spp and .SPP files for C preprocessor dependencies.

  - Refactor the Job.Parallel() class to use a thread pool without a
    condition variable.  This improves parallel build performance and
    handles keyboard interrupts properly when -j is used.

  From Charles Crain:

  - Add support for a JARCHDIR variable to control changing to a
    directory using the jar -C option.

  - Add support for detecting Java manifest files when using jar,
    and specifying them using the jar m flag.

  - Fix some Python 2.2 specific things in various tool modules.

  - Support directories as build sources, so that a rebuild of a target
    can be triggered if anything underneath the directory changes.

  - Have the scons.bat and scons.py files look for the SCons modules
    in site-packages as well.

  From Christian Engel:

  - Support more flexible inclusion of separate C and C++ compilers.

  - Use package management tools on AIX and Solaris to find where
    the comilers are installed, and what version they are.

  - Add support for CCVERSION and CXXVERSION variables for a number
    of C and C++ compilers.

  From Sergey Fogel:

  - Add test cases for the new capabilities to run bibtex and to rerun
    latex as needed.

  From Ralf W. Grosse-Kunstleve:

  - Accomodate anydbm modules that don't have a sync() method.

  - Allow SConsignFile() to take an argument specifying the DBM
    module to be used.

  From Stephen Kennedy:

  - Add support for a configurable global .sconsign.dbm file which
    can be used to avoid cluttering each directory with an individual
    .sconsign file.

  From John Johnson:

  - Fix (re-)scanning of dependencies in generated or installed
    header files.

  From Steven Knight:

  - The -Q option suppressed too many messages; fix it so that it only
    suppresses the Reading/Building messages.

  - Support #include when there's no space before the opening quote
    or angle bracket.

  - Accomodate alphanumeric version strings in EnsurePythonVersion().

  - Support arbitrary expansion of construction variables within
    file and directory arguments to Builder calls and Environment methods.

  - Add Environment-method versions of the following global functions:
    Action(), AddPostAction(), AddPreAction(), Alias(), Builder(),
    BuildDir(), CacheDir(), Clean(), Configure(), Default(),
    EnsurePythonVersion(), EnsureSConsVersion(), Environment(),
    Exit(), Export(), FindFile(), GetBuildPath(), GetOption(), Help(),
    Import(), Literal(), Local(), Platform(), Repository(), Scanner(),
    SConscriptChdir(), SConsignFile(), SetOption(), SourceSignatures(),
    Split(), TargetSignatures(), Tool(), Value().

  - Add the following global functions that correspond to the same-named
    Environment methods:  AlwaysBuild(), Command(), Depends(), Ignore(),
    Install(), InstallAs(), Precious(), SideEffect() and SourceCode().

  - Add the following global functions that correspond to the default
    Builder methods supported by SCons: CFile(), CXXFile(), DVI(), Jar(),
    Java(), JavaH(), Library(), M4(), MSVSProject(), Object(), PCH(),
    PDF(), PostScript(), Program(), RES(), RMIC(), SharedLibrary(),
    SharedObject(), StaticLibrary(), StaticObject(), Tar(), TypeLibrary()
    and Zip().

  - Rearrange the man page to show construction environment methods and
    global functions in the same list, and to explain the difference.

  - Alphabetize the explanations of the builder methods in the man page.

  - Rename the Environment.Environment class to Enviroment.Base.
    Allow the wrapping interface to extend an Environment by using its own
    subclass of Environment.Base and setting a new Environment.Environment
    variable as the calling entry point.

  - Deprecate the ParseConfig() global function in favor of a same-named
    construction environment method.

  - Allow the Environment.WhereIs() method to take explicit path and
    pathext arguments (like the underlying SCons.Util.WhereIs() function).

  - Remove the long-obsolete {Get,Set}CommandHandler() functions.

  - Enhance env.Append() to suppress null values when appropriate.

  - Fix ParseConfig() so it works regardless of initial construction
    variable values.

    Extend CheckHeader(), CheckCHeader(), CheckCXXHeader() and
    CheckLibWithHeader() to accept a list of header files that will be
    #included in the test.  The last one in the list is assumed to be
    the one being checked for.  (Prototype code contributed by Gerard
    Patel and Niall Douglas).

  - Supply a warning when -j is used and threading isn't built in to
    the current version of Python.

  - First release of the User's Guide (finally, and despite a lot
    of things still missing from it...).

  From Clark McGrew:

  - Generalize the action for .tex files so that it will decide whether
    a file is TeX or LaTeX, check the .aux output to decide if it should
    run bibtex, and check the .log output to re-run LaTeX if needed.

  From Bram Moolenaar:

  - Split the non-SCons-specific functionality from SConf.py to a new,
    re-usable Conftest.py module.

  From Gary Oberbrunner:

  - Allow a directory to be the target or source or dependency of a
    Depends(), Ignore(), Precious() or SideEffect() call.

  From Gerard Patel:

  - Use the %{_mandir} macro when building our RPM package.

  From Marko Rauhamaa:

  - Have the closing message say "...terminated because of errors" if
    there were any.

  From Anthony Roach:

  - On Win32 systems, only use "rm" to delete files if Cygwin is being
    used.   ("rm" doesn't understand Win32-format path names.)

  From Christoph Wiedemann:

  - Fix test/SWIG.py to find the Python include directory in all cases.

  - Fix a bug in detection of Qt installed on the local system.

  - Support returning Python 2.3 BooleanType values from Configure checks.

  - Provide an error message if someone mistakenly tries to call a
    Configure check from within a Builder function.

  - Support calling a Builder when a Configure context is still open.

  - Handle interrupts better by eliminating all try:-except: blocks
    which caught any and all exceptions, including KeyboardInterrupt.

  - Add a --duplicate= option to control how files are duplicated.



RELEASE 0.92 - Wed, 20 Aug 2003 03:45:28 -0500

  From Charles Crain and Gary Oberbrunner:

  - Fix Tool import problems with the Intel and PharLap linkers.

  From Steven Knight

  - Refactor the DictCmdGenerator class to be a Selector subclass.

  - Allow the DefaultEnvironment() function to take arguments and pass
    them to instantiation of the default construction environment.

  - Update the Debian package so it uses Python 2.2 and more closely
    resembles the currently official Debian packaging info.

  From Gerard Patel

  - When the yacc -d flag is used, take the .h file base name from the
    target .c file, not the source (matching what yacc does).



RELEASE 0.91 - Thu, 14 Aug 2003 13:00:44 -0500

  From Chad Austin:

  - Support specifying a list of tools when calling Environment.Copy().

  - Give a Value Nodes a timestamp of the system time when they're
    created, so they'll work when using timestamp-based signatures.

  - Add a DefaultEnvironment() function that only creates a default
    environment on-demand (for fetching source files, e.g.).

  - Portability fix for test/M4.py.

  From Steven Knight:

  - Tighten up the scons -H help output.

  - When the input yacc file ends in .yy and the -d flag is specified,
    recognize that a .hpp file (not a .h file) will be created.

  - Make builder prefixes work correctly when deducing a target
    from a source file name in another directory.

  - Documentation fixes: typo in the man page; explain up-front about
    not propagating the external environment.

  - Use "cvs co -d" instead of "cvs co -p >" when checking out something
    from CVS with a specified module name.  This avoids zero-length
    files when there is a checkout error.

  - Add an "sconsign" script to print the contents of .sconsign files.

  - Speed up maintaining the various lists of Node children by using
    dictionaries to avoid "x in list" searches.

  - Cache the computed list of Node children minus those being Ignored
    so it's only calculated once.

  - Fix use of the --cache-show option when building a Program()
    (or using any other arbitrary action) by making sure all Action
    instances have strfunction() methods.

  - Allow the source of Command() to be a directory.

  - Better error handling of things like raw TypeErrors in SConscripts.

  - When installing using "setup.py install --prefix=", suppress the
    distutils warning message about adding the (incorrect) library
    directory to your search path.

  - Correct the spelling of the "validater" option to "validator."
    Add a DeprecatedWarning when the old spelling is used.

  - Allow a Builder's emitter to be a dictionary that maps source file
    suffixes to emitter functions, using the suffix of the first file
    in the source list to pick the right one.

  - Refactor the creation of the Program, *Object and *Library Builders
    so that they're moved out of SCons.Defaults and created on demand.

  - Don't split SConscript file names on white space.

  - Document the SConscript function's "dirs" and "name" keywords.

  - Remove the internal (and superfluous) SCons.Util.argmunge() function.

  - Add /TP to the default CXXFLAGS for msvc, so it can compile all
    of the suffixes we use as C++ files.

  - Allow the "prefix" and "suffix" attributes of a Builder to be
    callable objects that return generated strings, or dictionaries
    that map a source file suffix to the right prefix/suffix.

  - Support a MAXLINELINELENGTH construction variable on Win32 systems
    to control when a temporary file is used for long command lines.

  - Make how we build .rpm packages not depend on the installation
    locations from the distutils being used.

  - When deducing a target Node, create it directly from the first
    source Node, not by trying to create the right string to pass to
    arg2nodes().

  - Add support for SWIG.

  From Bram Moolenaar:

  - Test portability fixes for FreeBSD.

  From Gary Oberbrunner:

  - Report the target being built in error messages when building
    multiple sources from different extensions, or when the target file
    extension can't be deduced, or when we don't have an action for a
    file suffix.

  - Provide helpful error messages when the arguments to env.Install()
    are incorrect.

  - Fix the value returned by the Node.prevsiginfo() method to conform
    to a previous change when checking whether a node is current.

  - Supply a stack trace if the Taskmaster catches an exception.

  - When using a temporary file for a long link line on Win32 systems,
    (also) print the command line that is being executed through the
    temporary file.

  - Initialize the LIB environment variable when using the Intel
    compiler (icl).

  - Documentation fixes:  better explain the AlwaysBuild() function.

  From Laurent Pelecq:

  - When the -debug=pdb option is specified, use pdb.Pdb().runcall() to
    call pdb directly, don't call Python recursively.

  From Ben Scott:

  - Add support for a platform-independent CPPDEFINES variable.

  From Christoph Wiedemann:

  - Have the g++ Tool actually use g++ in preference to c++.

  - Have the gcc Tool actually use gcc in preference to cc.

  - Add a gnutools.py test of the GNU tool chain.

  - Be smarter about linking: use $CC by default and $CXX only if we're
    linking with any C++ objects.

  - Avoid SCons hanging when a piped command has a lot of output to read.

  - Add QT support for preprocessing .ui files into .c files.



RELEASE 0.90 - Wed, 25 Jun 2003 14:24:52 -0500

  From Chad Austin:

  - Fix the _concat() documentation, and add a test for it.

  - Portability fixes for non-GNU versions of lex and yacc.

  From Matt Balvin:

  - Fix handling of library prefixes when the subdirectory matches
    the prefix.

  From Timothee Bessett:

  - Add an M4 Builder.

  From Charles Crain:

  - Use '.lnk' as the suffix on the temporary file for linking long
    command lines (necessary for the Phar Lap linkloc linker).

  - Save non-string Options values as their actual type.

  - Save Options string values that contain a single quote correctly.

  - Save any Options values that are changed from the default
    Environment values, not just ones changed on the command line or in
    an Options file.

  - Make closing the Options file descriptor exception-safe.

  From Steven Knight:

  - SCons now enforces (with an error) that construction variables
    must have the same form as valid Python identifiers.

  - Fix man page bugs: remove duplicate AddPostAction() description;
    document no_import_lib; mention that CPPFLAGS does not contain
    $_CPPINCFLAGS; mention that F77FLAGS does not contain $_F77INCFLAGS;
    mention that LINKFLAGS and SHLINKFLAGS contains neither $_LIBFLAGS
    nor $_LIBDIRFLAGS.

  - Eliminate a dependency on the distutils.fancy_getopt module by
    copying and pasting its wrap_text() function directly.

  - Make the Script.Options() subclass match the underlying base class
    implementation.

  - When reporting a target is up to date, quote the target like make
    (backquote-quote) instead of with double quotes.

  - Fix handling of ../* targets when using -U, -D or -u.

  From Steve Leblanc:

  - Don't update the .sconsign files when run with -n.

  From Gary Oberbrunner:

  - Add support for the Intel C Compiler (icl.exe).

  From Anthony Roach

  - Fix Import('*').

  From David Snopek

  - Fix use of SConf in paths with white space in them.

  - Add CheckFunc and CheckType functionality to SConf.

  - Fix use of SConf with Builders that return a list of nodes.

  From David Snopek and Christoph Wiedemann

  - Fix use of the SConf subsystem with SConscriptChdir().

  From Greg Spencer

  - Check for the existence of MS Visual Studio on disk before using it,
    to avoid getting fooled by leftover junk in the registry.

  - Add support for MSVC++ .NET.

  - Add support for MS Visual Studio project files (DSP, DSW,
    SLN and VCPROJ files).

  From Christoph Wiedemann

  - SConf now works correctly when the -n and -q options are used.



RELEASE 0.14 - Wed, 21 May 2003 05:16:32 -0500

  From Chad Austin:

  - Use .dll (not .so) for shared libraries on Cygwin; use -fPIC
    when compiling them.

  - Use 'rm' to remove files under Cygwin.

  - Add a PLATFORM variable to construction environments.

  - Remove the "platform" argument from tool specifications.

  - Propogate PYTHONPATH when running the regression tests so distutils
    can be found in non-standard locations.

  - Using MSVC long command-line linking when running Cygwin.

  - Portability fixes for a lot of tests.

  - Add a Value Node class for dependencies on in-core Python values.

  From Allen Bierbaum:

  - Pass an Environment to the Options validator method, and
    add an Options.Save() method.

  From Steve Christensen:

  - Add an optional sort function argument to the GenerateHelpText()
    Options function.

  - Evaluate the "varlist" variables when computing the signature of a
    function action.

  From Charles Crain:

  - Parse the source .java files for class names (including inner class
    names) to figure out the target .class files that will be created.

  - Make Java support work with Repositories and SConscriptChdir(0).

  - Pass Nodes, not strings, to Builder emitter functions.

  - Refactor command-line interpolation and signature calculation
    so we can use real Node attributes.

  From Steven Knight:

  - Add Java support (javac, javah, jar and rmic).

  - Propagate the external SYSTEMROOT environment variable into ENV on
    Win32 systems, so external commands that use sockets will work.

  - Add a .posix attribute to PathList expansions.

  - Check out CVS source files using POSIX path names (forward slashes
    as separators) even on Win32.

  - Add Node.clear() and Node.FS.Entry.clear() methods to wipe out a
    Node's state, allowing it to be re-evaluated by continuous
    integration build interfaces.

  - Change the name of the Set{Build,Content}SignatureType() functions
    to {Target,Source}Signatures().  Deprecate the old names but support
    them for backwards compatibility.

  - Add internal SCons.Node.FS.{Dir,File}.Entry() methods.

  - Interpolate the null string if an out-of-range subscript is used
    for a construction variable.

  - Fix the internal Link function so that it properly links or copies
    files in subsidiary BuildDir directories.

  - Refactor the internal representation of a single execution instance
    of an action to eliminate redundant signature calculations.

  - Eliminate redundant signature calculations for Nodes.

  - Optimize out calling hasattr() before accessing attributes.

  - Say "Cleaning targets" (not "Building...") when the -c option is
    used.

  From Damyan Pepper:

  - Quote the "Entering directory" message like Make.

  From Stefan Reichor:

  - Add support for using Ghostscript to convert Postscript to PDF files.

  From Anthony Roach:

  - Add a standalone "Alias" function (separate from an Environment).

  - Make Export() work for local variables.

  - Support passing a dictionary to Export().

  - Support Import('*') to import everything that's been Export()ed.

  - Fix an undefined exitvalmap on Win32 systems.

  - Support new SetOption() and GetOption() functions for setting
    various command-line options from with an SConscript file.

  - Deprecate the old SetJobs() and GetJobs() functions in favor of
    using the new generic {Set,Get}Option() functions.

  - Fix a number of tests that searched for a Fortran compiler using the
    external PATH instead of what SCons would use.

  - Fix the interaction of SideEffect() and BuildDir() so that (for
    example) PDB files get put correctly in a BuildDir().

  From David Snopek:

  - Contribute the "Autoscons" code for Autoconf-like checking for
    the existence of libraries, header files and the like.

  - Have the Tool() function add the tool name to the $TOOLS
    construction variable.

  From Greg Spencer:

  - Support the C preprocessor #import statement.

  - Allow the SharedLibrary() Builder on Win32 systems to be able to
    register a newly-built dll using regsvr32.

  - Add a Builder for Windows type library (.tlb) files from IDL files.

  - Add an IDL scanner.

  - Refactor the Fortran, C and IDL scanners to share common logic.

  - Add .srcpath and .srcdir attributes to $TARGET and $SOURCE.

  From Christoph Wiedemann:

  - Integrate David Snopek's "Autoscons" code as the new SConf
    configuration subsystem, including caching of values between
    runs (using normal SCons dependency mechanisms), tests, and
    documentation.



RELEASE 0.13 - Mon, 31 Mar 2003 20:22:00 -0600

  From Charles Crain:

  - Fix a bug when BuildDir(duplicate=0) is used and SConscript
    files are called from within other SConscript files.

  - Support (older) versions of Perforce which don't set the Windows
    registry.



RELEASE 0.12 - Thu, 27 Mar 2003 23:52:09 -0600

  From Charles Crain:

  - Added support for the Perforce source code management system.

  - Fix str(Node.FS) so that it returns a path relative to the calling
    SConscript file's directory, not the top-level directory.

  - Added support for a separate src_dir argument to SConscript()
    that allows explicit specification of where the source files
    for an SConscript file can be found.

  - Support more easily re-usable flavors of command generators by
    calling callable variables when strings are expanded.

  From Steven Knight:

  - Added an INSTALL construction variable that can be set to a function
    to control how the Install() and InstallAs() Builders install files.
    The default INSTALL function now copies, not links, files.

  - Remove deprecated features:  the "name" argument to Builder objects,
    and the Environment.Update() method.

  - Add an Environment.SourceCode() method to support fetching files
    from source code systems.  Add factory methods that create Builders
    to support BitKeeper, CVS, RCS, and SCCS.  Add support for fetching
    files from RCS or SCCS transparently (like GNU Make).

  - Make the internal to_String() function more efficient.

  - Make the error message the same as other build errors when there's a
    problem unlinking a target file in preparation for it being built.

  - Make TARGET, TARGETS, SOURCE and SOURCES reserved variable names and
    warn if the user tries to set them in a construction environment.

  - Add support for Tar and Zip files.

  - Better documentation of the different ways to export variables to a
    subsidiary SConscript file.  Fix documentation bugs in a tools
    example, places that still assumed SCons split strings on white
    space, and typos.

  - Support fetching arbitrary files from the TARGETS or SOURCES lists
    (e.g. ${SOURCES[2]}) when calculating the build signature of a
    command.

  - Don't silently swallow exceptions thrown by Scanners (or other
    exceptions while finding a node's dependent children).

  - Push files to CacheDir() before calling the superclass built()
    method (which may clear the build signature as part of clearing
    cached implicit dependencies, if the file has a source scanner).
    (Bug reported by Jeff Petkau.)

  - Raise an internal error if we attempt to push a file to CacheDir()
    with a build signature of None.

  - Add an explicit Exit() function for terminating early.

  - Change the documentation to correctly describe that the -f option
    doesn't change to the directory in which the specified file lives.

  - Support changing directories locally with SConscript directory
    path names relative to any SConstruct file specified with -f.
    This allows you to build in another directory by simply changing
    there and pointing at the SConstruct file in another directory.

  - Change the default SConscriptChdir() behavior to change to the
    SConscript directory while it's being read.

  - Fix an exception thrown when the -U option was used with no
    Default() target specified.

  - Fix -u so that it builds things in corresponding build directories
    when used in a source directory.

  From Lachlan O'Dea:

  - Add SharedObject() support to the masm tool.

  - Fix WhereIs() to return normalized paths.

  From Jeff Petkau:

  - Don't copy a built file to a CacheDir() if it's already there.

  - Avoid partial copies of built files in a CacheDir() by copying
    to a temporary file and renaming.

  From Anthony Roach:

  - Fix incorrect dependency-cycle errors when an Aliased source doesn't
    exist.



RELEASE 0.11 - Tue, 11 Feb 2003 05:24:33 -0600

  From Chad Austin:

  - Add support for IRIX and the SGI MIPSPro tool chain.

  - Support using the MSVC tool chain when running Cygwin Python.

  From Michael Cook:

  - Avoid losing signal bits in the exit status from a command,
    helping terminate builds on interrupt (CTRL+C).

  From Charles Crain:

  - Added new AddPreAction() and AddPostAction() functions that support
    taking additional actions before or after building specific targets.

  - Add support for the PharLap ETS tool chain.

  From Steven Knight:

  - Allow Python function Actions to specify a list of construction
    variables that should be included in the Action's signature.

  - Allow libraries in the LIBS variable to explicitly include the prefix
    and suffix, even when using the GNU linker.
    (Bug reported by Neal Becker.)

  - Use DOS-standard CR-LF line endings in the scons.bat file.
    (Bug reported by Gary Ruben.)

  - Doc changes:  Eliminate description of deprecated "name" keyword
    argument from Builder definition (reported by Gary Ruben).

  - Support using env.Append() on BUILDERS (and other dictionaries).
    (Bug reported by Bj=F6rn Bylander.)

  - Setting the BUILDERS construction variable now properly clears
    the previous Builder attributes from the construction Environment.
    (Bug reported by Bj=F6rn Bylander.)

  - Fix adding a prefix to a file when the target isn't specified.
    (Bug reported by Esa Ilari Vuokko.)

  - Clean up error messages from problems duplicating into read-only
    BuildDir directories or into read-only files.

  - Add a CommandAction.strfunction() method, and add an "env" argument
    to the FunctionAction.strfunction() method, so that all Action
    objects have strfunction() methods, and the functions for building
    and returning a string both take the same arguments.

  - Add support for new CacheDir() functionality to share derived files
    between builds, with related options --cache-disable, --cache-force,
    and --cache-show.

  - Change the default behavior when no targets are specified to build
    everything in the current directory and below (like Make).  This
    can be disabled by specifying Default(None) in an SConscript.

  - Revamp SCons installation to fix a case-sensitive installation
    on Win32 systems, and to add SCons-specific --standard-lib,
    --standalone-lib, and --version-lib options for easier user
    control of where the libraries get installed.

  - Fix the ability to directly import and use Platform and Tool modules
    that have been implicitly imported into an Environment().

  - Add support for allowing an embedding interface to annotate a node
    when it's created.

  - Extend the SConscript() function to accept build_dir and duplicate
    keyword arguments that function like a BuildDir() call.

  From Steve Leblanc:

  - Fix the output of -c -n when directories are involved, so it
    matches -c.

  From Anthony Roach:

  - Use a different shared object suffix (.os) when using gcc so shared
    and static objects can exist side-by-side in the same directory.

  - Allow the same object files on Win32 to be linked into either
    shared or static libraries.

  - Cache implicit cache values when using --implicit-cache.



RELEASE 0.10 - Thu, 16 Jan 2003 04:11:46 -0600

  From Derrick 'dman' Hudson:

  - Support Repositories on other file systems by symlinking or
    copying files when hard linking won't work.

  From Steven Knight:

  - Remove Python bytecode (*.pyc) files from the scons-local packages.

  - Have FunctionActions print a description of what they're doing
    (a representation of the Python call).

  - Fix the Install() method so that, like other actions, it prints
    what would have happened when the -n option is used.

  - Don't create duplicate source files in a BuildDir when the -n
    option is used.

  - Refactor the Scanner interface to eliminate unnecessary Scanner
    calls and make it easier to write efficient scanners.

  - Added a "recursive" flag to Scanner creation that specifies the
    Scanner should be invoked recursively on dependency files returned
    by the scanner.

  - Significant performance improvement from using a more efficient
    check, throughout the code, for whether a Node has a Builder.

  - Fix specifying only the source file to MultiStepBuilders such as
    the Program Builder.  (Bug reported by Dean Bair.)

  - Fix an exception when building from a file with the same basename as
    the subdirectory in which it lives.  (Bug reported by Gerard Patel.)

  - Fix automatic deduction of a target file name when there are
    multiple source files specified; the target is now deduced from just
    the first source file in the list.

  - Documentation fixes: better initial explanation of SConscript files;
    fix a misformatted "table" in the StaticObject explanation.

  From Steven Knight and Steve Leblanc:

  - Fix the -c option so it will remove symlinks.

  From Steve Leblanc:

  - Add a Clean() method to support removing user-specified targets
    when using the -c option.

  - Add a development script for running SCons through PyChecker.

  - Clean up things found by PyChecker (mostly unnecessary imports).

  - Add a script to use HappyDoc to create HTML class documentation.

  From Lachlan O'Dea:

  - Make the Environment.get() method return None by default.

  From Anthony Roach:

  - Add SetJobs() and GetJobs() methods to allow configuration of the
    number of default jobs (still overridden by -j).

  - Convert the .sconsign file format from ASCII to a pickled Python
    data structure.

  - Error message cleanups:  Made consistent the format of error
    messages (now all start with "scons: ***") and warning messages (now
    all start with "scons: warning:").  Caught more cases with the "Do
    not know how to build" error message.

  - Added support for the MinGW tool chain.

  - Added a --debug=includes option.



RELEASE 0.09 - Thu,  5 Dec 2002 04:48:25 -0600

  From Chad Austin:

  - Add a Prepend() method to Environments, to append values to
    the beginning of construction variables.

  From Matt Balvin:

  - Add long command-line support to the "lib" Tool (Microsoft library
    archiver), too.

  From Charles Crain:

  - Allow $$ in a string to be passed through as $.

  - Support file names with odd characters in them.

  - Add support for construction variable substition on scanner
    directories (in CPPPATH, F77PATH, LIBPATH, etc.).

  From Charles Crain and Steven Knight:

  - Add Repository() functionality, including the -Y option.

  From Steven Knight:

  - Fix auto-deduction of target names so that deduced targets end
    up in the same subdirectory as the source.

  - Don't remove source files specified on the command line!

  - Suport the Intel Fortran Compiler (ifl.exe).

  - Supply an error message if there are no command-line or
    Default() targets specified.

  - Fix the ASPPCOM values for the GNU assembler.
    (Bug reported by Brett Polivka.)

  - Fix an exception thrown when a Default() directory was specified
    when using the -U option.

  - Issue a warning when -c can't remove a target.

  - Eliminate unnecessary Scanner calls by checking for the
    existence of a file before scanning it.  (This adds a generic
    hook to check an arbitrary condition before scanning.)

  - Add explicit messages to tell when we're "Reading SConscript files
    ...," "done reading SConscript files," "Building targets," and
    "done building targets."  Add a -Q option to supress these.

  - Add separate $SHOBJPREFIX and $SHOBJSUFFIX construction variables
    (by default, the same as $OBJPREFIX and $OBJSUFFIX).

  - Add Make-like error messages when asked to build a source file,
    and before trying to build a file that doesn't have all its source
    files (including when an invalid drive letter is used on WIN32).

  - Add an scons-local-{version} package (in both .tar.gz and .zip
    flavors) to help people who want to ship SCons as a stand-alone
    build tool in their software packages.

  - Prevent SCons from unlinking files in certain situations when
    the -n option is used.

  - Change the name of Tool/lib.py to Tool/mslib.py.

  From Steven Knight and Anthony Roach:

  - Man page:  document the fact that Builder calls return Node objects.

  From Steve LeBlanc:

  - Refactor option processing to use our own version of Greg Ward's
    Optik module, modified to run under Python 1.5.2.

  - Add a ParseConfig() command to modify an environment based on
    parsing output from a *-config command.

  From Jeff Petkau:

  - Fix interpretation of '#/../foo' on Win32 systems.

  From Anthony Roach:

  - Fixed use of command lines with spaces in their arguments,
    and use of Nodes with spaces in their string representation.

  - Make access and modification times of files in a BuildDir match
    the source file, even when hard linking isn't available.

  - Make -U be case insensitive on Win32 systems.

  - Issue a warning and continue when finding a corrupt .sconsign file.

  - Fix using an alias as a dependency of a target so that if one of the
    alias' dependencies gets rebuilt, the resulting target will, too.

  - Fix differently ordered targets causing unnecessary rebuilds
    on case insensitive systems.

  - Use os.system() to execute external commands whenever the "env"
    utility is available, which is much faster than fork()/exec(),
    and fixes the -j option on several platforms.

  - Fix use of -j with multiple targets.

  - Add an Options() object for friendlier accomodation of command-
    line arguments.

  - Add support for Microsoft VC++ precompiled header (.pch) files,
    debugger (.pdb) files, and resource (.rc) files.

  - Don't compute the $_CPPINCFLAGS, $_F77INCFLAGS, $_LIBFLAGS and
    $_LIBDIRFLAGS variables each time a command is executed, define
    them so they're computed only as needed.  Add a new _concat
    function to the Environment that allows people to define their
    own similar variables.

  - Fix dependency scans when $LIBS is overridden.

  - Add EnsurePythonVersion() and EnsureSConsVersion() functions.

  - Fix the overly-verbose stack trace on ListBuilder build errors.

  - Add a SetContentSignatureType() function, allowing use of file
    timestamps instead of MD5 signatures.

  - Make -U and Default('source') fail gracefully.

  - Allow the File() and Dir() methods to take a path-name string as
    the starting directory, in addition to a Dir object.

  - Allow the command handler to be selected via the SPAWN, SHELL
    and ESCAPE construction variables.

  - Allow construction variables to be overridden when a Builder
    is called.

  From sam th:

  - Dynamically check for the existence of utilities with which to
    initialize Environments by default.



RELEASE 0.08 - Mon, 15 Jul 2002 12:08:51 -0500

  From Charles Crain:

  - Fixed a bug with relative CPPPATH dirs when using BuildDir().
    (Bug reported by Bob Summerwill.)

  - Added a warnings framework and a --warn option to enable or
    disable warnings.

  - Make the C scanner warn users if files referenced by #include
    directives cannot be found and --warn=dependency is specified.

  - The BUILDERS construction variable should now be a dictionary
    that maps builder names to actions.  Existing uses of lists,
    and the Builder name= keyword argument, generate warnings
    about use of deprecated features.

  - Removed the "shared" keyword argument from the Object and
    Library builders.

  - Added separated StaticObject, SharedObject, StaticLibrary and
    SharedLibrary builders.  Made Object and Library synonyms for
    StaticObject and StaticLibrary, respectively.

  - Add LIBS and LIBPATH dependencies for shared libraries.

  - Removed support for the prefix, suffix and src_suffix arguments
    to Builder() to be callable functions.

  - Fix handling file names with multiple dots.

  - Allow a build directory to be outside of the SConstruct tree.

  - Add a FindFile() function that searches for a file node with a
    specified name.

  - Add $CPPFLAGS to the shared-object command lines for g++ and gcc.

  From Charles Crain and Steven Knight:

  - Add a "tools=" keyword argument to Environment instantiation,
    and a separate Tools() method, for more flexible specification
    of tool-specific environment changes.

  From Steven Knight:

  - Add a "platform=" keyword argument to Environment instantiation,
    and a separate Platform() method, for more flexible specification
    of platform-specific environment changes.

  - Updated README instructions and setup.py code to catch an
    installation failure from not having distutils installed.

  - Add descriptions to the -H help text for -D, -u and -U so
    people can tell them apart.

  - Remove the old feature of automatically splitting strings
    of file names on white space.

  - Add a dependency Scanner for native Fortran "include" statements,
    using a new "F77PATH" construction variable.

  - Fix C #include scanning to detect file names with characters like
    '-' in them.

  - Add more specific version / build output to the -v option.

  - Add support for the GNU as, Microsoft masm, and nasm assemblers.

  - Allow the "target" argument to a Builder call to be omitted, in
    which case the target(s) are deduced from the source file(s) and the
    Builder's specified suffix.

  - Add a tar archive builder.

  - Add preliminary support for the OS/2 Platform, including the icc
    and ilink Tools.

  From Jeff Petkau:

  - Fix --implicit-cache if the scanner returns an empty list.

  From Anthony Roach:

  - Add a "multi" keyword argument to Builder creation that specifies
    it's okay to call the builder multiple times for a target.

  - Set a "multi" on Aliases so multiple calls will append to an Alias.

  - Fix emitter functions' use of path names when using BuildDir or
    in subdirectories.

  - Fix --implicit-cache causing redundant rebuilds when the header
    file list changed.

  - Fix --implicit-cache when a file has no implicit dependencies and
    its source is generated.

  - Make the drive letters on Windows always be the same case, so that
    changes in the case of drive letters don't cause a rebuild.

  - Fall back to importing the SCons.TimeStamp module if the SCons.MD5
    module can't be imported.

  - Fix interrupt handling to guarantee that a single interrupt will
    halt SCons both when using -j and not.

  - Fix .sconsign signature storage so that output files of one build
    can be safely used as input files to another build.

  - Added a --debug=time option to print SCons execution times.

  - Print an error message if a file can't be unlinked before being
    built, rather than just silently terminating the build.

  - Add a SideEffect() method that can be used to tell the build
    engine that a given file is created as a side effect of building
    a target.  A file can be specified as a side effect of more than
    one build comand, in which case the commands will not be executed
    simultaneously.

  - Significant performance gains from not using our own version of
    the inefficient stock os.path.splitext() method, caching source
    suffix computation, code cleanup in MultiStepBuilder.__call__(),
    and replicating some logic in scons_subst().

  - Add --implicit-deps-changed and --implicit-deps-unchanged options.

  - Add a GetLaunchDir() function.

  - Add a SetBuildSignatureType() function.

  From Zed Shaw:

  - Add an Append() method to Environments, to append values to
    construction variables.

  - Change the name of Update() to Replace().  Keep Update() as a
    deprecated synonym, at least for now.

  From Terrel Shumway:

  - Use a $PYTHON construction variable, initialized to sys.executable,
    when using Python to build parts of the SCons packages.

  - Use sys.prefix, not sys.exec_prefix, to find pdb.py.



RELEASE 0.07 - Thu,  2 May 2002 13:37:16 -0500

  From Chad Austin:

  - Changes to build SCons packages on IRIX (and other *NIces).

  - Don't create a directory Node when a file already exists there,
    and vice versa.

  - Add 'dirs' and 'names' keyword arguments to SConscript for
    easier specification of subsidiary SConscript files.

  From Charles Crain:

  - Internal cleanup of environment passing to function Actions.

  - Builders can now take arbitrary keyword arguments to create
    attributes to be passed to: command generator functions,
    FunctionAction functions, Builder emitter functions (below),
    and prefix/suffix generator functions (below).

  - Command generator functions can now return ANYTHING that can be
    converted into an Action (a function, a string, a CommandGenerator
    instance, even an ActionBase instance).

  - Actions now call get_contents() with the actual target and source
    nodes used for the build.

  - A new DictCmdGenerator class replaces CompositeBuilder to support
    more flexible Builder behavior internally.

  - Builders can now take an emitter= keyword argument.  An emitter
    is a function that takes target, source, and env argument, then
    return a 2-tuple of (new sources, new targets).  The emitter is
    called when the Builder is __call__'ed, allowing a user to modify
    source and target lists.

  - The prefix, suffix and src_suffix Builder arguments now take a
    callable as well a string.  The callable is passed the Environment
    and any extra Builder keyword arguments and is expected to return
    the appropriate prefix or suffix.

  - CommandActions can now be a string, a list of command + argument
    strings, or a list of commands (strings or lists).

  - Added shared library support.  The Object and Library Builders now
    take a "shared=1" keyword argument to specify that a shared object
    or shared library should be built.  It is an error to try to build
    static objects into a shared library or vice versa.

  - Win32 support for .def files has been added.  Added the Win32-specific
    construction variables $WIN32DEFPREFIX, $WIN32DEFSUFFIX,
    $WIN32DLLPREFIX and $WIN32IMPLIBPREFIX.  When building a .dll,
    the new construction variable $WIN32_INSERT_DEF, controls whether
    the appropriately-named .def file is inserted into the target
    list (if not already present).  A .lib file is always added to
    a Library build if not present in the list of targets.

  - ListBuilder now passes all targets to the action, not just the first.

  - Fix so that -c now deletes generated yacc .h files.

  - Builder actions and emitter functions can now be initialized, through
    construction variables, to things other than strings.

  - Make top-relative '#/dir' lookups work like '#dir'.

  - Fix for relative CPPPATH directories in subsidiary SConscript files
    (broken in 0.06).

  - Add a for_signature argument to command generators, so that
    generators that need to can return distinct values for the
    command signature and for executing the command.

  From Alex Jacques:

  - Create a better scons.bat file from a py2bat.py script on the Python
    mailing list two years ago (modeled after pl2bat.pl).

  From Steven Knight:

  - Fix so that -c -n does *not* remove the targets!

  - Man page:  Add a hierarchical libraries + Program example.

  - Support long MSVC linker command lines through a builder action
    that writes to a temporary file and uses the magic MSVC "link @file"
    argument syntax if the line is longer than 2K characters.

  - Fix F77 command-line options on Win32 (use /Fo instead of -o).

  - Use the same action to build from .c (lower case) and .C (upper
    case) files on case-insensitive systems like Win32.

  - Support building a PDF file directly from a TeX or LaTeX file
    using pdftex or pdflatex.

  - Add a -x option to runtest.py to specify the script being tested.
    A -X option indicates it's an executable, not a script to feed
    to the Python interpreter.

  - Add a Split() function (identical to SCons.Util.argmunge()) for use
    in the next release, when Builders will no longer automatically split
    strings on white space.

  From Steve Leblanc:

  - Add the SConscriptChdir() method.

  From Anthony Roach:

  - Fix --debug=tree when used with directory targets.

  - Significant internal restructuring of Scanners and Taskmaster.

  - Added new --debug=dtree option.

  - Fixes for --profile option.

  - Performance improvement in construction variable substitution.

  - Implemented caching of content signatures, plus added --max-drift
    option to control caching.

  - Implemented caching of dependency signatures, enabled by new
    --implicit-cache option.

  - Added abspath construction variable modifier.

  - Added $SOURCE variable as a synonym for $SOURCES[0].

  - Write out .sconsign files on error or interrupt so intermediate
    build results are saved.

  - Change the -U option to -D.  Make a new -U that builds just the
    targets from the local SConscript file.

  - Fixed use of sys.path so Python modules can be imported from
    the SConscript directory.

  - Fix for using Aliases with the -u, -U and -D options.

  - Fix so that Nodes can be passed to SConscript files.

  From Moshe Zadka:

  - Changes for official Debian packaging.



RELEASE 0.06 - Thu, 28 Mar 2002 01:24:29 -0600

  From Charles Crain:

  - Fix command generators to expand construction variables.

  - Make FunctionAction arguments be Nodes, not strings.

  From Stephen Kennedy:

  - Performance:  Use a dictionary, not a list, for a Node's parents.

  From Steven Knight:

  - Add .zip files to the packages we build.

  - Man page:  document LIBS, fix a typo, document ARGUMENTS.

  - Added RANLIB and RANLIBFLAGS construction variables.  Only use them
    in ARCOM if there's a "ranlib" program on the system.

  - Add a configurable CFILESUFFIX for the Builder of .l and .y files
    into C files.

  - Add a CXXFile Builder that turns .ll and .yy files into .cc files
    (configurable via a CXXFILESUFFIX construction variable).

  - Use the POSIX-standard lex -t flag, not the GNU-specific -o flag.
    (Bug reported by Russell Christensen.)

  - Fixed an exception when CPPPATH or LIBPATH is a null string.
    (Bug reported by Richard Kiss.)

  - Add a --profile=FILE option to make profiling SCons easier.

  - Modify the new DVI builder to create .dvi files from LaTeX (.ltx
    and .latex) files.

  - Add support for Aliases (phony targets).

  - Add a WhereIs() method for searching for path names to executables.

  - Add PDF and PostScript document builders.

  - Add support for compiling Fortran programs from a variety of
    suffixes (a la GNU Make):  .f, .F, .for, .FOR, .fpp and .FPP

  - Support a CPPFLAGS variable on all default commands that use the
    C preprocessor.

  From Steve Leblanc:

  - Add support for the -U option.

  - Allow CPPPATH, LIBPATH and LIBS to be specified as white-space
    separated strings.

  - Add a document builder to create .dvi files from TeX (.tex) files.

  From Anthony Roach:

  - Fix:  Construction variables with values of 0 were incorrectly
    interpolated as ''.

  - Support env['VAR'] to fetch construction variable values.

  - Man page:  document Precious().



RELEASE 0.05 - Thu, 21 Feb 2002 16:50:03 -0600

  From Chad Austin:

  - Set PROGSUFFIX to .exe under Cygwin.

  From Charles Crain:

  - Allow a library to specified as a command-line source file, not just
    in the LIBS construction variable.

  - Compensate for a bug in os.path.normpath() that returns '' for './'
    on WIN32.

  - More performance optimizations:  cache #include lines from files,
    eliminate unnecessary calls.

  - If a prefix or suffix contains white space, treat the resulting
    concatenation as separate arguments.

  - Fix irregularities in the way we fetch DevStudio information from
    the Windows registry, and in our registry error handling.

  From Steven Knight:

  - Flush stdout after print so it intermixes correctly with stderr
    when redirected.

  - Allow Scanners to return a list of strings, and document how to
    write your own Scanners.

  - Look up implicit (scanned) dependencies relative to the directory
    of file being scanned.

  - Make writing .sconsign files more robust by first trying to write
    to a temp file that gets renamed.

  - Create all of the directories for a list of targets before trying
    to build any of the targets.

  - WIN32 portability fixes in tests.

  - Allow the list of variables exported to an SConscript file to be
    a UserList, too.

  - Document the overlooked LIBPATH construction variable.
    (Bug reported by Eicke Godehardt.)

  - Fix so that Ignore() ignores indirect, implicit dependencies
    (included files), not just direct dependencies.

  - Put the man page in the Debian distribution.

  - Run HTML docs through tidy to clean up the HTML (for Konqueror).

  - Add preliminary support for Unicode strings.

  - Efficiency:  don't scan dependencies more than once during the
    walk of a tree.

  - Fix the -c option so it doesn't stop removing targets if one doesn't
    already exist.
    (Bug reported by Paul Connell.)

  - Fix the --debug=pdb option when run on Windows NT.
    (Bug reported by Paul Connell.)

  - Add support for the -q option.

  From Steve Leblanc:

  - Add support for the -u option.

  - Add .cc and .hh file suffixes to the C Scanner.

  From Anthony Roach:

  - Make the scons script return an error code on failures.

  - Add support for using code to generate a command to build a target.



RELEASE 0.04 - Wed, 30 Jan 2002 11:09:42 -0600

  From Charles Crain:

  - Significant performance improvements in the Node.FS and
    Scanner subsystems.

  - Fix signatures of binary files on Win32 systems.

  - Allow LIBS and LIBPATH to be strings, not just arrays.

  - Print a traceback if a Python-function builder throws an exception.

  From Steven Knight:

  - Fix using a directory as a Default(), and allow Default() to
    support white space in file names for strings in arrays.

  - Man page updates:  corrected some mistakes, documented various
    missing Environment methods, alphabetized the construction
    variables and other functions, defined begin and end macros for
    the example sections, regularized white space separation, fixed
    the use of Export() in the Multiple Variants example.

  - Function action fixes:  None is now a successful return value.
    Exceptions are now reported.  Document function actions.

  - Add 'Action' and 'Scanner' to the global keywords so SConscript
    files can use them too.

  - Removed the Wrapper class between Nodes and Walkers.

  - Add examples using Library, LIBS, and LIBPATH.

  - The C Scanner now always returns a sorted list of dependencies
    so order changes don't cause unnecessary rebuilds.

  - Strip $(-$) bracketed text from command lines.  Use this to
    surround $_INCDIRS and $_LIBDIRS so we don't rebuild in response
    to changes to -I or -L options.

  - Add the Ignore() method to ignore dependencies.

  - Provide an error message when a nonexistent target is specified
    on the command line.

  - Remove targets before building them, and add an Environment
    Precious() method to override that.

  - Eliminate redundant calls to the same builder when the target is a
    list of targets:  Add a ListBuilder class that wraps Builders to
    handle lists atomically.  Extend the Task class to support building
    and updating multiple targets in a single Task.  Simplify the
    interface between Task and Taskmaster.

  - Add a --debug=pdb option to re-run SCons under the Python debugger.

  - Only compute a build signature once for each node.

  - Changes to our sys.path[] manipulation to support installation into
    an arbitrary --prefix value.

  From Steve Leblanc:

  - Add var=value command-line arguments.



RELEASE 0.03 - Fri, 11 Jan 2002 01:09:30 -0600

  From Charles Crain:

  - Performance improvements in the Node.FS and Sig.Calculator classes.

  - Add the InstallAs() method.

  - Execute commands through an external interpreter (sh, cmd.exe, or
    command.com) to handle redirection metacharacters.

  - Allow the user to supply a command handler.

  From Steven Knight:

  - Search both /usr/lib and /usr/local/lib for scons directories by
    adding them both to sys.path, with whichever is in sys.prefix first.

  - Fix interpreting strings of multiple white-space separated file names
    as separate file names, allowing prefixes and suffixes to be appended
    to each individually.

  - Refactor to move CompositeBuilder initialization logic from the
    factory wrapper to the __init__() method, and allow a Builder to
    have both an action and a src_builder (or array of them).

  - Refactor BuilderBase.__call__() to separate Node creation/lookup
    from initialization of the Node's builder information.

  - Add a CFile Builder object that supports turning lex (.l) and
    yacc (.y) files into .c files.

  - Document: variable interpretation attributes; how to propogate
    the user's environment variables to executed commands; how to
    build variants in multiple BuildDirs.

  - Collect String, Dict, and List type-checking in common utility
    routines so we can accept User{String,Dict,List}s all over.

  - Put the Action factory and classes into their own module.

  - Use one CPlusPlusAction in the Object Builder's action dictionary,
    instead of letting it create multiple identical instances.

  - Document the Install() and InstallAs() methods.

  From Steve Leblanc:

  - Require that a Builder be given a name argument, supplying a
    useful error message when it isn't.

  From Anthony Roach:

  - Add a "duplicate" keyword argument to BuildDir() that can be set
    to prevent linking/copying source files into build directories.

  - Add a "--debug=tree" option to print an ASCII dependency tree.

  - Fetch the location of the Microsoft Visual C++ compiler(s) from
    the Registry, instead of hard-coding the location.

  - Made Scanner objects take Nodes, not path names.

  - Have the C Scanner cache the #include file names instead of
    (re-)scanning the file each time it's called.

  - Created a separate class for parent "nodes" of file system roots,
    eliminating the need for separate is-parent-null checks everywhere.

  - Removed defined __hash__() and __cmp() methods from FS.Entry, in
    favor of Python's more efficient built-in identity comparisons.



RELEASE 0.02 - Sun, 23 Dec 2001 19:05:09 -0600

  From Charles Crain:

  - Added the Install(), BuildDir(), and Export() methods.

  - Fix the -C option by delaying setting the top of the FS tree.

  - Avoid putting the directory path on the libraries in the LIBS
    construction variable.

  - Added a GetBuildPath() method to return the full path to the
    Node for a specified string.

  - Fixed variable substitution in CPPPATH and LIBPATH.

  From Steven Knight:

  - Fixed the version comment in the scons.bat (the UNIX geek used
    # instead of @rem).

  - Fix to setup.py so it doesn't require a sys.argv[1] argument.

  - Provide make-like warning message for "command not found" and
    similar errors.

  - Added an EXAMPLES section to the man page.

  - Make Default() targets properly relative to their SConscript
    file's subdirectory.

  From Anthony Roach:

  - Documented CXXFLAGS, CXXCOM, and CPPPATH.

  - Fixed SCONS_LIB_DIR to work as documented.

  - Made Default() accept Nodes as arguments.

  - Changed Export() to make it easier to use.

  - Added the Import() and Return() methods.



RELEASE 0.01 - Thu Dec 13 19:25:23 CST 2001

A brief overview of important functionality available in release 0.01:

  - C and C++ compilation on POSIX and Windows NT.

  - Automatic scanning of C/C++ source files for #include dependencies.

  - Support for building libraries; setting construction variables
    allows creation of shared libraries.

  - Library and C preprocessor search paths.

  - File changes detected using MD5 signatures.

  - User-definable Builder objects for building files.

  - User-definable Scanner objects for scanning for dependencies.

  - Parallel build (-j) support.

  - Dependency cycles detected.

  - Linux packages available in RPM and Debian format.

  - Windows installer available.



__COPYRIGHT__
__FILE__ __REVISION__ __DATE__ __DEVELOPER__<|MERGE_RESOLUTION|>--- conflicted
+++ resolved
@@ -123,14 +123,11 @@
     - fix must_contain tests for py3
     - one swig test now checks for Python.h instead of failing
     - if test opens os.devnull, register with atexit so file opens do not leak.
-<<<<<<< HEAD
-    - win32.py handle exception object appropriately for class
-=======
+    - Fix bugs in Win32 process spawn logic to handle OSError exception correctly.
     - use time.perf_counter instead of time.clock if it exists.
       time.clock deprecated since py3.3, due to remove in 3.8. deprecation
       warnings from py3.7 were failing a bunch of tests on Windows since they
       mess up expected stderr.
->>>>>>> 40982e03
     
   From Hao Wu
     - typo in customized decider example in user guide 
