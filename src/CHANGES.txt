

                 SCons - a software construction tool

                            Change Log

NOTE: The 4.0.0 Release of SCons will drop Python 2.7 Support

RELEASE  VERSION/DATE TO BE FILLED IN LATER

  From William Deegan:
    - Fix broken clang + MSVC 2019 combination by using MSVC configuration logic to 
      propagate'VCINSTALLDIR' and 'VCToolsInstallDir' which clang tools use to locate
      header files and libraries from MSVC install. (Fixes GH Issue #3480)
    - Added C:\msys64\mingw64\bin to default mingw and clang windows PATH's.  This 
      is a reasonable default and also aligns with changes in Appveyor's VS2019 image.
    - Drop support for Python 2.7. SCons will be Python 3.5+ going forward.


  From Mathew Robinson:
    - Improve performance of Subst by preventing unnecessary frame
      allocations by no longer defining the *Subber classes inside of their
      respective function calls.
    - Improve performance of Subst in some cases by preventing
      unnecessary calls to eval when a token is surrounded in braces
      but is not a function call.
    - Improve performance of subst by removing unnecessary recursion.

  From Mats Wichmann:
    - Remove deprecated SourceCode
    - str.format syntax errors fixed
    - a bunch of linter/checker syntax fixups
    - Convert remaining uses of insecure/deprecated mktemp method.


RELEASE 3.1.2 - Mon, 17 Dec 2019 02:06:27 +0000

  From Edoardo Bezzeccheri
    - Added debug option "action_timestamps" which outputs to stdout the absolute start and end time for each target.

  From Rob Boehne
    - Fix suncxx tool (Oracle Studio compiler) when using Python 3.  Previously would throw an exception.
      Resolved by properly handling tool version string output as unicode.

  From Tim Gates
    - Resolved a typo in engine.SCons.Tool

  From Adam Gross:
<<<<<<< HEAD
    - Added support for scanning multiple entries in an action string if
      implicit command dependency scanning is enabled.
=======
    - Resolved a race condition in multithreaded Windows builds with Python 2
      in the case where a child process is spawned while a Python action has a
      file open. Original author: Ryan Beasley.
    - Added memoization support for calls to Environment.Value() in order to
	  improve performance of repeated calls.


  From Jason Kenny
    - Update Command() function to accept target_scanner, source_factory, and target_factory arguments.
      This makes Command act more like a one-off builder.
>>>>>>> 9340ef85

  From Ivan Kravets
    - Added support for "-imacros" to ParseFlags

  From Jacek Kuczera:
    - Fix CheckFunc detection code for Visual 2019. Some functions
      (e.g. memmove) were incorrectly recognized as not available.

  From Jakub Kulik
    - Fix stacktrace when using SCons with Python 3.5+ and SunOS/Solaris related tools.	

  From Philipp Maierhöfer:
    - Avoid crash with UnicodeDecodeError on Python 3 when a Latex log file in
      non-UTF-8 encoding (e.g. containing umlauts in Latin-1 encoding when
      the fontenc package is included with \usepackage[T1]{fontenc}) is read.

  From Mathew Robinson:
    - Improved threading performance by ensuring NodeInfo is shared
      across threads. Results in ~13% improvement for parallel builds
      (-j# > 1) with many shared nodes.
    - Improve performance of Entry.disambiguate() by making check for
      most common case first, preventing unnecessary IO.
    - Improved DAG walk performance by reducing unnecessary work when
      there are no un-visited children.

  From Mats Wichmann
    - Replace instances of string find method with "in" checks where
      the index from find() was not used.
    - CmdStringHolder fix from issue #3428
    - Turn previously deprecated debug options into failures:
      --debug=tree, --debug=dtree, --debug=stree, --debug=nomemoizer.
    - Experimental New Feature: Enable caching MSVC configuration
      If SCONS_CACHE_MSVC_CONFIG shell environment variable is set,
      SCons will cache the results of past calls to vcvarsall.bat to
      a file; integrates with existing memoizing of such vars.
      On vs2019 saves 5+ seconds per SCons invocation, which really
      helps test suite runs.
    - Remove deprecated SourceSignatures, TargetSignatures
    - Remove deprecated Builder keywords: overrides and scanner
    - Remove deprecated env.Copy
    - Remove deprecated BuildDir plus SConscript keyword build_dir
    - A number of documentation improvements.


RELEASE 3.1.1 - Mon, 07 Aug 2019 20:09:12 -0500

  From William Deegan:
    - Remove obsoleted references to DeciderNeedsNode which could cause crash when using --debug=explain

  From Jason Kenny
    - Add Fix and test for crash in 3.1.0 when using Decider('MD5-timestamp') and --debug=explain

  From Ben Reed:
    - Added -fmerge-all-constants to flags that get included in both CCFLAGS and LINKFLAGS.

  From Mathew Robinson:
    - Fix issue #3415 - Update remaining usages of EnvironmentError to SConsEnvironmentError
      this patch fixes issues introduced in 3.1.0 where any of the
      following would cause SCons to error and exit:
        - CacheDir not write-able
        - JSON encoding errors for CacheDir config
        - JSON decoding errors for CacheDir config


RELEASE 3.1.0 - Mon, 20 Jul 2019 16:59:23 -0700

  From Joseph Brill:
    - Code to supply correct version-specifier argument to vswhere for
      VS version selection.

  From William Deegan:
    - Enhanced --debug=explain output. Now the separate components of the dependency list are split up
      as follows:

      scons: rebuilding `file3' because:
           the dependency order changed:
           ->Sources
           Old:xxx	New:zzz
           Old:yyy	New:yyy
           Old:zzz	New:xxx
           ->Depends
           ->Implicit
           Old:/usr/bin/python	New:/usr/bin/python
    - Fix Issue #3350 - SCons Exception EnvironmentError is conflicting with Python's EnvironmentError.
    - Fix spurious rebuilds on second build for cases where builder has > 1 target and the source file
      is generated. This was causing the > 1th target to not have it's implicit list cleared when the source
      file was actually built, leaving an implicit list similar to follows for 2nd and higher target
              ['/usr/bin/python', 'xxx', 'yyy', 'zzz']
      This was getting persisted to SConsign and on rebuild it would be corrected to be similar to this
              ['zzz', 'yyy', 'xxx', '/usr/bin/python']
      Which would trigger a rebuild because the order changed.
      The fix involved added logic to mark all shared targets as peers and then ensure they're implicit
      list is all cleared together.
    - Fix Issue #3349 - SCons Exception EnvironmentError is conflicting with Python's EnvironmentError.
      Renamed to SConsEnvironmentError
    - Fix Issue #3350 - mslink failing when too many objects.  This is resolved by adding TEMPFILEARGJOIN variable
      which specifies what character to join all the argements output into the tempfile. The default remains a space
      when mslink, msvc, or mslib tools are loaded they change the TEMPFILEARGJOIN to be a line separator (\r\n on win32)
    - Fix performance degradation for MD5-timestamp decider.  NOTE: This changes the Decider() function arguments.
      From:
          def my_decider(dependency, target, prev_ni):
      To:
          def my_decider(dependency, target, prev_ni, repo_node):
      Where repo_node is the repository (or other) node to use to check if the node is out of date instead of dependency.

  From Peter Diener:
    - Additional fix to issue #3135 - Also handle 'pure' and 'elemental' type bound procedures
    - Fix issue #3135 - Handle Fortran submodules and type bound procedures

  From Adam Gross:
    - Upgraded and improved Visual Studio solution/project generation code using the MSVSProject builder.
      - Added support for Visual Studio 2017 and 2019.
      - Added support for the following per-variant parameters to the builder:
        - cpppaths: Provides per-variant include paths.
        - cppdefines: Provides per-variant preprocessor definitions.

  From Michael Hartmann:
    - Fix handling of Visual Studio Compilers to properly reject any unknown HOST_PLATFORM or TARGET_PLATFORM

  From Bert Huijben:
    - Added support for Visual Studio 2019 toolset.

  From Mathew Robinson:
    - Update cache debug output to include cache hit rate.
    - No longer unintentionally hide exceptions in Action.py
    - Allow builders and pseudo-builders to inherit from OverrideEnvironments

  From Leonard de Ruijter:
    - Add logic to derive correct version argument to vswhere

  From Lukas Schrangl:
    - Enable LaTeX scanner to find more than one include per line

  From Mats Wichmann:
    - scons-time takes more care closing files and uses safer mkdtemp to avoid
      possible races on multi-job runs.
    - Use importlib to dynamically load tool and platform modules instead of imp module
    - sconsign: default to .sconsign.dblite if no filename is specified.
      Be more informative in case of unsupported pickle protocol (py2 only).
    - Fix issue #3336 - on Windows, paths were being added to PATH even if
      tools were not found in those paths.
    - More fixes for newer Java versions (since 9): handle new jdk directory
      naming (jdk-X.Y instead of jdkX.Y) on Windows; handle two-digit major
      version. Docstrings improved.
    - Fixups for pylint: exception types, redefined functions,
      globals, etc.  Some old code removed to resolve issues (hashlib is
      always present on modern Pythons; no longer need the code for
      2.5-and-earlier optparse). cmp is not a builtin function in Py3,
      drop one (unused) use; replace one.  Fix another instance of
      renaming to SConsEnvironmentError. Trailing whitespace.
      Consistently use not is/in (if not x is y -> if x is not y).
    - Add a PY3-only function for setting up the cachedir that should be less
      prone to races. Add a hack to the PY2 version (from Issue #3351) to
      be less prone to a race in the check for old-style cache.
    - Fix coding error in docbook tool only exercised when using python lxml
    - Recognize two additional GNU compiler header directory options in
      ParseFlags: -iquote and -idirafter.
    - Fix more re patterns that contain \ but not specified as raw strings
      (affects scanners for D, LaTeX, swig)


RELEASE 3.0.5 - Mon, 26 Mar 2019 15:04:42 -0700

  From William Deegan:

    - Fix Issue #3283 - Handle using --config=force in combination with Decider('MD5-timestamp').
      3.0.2 in fix for issue #2980 added that deciders can throw DeciderNeedsNode exception.
      The Configure logic directly calls the decider when using --config=force but wasn't handling
      that exception.  This would yield minimally configure tests using TryLink() not running and
      leaving TypeError Nonetype exception in config.log
    - Fix Issue #3303 - Handle --config=force overwriting the Environment passed into Configure()'s
      Decider and not clearing it when the configure context is completed.
    - Add default paths for yacc tool on windows to include cygwin, mingw, and chocolatey
    - Fix issue #2799 - Fix mingw tool to respect SHCCCOMSTR, SHLINKCOMSTR and LDMODULECOMSTR
    - Fix Issue #3329 - Add support for MS SDK V10.0A (which is commonly installed with VS2017)
    - Fix Issue #3333 - Add support for finding vswhere under 32 bit windows installs.

  From Maciej Kumorek:
    - Update the MSVC tool to include the nologo flag by default in RCFLAGS

From Daniel Moody:
    - Change the default for AppendENVPath to delete_existing=0, so path
      order will not be changed, unless explicitly set (Issue #3276)
    - Fixed bug which threw error when running SCons on windows system with no MSVC installed.
    - Update link tool to convert target to node before accessing node member
    - Update mingw tool to remove MSVC like nologo CCFLAG
    - Add default paths for lex tool on windows to include cygwin, mingw, and chocolatey
    - Add lex construction variable LEXUNISTD for turning off unix headers on windows
    - Update lex tool to use win_flex on windows if available

  From Mats Wichmann:
    - Quiet open file ResourceWarnings on Python >= 3.6 caused by
      not using a context manager around Popen.stdout
    - Add the textfile tool to the default tool list
    - Fix syntax on is/is not clauses: should not use with a literal
    - Properly retrieve exit code when catching SystemExit
    - scons-time now uses context managers around file opens
    - Fix regex patterns that were not specified as raw strings

  From Bernhard M. Wiedemann:
    - Do not store build host+user name if reproducible builds are wanted


RELEASE 3.0.4 - Mon, 20 Jan 2019 22:49:27 +0000

  From Mats Wichmann:
    - Improve finding of Microsoft compiler: add a 'products' wildcard
      in case 2017 Build Tools only is installed as it is considered a separate
      product from the default Visual Studio
    - Add TEMPFILESUFFIX to allow a customizable filename extension, as
      described in the patch attached to issue #2431.
    - scons.py and sconsign.py stopped working if script called as a symlink
      to location in scons-local location.
    - Fix issue running scons using a symlink to scons.py in an scons-local dir
    - Doc updates around Default(), and the various *TARGETS variables.

  From Daniel Moody:
    - Improved support for VC14.1 and Visual Studio 2017, as well as arm and arm64 targets.
      Issues #3268 & Issue #3222
    - Initial support for ARM targets with Visual Studio 2017 - Issue #3182 (You must set TARGET_ARCH for this to work)
    - Update TempFileMunge class to use PRINT_CMD_LINE_FUNC

  From Tobias Herzog
    - Enhance cpp scanner regex logic to detect if/elif expressions without whitespaces but
      parenthesis like "#if(defined FOO)" or "#elif!(BAR)" correctly.


RELEASE 3.0.3 - Mon, 07 Jan 2019 20:05:22 -0400
  NOTE: 3.0.2 release was dropped because there was a packaging bug. Please consider all 3.0.2
        content.

  From William Deegan:
    - Fixes to packaging logic.  Ensuring the SCons.Tool.clangCommon module is added
      to the release packages.
    - Modify scons.bat script to check for scons python script without .py extension if no file
      scons.py exists. This enables an all platform wheel to work.

  From Mats Wichmann:
    - Update doc examples to work with Python 3.5+:  map() now returns an iterable instead of a list.


RELEASE 3.0.2 - Mon, 31 Dec 2018 16:00:12 -0700

  From Bernard Blackham:
    - Fixed handling of side-effects in task master (fixes #3013).

  From William Deegan:
    - Remove long deprecated SCons.Options code and tests.  This removes BoolOption,EnumOption,
      ListOption,PackageOption, and PathOption which have been replaced by *Variable() many years ago.
    - Re-Enable parallel SCons (-j) when running via Pypy
    - Move SCons test framework files to testing/framework and remove all references to QMtest.
      QMTest has not been used by SCons for some time now.
    - Updated logic for mingw and clang on win32 to search default tool install paths if not
      found in normal SCons PATH.  If the user specifies PATH or tool specific paths they
      will be used and the default paths below will be ignored.
      - Default path for clang/clangxx : C:\Program Files\LLVM\bin
      - Default path for mingw         : C:\MinGW\bin and/or  C:\mingw-w64\*\mingw64\bin
      - Key program to locate mingw    : mingw32-make (as the gcc with mingw prefix has no fixed name)
    - Fixed issue causing stack trace when python Action function contains a unicode string when being
      run with Python 2.7
    - Add alternate path to QT install for Centos in qt tool: /usr/lib64/qt-3.3/bin
    - Fix Java tools to search reasonable default paths for Win32, Linux, macOS.  Add required paths
      for swig and java native interface to JAVAINCLUDES.  You should add these to your CPPPATH if you need
      to compile with them.  This handles spaces in paths in default Java paths on windows.
    - Added more java paths to match install for Centos 7 of openjdk
    - Fix new logic which populates JAVAINCLUDES to handle the case where javac is not found.
    - Fix GH Issue #2580 - # in FRAMEWORKPATH doesn't get properly expanded. The # is left in the
      command line.
    - Fix issue #2980 with credit to Piotr Bartosik (and William Blevins).  This is an issue where using
      TimeStamp-MD5 Decider and CacheDir can yield incorrect md5's being written into the .sconsign.
      The difference between Piotr Bartosik's patch and the current code is that the more complicated
      creation of file to csig map is only done when the count of children for the current node doesn't
      match the previous count which is loaded from the sconsign.
    - Fix issue # 3106 MSVC if using MSVC_BATCH and target dir had a space would fail due to quirk in
      MSVC's handling of escaped targetdirs when batch compiling.
    - Fix GH Issue #3141 unicode string in a TryAction() with python 2.7 crashes.
    - Fix GH Issue #3212 - Use of Py3 and CacheDir + Configure's TryCompile (or likely and Python Value Nodes)
      yielded trying to combine strings and bytes which threw exception.
    - Fix GH Issue #3225 SCons.Util.Flatten() doesn't handle MappingView's produced by dictionary as return
      values from dict().{items(), keys(), values()}.
    - Fix GH Issue #3241 - Properly support versioned shared libraries for MacOS.  We've also introduced two
      new env variables APPLELINK_CURRENT_VERSION and APPLELINK_COMPATIBILITY_VERSION which will specify
      what is passed to the linkers -current_version and -compatibility_version flags.  If not specified
      they will be derived from SHLIBVERSION as such:
      - APPLELINK_CURRENT_VERSION = SHLIBVERSION
      - APPLELINK_COMPATIBILITY_VERSION = all but the last digit in SHLIBVERSION with .0 appended.
      Note that the values of the above will be validated. Valid format for either APPLELINK variable is
      X[.Y[.Z]] where 0 <= X <= 65535, 0 <= Y <= 255, 0 <= Z <= 255.
      The new variables have been added to the documents and should show up in user guide and manpage.
    - Fix GH Issue #3136 no longer wrap io.{BufferedReader,BufferedWriter,BufferedRWPair,BufferedRandom,TextIOWrapper
      with logic to set HANDLE_FLAG_INHERIT flag on the file handle.  Python 3.4+ automatically sets this according
      to Python docs: https://docs.python.org/3/library/os.html#fd-inheritance

  From Ray Donnelly:
    - Fix the PATH created by scons.bat (and other .bat files) to provide a normalized
      PATH.  Some pythons in the 3.6 series are no longer able to handle paths which
      have ".." in them and end up crashing.  This is done by cd'ing into the directory
      we want to add to the path and then using %CD% to give us the normalized directory
      See bug filed under Python 3.6: https://bugs.python.org/issue32457.
      Note: On Win32 PATH's which have not been normalized may cause undefined behavior
      by other executables being run by SCons (or any subprocesses of executables being run by SCons).
      Resolving this issue should eliminate that possibility going forward.

  From Andrew Featherstone
    - Removed unused --warn options from the man page and source code.

  From Arda Fu
    - Fix cpp scanner regex logic to treat ifndef for py3.5+. Previously it was
      not properly differentiating between if, ifdef, and ifndef.

  From Philipp Maierhöfer
    - Added a __hash__ method to the class Scons.Subst.Literal. Required when substituting Literal
      objects when SCons runs with Python 3.
    - Added missing FORTRANMODDIRPREFIX to the gfortran tool.

  From Matthew Marinets:
    - Fixed an issue that caused the Java emitter to incorrectly parse arguments to constructors that
      implemented a class.

  From Fredrik Medley:
    - Fix exception when printing of EnviromentError messages.
      Specifically, this fixes error reporting of the race condition when
      initializing the cache which error previously was hidden.

  From Daniel Moody:
    - Updated Jar builder to handle nodes and directories better
    - Updated Jar builder to flatten source list which could contain embedded lists
    - Removed some magic numbers from jar.py on behalf of Mats Wichmann (mats@linux.com)
    - Set the pickling protocal back to highest which was causing issues
      with variant dir tests. This will cause issues if reading sconsigns
      pickled with the previous lower protocal.
    - Updated swig to setup default paths for windows
    - Updated gettext tools to setup default paths for windows with Cygwin/MinGW setups
    - Add common location for default paths for cygwin and mingw in Platform modules
    - Updated YACC tool to work on windows with Cygwin/MinGW setups
    - Set the pickling protocal back to highest which was causing issues
      with variant dir tests. This will cause issues if reading sconsigns
      pickled with the previous lower protocal.
    - Updated FS.py to handle removal of splitunc function from python 3.7
    - Updated the vc.py to ignore MSVS versions where not compiler could be found

  From Gary Oberbrunner:
    - Fix bug when Installing multiple subdirs outside the source tree
    - fix to_str to handle None without raising exception
    - Fix -jN for python 3.7

  From Jonathon Reinhart:
    - Replace all instances of `int main()` in C code with `int main(void)`.
      Specifically, this fixes the test cases use by Configure.CheckCC() which
      would fail when using -Wstrict-prototypes.

  From Zachary Tessler:
    - Fix calculation of signatures for FunctionActions that contain list (or set,...)
      comprehensions whose expressions involve constant literals. Those constants had
      been ignored in signatures, so changing them did not cause targets to be rebuilt.

  From Paweł Tomulik:
    - In the testing framework, module TestCommon, fixed must_contain(),
      must_not_contain(), and related methods of TestCommon class to work with
      substrings located at zero offset.
    - Added virtualenv support. A new function Virtualenv() determines whether
      SCons runs in a virtualenv. The search PATH may also be extended to
      prefer executables from the current virtualenv over the ones provided by
      base environment. New option --enable-virtualenv provided to import some
      virtualenv-related variables to SCons and extend every env['ENV']['PATH']
      automatically. New option --ignore-virtualenv disables this. Two
      environment variables, SCONS_ENABLE_VIRTUALENV and
      SCONS_IGNORE_VIRTUALENV are supported for the same purpose.

  From Richard West:
    - Add SConstruct.py, Sconstruct.py, sconstruct.py to the search path for the root SConstruct file.
      Allows easier debugging within Visual Studio
    - Change setup.py to change the install directory (via  pip, or setup.py install) from scons-#.#.#
      to scons (Yielding <pythondir>/lib/scons/SCons/ instead of <pythondir>/lib/scons/SCons-#.#.#/).
      This changes SCons to better comply with normal Python installation practices.

  From Mats Wichmann:
    - Recognize new java 9, 10, 11 (as 9.0 and 10.0, 11.0)
    - Updated manpage scons.xml to fix a nested list problem
    - Updated doc terminiology: use prepend instead of append as appropriate
    - XML validity fixes from SConstruct.py change
    - Update wiki links to new github location
    - Update bug links to new github location
    - Make it easier for SConscript() call to fail on missing script.
      It was possible to call SCons.Warnings.warningAsException
      (not documented as a user API) to make all warnings fail. Now
      SConscript can take an optional must_exist flag which if true fails
      if the script does not exist.  Not failing on missing script is
      now considered deprecated, and the first instance will print a
      deprecation message.  It is now also possible to flip the scons
      behavior (which still defaults to warn, not fail) by calling
      SCons.Script.set_missing_sconscript_error, which is also not a
      documented interface at the moment.
    - Convert TestCmd.read to use with statement on open (quiets 17 py3 warnings)
    - Quiet py3 warning in UtilTests.py
    - Fix tests specifying octal constants for py3
    - Fix must_contain tests for py3
    - RPM package generation:
       - Fix supplying a build architecture
       - Disable auto debug package generation on certain rpmbuild versions
       - Adjust some tests to only supply build-id file on certain rpmbuild versions
       - Tests now use a file fixture for the repeated (trivial) main.c program.
       - Document and comment cleanup.
       - Added new Environment Value X_RPM_EXTRADEFS to supply custom settings
         to the specfile without adding specific logic for each one to scons.
    - The test for Python.h needed by swig tests is moved to get_python_platform
      so it does not have to be repeated in every test; picks up one failure
      which did not make the (previously needed) check. Windows version
      of get_python_platform needed some rework in case running in virtualenv.
    - If test opens os.devnull, register with atexit so file opens do not leak.
    - Fix bugs in Win32 process spawn logic to handle OSError exception correctly.
    - Use time.perf_counter instead of time.clock if it exists.
      time.clock deprecated since py3.3, due to remove in 3.8. deprecation
      warnings from py3.7 were failing a bunch of tests on Windows since they
      mess up expected stderr.
    - Prefer Py3's inspect.getfullargspec over deprecated inspect.getargspec.
      Switched to "new" (standard in Py2.7) usage of receiving a namedtuple -
      we were unpacking to a four-tuple, two of the items of which were unused;
      getfullargspec returns a named tuple with seven elements so it is a
      cleaner drop-in replacement using the namedtuple.
    - Updated the test-framework.rst documentation.
    - Remove obsoleted internal implementaiton of OrderedDict.
    - Test for tar packaging fixups
    - Stop using deprecated unittest asserts
    - messages in strip-install-dir test now os-neutral
    - Add xz compression format to packaging choices.
    - Syntax cleanups - trailing blanks, use "is" to compare with None, etc.
      Three uses of variables not defined are changed.
    - Some script changes in trying to find scons engine
    - Update (pep8) configure-cache script, add a --show option.
    - Fix for a couple of "what if tool not found" exceptions in framework.
    - Add Textfile/Substfile to default environment. (issue #3147)
    - sconsign: a couple of python3 fixes; be more tolerant of implicit
      entries which have no signatures; minor PEP8 changes.
    - Fix a couple of type mistakes (list-> string, filter type -> list)
    - Fix a couple of type mistakes in packaging tools: list-> string in msi,
      filter type -> list in ipk

  From Bernhard M. Wiedemann:
    - Update SCons' internal scons build logic to allow overriding build date
      with SOURCE_DATE_EPOCH for SCons itself.
    - Change the datestamps in SCons' docs and embedded in code use ISO 8601 format and UTC

  From Hao Wu
    - Typo in customized decider example in user guide
    - Replace usage of unittest.TestSuite with unittest.main() (fix #3113)

RELEASE 3.0.1 - Mon, 12 Nov 2017 15:31:33 -0700

  From Daniel Moody:
    - Jar can take multiple targets, and will make a duplicate jar from the sources for each target
    - Added some warnings in case the Jar builder makes an implicit target
    - Added Jar method and changed jar build to be more specific. Jar method will take in
      directories or classes as source. Added more tests to JAR to ensure the jar was
      packaged with the correct compiled class files.
    - Added a No result test case to handle bug which seems unrelated to java in the
      swig-dependencies.py test, more info here: http://scons.tigris.org/issues/show_bug.cgi?id=2907
    - Added a travis script to test on ubuntu trusty now that the project is on github
      so that Continuus Integration tests can be run automatically. It tests most case and considers
      no result a pass as well. Improving this script can install more dependincies allowing for more
      tests to be run.

  From Daniel Moody:
    - Updated the Jar Builder tool in Tool/__init__.py so that is doesn't force class files as
      sources, allowing directories to be passed, which was causing test/Java/JAR.py to fail.

  From William Deegan:
    - Fix issue where code in utility routine to_String_for_subst() had code whose result was never
      properly returned.
      (Found by: James Rinkevich https://pairlist4.pair.net/pipermail/scons-users/2017-October/006358.html )
    - Fixed Variables.GenerateHelpText() to now use the sort parameter. Due to incorrect 2to3 fixer changes
      8 years ago it was being used as a boolean parameter.  Now you can specify sort to be a callable, or boolean
      value. (True = normal sort). Manpage also updated.
    - Fixed Tool loading logic from exploding sys.path with many site_scons/site_tools prepended on py3.
    - Added additional output with time to process each SConscript file when using --debug=time.

  From Thomas Berg:
    - Fixed a regression in scons-3.0.0 where "from __future__ import print_function" was imposed
      on the scope where SConstruct is executed, breaking existing builds using PY 2.7.

  From William Deegan:
    - Fix broken subst logic where a string with "$$(abc)" was being treated as "$(abc) and the
      logic for removing the signature escapes was then failing because there was no closing "$)".
      This was introduced by a pull request to allow recursive variable evaluations to yield a string
      such as "$( $( some stuff $) $)".

  From Zachary Tessler:
    - Fix incorrect warning for repeated identical builder calls that use overrides


RELEASE 3.0.0 - Mon, 18 Sep 2017 08:32:04 -0700

NOTE: This is a major release.  You should expect that some targets may rebuild when upgrading.
Significant changes in some python action signatures. Also switching between PY 2.7 and PY 3.5, 3.6
will cause rebuilds.


  From William Blevins:
    - Updated D language scanner support to latest: 2.071.1. (PR #1924)
      https://dlang.org/spec/module.html accessed 11 August 2016
      - Enhancements:
        - Added support for selective imports: "import A : B, C;" -> A
        - Added support for renamed imports. "import B = A;" -> A
        - Supports valid combinations: "import A, B, CCC = C, DDD = D : EEE = FFF;" -> A, B, C, D
      - Notes:
        - May find new (previously missed) Dlang dependencies.
        - May cause rebuild after upgrade due to dependency changes.
    - Updated Fortran-related tests to pass under GCC 5/6.
    - Fixed SCons.Tool.Packaging.rpm.package source nondeterminism across builds.

  From William Deegan:
    - Removed deprecated tools CVS, Perforce, BitKeeper, RCS, SCCS, Subversion.
    - Removed deprecated module SCons.Sig
    - Added prioritized list of xsltproc tools to docbook. The order will now be as
      follows: xsltproc, saxon, saxon-xslt, xalan  (with first being highest priority, first
      tool found is used)
    - Fixed MSVSProject example code (http://scons.tigris.org/issues/show_bug.cgi?id=2979)
    - Defined MS SDK 10.0 and Changed VS 2015 to use SDK 10.0
    - Changes to Action Function and Action Class signiture creation.  NOTE: This will cause rebuilds
      for many builds when upgrading to SCons 3.0
    - Fixed Bug #3027 - "Cross Compiling issue: cannot override ranlib"
    - Fixed Bug #3020 - "Download link in user guide wrong. python setup.py install --version-lib broken"
    - Fixed Bug #2486 - Added SetOption('silent',True) - Previously this value was not allowed to be set.
    - Fixed Bug #3040 - Non-unicode character in CHANGES.txt
    - Fixed Bug #2622 - AlwaysBuild + MSVC regression.
    - Fixed Bug #3025 - (Credit to Florian : User flow86 on tigris) - Fix typo JAVACLASSSUFIX should have been
                        JAVACLASSSUFFIX


  From Ibrahim Esmat:
    - Added the capability to build Windows Store Compatible libraries that can be used
      with Universal Windows Platform (UWP) Apps and published to the store

  From Daniel Holth:
    - Add basic support for PyPy (by deleting __slots__ from Node with a
      metaclass on PyPy); wrap most-used open() calls in 'with' statements to
      avoid too many open files.
    - Add __main__.py for `python -m SCons` in case it is on PYTHONPATH.
    - Always use highest available pickle protocol for efficiency.
    - Remove unused command line fallback for the zip tool.

  From Gaurav Juvekar:
    - Fix issue #2832: Expand construction variables in 'chdir' argument of builders. (PR #463)
    - Fix issue #2910: Make --tree=all handle Unicode. (PR #427)
    - Fix issue #2788: Fix typo in documentation example for sconf. (PR #388)

  From Alexey Klimkin:
    - Use memoization to optimize PATH evaluation across all dependencies per
      node. (PR #345)
    - Use set() where it is applicable (PR #344)

  From M. Limber:
    - Fixed msvs.py for Visual Studio Express editions that would report
      "Error  : ValueError: invalid literal for float(): 10.0Exp".

  From Rick Lupton:
    - Update LaTeX scanner to understand \import and related commands

  From Steve Robinson:
    - Add support for Visual Studio 2017.  This support requires vswhere.exe a helper
      tool installed with newer installs of 2017. SCons expects it to be located at
      "C:\Program Files (x86)\Microsoft Visual Studio\Installer\vswhere.exe"
      It can be downloaded separately at
      https://github.com/Microsoft/vswhere

  From Tom Tanner:
    - Allow nested $( ... $) sections

  From Paweł Tomulik:
    - Fixed the issue with LDMODULEVERSIONFLAGS reported by Tim Jenness
      (https://pairlist4.pair.net/pipermail/scons-users/2016-May/004893.html).
      An error was causing "-Wl,Bsymbolic" being added to linker's command-line
      even when there was no specified value in LDMODULEVERSION and thus no
      need for the flags to be specified.
    - Added LoadableModule to the list of global functions (DefaultEnvironment
      builders).

  From Manish Vachharajani:
    - Update debian rules, compat, and control to not use features
      deprecated or obsolete in later versions of debhelpers
    - Update python version to 2.7 in debian/control

  From Richard Viney:
    - Fixed PCHPDBFLAGS causing a deprecation warning on MSVC v8 and later when
      using PCHs and PDBs together.


  From Richard West:
    - Added nested / namespace tool support
    - Added a small fix to the python3 tool loader when loading a tool as a package
    - Added additional documentation to the user manual on using toolpaths with the environment
      This includes the use of sys.path to search for tools installed via pip or package managers
    - Added support for a PyPackageDir function for use with the toolpath

  From Russel Winder:
    - Reordered the default D tools from "dmd, gdc, ldc" to "dmd, ldc, gdc".
    - Add a ProgramAllAtOnce builder to the dmd, ldc, and gdc tools. (PR #448)
    - Remove a file name exception for very old Fedora LDC installation.
    - gdc can now handle building shared objects (tested for version 6.3.0).
    - Remove establishing the SharedLibrary builder in the dmd, ldc, and gdc
      tools, must now include the ar tool to get this builder as is required for
      other compiler tools.
    - Add clang and clang++ tools based on Paweł Tomulik's work.

RELEASE 2.5.1 - Mon, 03 Nov 2016 13:37:42 -0400

  From William Deegan:
    - Add scons-configure-cache.py to packaging. It was omitted

  From Alexey Klimkin:
    - Use memoization to optimize PATH evaluation across all dependencies per
      node. (PR #345)

RELEASE 2.5.0 - Mon, 09 Apr 2016 11:27:42 -0700

  From Dirk Baechle:
    - Removed a lot of compatibility methods and workarounds
      for Python versions < 2.7, in order to prepare the work
      towards a combined 2.7/3.x version. (PR #284)
      Also fixed the default arguments for the print_tree and
      render_tree methods. (PR #284, too)

  From William Blevins:
    - Added support for cross-language dependency scanning;
      SCons now respects scanner keys for implicit dependencies.
      - Notes for SCons users with heterogeneous systems.
        - May find new (previously missed) dependencies.
        - May cause rebuild after upgrade due to dependency changes.
        - May find new dependency errors (EG. cycles).
          - Discovered in some of the SCons QT tests.
    - Resolved missing cross-language dependencies for
      SWIG bindings (fixes #2264).
    - Corrected typo in User Guide for Scanner keyword. (PR #2959)
    - Install builder interacts with scanner found in SCANNERS differently.
      - Previous: Install builder recursively scanned implicit dependencies
        for scanners from SCANNER, but not for built-in (default) scanners.
      - Current: Install builder will not scan for implicit dependencies via
        either scanner source. This optimizes some Install builder behavior
        and brings orthogonality to Install builder scanning behavior.

  From William Deegan:
    - Add better messaging when two environments have
      different actions for the same target (Bug #2024)
    - Fix issue only with MSVC and Always build where targets
      marked AlwaysBuild wouldn't make it into CHANGED_SOURCES
      and thus yield an empty compile command line. (Bug #2622)
    - Fix posix platform escaping logic to properly handle paths
      with parens in them "()".  (Bug #2225)

  From Jakub Pola:
    - Intel Compiler 2016 (Linux/Mac) update for tool directories.

  From Adarsh Sanjeev:
    - Fix for issue #2494: Added string support for Chmod function.

  From Tom Tanner:
    - change cache to use 2 character subdirectories, rather than one character,
      so as not to give huge directories for large caches, a situation which
      causes issues for NFS.
      For existing caches, you will need to run the scons-configure-cache.py
      script to update them to the new format. You will get a warning every time
      you build until you co this.
    - Fix a bunch of unit tests on windows

RELEASE 2.4.1 - Mon, 07 Nov 2015 10:37:21 -0700

  From Arfrever Frehtes Taifersar Arahesis:
    - Fix for Bug # 2791 - Setup.py fails unnecessarily under Jython.

  From Dirk Baechle:
    - Fixed license of SVG titlepage files in the context of Debian
      packaging, such that they allow for commercial use too (#2985).

  From William Blevins:
    - InstallVersionedLib now available in the DefaultEnvironment context.
    - Improves orthogonality of use cases between different Install functions.

  From Carnë Draug:
    - Added new configure check, CheckProg, to check for
      existence of a program.

  From Andrew Featherstone:
    - Fix for issue #2840 - Fix for two environments specifying same target with different
      actions not throwing hard error. Instead SCons was incorrectly issuing a warning
      and continuing.

  From Hiroaki Itoh :
    - Add support `Microsoft Visual C++ Compiler for Python 2.7'
      Compiler can be obtained at: https://www.microsoft.com/en-us/download/details.aspx?id=44266

  From Florian Miedniak:
    - Fixed tigris issue #3011: Glob() excludes didn't work when used with VariantDir(duplicate=0)

  From William Roberts:
    - Fix bug 2831 and allow Help() text to be appended to AddOption() help.

  From Paweł Tomulik:
    - Reimplemented versioning for shared libraries, with the following effects
    - Fixed tigris issues #3001, #3006.
    - Fixed several other issues not reported to tigris, including:
      issues with versioned libraries in subdirectories with tricky names,
      issues with versioned libraries and variant directories,
      issue with soname not being injected to library when using D linkers,
    - Switched to direct symlinks instead of daisy-chained ones -- soname and
      development symlinks point directly to the versioned shared library now),
      for rationale see:
      https://www.debian.org/doc/debian-policy/ch-sharedlibs.html
      https://fedoraproject.org/wiki/Packaging:Guidelines#Devel_Packages
      https://bitbucket.org/scons/scons/pull-requests/247/new-versioned-libraries-gnulink-cyglink/diff#comment-10063929
    - New construction variables to allow override default behavior: SONAME,
      SHLIBVERSIONFLAGS, _SHLIBVERSIONFLAGS, SHLIBNOVERSIONSYMLINKS,
      LDMODULEVERSION, LDMODULEVERSIONFLAGS, _LDMODULEVERSIONFLAGS,
      LDMODULENOVERSIONSYMLINKS.
    - Changed logic used to configure the versioning machinery from
      platform-centric to linker-oriented.
    - The SHLIBVERSION/LDMODULEVERSION variables are no longer validated by
      SCons (more freedom to users).
    - InstallVersionedLib() doesn't use SHLIBVERSION anymore.
    - Enchanced docs for the library versioning stuff.
    - New tests for versioned libraries.
    - Library versioning is currently implemented for the following linker
      tools: 'cyglink', 'gnulink', 'sunlink'.
    - Fix to swig tool - pick-up 'swig', 'swig3.0' and 'swig2.0' (in order).
    - Fix to swig tool - respect env['SWIG'] provided by user.



RELEASE 2.4.0 - Mon, 21 Sep 2015 08:56:00 -0700

  From Dirk Baechle:
    - Switched several core classes to use "slots", to
      reduce the overall memory consumption in large
      projects (fixes #2180, #2178, #2198)
    - Memoizer counting uses decorators now, instead of
      the old metaclasses approach.

  From Andrew Featherstone
    - Fixed typo in SWIGPATH description

RELEASE 2.3.6 - Mon, 31 Jul 2015 14:35:03 -0700

  From Rob Smith:
    - Added support for Visual Studio 2015

RELEASE 2.3.5 - Mon, 17 Jun 2015 21:07:32 -0700

  From Stephen Pollard:
    - Documentation fixes for libraries.xml and
      builders-writing.xml (#2989 and #2990)

  From William Deegan:
    - Extended docs for InstallVersionedLib/SharedLibrary,
      and added SKIP_WIN_PACKAGES argument to build script
      bootstrap.py (PR #230, #3002).

  From William Blevins:
    - Fixed symlink support (PR #227, #2395).
    - Updated debug-count test case (PR #229).

  From Alexey Klimkin:
    - Fixed incomplete LIBS flattening and substitution in
      Program scanner(PR #205, #2954).

  From Dirk Baechle:
    - Added new method rentry_exists_on_disk to Node.FS (PR #193).

  From Russel Winder:
    - Fixed several D tests under the different OS.
    - Add support for f08 file extensions for Fortran 2008 code.

  From Anatoly Techtonik:
    - Show --config choices if no argument is specified (PR #202).
    - Fixed build crash when XML toolchain isn't installed, and
      activated compression for ZIP archives.

  From Alexandre Feblot:
    - Fix for VersionedSharedLibrary under 'sunos' platform.
    - Fixed dll link with precompiled headers on MSVC 2012
    - Added an 'exclude' parameter to Glob()

  From Laurent Marchelli:
    - Support for multiple cmdargs (one per variant) in VS project files.
    - Various improvements for TempFileMunge class.
    - Added an implementation for Visual Studio users files (PR #209).

  From Dan Pidcock:
    - Added support for the 'PlatformToolset' tag in VS project files (#2978).

  From James McCoy:
    - Added support for '-isystem' to ParseFlags.

RELEASE 2.3.4 - Mon, 27 Sep 2014 12:50:35 -0400

  From Bernhard Walle and Dirk Baechle:
    - Fixed the interactive mode, in connection with
      Configure contexts (#2971).

  From Anatoly Techtonik:
    - Fix EnsureSConsVersion warning when running packaged version

  From Russel Winder:
    - Fix D tools for building shared libraries

RELEASE 2.3.3 - Sun, 24 Aug 2014 21:08:33 -0400

  From Roland Stark:
    - Fixed false line length calculation in the TempFileMunge class (#2970).

  From Gary Oberbrunner:
    - Improve SWIG detection

  From Russel Winder:
    - Fix regression on Windows in D language update

  From Neal Becker and Stefan Zimmermann:
    - Python 3 port and compatibility

  From Anatoly Techtonik:
    - Do not fail on EnsureSConsVersion when running from checkout

  From Kendrick Boyd and Rob Managan:
    - Fixed the newglossary action to work with VariantDir (LaTeX).

  From Manuel Francisco Naranjo:
    - Added a default for the BUILDERS environment variable,
      to prevent not defined exception on a Clone().

  From Andrew Featherstone:
    - Added description of CheckTypeSize method (#1991).
    - Fixed handling of CPPDEFINE var in Append()
      for several list-dict combinations (#2900).

  From William Blevins:
    - Added test for Java derived-source dependency tree generation.
    - Added Copy Action symlink soft-copy support (#2395).
    - Various contributions to the documentation (UserGuide).

RELEASE 2.3.2

  From Dirk Baechle:
    - Update XML doc editor configuration
    - Fix: Allow varlist to be specified as list of strings for Actions (#2754)

  From veon on bitbucket:
    - Fixed handling of nested ifs in CPP scanner PreProcessor class.

  From Shane Gannon:
    - Support for Visual Studio 2013 (12.0)

  From Michael Haubenwallner:
    - Respect user's CC/CXX values; don't always overwrite in generate()
    - Delegate linker Tool.exists() to CC/CXX Tool.exists().

  From Rob Managan:
    - Updated the TeX builder to support use of the -synctex=1
      option and the files it creates.
    - Updated the TeX builder to correctly clean auxiliary files when
      the biblatex package is used.

  From Gary Oberbrunner:
    - get default RPM architecture more robustly when building RPMs

  From Amir Szekely:
    - Fixed NoClean() for multi-target builders (#2353).

  From Paweł Tomulik:
    - Fix SConf tests that write output

  From Russel Winder:
    - Revamp of the D language support. Tools for DMD, GDC and LDC provided
      and integrated with the C and C++ linking. NOTE: This is only tested
      with D v2. Support for D v1 is now deprecated.

  From Anatoly Techtonik:
    - Several improvements for running scons.py from source:
      * engine files form source directory take priority over all other
        importable versions
      * message about scons.py running from source is removed to fix tests
        that were failing because of this extra line in the output
      * error message when SCons import fails now lists lookup paths
    - Remove support for QMTest harness from runtest.py
    - Remove RPM and m4 from default tools on Windows
    - BitKeeper, CVS, Perforce, RCS, SCCS are deprecated from default
      tools and will be removed in future SCons versions to speed up
      SCons initialization (it will still be possible to use these tools
      explicitly)

  From Sye van der Veen:
    - Support for Visual Studio 12.0Exp, and fixes for earlier MSVS
      versions.


RELEASE 2.3.1

  From Andrew Featherstone:
    - Added support for EPUB output format to the DocBook tool.

  From Tom Tanner:
    - Stop leaking file handles to subprocesses by switching to using subprocess
      always.
    - Allow multiple options to be specified with --debug=a,b,c
    - Add support for a readonly cache (--cache-readonly)
    - Always print stats if requested
    - Generally try harder to print out a message on build errors
    - Adds a switch to warn on missing targets
    - Add Pseudo command to mark targets which should not exist after
      they are built.

  From Bogdan Tenea:
    - Check for 8.3 filenames on cygwin as well as win32 to make variant_dir work properly.

  From Alexandre Feblot:
    - Make sure SharedLibrary depends on all dependent libs (by depending on SHLINKCOM)

  From Stefan Sperling:
    - Fixed the setup of linker flags for a versioned SharedLibrary
      under OpenBSD (#2916).

  From Antonio Cavallo:
    - Improve error if Visual Studio bat file not found.

  From Manuel Francisco Naranjo:
    - Allow Subst.Literal string objects to be compared with each other,
      so they work better in AddUnique() and Remove().

  From David Rothenberger:
    - Added cyglink linker that uses Cygwin naming conventions for
      shared libraries and automatically generates import libraries.

  From Dirk Baechle:
    - Update bootstrap.py so it can be used from any dir, to run
      SCons from a source (non-installed) dir.
    - Count statistics of instances are now collected only when
      the --debug=count command-line option is used (#2922).
    - Added release_target_info() to File nodes, which helps to
      reduce memory consumption in clean builds and update runs
      of large projects.
    - Fixed the handling of long options in the command-line
      parsing (#2929).
    - Fixed misspelled variable in intelc.py (#2928).

  From Gary Oberbrunner:
    - Test harness: fail_test() can now print a message to help debugging.

  From Anatoly Techtonik:
    - Require rpmbuild when building SCons package.
    - Print full stack on certain errors, for debugging.
    - Improve documentation for Textfile builder.

  From William Deegan:
    - VS2012 & VS2010 Resolve initialization issues by adding path to reg.exe
      in shell used to run batch files.
    - MSVC Support fixed defaulting TARGET_ARCH to HOST_ARCH. It should be
      None if not explicitly set.
    - MSVC Fixed issue where if more than one Architectures compilers are
      detected, it would take the last one found, and not the first.

  From Philipp Kraus:
    - Added optional ZIPROOT to Zip tool.

  From Dirk Baechle:
    - Replaced old SGML-based documentation toolchain with a more modern
      approach, that also requires less external dependencies (programs and
      Python packages). Added a customized Docbook XSD for strict validation of
      all input XML files.

  From Luca Falavigna:
    - Fixed spelling errors in MAN pages (#2897).

  From Michael McDougall:
    - Fixed description of ignore_case for EnumVariable in the
      MAN page (#2774).

RELEASE 2.3.0 - Mon, 02 Mar 2013 13:22:29 -0400

  From Anatoly Techtonik:
    - Added ability to run scripts/scons.py directly from source checkout
    - Hide deprecated --debug={dtree,stree,tree} from --help output
    - Error messages from option parser now include hints about valid choices
    - Cleaned up some Python 1.5 and pre-2.3 code, so don't expect SCons
      to run on anything less than Python 2.4 anymore
    - Several fixes for runtest.py:
      * exit with an error if no tests were found
      * removed --noqmtest option - this behavior is by default
      * replaced `-o FILE --xml` combination with `--xml FILE`
      * changed `-o, --output FILE` option to capture stdout/stderr output
        from runtest.py
    - Remove os_spawnv_fix.diff patch required to enable parallel builds
      support prior to Python 2.2

  From Juan Lang:
    - Fix WiX Tool to use .wixobj rather than .wxiobj for compiler output
    - Support building with WiX releases after 2.0

  From Alexey Klimkin:
    - Fix nested LIBPATH expansion by flattening sequences in subst_path.

  From eyan on Bitbucket:
    - Print target name with command execution time with --debug=time

  From Thomas Berg and Evgeny Podjachev:
    - Fix subprocess spawning on Windows.  Work around a Windows
      bug that can crash python occasionally when using -jN. (#2449)

  From Dirk Baechle:
    - Updated test framework to support dir and file fixtures and
      added ability to test external (out-of-tree) tools (#2862).
      See doc in QMTest/test-framework.rst.
    - Fixed several errors in the test suite (Java paths, MSVS version
      detection, Tool import), additionally
      * provided MinGW command-line support for the CXX, AS and
        Fortran tests,
      * refactored the detection of the gcc version and the according
        Fortran startup library,
      * provided a new module rpmutils.py, wrapping the RPM naming rules
        for target files and further hardware-dependent info (compatibility,
        compiler flags, ...),
      * added new test methods must_exist_one_of() and
        must_not_exist_any_of() and
      * removed Aegis support from runtest.py. (#2872)

  From Gary Oberbrunner:
    - Add -jN support to runtest.py to run tests in parallel
    - Add MSVC10 and MSVC11 support to get_output low-level bat script runner.
    - Fix MSVS solution generation for VS11, and fixed tests.

  From Rob Managan:
    - Updated the TeX builder to support the \newglossary command
      in LaTeX's glossaries package and the files it creates.
    - Improve support for new versions of biblatex in the TeX builder
      so biber is called automatically if biblatex requires it.
    - Add SHLIBVERSION as an option that tells SharedLibrary to build
      a versioned shared library and create the required symlinks.
      Add builder InstallVersionedLib to create the required symlinks
      installing a versioned shared library.

RELEASE 2.2.0 - Mon, 05 Aug 2012 15:37:48 +0000

  From dubcanada on Bitbucket:
    - Fix 32-bit Visual Express C++ on 64-bit Windows (generate 32-bit code)

  From Paweł Tomulik:
    - Added gettext toolset
    - Fixed FindSourceFiles to find final sources (leaf nodes).

  From Greg Ward:
    - Allow Node objects in Java path (#2825)

  From Joshua Hughes:
    - Make Windows not redefine builtin file as un-inheritable (#2857)
    - Fix WINDOWS_INSERT_DEF on MinGW (Windows) (#2856)

  From smallbub on Bitbucket:
    - Fix LINKCOMSTR, SHLINKCOMSTR, and LDMODULECOMSTR on Windows (#2833).

  From Mortoray:
    - Make -s (silent mode) be silent about entering subdirs (#2976).
    - Fix cloning of builders when cloning environment (#2821).

  From Gary Oberbrunner:
    - Show valid Visual Studio architectures in error message
       when user passes invalid arch.

  From Alexey Petruchik:
    - Support for Microsoft Visual Studio 11 (both using it
      and generating MSVS11 solution files).

  From Alexey Klimkin:
    - Fixed the Taskmaster, curing spurious build failures in
      multi-threaded runs (#2720).

  From Dirk Baechle:
    - Improved documentation of command-line variables (#2809).
    - Fixed scons-doc.py to properly convert main XML files (#2812).

  From Rob Managan:
    - Updated the TeX builder to support LaTeX's multibib package.
    - Updated the TeX builder to support LaTeX's biblatex package.
    - Added support for using biber instead of bibtex by setting
      env['BIBTEX'] = 'biber'

  From Arve Knudsen:
    - Test for FORTRANPPFILESUFFIXES (#2129).


RELEASE 2.1.0 - Mon, 09 Sep 2011 20:54:57 -0700

  From Anton Lazarev:
    - Fix Windows resource compiler scanner to accept DOS line endings.

  From Matthias:
    - Update MSVS documents to remove note indicating that only one
      project is currently supported per solution file.

  From Grzegorz Bizoń:
    - Fix long compile lines in batch mode by using TEMPFILE
    - Fix MSVC_BATCH=False (was treating it as true)

  From Justin Gullingsrud:
    - support -std=c++0x and related CXXFLAGS in pkgconfig (ParseFlags)

  From Vincent Beffara:
    - Support -dylib_file in pkgconfig (ParseFlags)

  From Gary Oberbrunner and Sohail Somani:
    - new construction variable WINDOWS_EMBED_MANIFEST to automatically
      embed manifests in Windows EXEs and DLLs.

  From Gary Oberbrunner:
    - Fix Visual Studio project generation when CPPPATH contains Dir nodes
    - Ensure Visual Studio project is regenerated when CPPPATH or CPPDEFINES change
    - Fix unicode error when using non-ASCII filenames with Copy or Install
    - Put RPATH in LINKCOM rather than LINKFLAGS so resetting
      LINKFLAGS doesn't kill RPATH
    - Fix precompiled headers on Windows when variant dir name has spaces.
    - Adding None to an Action no longer fails (just returns original action)
    - New --debug=prepare option to show each target as it's being
      prepared, whether or not anything needs to be done for it.
    - New debug option --debug=duplicate to print a line for each
      unlink/relink (or copy) of a variant file from its source file.
    - Improve error message for EnumVariables to show legal values.
    - Fix Intel compiler to sort versions >9 correctly (esp. on Linux)
    - Fix Install() when the source and target are directories and the
      target directory exists.

  From David Garcia Garzon:
    - Fix Delete to be able to delete broken symlinks and dir
      symlinks.

  From Imran Fanaswala and Robert Lehr:
    - Handle .output file generated by bison/yacc properly. Cleaning it
      when necessary.

  From Antoine Dechaume:
    - Handle SWIG file where there is whitespace after the module name
      properly. Previously the generated files would include
      the whitespace.

  From Dmitry R.:
    - Handle Environment in case __semi_deepcopy is None

  From Benoit Belley:

    - Much improved support for Windows UNC paths (\\SERVERNAME).

  From Jean-Baptiste Lab:

    - Fix problems with appending CPPDEFINES that contain
      dictionaries, and related issues with Parse/MergeFlags and
      CPPDEFINES.

  From Allen Weeks:

    - Fix for an issue with implicit-cache with multiple targets
      when dependencies are removed on disk.

  From Evgeny Podjachev and Alexey Petruchick:

    - Support generation of Microsoft Visual Studio 2008 (9.0)
      and 2010 (10.0) project and solution files.

  From Ken Deeter:

    - Fix a problem when FS Entries which are actually Dirs have builders.

  From Luca Falavigna:

    - Support Fortran 03

  From Gary Oberbrunner:

    - Print the path to the SCons package in scons --version

  From Jean-Franï¿½ois Colson:

    - Improve Microsoft Visual Studio Solution generation, and fix
      various errors in the generated solutions especially when using
      MSVS_SCC_PROVIDER, and when generating multiple projects.  The
      construction variable MSVS_SCC_PROJECT_BASE_PATH, which never
      worked properly, is removed.  Users can use the new variable
      MSVS_SCC_CONNECTION_ROOT instead if desired.

  From Anatoly Techtonik:

    - Use subprocess in bootstrap.py instead of os.execve to avoid
      losing output control on Windows (http://bugs.python.org/issue9148)

    - Revert patch for adding SCons to App Paths, because standard cmd
      shell doesn't search there. This is confusing, because `scons` can
      be executed from explorer, but fail to start from console.

    - Fix broken installation with easy_install on Windows (issue #2051)
      SCons traditionally installed in a way that allowed to run multiple
      versions side by side. This custom logic was incompatible with
      easy_install way of doing things.

    - Use epydoc module for generating API docs in HTML if command line
      utility is not found in PATH. Actual for Windows.

  From Alexander Goomenyuk:

    - Add .sx to assembly source scanner list so .sx files
      get their header file dependencies detected.

  From Arve Knudsen:

    - Set module metadata when loading site_scons/site_init.py
      so it is treated as a proper module; __doc__, __file__ and
      __name__ now refer to the site_init.py file.

  From Russel Winder:

    - Users Guide updates explaining that Tools can be packages as
      well as python modules.

  From Gary Oberbrunner:

    - New systemwide and per-user site_scons dirs.

  From Dirk Baechle:

    - XML fixes in User's Guide.
    - Fixed the detection of 'jar' and 'rmic' during
      the initialization of the respective Tools (#2730).
    - Improved docs for custom Decider functions and
      custom Scanner objects (#2711, #2713).
    - Corrected SWIG module names for generated *.i files (#2707).

  From Joe Zuntz:

    - Fixed a case-sensitivity problem with Fortran modules.

  From Bauke Conijn:

    - Added Users Guide example for auto-generated source code

  From Steven Knight:

    - Fix explicit dependencies (Depends()) on Nodes that don't have
      attached Builders.

    - Fix use of the global Alias() function with command actions.

  From Matt Hughes:

    - Fix the ability to append to default $*FLAGS values (which are
      implemented as CLVar instances) in a copied construction environment
      without affecting the original construction environment's value.

  From Rob Managan:

    - Updated the TeX command strings to include a /D on Windows in
      case the new directory is on a different drive letter.

    - Fixed the LaTeX scanner so dependencies are found in commands that
      are broken across lines with a comment or have embedded spaces.

    - The TeX builders should now work with tex files that are generated
      by another program. Thanks to Hans-Martin von Gaudecker for
      isolating the cause of this bug.

    - Added support for INDEXSTYLE environment variable so makeindex can
      find style files.

    - Added support for the bibunits package so we call bibtex on all
      the bu*.aux files.

    - Add support of finding path information on OSX for TeX applications
      MacPorts and Fink paths need to be added by the user

  From Russel Winder:

    - Add support for DMD version 2 (the phobos2 library).

  From William Deegan:

    - Add initial support for VS/VC 2010 (express and non-express versions)
    - Remove warning for not finding MS VC/VS install.
      "scons: warning: No version of Visual Studio compiler found
        - C/C++ compilers most likely not set correctly"
    - Add support for Linux 3.0


RELEASE 2.0.1 - Mon, 15 Aug 2010 15:46:32 -0700

  From Dirk Baechle:

    - Fix XML in documentation.

  From Joe Zuntz:

    - Fixed a case-sensitivity problem with Fortran modules.

  From Bauke Conijn:

    - Added Users Guide example for auto-generated source code

  From Steven Knight:

    - Fix explicit dependencies (Depends()) on Nodes that don't have
      attached Builders.

  From Matt Hughes:

    - Fix the ability to append to default $*FLAGS values (which are
      implemented as CLVar instances) in a copied construction environment
      without affecting the original construction environment's value.

  From Rob Managan:

    - Updated the TeX command strings to include a /D on Windows in
      case the new directory is on a different drive letter.

    - Fixed the LaTeX scanner so dependencies are found in commands that
      are broken across lines with a comment or have embedded spaces.


RELEASE 2.0.0.final.0 - Mon, 14 Jun 2010 22:01:37 -0700

  From Dirk Baechle:

    - Fix XML in documentation.

  From Steven Knight:

    - Provide forward compatibility for the 'profile' module.

    - Provide forward compatibility for the 'pickle' module.

    - Provide forward compatibility for the 'io' module.

    - Provide forward compatibility for the 'queue' module.

    - Provide forward compatibility for the 'collections' module.

    - Provide forward compatibility for the 'builtins' module.

    - Provide forward compatibility for 'sys.intern()'.

    - Convert to os.walk() from of os.path.walk().

    - Remove compatibility logic no longer needed.

    - Add a '-3' option to runtest to print 3.x incompatibility warnings.

    - Convert old-style classes into new-style classes.

    - Fix "Ignoring corrupt sconsign entry" warnings when building
      in a tree with a pre-2.0 .sconsign file.

    - Fix propagation from environment of VS*COMNTOOLS to resolve issues
      initializing MSVC/MSVS/SDK issues.

    - Handle detecting Visual C++ on Python verions with upper-case
      platform architectures like 'AMD64'.

  From W. Trevor King:

    - Revisions to README.

  From Greg Noel:

    - Apply numerous Python fixers to update code to more modern idioms.
      Find where fixers should be applied to code in test strings and
      apply the fixers there, too.

    - Write a fixer to convert string functions to string methods.

    - Modify the 'dict' fixer to be less conservative.

    - Modify the 'apply' fixer to handle more cases.

    - Create a modified 'types' fixer that converts types to 2.x
      equivalents rather than 3.x equivalents.

    - Write a 'division' fixer to highlight uses of the old-style
      division operator.  Correct usage where needed.

    - Add forward compatibility for the new 'memoryview' function
      (which replaces the 'buffer' function).

    - Add forward compatibility for the 'winreg' module.

    - Remove no-longer-needed 'platform' module.

    - Run tests with the '-3' option to Python 2.6 and clear up
      various reported incompatibilities.

    - Comb out code paths specialized to Pythons older than 2.4.

    - Update deprecation warnings; most now become mandatory.

    - Start deprecation cycle for BuildDir() and build_dir.

    - Start deprecation cycle for SourceCode() and related factories

    - Fixed a problem with is_Dict() not identifying some objects derived
      from UserDict.

  From Jim Randall:

    - Document the AllowSubstExceptions() function in the User's Guide.

  From William Deegan:

    - Migrate MSVC/MSVS/SDK improvements from 1.3 branch.


RELEASE 1.3.0 - Tue, 23 Mar 2010 21:44:19 -0400

  From Steven Knight:

    - Update man page and documentation.

  From William Deegan (plus minor patch from Gary Oberbrunner):

    - Support Visual Studio 8.0 Express

RELEASE 1.2.0.d20100306 - Sat, 06 Mar 2010 16:18:33 -0800

  From Luca Falavigna:

    - Fix typos in the man page.

  From Gottfried Ganssauge:

    - Support execution when SCons is installed via easy_install.

  From Steven Knight:

    - Make the messages for Configure checks of compilers consistent.

    - Issue an error message if a BUILDERS entry is not a Builder
      object or a callable wrapper.

  From Rob Managan:

    - Update tex builder to handle the case where a \input{foo}
      command tries to work with a directory named foo instead of the
      file foo.tex. The builder now ignores a directory and continues
      searching to find the correct file. Thanks to Lennart Sauerbeck
      for the test case and initial patch

      Also allow the \include of files in subdirectories when variantDir
      is used with duplicate=0. Previously latex would crash since
      the directory in which the .aux file is written was not created.
      Thanks to Stefan Hepp for finding this and part of the solution.

  From James Teh:
    - Patches to fix some issues using MS SDK V7.0

  From William Deegan:
    - Lots of testing and minor patches to handle mixed MS VC and SDK
      installations, as well as having only the SDK installed.


RELEASE 1.2.0.d20100117 - Sun, 17 Jan 2010 14:26:59 -0800

  From Jim Randall:
    - Fixed temp filename race condition on Windows with long cmd lines.

  From David Cournapeau:
    - Fixed tryRun when sconf directory is in a variant dir.
    - Do not add -fPIC for ifort tool on non-posix platforms (darwin and
      windows).
    - Fix bug 2294 (spurious CheckCC failures).
    - Fix scons bootstrap process on windows 64 (wrong wininst name)

  From William Deegan:
    - Final merge from vs_revamp branch to main

    - Added definition and usage of HOST_OS, HOST_ARCH, TARGET_OS,
      TARGET_ARCH, currently only defined/used by Visual Studio
      Compilers. This will be rolled out to other platforms/tools
      in the future.

    - Add check for python >= 3.0.0 and exit gracefully.
      For 1.3 python >= 1.5.2 and < 3.0.0 are supported

    - Fix bug 1944 - Handle non-existent .i file in swig emitter, previously
      it would crash with an IOError exception. Now it will try to make an
      educated guess on the module name based on the filename.

  From Lukas Erlinghagen:

    - Have AddOption() remove variables from the list of
      seen-but-unknown variables (which are reported later).

    - An option name and aliases can now be specified as a tuple.

  From Hartmut Goebel:

    - Textfile builder.

  From Jared Grubb:

    - use "is/is not" in comparisons with None instead of "==" or "!=".

  From Jim Hunziker:

    - Avoid adding -gphobos to a command line multiple times
      when initializing use of the DMD compiler.

  From Jason Kenney:

    - Sugguested HOST/TARGET OS/ARCH separation.

  From Steven Knight:

    - Fix the -n option when used with VariantDir(duplicate=1)
      and the variant directory doesn't already exist.

    - Fix scanning of Unicode files for both UTF-16 endian flavors.

    - Fix a TypeError on #include of file names with Unicode characters.

    - Fix an exception if a null command-line argument is passed in.

    - Evaluate Requires() prerequisites before a Node's direct children
      (sources and dependencies).

  From Greg Noel:

    - Remove redundant __metaclass__ initializations in Environment.py.

    - Correct the documentation of text returned by sconf.Result().

    - Document that filenames with '.' as the first character are
      ignored by Glob() by default (matching UNIX glob semantics).

    - Fix SWIG testing infrastructure to work on Mac OS X.

    - Restructure a test that occasionally hung so that the test would
      detect when it was stuck and fail instead.

    - Substfile builder.

  From Gary Oberbrunner:

    - When reporting a target that SCons doesn't know how to make,
      specify whether it's a File, Dir, etc.

  From Ben Webb:

    - Fix use of $SWIGOUTDIR when generating Python wrappers.

    - Add $SWIGDIRECTORSUFFIX and $SWIGVERSION construction variables.

  From Rob Managan:

    - Add -recorder flag to Latex commands and updated internals to
      use the output to find files TeX creates. This allows the MiKTeX
      installations to find the created files

    - Notify user of Latex errors that would get buried in the
      Latex output

    - Remove LATEXSUFFIXES from environments that don't initialize Tex.

    - Add support for the glossaries package for glossaries and acronyms

    - Fix problem that pdftex, latex, and pdflatex tools by themselves did
      not create the actions for bibtex, makeindex,... by creating them
      and other environment settings in one routine called by all four
      tex tools.

    - Fix problem with filenames of sideeffects when the user changes
      the name of the output file from the latex default

    - Add scanning of files included in Latex by means of \lstinputlisting{}
      Patch from Stefan Hepp.

    - Change command line for epstopdf to use --outfile= instead of -o
      since this works on all platforms.
      Patch from Stefan Hepp.

    - Change scanner to properly search for included file from the
      directory of the main file instead of the file it is included from.
      Also update the emitter to add the .aux file associated with
      \include{filename} commands. This makes sure the required directories
      if any are created for variantdir cases.
      Half of the patch from Stefan Hepp.

RELEASE 1.2.0.d20090223 - Mon, 23 Feb 2009 08:41:06 -0800

  From Stanislav Baranov:

    - Make suffix-matching for scanners case-insensitive on Windows.

  From David Cournapeau:

    - Change the way SCons finds versions of Visual C/C++ and Visual
      Studio to find and use the Microsoft v*vars.bat files.

  From Robert P. J. Day:

    - User's Guide updates.

  From Dan Eaton:

    - Fix generation of Visual Studio 8 project files on x64 platforms.

  From Allan Erskine:

    - Set IncludeSearchPath and PreprocessorDefinitions in generated
      Visual Studio 8 project files, to help IntelliSense work.

  From Mateusz Gruca:

    - Fix deletion of broken symlinks by the --clean option.

  From Steven Knight:

    - Fix the error message when use of a non-existent drive on Windows
      is detected.

    - Add sources for files whose targets don't exist in $CHANGED_SOURCES.

    - Detect implicit dependencies on commands even when the command is
      quoted.

    - Fix interaction of $CHANGED_SOURCES with the --config=force option.

    - Fix finding #include files when the string contains escaped
      backslashes like "C:\\some\\include.h".

    - Pass $CCFLAGS to Visual C/C++ precompiled header compilation.

    - Remove unnecessary nested $( $) around $_LIBDIRFLAGS on link lines
      for the Microsoft linker, the OS/2 ilink linker and the Phar Lap
      linkloc linker.

    - Spell the Windows environment variables consistently "SystemDrive"
      and "SystemRoot" instead of "SYSTEMDRIVE" and "SYSTEMROOT".



RELEASE 1.2.0.d20090113 - Tue, 13 Jan 2009 02:50:30 -0800

  From Stanislav Baranov, Ted Johnson and Steven Knight:

    - Add support for batch compilation of Visual Studio C/C++ source
      files, controlled by a new $MSVC_BATCH construction variable.

  From Steven Knight:

    - Print the message, "scons: Build interrupted." on error output,
      not standard output.

    - Add a --warn=future-deprecated option for advance warnings about
      deprecated features that still have warnings hidden by default.

    - Fix use of $SOURCE and $SOURCES attributes when there are no
      sources specified in the Builder call.

    - Add support for new $CHANGED_SOURCES, $CHANGED_TARGETS,
      $UNCHANGED_SOURCES and $UNCHANGED_TARGETS variables.

    - Add general support for batch builds through new batch_key= and
      targets= keywords to Action object creation.

  From Arve Knudsen:

    - Make linker tools differentiate properly between SharedLibrary
      and LoadableModule.

    - Document TestCommon.shobj_prefix variable.

    - Support $SWIGOUTDIR values with spaces.

  From Rob Managan:

    - Don't automatically try to build .pdf graphics files for
      .eps files in \includegraphics{} calls in TeX/LaTeX files
      when building with the PDF builder (and thus using pdflatex).

  From Gary Oberbrunner:

    - Allow AppendENVPath() and PrependENVPath() to interpret '#'
      for paths relative to the top-level SConstruct directory.

    - Use the Borland ilink -e option to specify the output file name.

    - Document that the msvc Tool module uses $PCH, $PCHSTOP and $PDB.

    - Allow WINDOWS_INSERT_DEF=0 to disable --output-def when linking
      under MinGW.

  From Zia Sobhani:

    - Fix typos in the User's Guide.

  From Greg Spencer:

    - Support implicit dependency scanning of files encoded in utf-8
      and utf-16.

  From Roberto de Vecchi:

    - Remove $CCFLAGS from the the default definitions of $CXXFLAGS for
      Visual C/C++ and MIPSpro C++ on SGI so, they match other tools
      and avoid flag duplication on C++ command lines.

  From Ben Webb:

    - Handle quoted module names in SWIG source files.

    - Emit *_wrap.h when SWIG generates header file for directors

  From Matthew Wesley:

    - Copy file attributes so we identify, and can link a shared library
      from, shared object files in a Repository.



RELEASE 1.2.0 - Sat, 20 Dec 2008 22:47:29 -0800

  From Steven Knight:

    - Don't fail if can't import a _subprocess module on Windows.

    - Add warnings for use of the deprecated Options object.



RELEASE 1.1.0.d20081207 - Sun, 07 Dec 2008 19:17:23 -0800

  From Benoit Belley:

    - Improve the robustness of GetBuildFailures() by refactoring
      SCons exception handling (especially BuildError exceptions).

    - Have the --taskmastertrace= option print information about
      individual Task methods, not just the Taskmaster control flow.

    - Eliminate some spurious dependency cycles by being more aggressive
      about pruning pending children from the Taskmaster walk.

    - Suppress mistaken reports of a dependency cycle when a child
      left on the pending list is a single Node in EXECUTED state.

  From David Cournapeau:

    - Fix $FORTRANMODDIRPREFIX for the ifort (Intel Fortran) tool.

  From Brad Fitzpatrick:

    - Don't pre-generate an exception message (which will likely be
      ignored anyway) when an EntryProxy re-raises an AttributeError.

  From Jared Grubb:

    - Clean up coding style and white space in Node/FS.py.

    - Fix a typo in the documentation for $_CPPDEFFLAGS.

    - Issue 2401: Fix usage of comparisons with None.

  From Ludwig Hï¿½hne:

    - Handle Java inner classes declared within a method.

  From Steven Knight:

    - Fix label placement by the "scons-time.py func" subcommand
      when a profile value was close to (or equal to) 0.0.

    - Fix env.Append() and env.Prepend()'s ability to add a string to
      list-like variables like $CCFLAGS under Python 2.6.

    - Other Python2.6 portability:  don't use "as" (a Python 2.6 keyword).
      Don't use the deprecated Exception.message attribute.

    - Support using the -f option to search for a different top-level
      file name when walking up with the -D, -U or -u options.

    - Fix use of VariantDir when the -n option is used and doesn't,
      therefore, actually create the variant directory.

    - Fix a stack trace from the --debug=includes option when passed a
      static or shared library as an argument.

    - Speed up the internal find_file() function (used for searching
      CPPPATH, LIBPATH, etc.).

    - Add support for using the Python "in" keyword on construction
      environments (for example, if "CPPPATH" in env: ...).

    - Fix use of Glob() when a repository or source directory contains
      an in-memory Node without a corresponding on-disk file or directory.

    - Add a warning about future reservation of $CHANGED_SOURCES,
      $CHANGED_TARGETS, $UNCHANGED_SOURCES and $UNCHANGED_TARGETS.

    - Enable by default the existing warnings about setting the resource
      $SOURCE, $SOURCES, $TARGET and $TARGETS variable.

  From Rob Managan:

    - Scan for TeX files in the paths specified in the $TEXINPUTS
      construction variable and the $TEXINPUTS environment variable.

    - Configure the PDF() and PostScript() Builders as single_source so
      they know each source file generates a separate target file.

    - Add $EPSTOPDF, $EPSTOPDFFLAGS and $EPSTOPDFCOM

    - Add .tex as a valid extension for the PDF() builder.

    - Add regular expressions to find \input, \include and
      \includegraphics.

    - Support generating a .pdf file from a .eps source.

    - Recursive scan included input TeX files.

    - Handle requiring searched-for TeX input graphics files to have
      extensions (to avoid trying to build a .eps from itself, e.g.).

  From Greg Noel:

    - Make the Action() function handle positional parameters consistently.

    - Clarify use of Configure.CheckType().

    - Make the File.{Dir,Entry,File}() methods create their entries
      relative to the calling File's directory, not the SConscript
      directory.

    - Use the Python os.devnull variable to discard error output when
      looking for the $CC or $CXX version.

    - Mention LoadableModule() in the SharedLibrary() documentation.

  From Gary Oberbrunner:

    - Update the User's Guide to clarify use of the site_scons/
      directory and the site_init.py module.

    - Make env.AppendUnique() and env.PrependUnique remove duplicates
      within a passed-in list being added, too.

  From Randall Spangler:

    - Fix Glob() so an on-disk file or directory beginning with '#'
      doesn't throw an exception.



RELEASE 1.1.0 - Thu, 09 Oct 2008 08:33:47 -0700

  From Chris AtLee

    - Use the specified environment when checking for the GCC compiler
      version.

  From Ian P. Cardenas:

    - Fix Glob() polluting LIBPATH by returning copy of list

  From David Cournapeau:

    - Add CheckCC, CheckCXX, CheckSHCC and CheckSHCXX tests to
      configuration contexts.

    - Have the --profile= argument use the much faster cProfile module
      (if it's available in the running Python version).

    - Reorder MSVC compilation arguments so the /Fo is first.

  From Bill Deegan:

    - Add scanning Windows resource (.rc) files for implicit dependencies.

  From John Gozde:

    - When scanning for a #include file, don't use a directory that
      has the same name as the file.

  From Ralf W. Grosse-Kunstleve

    - Suppress error output when checking for the GCC compiler version.

  From Jared Grubb:

    - Fix VariantDir duplication of #included files in subdirectories.

  From Ludwig Hï¿½hne:

    - Reduce memory usage when a directory is used as a dependency of
      another Node (such as an Alias) by returning a concatenation
      of the children's signatures + names, not the children's contents,
      as the directory contents.

    - Raise AttributeError, not KeyError, when a Builder can't be found.

    - Invalidate cached Node information (such as the contenst returned
      by the get_contents() method) when calling actions with Execute().

    - Avoid object reference cycles from frame objects.

    - Reduce memory usage from Null Executor objects.

    - Compute MD5 checksums of large files without reading the entire
      file contents into memory.  Add a new --md5-chunksize option to
      control the size of each chunk read into memory.

  From Steven Knight:

    - Fix the ability of the add_src_builder() method to add a new
      source builder to any other builder.

    - Avoid an infinite loop on non-Windows systems trying to find the
      SCons library directory if the Python library directory does not
      begin with the string "python".

    - Search for the SCons library directory in "scons-local" (with
      no version number) after "scons-local-{VERSION}".

  From Rob Managan:

    - Fix the user's ability to interrupt the TeX build chain.

    - Fix the TeX builder's allowing the user to specify the target name,
      instead of always using its default output name based on the source.

    - Iterate building TeX output files until all warning are gone
      and the auxiliary files stop changing, or until we reach the
      (configurable) maximum number of retries.

    - Add TeX scanner support for:  glossaries, nomenclatures, lists of
      figures, lists of tables, hyperref and beamer.

    - Use the $BIBINPUTS, $BSTINPUTS, $TEXINPUTS and $TEXPICTS construction
      variables as search paths for the relevant types of input file.

    - Fix building TeX with VariantDir(duplicate=0) in effect.

    - Fix the LaTeX scanner to search for graphics on the TEXINPUTS path.

    - Have the PDFLaTeX scanner search for .gif files as well.

  From Greg Noel:

    - Fix typos and format bugs in the man page.

    - Add a first draft of a wrapper module for Python's subprocess
      module.

    - Refactor use of the SCons.compat module so other modules don't
      have to import it individually.

    - Add .sx as a suffix for assembly language files that use the
      C preprocessor.

  From Gary Oberbrunner:

    - Make Glob() sort the returned list of Files or Nodes
      to prevent spurious rebuilds.

    - Add a delete_existing keyword argument to the AppendENVPath()
      and PrependENVPath() Environment methods.

    - Add ability to use "$SOURCE" when specifying a target to a builder

  From Damyan Pepper:

    - Add a test case to verify that SConsignFile() files can be
      created in previously non-existent subdirectories.

  From Jim Randall:

    - Make the subdirectory in which the SConsignFile() file will
      live, if the subdirectory doesn't already exist.

  From Ali Tofigh:

    - Add a test to verify duplication of files in VariantDir subdirectories.



RELEASE 1.0.1 - Sat, 06 Sep 2008 07:29:34 -0700

  From Greg Noel:

    - Add a FindFile() section to the User's Guide.

    - Fix the FindFile() documentation in the man page.

    - Fix formatting errors in the Package() description in the man page.

    - Escape parentheses that appear within variable names when spawning
      command lines using os.system().



RELEASE 1.0.0 - XXX

  From Jared Grubb:

    - Clear the Node state when turning a generic Entry into a Dir.

  From Ludwig Hï¿½hne:

    - Fix sporadic output-order failures in test/GetBuildFailures/parallel.py.

    - Document the ParseDepends() function in the User's Guide.

  From khomenko:

    - Create a separate description and long_description for RPM packages.

  From Steven Knight:

    - Document the GetLaunchDir() function in the User's Guide.

    - Have the env.Execute() method print an error message if the
      executed command fails.

    - Add a script for creating a standard SCons development system on
      Ubuntu Hardy.  Rewrite subsidiary scripts for install Python and
      SCons versions in Python (from shell).

  From Greg Noel:

    - Handle yacc/bison on newer Mac OS X versions creating file.hpp,
      not file.cpp.h.

    - In RPCGEN tests, ignore stderr messages from older versions of
      rpcgen on some versions of Mac OS X.

    - Fix typos in man page descriptions of Tag() and Package(), and in
      the scons-time man page.

    - Fix documentation of SConf.CheckLibWithHeader and other SConf methods.

    - Update documentation of SConscript(variant_dir) usage.

    - Fix SWIG tests for (some versions of) Mac OS X.

  From Jonas Olsson:

    - Print the warning about -j on Windows being potentially unreliable if
      the pywin32 extensions are unavailable or lack file handle operations.

  From Jim Randall:

    - Fix the env.WhereIs() method to expand construction variables.

  From Rogier Schouten:

    - Enable building of shared libraries with the Bordand ilink32 linker.



RELEASE 1.0.0 - Sat, 09 Aug 2008 12:19:44 -0700

  From Luca Falavigna:

    - Fix SCons man page indentation under Debian's man page macros.

  From Steven Knight:

    - Clarify the man page description of the SConscript(src_dir) argument.

    - User's Guide updates:

       -  Document the BUILD_TARGETS, COMMAND_LINE_TARGETS and
          DEFAULT_TARGETS variables.

       -  Document the AddOption(), GetOption() and SetOption() functions.

       -  Document the Requires() function; convert to the Variables
          object, its UnknownOptions() method, and its associated
          BoolVariable(), EnumVariable(), ListVariable(), PackageVariable()
          and PathVariable() functions.

       -  Document the Progress() function.

       -  Reorganize the chapter and sections describing the different
          types of environments and how they interact.  Document the
          SetDefault() method.  Document the PrependENVPath() and
          AppendENVPath() functions.

       -  Reorganize the command-line arguments chapter.  Document the
          ARGLIST variable.

       -  Collect some miscellaneous sections into a chapter about
          configuring build output.

    - Man page updates:

       -  Document suggested use of the Visual C/C++ /FC option to fix
          the ability to double-click on file names in compilation error
          messages.

       -  Document the need to use Clean() for any SideEffect() files that
          must be explicitly removed when their targets are removed.

       -  Explicitly document use of Node lists as input to Dependency().

  From Greg Noel:

    - Document MergeFlags(), ParseConfig(), ParseFlags() and SideEffect()
      in the User's Guide.

  From Gary Oberbrunner:

    - Document use of the GetBuildFailures() function in the User's Guide.

  From Adam Simpkins:

    - Add man page text clarifying the behavior of AddPreAction() and
      AddPostAction() when called with multiple targets.

  From Alexey Zezukin:

    - Fix incorrectly swapped man page descriptions of the --warn= options
      for duplicate-environment and missing-sconscript.



RELEASE 0.98.5 - Sat, 07 Jun 2008 08:20:35 -0700

  From Benoit Belley:

  - Fix the Intel C++ compiler ABI specification for EMT64 processors.

  From David Cournapeau:

  - Issue a (suppressable) warning, not an error, when trying to link
    C++ and Fortran object files into the same executable.

  From Steven Knight:

  - Update the scons.bat file so that it returns the real exit status
    from SCons, even though it uses setlocal + endlocal.

  - Fix the --interactive post-build messages so it doesn't get stuck
    mistakenly reporting failures after any individual build fails.

  - Fix calling File() as a File object method in some circumstances.

  - Fix setup.py installation on Mac OS X so SCons gets installed
    under /usr/lcoal by default, not in the Mac OS X Python framework.



RELEASE 0.98.4 - Sat, 17 May 2008 22:14:46 -0700

  From Benoit Belley:

  - Fix calculation of signatures for Python function actions with
    closures in Python versions before 2.5.

  From David Cournapeau:

  - Fix the initialization of $SHF77FLAGS so it includes $F77FLAGS.

  From Jonas Olsson:

  - Fix a syntax error in the Intel C compiler support on Windows.

  From Steven Knight:

  - Change how we represent Python Value Nodes when printing and when
    stored in .sconsign files (to avoid blowing out memory by storing
    huge strings in .sconsign files after multiple runs using Configure
    contexts cause the Value strings to be re-escaped each time).

  - Fix a regression in not executing configuration checks after failure
    of any configuration check that used the same compiler or other tool.

  - Handle multiple destinations in Visual Studio 8 settings for the
    analogues to the INCLUDE, LIBRARY and PATH variables.

  From Greg Noel:

  - Update man page text for VariantDir().



RELEASE 0.98.3 - Tue, 29 Apr 2008 22:40:12 -0700

  From Greg Noel:

  - Fix use of $CXXFLAGS when building C++ shared object files.

  From Steven Knight:

  - Fix a regression when a Builder's source_scanner doesn't select
    a more specific scanner for the suffix of a specified source file.

  - Fix the Options object backwards compatibility so people can still
    "import SCons.Options.{Bool,Enum,List,Package,Path}Option" submodules.

  - Fix searching for implicit dependencies when an Entry Node shows up
    in the search path list.

  From Stefano:

  - Fix expansion of $FORTRANMODDIR in the default Fortran command line(s)
    when it's set to something like ${TARGET.dir}.



RELEASE 0.98.2 - Sun, 20 Apr 2008 23:38:56 -0700

  From Steven Knight:

  - Fix a bug in Fortran suffix computation that would cause SCons to
    run out of memory on Windows systems.

  - Fix being able to specify --interactive mode command lines with
    \ (backslash) path name separators on Windows.

  From Gary Oberbrunner:

  - Document Glob() in the User's Guide.



RELEASE 0.98.1 - Fri, 18 Apr 2008 19:11:58 -0700

  From Benoit Belley:

  - Speed up the SCons.Util.to_string*() functions.

  - Optimize various Node intialization and calculations.

  - Optimize Executor scanning code.

  - Optimize Taskmaster execution, including dependency-cycle checking.

  - Fix the --debug=stree option so it prints its tree once, not twice.

  From Johan Boulï¿½:

  - Fix the ability to use LoadableModule() under MinGW.

  From David Cournapeau:

  - Various missing Fortran-related construction variables have been added.

  - SCons now uses the program specified in the $FORTRAN construction
    variable to link Fortran object files.

  - Fortran compilers on Linux (Intel, g77 and gfortran) now add the -fPIC
    option by default when compilling shared objects.

  - New 'sunf77', 'sunf90' and 'sunf95' Tool modules have been added to
    support Sun Fortran compilers.  On Solaris, the Sun Fortran compilers
    are used in preference to other compilers by default.

  - Fortran support now uses gfortran in preference to g77.

  - Fortran file suffixes are now configurable through the
    $F77FILESUFFIXES, $F90FILESUFFIXES, $F95FILESUFFIXES and
    $FORTRANFILESUFFIXES variables.

  From Steven Knight:

  - Make the -d, -e, -w and --no-print-directory options "Ignored for
    compatibility."  (We're not going to implement them.)

  - Fix a serious inefficiency in how SCons checks for whether any source
    files are missing when a Builder call creates many targets from many
    input source files.

  - In Java projects, make the target .class files depend only on the
    specific source .java files where the individual classes are defined.

  - Don't store duplicate source file entries  in the .sconsign file so
    we don't endlessly rebuild the target(s) for no reason.

  - Add a Variables object as the first step towards deprecating the
    Options object name.  Similarly, add BoolVariable(), EnumVariable(),
    ListVariable(), PackageVariable() and PathVariable() functions
    as first steps towards replacing BoolOption(), EnumOption(),
    ListOption(), PackageOption() and PathOption().

  - Change the options= keyword argument to the Environment() function
    to variables=, to avoid confusion with SCons command-line options.
    Continue supporting the options= keyword for backwards compatibility.

  - When $SWIGFLAGS contains the -python flag, expect the generated .py
    file to be in the same (sub)directory as the target.

  - When compiling C++ files, allow $CCFLAGS settings to show up on the
    command line even when $CXXFLAGS has been redefined.

  - Fix --interactive with -u/-U/-D when a VariantDir() is used.

  From Anatoly Techtonik:

  - Have the scons.bat file add the script execution directory to its
    local %PATH% on Windows, so the Python executable can be found.

  From Mike Wake:

  - Fix passing variable names as a list to the Return() function.

  From Matthew Wesley:

  - Add support for the GDC 'D' language compiler.



RELEASE 0.98 - Sun, 30 Mar 2008 23:33:05 -0700

  From Benoit Belley:

  - Fix the --keep-going flag so it builds all possible targets even when
    a later top-level target depends on a child that failed its build.

  - Fix being able to use $PDB and $WINDWOWS_INSERT_MANIFEST together.

  - Don't crash if un-installing the Intel C compiler leaves left-over,
    dangling entries in the Windows registry.

  - Improve support for non-standard library prefixes and suffixes by
    stripping all prefixes/suffixes from file name string as appropriate.

  - Reduce the default stack size for -j worker threads to 256 Kbytes.
    Provide user control over this value by adding --stack-size and
    --warn=stack-size options, and a SetOption('stack_size') function.

  - Fix a crash on Linux systems when trying to use the Intel C compiler
    and no /opt/intel_cc_* directories are found.

  - Improve using Python functions as actions by incorporating into
    a FunctionAction's signature:
      - literal values referenced by the byte code.
      - values of default arguments
      - code of nested functions
      - values of variables captured by closures
      - names of referenced global variables and functions

  - Fix the closing message when --clean and --keep-going are both
    used and no errors occur.

  - Add support for the Intel C compiler on Mac OS X.

  - Speed up reading SConscript files by about 20% (for some
    configurations) by:  1) optimizing the SCons.Util.is_*() and
    SCons.Util.flatten() functions; 2) avoiding unnecessary os.stat()
    calls by using a File's .suffix attribute directly instead of
    stringifying it.

  From JÃ©rÃ´me Berger:

  - Have the D language scanner search for .di files as well as .d files.

  - Add a find_include_names() method to the Scanner.Classic class to
    abstract out how included names can be generated by subclasses.

  - Allow the D language scanner to detect multiple modules imported by
    a single statement.

  From Konstantin Bozhikov:

  - Support expansion of construction variables that contain or refer
    to lists of other variables or Nodes within expansions like $CPPPATH.

  - Change variable substitution (the env.subst() method) so that an
    input sequence (list or tuple) is preserved as a list in the output.

  From David Cournapeau:

  - Add a CheckDeclaration() call to configure contexts.

  - Improve the CheckTypeSize() code.

  - Add a Define() call to configure contexts, to add arbitrary #define
    lines to a generated configure header file.

  - Add a "gfortran" Tool module for the GNU F95/F2003 compiler.

  - Avoid use of -rpath with the Mac OS X linker.

  - Add comment lines to the generated config.h file to describe what
    the various #define/#undef lines are doing.

  From Steven Knight:

  - Support the ability to subclass the new-style "str" class as input
    to Builders.

  - Improve the performance of our type-checking by using isinstance()
    with new-style classes.

  - Fix #include (and other $*PATH variables searches) of files with
    absolute path names.  Don't die if they don't exist (due to being
    #ifdef'ed out or the like).

  - Fix --interactive mode when Default(None) is used.

  - Fix --debug=memoizer to work around a bug in base Python 2.2 metaclass
    initialization (by just not allowing Memoization in Python versions
    that have the bug).

  - Have the "scons-time time" subcommand handle empty log files, and
    log files that contain no results specified by the --which option.

  - Fix the max Y of vertical bars drawn by "scons-time --fmt=gnuplot".

  - On Mac OS X, account for the fact that the header file generated
    from a C++ file will be named (e.g.) file.cpp.h, not file.hpp.

  - Fix floating-point numbers confusing the Java parser about
    generated .class file names in some configurations.

  - Document (nearly) all the values you can now fetch with GetOption().

  - Fix use of file names containing strings of multiple spaces when
    using ActionFactory instances like the Copy() or Move() function.

  - Fix a 0.97 regression when using a variable expansion (like
    $OBJSUFFIX) in a source file name to a builder with attached source
    builders that match suffix (like Program()+Object()).

  - Have the Java parser recognize generics (surrounded by angle brackets)
    so they don't interfere with identifying anonymous inner classes.

  - Avoid an infinite loop when trying to use saved copies of the
    env.Install() or env.InstallAs() after replacing the method
    attributes.

  - Improve the performance of setting construction variables.

  - When cloning a construction environment, avoid over-writing an
    attribute for an added method if the user explicitly replaced it.

  - Add a warning about deprecated support for Python 1.5, 2.0 and 2.1.

  - Fix being able to SetOption('warn', ...) in SConscript files.

  - Add a warning about env.Copy() being deprecated.

  - Add warnings about the --debug={dtree,stree,tree} options
    being deprecated.

  - Add VariantDir() as the first step towards deprecating BuildDir().
    Add the keyword argument "variant_dir" as the replacement for
    "build_dir".

  - Add warnings about the {Target,Source}Signatures() methods and
    functions being deprecated.

  From Rob Managan:

  - Enhance TeX and LaTeX support to work with BuildDir(duplicate=0).

  - Re-run LaTeX when it issues a package warning that it must be re-run.

  From Leanid Nazdrynau:

  - Have the Copy() action factory preserve file modes and times
    when copying individual files.

  From Jan Nijtmans:

  - If $JARCHDIR isn't set explicitly, use the .java_classdir attribute
    that was set when the Java() Builder built the .class files.

  From Greg Noel:

  - Document the Dir(), File() and Entry() methods of Dir and File Nodes.

  - Add the parse_flags option when creating Environments

  From Gary Oberbrunner:

  - Make File(), Dir() and Entry() return a list of Nodes when passed
    a list of names, instead of trying to make a string from the name
    list and making a Node from that string.

  - Fix the ability to build an Alias in --interactive mode.

  - Fix the ability to hash the contents of actions for nested Python
    functions on Python versions where the inability to pickle them
    returns a TypeError (instead of the documented PicklingError).

  From Jonas Olsson:

  - Fix use of the Intel C compiler when the top compiler directory,
    but not the compiler version, is specified.

  - Handle Intel C compiler network license files (port@system).

  From Jim Randall:

  - Fix how Python Value Nodes are printed in --debug=explain output.

  From Adam Simpkins:

  - Add a --interactive option that starts a session for building (or
    cleaning) targets without re-reading the SConscript files every time.

  - Fix use of readline command-line editing in --interactive mode.

  - Have the --interactive mode "build" command with no arguments
    build the specified Default() targets.

  - Fix the Chmod(), Delete(), Mkdir() and Touch() Action factories to
    take a list (of Nodes or strings) as arguments.

  From Vaclav Smilauer:

  - Fix saving and restoring an Options value of 'all' on Python
    versions where all() is a builtin function.

  From Daniel Svensson:

  - Code correction in SCons.Util.is_List().

  From Ben Webb:

  - Support the SWIG %module statement with following modifiers in
    parenthese (e.g., '%module(directors="1")').



RELEASE 0.97.0d20071212 - Wed, 12 Dec 2007 09:29:32 -0600

  From Benoit Belley:

  - Fix occasional spurious rebuilds and inefficiency when using
    --implicit-cache and Builders that produce multiple targets.

  - Allow SCons to not have to know about the builders of generated
    files when BuildDir(duplicate=0) is used, potentially allowing some
    SConscript files to be ignored for smaller builds.

  From David Cournapeau:

  - Add a CheckTypeSize() call to configure contexts.

  From Ken Deeter:

  - Make the "contents" of Alias Nodes a concatenation of the children's
    content signatures (MD5 checksums), not a concatenation of the
    children's contents, to avoid using large amounts of memory during
    signature calculation.

  From Malte Helmert:

  - Fix a lot of typos in the man page and User's Guide.

  From Geoffrey Irving:

  - Speed up conversion of paths in .sconsign files to File or Dir Nodes.

  From Steven Knight:

  - Add an Options.UnknownOptions() method that returns any settings
    (from the command line, or whatever dictionary was passed in)
    that aren't known to the Options object.

  - Add a Glob() function.

  - When removing targets with the -c option, use the absolute path (to
    avoid problems interpreting BuildDir() when the top-level directory
    is the source directory).

  - Fix problems with Install() and InstallAs() when called through a
    clone (of a clone, ...) of a cloned construction environment.

  - When executing a file containing Options() settings, add the file's
    directory to sys.path (so modules can be imported from there) and
    explicity set __name__ to the name of the file so the statement's
    in the file can deduce the location if they need to.

  - Fix an O(n^2) performance problem when adding sources to a target
    through calls to a multi Builder (including Aliases).

  - Redefine the $WINDOWSPROGMANIFESTSUFFIX and
    $WINDOWSSHLIBMANIFESTSUFFIX variables so they pick up changes to
    the underlying $SHLIBSUFFIX and $PROGSUFFIX variables.

  - Add a GetBuildFailures() function that can be called from functions
    registered with the Python atexit module to print summary information
    about any failures encountered while building.

  - Return a NodeList object, not a Python list, when a single_source
    Builder like Object() is called with more than one file.

  - When searching for implicit dependency files in the directories
    in a $*PATH list, don't create Dir Nodes for directories that
    don't actually exist on-disk.

  - Add a Requires() function to allow the specification of order-only
    prerequisites, which will be updated before specified "downstream"
    targets but which don't actually cause the target to be rebuilt.

  - Restore the FS.{Dir,File,Entry}.rel_path() method.

  - Make the default behavior of {Source,Target}Signatures('timestamp')
    be equivalent to 'timestamp-match', not 'timestamp-newer'.

  - Fix use of CacheDir with Decider('timestamp-newer') by updating
    the modification time when copying files from the cache.

  - Fix random issues with parallel (-j) builds on Windows when Python
    holds open file handles (especially for SCons temporary files,
    or targets built by Python function actions) across process creation.

  From Maxim Kartashev:

  - Fix test scripts when run on Solaris.

  From Gary Oberbrunner:

  - Fix Glob() when a pattern is in an explicitly-named subdirectory.

  From Philipp Scholl:

  - Fix setting up targets if multiple Package builders are specified
    at once.



RELEASE 0.97.0d20070918 - Tue, 18 Sep 2007 10:51:27 -0500

  From Steven Knight:

  - Fix the wix Tool module to handle null entries in $PATH variables.

  - Move the documentation of Install() and InstallAs() from the list
    of functions to the list of Builders (now that they're implemented
    as such).

  - Allow env.CacheDir() to be set per construction environment.  The
    global CacheDir() function now sets an overridable global default.

  - Add an env.Decider() method and a Node.Decider() method that allow
    flexible specification of an arbitrary function to decide if a given
    dependency has changed since the last time a target was built.

  - Don't execute Configure actions (while reading SConscript files)
    when cleaning (-c) or getting help (-h or -H).

  - Add to each target an implicit dependency on the external command(s)
    used to build the target, as found by searching env['ENV']['PATH']
    for the first argument on each executed command line.

  - Add support for a $IMPLICIT_COMMAND_DEPENDENCIES construction
    variabe that can be used to disable the automatic implicit
    dependency on executed commands.

  - Add an "ensure_suffix" keyword to Builder() definitions that, when
    true, will add the configured suffix to the targets even if it looks
    like they already have a different suffix.

  - Add a Progress() function that allows for calling a function or string
    (or list of strings) to display progress while walking the DAG.

  - Allow ParseConfig(), MergeFlags() and ParseFlags() to handle output
    from a *config command with quoted path names that contain spaces.

  - Make the Return() function stop processing the SConscript file and
    return immediately.  Add a "stop=" keyword argument that can be set
    to False to preserve the old behavior.

  - Fix use of exitstatfunc on an Action.

  - Introduce all man page function examples with "Example:" or "Examples:".

  - When a file gets added to a directory, make sure the directory gets
    re-scanned for the new implicit dependency.

  - Fix handling a file that's specified multiple times in a target
    list so that it doesn't cause dependent Nodes to "disappear" from
    the dependency graph walk.

  From Carsten Koch:

  - Avoid race conditions with same-named files and directory creation
    when pushing copies of files to CacheDir().

  From Tzvetan Mikov:

  - Handle $ in Java class names.

  From Gary Oberbrunner:

  - Add support for the Intel C compiler on Windows64.

  - On SGI IRIX, have $SHCXX use $CXX by default (like other platforms).

  From Sohail Somani:

  - When Cloning a construction environment, set any variables before
    applying tools (so the tool module can access the configured settings)
    and re-set them after (so they end up matching what the user set).

  From Matthias Troffaes:

  - Make sure extra auxiliary files generated by some LaTeX packages
    and not ending in .aux also get deleted by scons -c.

  From Greg Ward:

  - Add a $JAVABOOTCLASSPATH variable for directories to be passed to the
    javac -bootclasspath option.

  From Christoph Wiedemann:

  - Add implicit dependencies on the commands used to build a target.




RELEASE 0.97.0d20070809 - Fri, 10 Aug 2007 10:51:27 -0500

  From Lars Albertsson:

  - Don't error if a #include line happens to match a directory
    somewhere on a path (like $CPPPATH, $FORTRANPATH, etc.).

  From Mark Bertoglio:

  - Fix listing multiple projects in Visual Studio 7.[01] solution files,
    including generating individual project GUIDs instead of re-using
    the solution GUID.

  From Jean Brouwers:

  - Add /opt/SUNWspro/bin to the default execution PATH on Solaris.

  From Allan Erskine:

  - Only expect the Microsoft IDL compiler to emit *_p.c and *_data.c
    files if the /proxy and /dlldata switches are used (respectively).

  From Steven Knight:

  - Have --debug=explain report if a target is being rebuilt because
    AlwaysBuild() is specified (instead of "unknown reasons").

  - Support {Get,Set}Option('help') to make it easier for SConscript
    files to tell if a help option (-h, --help, etc.) has been specified.

  - Support {Get,Set}Option('random') so random-dependency interaction
    with CacheDir() is controllable from SConscript files.

  - Add a new AddOption() function to support user-defined command-
    line flags (like --prefix=, --force, etc.).

  - Replace modified Optik version with new optparse compatibility module
    for command line processing in Scripts/SConsOptions.py

  - Push and retrieve built symlinks to/from a CacheDir() as actual
    symlinks, not by copying the file contents.

  - Fix how the Action module handles stringifying the shared library
    generator in the Tool/mingw.py module.

  - When generating a config.h file, print "#define HAVE_{FEATURE} 1"
    instad of just "#define HAVE_{FEATURE}", for more compatibility
    with Autoconf-style projects.

  - Fix expansion of $TARGET, $TARGETS, $SOURCE and $SOURCES keywords in
    Visual C/C++ PDB file names.

  - Fix locating Visual C/C++ PDB files in build directories.

  - Support an env.AddMethod() method and an AddMethod() global function
    for adding a new method, respectively, to a construction environment
    or an arbitrary object (such as a class).

  - Fix the --debug=time option when the -j option is specified and all
    files are up to date.

  - Add a $SWIGOUTDIR variable to allow setting the swig -outdir option,
    and use it to identify files created by the swig -java option.

  - Add a $SWIGPATH variable that specifies the path to be searched
    for included SWIG files, Also add related $SWIGINCPREFIX and
    $SWIGINCSUFFIX variables that specify the prefix and suffix to
    be be added to each $SWIGPATH directory when expanded on the SWIG
    command line.

  - More efficient copying of construction environments (mostly borrowed
    from copy.deepcopy() in the standard Python library).

  - When printing --tree=prune output, don't print [brackets] around
    source files, only do so for built targets with children.

  - Fix interpretation of Builder source arguments when the Builder has
    a src_suffix *and* a source_builder and the argument has no suffix.

  - Fix use of expansions like ${TARGET.dir} or ${SOURCE.dir} in the
    following construction variables:  $FORTRANMODDIR, $JARCHDIR,
    $JARFLAGS, $LEXFLAGS, $SWIGFLAGS, $SWIGOUTDIR and $YACCFLAGS.

  - Fix dependencies on Java files generated by SWIG so they can be
    detected and built in one pass.

  - Fix SWIG when used with a BuildDir().

  From Leanid Nazdrynau:

  - When applying Tool modules after a construction environment has
    already been created, don't overwrite existing $CFILESUFFIX and
    $CXXFILESUFFIX value.

  - Support passing the Java() builder a list of explicit .java files
    (not only a list of directories to be scanned for .java files).

  - Support passing .java files to the Jar() and JavaH() builders, which
    then use the builder underlying the Java() builder to turn them into
    .class files.  (That is, the Jar()-Java() chain of builders become
    multi-step, like the Program()-Object()-CFile() builders.)

  - Support passing SWIG .i files to the Java builders (Java(),
    Jar(), JavaH()), to cause intermediate .java files to be created
    automatically.

  - Add $JAVACLASSPATH and $JAVASOURCEPATH variables, that get added to
    the javac "-classpath" and "-sourcepath" options.  (Note that SCons
    does *not* currently search these paths for implicit dependencies.)

  - Commonize initialization of Java-related builders.

  From Jan Nijtmans:

  - Find Java anonymous classes when the next token after the name is
    an open parenthesis.

  From Gary Oberbrunner:

  - Fix a code example in the man page.

  From Tilo Prutz:

  - Add support for the file names that Java 1.5 (and 1.6) generates for
    nested anonymous inner classes, which are different from Java 1.4.

  From Adam Simpkins:

  - Allow worker threads to terminate gracefully when all jobs are
    finished.

  From Sohail Somani:

  - Add LaTeX scanner support for finding dependencies specified with
    the \usepackage{} directive.



RELEASE 0.97 - Thu, 17 May 2007 08:59:41 -0500

  From Steven Knight:

  - Fix a bug that would make parallel builds stop in their tracks if
    Nodes that depended on lists that contained some Nodes built together
    caused the reference count to drop below 0 if the Nodes were visited
    and commands finished in the wrong order.

  - Make sure the DirEntryScanner doesn't choke if it's handed something
    that's not a directory (Node.FS.Dir) Node.



RELEASE 0.96.96 - Thu, 12 Apr 2007 12:36:25 -0500

  NOTE:  This is (Yet) a(nother) pre-release of 0.97 for testing purposes.

  From Joe Bloggs:

  - Man page fix:  remove cut-and-paste sentence in NoCache() description.

  From Dmitry Grigorenko and Gary Oberbrunner:

  - Use the Intel C++ compiler, not $CC, to link C++ source.

  From Helmut Grohne:

  - Fix the man page example of propagating a user's external environment.

  From Steven Knight:

  - Back out (most of) the Windows registry installer patch, which
    seems to not work on some versions of Windows.

  - Don't treat Java ".class" attributes as defining an inner class.

  - Fix detecting an erroneous Java anonymous class when the first
    non-skipped token after a "new" keyword is a closing brace.

  - Fix a regression when a CPPDEFINES list contains a tuple, the second
    item of which (the option value) is a construction variable expansion
    (e.g. $VALUE) and the value of the variable isn't a string.

  - Improve the error message if an IOError (like trying to read a
    directory as a file) occurs while deciding if a node is up-to-date.

  - Fix "maximum recursion" / "unhashable type" errors in $CPPPATH
    PathList expansion if a subsidiary expansion yields a stringable,
    non-Node object.

  - Generate API documentation from the docstrings (using epydoc).

  - Fix use of --debug=presub with Actions for out-of-the-box Builders.

  - Fix handling nested lists within $CPPPATH, $LIBPATH, etc.

  - Fix a "builders_used" AttributeError that real-world Qt initialization
    triggered in the refactored suffix handling for Builders.

  - Make the reported --debug=time timings meaningful when used with -j.
    Better documentation of what the times mean.

  - User Guide updates: --random, AlwaysBuild(), --tree=,
    --debug=findlibs, --debug=presub, --debug=stacktrace,
    --taskmastertrace.

  - Document (in both man page and User's Guide) that --implicit-cache
    ignores changes in $CPPPATH, $LIBPATH, etc.

  From Jean-Baptiste Lab:

  - Remove hard-coded dependency on Python 2.2 from Debian packaging files.

  From Jeff Mahovsky:

  - Handle spaces in the build target name in Visual Studio project files.

  From Rob Managan:

  - Re-run LaTeX after BibTeX has been re-run in response to a changed
    .bib file.

  From Joel B. Mohler:

  - Make additional TeX auxiliary files (.toc, .idx and .bbl files)
    Precious so their removal doesn't affect whether the necessary
    sections are included in output PDF or PostScript files.

  From Gary Oberbrunner:

  - Fix the ability to import modules in the site_scons directory from
    a subdirectory.

  From Adam Simpkins:

  - Make sure parallel (-j) builds all targets even if they show up
    multiple times in the child list (as a source and a dependency).

  From Matthias Troffaes:

  - Don't re-run TeX if the triggering strings (\makeindex, \bibliography
    \tableofcontents) are commented out.

  From Richard Viney:

  - Fix use of custom include and lib paths with Visual Studio 8.

  - Select the default .NET Framework SDK Dir based on the version of
    Visual Studio being used.



RELEASE 0.96.95 - Mon, 12 Feb 2007 20:25:16 -0600

  From Anatoly Techtonik:

  - Add the scons.org URL and a package description to the setup.py
    arguments.

  - Have the Windows installer add a registry entry for scons.bat in the
    "App Paths" key, so scons.bat can be executed without adding the
    directory to the %PATH%.  (Python itself works this way.)

  From Anonymous:

  - Fix looking for default paths in Visual Studio 8.0 (and later).

  - Add -lm to the list of default D libraries for linking.

  From Matt Doar:

  - Provide a more complete write-your-own-Scanner example in the man page.

  From Ralf W. Grosse-Kunstleve:

  - Contributed upstream Python change to our copied subprocess.py module
    for more efficient standard input processing.

  From Steven Knight:

  - Fix the Node.FS.Base.rel_path() method when the two nodes are on
    different drive letters.  (This caused an infinite loop when
    trying to write .sconsign files.)

  - Fully support Scanners that use a dictionary to map file suffixes
    to other scanners.

  - Support delayed evaluation of the $SPAWN variable to allow selection
    of a function via ${} string expansions.

  - Add --srcdir as a synonym for -Y/--repository.

  - Document limitations of #include "file.h" with Repository().

  - Fix use of a toolpath under the source directory of a BuildDir().

  - Fix env.Install() with a file name portion that begins with '#'.

  - Fix ParseConfig()'s handling of multiple options in a string that's
    replaced a *FLAGS construction variable.

  - Have the C++ tools initialize common C compilation variables ($CCFLAGS,
    $SHCCFLAGS and $_CCCOMCOM) even if the 'cc' Tool isn't loaded.

  From Leanid Nazdrynau:

  - Fix detection of Java anonymous classes if a newline precedes the
    opening brace.

  From Gary Oberbrunner:

  - Document use of ${} to execute arbitrary Python code.

  - Add support for:
    1) automatically adding a site_scons subdirectory (in the top-level
       SConstruct directory) to sys.path (PYTHONPATH);
    2) automatically importing site_scons/site_init.py;
    3) automatically adding site_scons/site_tools to the toolpath.

  From John Pye:

  - Change ParseConfig() to preserve white space in arguments passed in
    as a list.

  From a smith:

  - Fix adding explicitly-named Java inner class files (and any
    other file names that may contain a '$') to Jar files.

  From David Vitek:

  - Add a NoCache() function to mark targets as unsuitable for propagating
    to (or retrieving from) a CacheDir().

  From Ben Webb:

  - If the swig -noproxy option is used, it won't generate a .py file,
    so don't emit it as a target that we expect to be built.



RELEASE 0.96.94 - Sun, 07 Jan 2007 18:36:20 -0600

  NOTE:  This is a pre-release of 0.97 for testing purposes.

  From Anonymous:

  - Allow arbitrary white space after a SWIG %module declaration.

  From Paul:

  - When compiling resources under MinGW, make sure there's a space
    between the --include-dir option and its argument.

  From Jay Kint:

  - Alleviate long command line issues on Windows by executing command
    lines directly via os.spawnv() if the command line doesn't need
    shell interpretation (has no pipes, redirection, etc.).

  From Walter Franzini:

  - Exclude additional Debian packaging files from the copyright check.

  From Fawad Halim:

  - Handle the conflict between the impending Python 2.6 'as' keyword
    and our Tool/as.py module name.

  From Steven Knight:

  - Speed up the Node.FS.Dir.rel_path() method used to generate path names
    that get put into the .sconsign* file(s).

  - Optimize Node.FS.Base.get_suffix() by computing the suffix once, up
    front, when we set the Node's name.  (Duh...)

  - Reduce the Memoizer's responsibilities to simply counting hits and
    misses when the --debug=memoizer option is used, not to actually
    handling the key calculation and memoization itself.  This speeds
    up some configurations significantly, and should cause no functional
    differences.

  - Add a new scons-time script with subcommands for generating
    consistent timing output from SCons configurations, extracting
    various information from those timings, and displaying them in
    different formats.

  - Reduce some unnecessary stat() calls from on-disk entry type checks.

  - Fix SideEffect() when used with -j, which was badly broken in 0.96.93.

  - Propagate TypeError exceptions when evaluating construction variable
    expansions up the stack, so users can see what's going on.

  - When disambiguating a Node.FS.Entry into a Dir or File, don't look
    in the on-disk source directory until we've confirmed there's no
    on-disk entry locally and there *is* one in the srcdir.  This avoids
    creating a phantom Node that can interfere with dependencies on
    directory contents.

  - Add an AllowSubstExceptions() function that gives the SConscript
    files control over what exceptions cause a string to expand to ''
    vs. terminating processing with an error.

  - Allow the f90.py and f95.py Tool modules to compile earlier source
    source files of earlier Fortran version.

  - Fix storing signatures of files retrieved from CacheDir() so they're
    correctly identified as up-to-date next invocation.

  - Make sure lists of computed source suffixes cached by Builder objects
    don't persist across changes to the list of source Builders (so the
    addition of suffixes like .ui by the qt.py Tool module take effect).

  - Enhance the bootstrap.py script to allow it to be used to execute
    SCons more easily from a checked-out source tree.

  From Ben Leslie:

  - Fix post-Memoizer value caching misspellings in Node.FS._doLookup().

  From Rob Managan, Dmitry Mikhin and Joel B. Mohler:

  - Handle TeX/LaTeX files in subdirectories by changing directory
    before invoking TeX/LaTeX.

  - Scan LaTeX files for \bibliography lines.

  - Support multiple file names in a "\bibliography{file1,file2}" string.

  - Handle TeX warnings about undefined citations.

  - Support re-running LaTeX if necessary due to a Table of Contents.

  From Dmitry Mikhin:

  - Return LaTeX if "Rerun to get citations correct" shows up on the next
    line after the "Warning:" string.

  From Gary Oberbrunner:

  - Add #include lines to fix portability issues in two tests.

  - Eliminate some unnecessary os.path.normpath() calls.

  - Add a $CFLAGS variable for C-specific options, leaving $CCFLAGS
    for options common to C and C++.

  From Tom Parker:

  - Have the error message print the missing file that Qt can't find.

  From John Pye:

  - Fix env.MergeFlags() appending to construction variable value of None.

  From Steve Robbins:

  - Fix the "sconsign" script when the .sconsign.dblite file is explicitly
    specified on the command line (and not intuited from the old way of
    calling it with just ".sconsign").

  From Jose Pablo Ezequiel "Pupeno" Fernandez Silva:

  - Give the 'lex' tool knowledge of the additional target files produced
    by the flex "--header-file=" and "--tables-file=" options.

  - Give the 'yacc' tool knowledge of the additional target files produced
    by the bison "-g", "--defines=" and "--graph=" options.

  - Generate intermediate files with Objective C file suffixes (.m) when
    the lex and yacc source files have appropriate suffixes (.lm and .ym).

  From Sohail Somain:

  - Have the mslink.py Tool only look for a 'link' executable on Windows
    systems.

  From Vaclav Smilauer:

  - Add support for a "srcdir" keyword argument when calling a Builder,
    which will add a srcdir prefix to all non-relative string sources.

  From Jonathan Ultis:

  - Allow Options converters to take the construction environment as
    an optional argument.



RELEASE 0.96.93 - Mon, 06 Nov 2006 00:44:11 -0600

  NOTE:  This is a pre-release of 0.97 for testing purposes.

  From Anonymous:

  - Allow Python Value Nodes to be Builder targets.

  From Matthias:

  - Only filter Visual Studio common filename prefixes on complete
    directory names.

  From Chad Austin:

  - Fix the build of the SCons documentation on systems that don't
    have "python" in the $PATH.

  From Ken Boortz:

  - Enhance ParseConfig() to recognize options that begin with '+'.

  From John Calcote, Elliot Murphy:

  - Document ways to override the CCPDBFLAGS variable to use the
    Microsoft linker's /Zi option instead of the default /Z7.

  From Christopher Drexler:

  - Make SCons aware bibtex must be called if any \include files
    cause creation of a bibliography.

  - Make SCons aware that "\bilbiography" in TeX source files means
    that related .bbl and .blg bibliography files will be created.
    (NOTE:  This still needs to search for the string in \include files.)

  From David Gruener:

  - Fix inconsistent handling of Action strfunction arguments.

  - Preserve white space in display Action strfunction strings.

  From James Y. Knight and Gerard Patel:

  - Support creation of shared object files from assembly language.

  From Steven Knight:

  - Speed up the Taskmaster significantly by avoiding unnecessary
    re-scans of Nodes to find out if there's work to be done, having it
    track the currently-executed top-level target directly and not
    through its presence on the target list, and eliminating some other
    minor list(s), method(s) and manipulation.

  - Fix the expansion of $TARGET and $SOURCE in the expansion of
    $INSTALLSTR displayed for non-environment calls to InstallAs().

  - Fix the ability to have an Alias() call refer to a directory
    name that's not identified as a directory until later.

  - Enhance runtest.py with an option to use QMTest as the harness.
    This will become the default behavior as we add more functionality
    to the QMTest side.

  - Let linking on mingw use the default function that chooses $CC (gcc)
    or $CXX (g++) depending on whether there are any C++ source files.

  - Work around a bug in early versions of the Python 2.4 profile module
    that caused the --profile= option to fail.

  - Only call Options validators and converters once when initializing a
    construction environment.

  - Fix the ability of env.Append() and env.Prepend(), in all known Python
    versions, to handle different input value types when the construction
    variable being updated is a dictionary.

  - Add a --cache-debug option for information about what files it's
    looking for in a CacheDir().

  - Document the difference in construction variable expansion between
    {Action,Builder}() and env.{Action,Builder}().

  - Change the name of env.Copy() to env.Clone(), keeping the old name
    around for backwards compatibility (with the intention of eventually
    phasing it out to avoid confusion with the Copy() Action factory).

  From Arve Knudsen:

  - Support cleaning and scanning SWIG-generated files.

  From Carsten Koch:

  - Allow selection of Visual Studio version by setting $MSVS_VERSION
    after construction environment initialization.

  From Jean-Baptiste Lab:

  - Try using zipimport if we can't import Tool or Platform modules
    using the normal "imp" module.  This allows SCons to be packaged
    using py2exe's all-in-one-zip-file approach.

  From Ben Liblit:

  - Do not re-scan files if the scanner returns no implicit dependencies.

  From Sanjoy Mahajan:

  - Change use of $SOURCES to $SOURCE in all TeX-related Tool modules.

  From Joel B. Mohler:

  - Make SCons aware that "\makeindex" in TeX source files means that
    related .ilg, .ind and .idx index files will be created.
    (NOTE:  This still needs to search for the string in \include files.)

  - Prevent scanning the TeX .aux file for additional files from
    trying to remove it twice when the -c option is used.

  From Leanid Nazdrynau:

  - Give the MSVC RES (resource) Builder a src_builder list and a .rc
    src_suffix so other builders can generate .rc files.

  From Matthew A. Nicholson:

  - Enhance Install() and InstallAs() to handle directory trees as sources.

  From Jan Nijtmans:

  - Don't use the -fPIC flag when using gcc on Windows (e.g. MinGW).

  From Greg Noel:

  - Add an env.ParseFlags() method that provides separate logic for
    parsing GNU tool chain flags into a dictionary.

  - Add an env.MergeFlags() method to apply an arbitrary dictionary
    of flags to a construction environment's variables.

  From Gary Oberbrunner:

  - Fix parsing tripartite Intel C compiler version numbers on Linux.

  - Extend the ParseConfig() function to recognize -arch and
    -isysroot options.

  - Have the error message list the known suffixes when a Builder call
    can't build a source file with an unknown suffix.

  From Karol Pietrzak:

  - Avoid recursive calls to main() in the program snippet used by the
    SConf subsystem to test linking against libraries.  This changes the
    default behavior of CheckLib() and CheckLibWithHeader() to print
    "Checking for C library foo..." instead of "Checking for main()
    in C library foo...".

  From John Pye:

  - Throw an exception if a command called by ParseConfig() or
    ParseFlags() returns an error.

  From Stefan Seefeld:

  - Initial infrastructure for running SCons tests under QMTest.

  From Sohail Somani:

  - Fix tests that fail due to gcc warnings.

  From Dobes Vandermeer:

  - In stack traces, print the full paths of SConscript files.

  From Atul Varma:

  - Fix detection of Visual C++ Express Edition.

  From Dobes Vandermeer:

  - Let the src_dir option to the SConscript() function affect all the
    the source file paths, instead of treating all source files paths
    as relative to the SConscript directory itself.

  From Nicolas Vigier:

  - Fix finding Fortran modules in build directories.

  - Fix use of BuildDir() when the source file in the source directory
    is a symlink with a relative path.

  From Edward Wang:

  - Fix the Memoizer when the SCons Python modules are executed from
    .pyo files at different locations from where they were compiled.

  From Johan Zander:

  - Fix missing os.path.join() when constructing the $FRAMEWORKSDKDIR/bin.



RELEASE 0.96.92 - Mon, 10 Apr 2006 21:08:22 -0400

  NOTE:  This was a pre-release of 0.97 for testing purposes.

  From Anonymous:

  - Fix the intelc.py Tool module to not throw an exception if the
    only installed version is something other than ia32.

  - Set $CCVERSION when using gcc.

  From Matthias:

  - Support generating project and solution files for Microsoft
    Visual Studio version 8.

  - Support generating more than one project file for a Microsoft
    Visual Studio solution file.

  - Add support for a support "runfile" parameter to Microsoft
    Visual Studio project file creation.

  - Put the project GUID, not the solution GUID, in the right spot
    in the solution file.

  From Erling Andersen:

  - Fix interpretation of Node.FS objects wrapped in Proxy instances,
    allowing expansion of things like ${File(TARGET)} in command lines.

  From Stanislav Baranov:

  - Add a separate MSVSSolution() Builder, with support for the
    following new construction variables: $MSVSBUILDCOM, $MSVSCLEANCOM,
    $MSVSENCODING, $MSVSREBUILDCOM, $MSVSSCONS, $MSVSSCONSCOM,
    $MSVSSCONSFLAGS, $MSVSSCONSCRIPT and $MSVSSOLUTIONCOM.

  From Ralph W. Grosse-Kunstleve and Patrick Mezard:

  - Remove unneceesary (and incorrect) SCons.Util strings on some function
    calls in SCons.Util.

  From Bob Halley:

  - Fix C/C++ compiler selection on AIX to not always use the external $CC
    environment variable.

  From August HÃ¶randl:

  - Add a scanner for \include and \import files, with support for
    searching a directory list in $TEXINPUTS (imported from the external
    environment).

  - Support $MAKEINDEX, $MAKEINDEXCOM, $MAKEINDEXCOMSTR and
    $MAKEINDEXFLAGS for generating indices from .idx files.

  From Steven Johnson:

  - Add a NoClean() Environment method and function to override removal
    of targets during a -c clean, including documentation and tests.

  From Steven Knight:

  - Check for whether files exist on disk by listing the directory
    contents, not calling os.path.exists() file by file.  This is
    somewhat more efficient in general, and may be significantly
    more efficient on Windows.

  - Minor speedups in the internal is_Dict(), is_List() and is_String()
    functions.

  - Fix a signature refactoring bug that caused Qt header files to
    get re-generated every time.

  - Don't fail when writing signatures if the .sconsign.dblite file is
    owned by a different user (e.g. root) from a previous run.

  - When deleting variables from stacked OverrideEnvironments, don't
    throw a KeyError if we were able to delte the variable from any
    Environment in the stack.

  - Get rid of the last indentation tabs in the SCons source files and
    add -tt to the Python invocations in the packaging build and the
    tests so they don't creep back in.

  - In Visual Studio project files, put quotes around the -C directory
    so everything works even if the path has spaces in it.

  - The Intel Fortran compiler uses -object:$TARGET, not "-o $TARGET",
    when building object files on Windows.  Have the the ifort Tool
    modify the default command lines appropriately.

  - Document the --debug=explain option in the man page.  (How did we
    miss this?)

  - Add a $LATEXRETRIES variable to allow configuration of the number of
    times LaTex can be re-called to try to resolve undefined references.

  - Change the order of the arguments to Configure.Checklib() to match
    the documentation.

  - Handle signature calculation properly when the Python function used
    for a FunctionAction is an object method.

  - On Windows, assume that absolute path names without a drive letter
    refer to the drive on which the SConstruct file lives.

  - Add /usr/ccs/bin to the end of the the default external execution
    PATH on Solaris.

  - Add $PKGCHK and $PKGINFO variables for use on Solaris when searching
    for the SunPRO C++ compiler.  Make the default value for $PKGCHK
    be /usr/sbin/pgkchk (since /usr/sbin isn't usually on the external
    execution $PATH).

  - Fix a man page example of overriding variables when calling
    SharedLibrary() to also set the $LIBSUFFIXES variable.

  - Add a --taskmastertrace=FILE option to give some insight on how
    the taskmaster decides what Node to build next.

  - Changed the names of the old $WIN32DEFPREFIX, $WIN32DEFSUFFIX,
    $WIN32DLLPREFIX and $WIN32IMPLIBPREFIX construction variables to
    new $WINDOWSDEFPREFIX, $WINDOWSDEFSUFFIX, $WINDOWSDLLPREFIX and
    $WINDOWSIMPLIBPREFIX construction variables.  The old names are now
    deprecated, but preserved for backwards compatibility.

  - Fix (?) a runtest.py hang on Windows when the --xml option is used.

  - Change the message when an error occurs trying to interact with the
    file system to report the target(s) in square brackets (as before) and
    the actual file or directory that encountered the error afterwards.

  From Chen Lee:

  - Add x64 support for Microsoft Visual Studio 8.

  From Baptiste Lepilleur:

  - Support the --debug=memory option on Windows when the Python version
    has the win32process and win32api modules.

  - Add support for Visual Studio 2005 Pro.

  - Fix portability issues in various tests: test/Case.py,
    Test/Java/{JAR,JARCHDIR,JARFLAGS,JAVAC,JAVACFLAGS,JAVAH,RMIC}.py,
    test/MSVS/vs-{6.0,7.0,7.1,8.0}-exec.py,
    test/Repository/{Java,JavaH,RMIC}.py,
    test/QT/{generated-ui,installed,up-to-date,warnings}.py,
    test/ZIP/ZIP.py.

  - Ignore pkgchk errors on Solaris when searching for the C++ compiler.

  - Speed up the SCons/EnvironmentTests.py unit tests.

  - Add a --verbose= option to runtest.py to print executed commands
    and their output at various levels.

  From Christian Maaser:

  - Add support for Visual Studio Express Editions.

  - Add support for Visual Studio 8 *.manifest files, includng
    new $WINDOWS_INSERT_MANIFEST, $WINDOWSPROGMANIFESTSUFFIX,
    $WINDOWSPROGMANIFESTPREFIX, $WINDOWSPROGMANIFESTSUFFIX,
    $WINDOWSSHLIBMANIFESTPREFIX and $WINDOWSSHLIBMANIFESTSUFFIX
    construction variables.

  From Adam MacBeth:

  - Fix detection of additional Java inner classes following use of a
    "new" keyword inside an inner class.

  From Sanjoy Mahajan:

  - Correct TeX-related command lines to just $SOURCE, not $SOURCES

  From Patrick Mezard:

  - Execute build commands for a command-line target if any of the
    files built along with the target is out of date or non-existent,
    not just if the command-line target itself is out of date.

  - Fix the -n option when used with -c to print all of the targets
    that will be removed for a multi-target Builder call.

  - If there's no file in the source directory, make sure there isn't
    one in the build directory, too, to avoid dangling files left
    over from previous runs when a source file is removed.

  - Allow AppendUnique() and PrependUnique() to append strings (and
    other atomic objects) to lists.

  From Joel B. Mohler:

  - Extend latex.py, pdflatex.py, pdftex.py and tex.py so that building
    from both TeX and LaTeX files uses the same logic to call $BIBTEX
    when it's necessary, to call $MAKEINDEX when it's necessary, and to
    call $TEX or $LATEX multiple times to handle undefined references.

  - Add an emitter to the various TeX builders so that the generated
    .aux and .log files also get deleted by the -c option.

  From Leanid Nazdrynau:

  - Fix the Qt UIC scanner to work with generated .ui files (by using
    the FindFile() function instead of checking by-hand for the file).

  From Jan Nieuwenhuizen:

  - Fix a problem with interpreting quoted argument lists on command lines.

  From Greg Noel:

  - Add /sw/bin to the default execution PATH on Mac OS X.

  From Kian Win Ong:

  - When building a .jar file and there is a $JARCHDIR, put the -C
    in front of each .class file on the command line.

  - Recognize the Java 1.5 enum keyword.

  From Asfand Yar Qazi:

  - Add /opt/bin to the default execution PATH on all POSIX platforms
    (between /usr/local/bin and /bin).

  From Jon Rafkind:

  - Fix the use of Configure() contexts from nested subsidiary
    SConscript files.

  From Christoph Schulz:

  - Add support for $CONFIGUREDIR and $CONFIGURELOG variables to control
    the directory and logs for configuration tests.

  - Add support for a $INSTALLSTR variable.

  - Add support for $RANLIBCOM and $RANLIBCOMSTR variables (which fixes
    a bug when setting $ARCOMSTR).

  From Amir Szekely:

  - Add use of $CPPDEFINES to $RCCOM (resource file compilation) on MinGW.

  From Erick Tryzelaar:

  - Fix the error message when trying to report that a given option is
    not gettable/settable from an SConscript file.

  From Dobes Vandermeer:

  - Add support for SCC and other settings in Microsoft Visual
    Studio project and solution files:  $MSVS_PROJECT_BASE_PATH,
    $MSVS_PROJECT_GUID, $MSVS_SCC_AUX_PATH, $MSVS_SCC_LOCAL_PATH,
    $MSVS_SCC_PROJECT_NAME, $MSVS_SCC_PROVIDER,

  - Add support for using a $SCONS_HOME variable (imported from the
    external environment, or settable internally) to put a shortened
    SCons execution line in the Visual Studio project file.

  From David J. Van Maren:

  - Only filter common prefixes from source files names in Visual Studio
    project files if the prefix is a complete (sub)directory name.

  From Thad Ward:

  - If $MSVSVERSIONS is already set, don't overwrite it with
    information from the registry.



RELEASE 0.96.91 - Thu, 08 Sep 2005 07:18:23 -0400

  NOTE:  This was a pre-release of 0.97 for testing purposes.

  From Chad Austin:

  - Have the environment store the toolpath and re-use it to find Tools
    modules during later Copy() or Tool() calls (unless overridden).

  - Normalize the directory path names in SConsignFile() database
    files so the same signature file can interoperate on Windows and
    non-Windows systems.

  - Make --debug=stacktrace print a stacktrace when a UserError is thrown.

  - Remove an old, erroneous cut-and-paste comment in Scanner/Dir.py.

  From Stanislav Baranov:

  - Make it possible to support with custom Alias (sub-)classes.

  - Allow Builders to take empty source lists when called.

  - Allow access to both TARGET and SOURCE in $*PATH expansions.

  - Allow SConscript files to modify BUILD_TARGETS.

  From Timothee Besset:

  - Add support for Objective C/C++ .m and .mm file suffixes (for
    Mac OS X).

  From Charles Crain

  - Fix the PharLap linkloc.py module to use target+source arguments
    when calling env.subst().

  From Bjorn Eriksson:

  - Fix an incorrect Command() keyword argument in the man page.

  - Add a $TEMPFILEPREFIX variable to control the prefix or flag used
    to pass a long-command-line-execution tempfile to a command.

  From Steven Knight:

  - Enhanced the SCons setup.py script to install man pages on
    UNIX/Linux systems.

  - Add support for an Options.FormatOptionHelpText() method that can
    be overridden to customize the format of Options help text.

  - Add a global name for the Entry class (which had already been
    documented).

  - Fix re-scanning of generated source files for implicit dependencies
    when the -j option is used.

  - Fix a dependency problem that caused $LIBS scans to not be added
    to all of the targets in a multiple-target builder call, which
    could cause out-of-order builds when the -j option is used.

  - Store the paths of source files and dependencies in the .sconsign*
    file(s) relative to the target's directory, not relative to the
    top-level SConstruct directory.  This starts to make it possible to
    subdivide the dependency tree arbitrarily by putting an SConstruct
    file in every directory and using content signatures.

  - Add support for $YACCHFILESUFFIX and $YACCHXXFILESUFFIX variables
    that accomodate parser generators that write header files to a
    different suffix than the hard-coded .hpp when the -d option is used.

  - The default behavior is now to store signature information in a
    single .sconsign.dblite file in the top-level SConstruct directory.
    The old behavior of a separate .sconsign file in each directory can
    be specified by calling SConsignFile(None).

  - Remove line number byte codes within the signature calculation
    of Python function actions, so that changing the location of an
    otherwise unmodified Python function doesn't cause rebuilds.

  - Fix AddPreAction() and AddPostAction() when an action has more than
    one target file:  attach the actions to the Executor, not the Node.

  - Allow the source directory of a BuildDir / build_dir to be outside
    of the top-level SConstruct directory tree.

  - Add a --debug=nomemoizer option that disables the Memoizer for clearer
    looks at the counts and profiles of the underlying function calls,
    not the Memoizer wrappers.

  - Print various --debug= stats even if we exit early (e.g. using -h).

  - Really only use the cached content signature value if the file
    is older than --max-drift, not just if --max-drift is set.

  - Remove support for conversion from old (pre 0.96) .sconsign formats.

  - Add support for a --diskcheck option to enable or disable various
    on-disk checks:  that File and Dir nodes match on-disk entries;
    whether an RCS file exists for a missing source file; whether an
    SCCS file exists for a missing source file.

  - Add a --raw argument to the sconsign script, so it can print a
    raw representation of each entry's NodeInfo dictionary.

  - Add the 'f90' and 'f95' tools to the list of Fortran compilers
    searched for by default.

  - Add the +Z option by default when compiling shared objects on
    HP-UX.

  From Chen Lee:

  - Handle Visual Studio project and solution files in Unicode.

  From Sanjoy Mahajan:

  - Fix a bad use of Copy() in an example in the man page, and a
    bad regular expression example in the man page and User's Guide.

  From Shannon Mann:

  - Have the Visual Studio project file(s) echo "Starting SCons" before
    executing SCons, mainly to work around a quote-stripping bug in
    (some versions of?) the Windows cmd command executor.

  From Georg Mischler:

  - Remove the space after the -o option when invoking the Borland
    BCC compiler; some versions apparently require that the file name
    argument be concatenated with the option.

  From Leanid Nazdrynau:

  - Fix the Java parser's handling of backslashes in strings.

  From Greg Noel:

  - Add construction variables to support frameworks on Mac OS X:
    $FRAMEWORKS, $FRAMEWORKPREFIX, $FRAMEWORKPATH, $FRAMEWORKPATHPREFIX.

  - Re-order link lines so the -o option always comes right after the
    command name.

  From Gary Oberbrunner:

  - Add support for Intel C++ beta 9.0 (both 32 and 64 bit versions).

  - Document the new $FRAMEWORK* variables for Mac OS X.

  From Karol Pietrzak:

  - Add $RPATH (-R) support to the Sun linker Tool (sunlink).

  - Add a description of env.subst() to the man page.

  From Chris Prince:

  - Look in the right directory, not always the local directory, for a
    same-named file or directory conflict on disk.

  - On Windows, preserve the external environment's %SYSTEMDRIVE%
    variable, too.

  From Craig Scott:

  - Have the Fortran module emitter look for Fortan modules to be created
    relative to $FORTRANMODDIR, not the top-level directory.

  - When saving Options to a file, run default values through the
    converter before comparing them with the set values.  This correctly
    suppresses Boolean Option values from getting written to the saved
    file when they're one of the many synonyms for a default True or
    False value.

  - Fix the Fortran Scanner's ability to handle a module being used
    in the same file in which it is defined.

  From Steve-o:

  - Add the -KPIC option by default when compiling shared objects on
    Solaris.

  - Change the default suffix for Solaris objects to .o, to conform to
    Sun WorkShop's expectations.  Change the profix to so_ so they can
    still be differentiated from static objects in the same directory.

  From Amir Szekely:

  - When calling the resource compiler on MinGW, add --include-dir and
    the source directory so it finds the source file.

  - Update EnsureSConsVersion() to support revision numbers.

  From Greg Ward:

  - Fix a misplaced line in the man page.



RELEASE 0.96.90 - Tue, 15 Feb 2005 21:21:12 +0000

  NOTE:  This was a pre-release of 0.97 for testing purposes.

  From Anonymous:

  - Fix Java parsing to avoid erroneously identifying a new array
    of class instances as an anonymous inner class.

  - Fix a typo in the man page description of PathIsDirCreate.

  From Chad Austin:

  - Allow Help() to be called multiple times, appending to the help
    text each call.

  - Allow Tools found on a toolpath to import Python modules from
    their local directory.

  From Steve Christensen:

  - Handle exceptions from Python functions as build actions.

  - Add a set of canned PathOption validators:  PathExists (the default),
    PathIsFile, PathIsDir and PathIsDirCreate.

  From Matthew Doar:

  - Add support for .lex and .yacc file suffixes for Lex and Yacc files.

  From Eric Frias:

  - Huge performance improvement:  wrap the tuples representing an
    include path in an object, so that the time it takes to hash the
    path doesn't grow porportionally to the length of the path.

  From Gottfried Ganssauge:

  - Fix SCons on SuSE/AMD-64 Linux by having the wrapper script also
    check for the build engine in the parent directory of the Python
    library directory (/usr/lib64 instead of /usr/lib).

  From Stephen Kennedy:

  - Speed up writing the .sconsign file at the end of a run by only
    calling sync() once at the end, not after every entry.

  From Steven Knight:

  - When compiling with Microsoft Visual Studio, don't include the ATL and
    MFC directories in the default INCLUDE and LIB environment variables.

  - Remove the following deprecated features:  the ParseConfig()
    global function (deprecated in 0.93); the misspelled "validater"
    keyword to the Options.Add() method (deprecated in 0.91); the
    SetBuildSignatureType(), SetContentSignatureType(), SetJobs() and
    GetJobs() global functions (deprecated in 0.14).

  - Fix problems with corrupting the .sconsign.dblite file when
    interrupting builds by writing to a temporary file and renaming,
    not writing the file directly.

  - Fix a 0.96 regression where when running with -k, targets built from
    walking dependencies later on the command line would not realize
    that a dependency had failed an earlier build attempt, and would
    try to rebuild the dependent targets.

  - Change the final messages when using -k and errors occur from
    "{building,cleaning} terminated because of errors" to "done
    {building,cleaning} targets (errors occurred during {build,clean})."

  - Allow Configure.CheckFunc() to take an optional header argument
    (already supported by Conftest.py) to specify text at the top of
    the compiled test file.

  - Fix the --debug=explain output when a Python function action changed
    so it prints a meaningful string, not the binary representation of
    the function contents.

  - Allow a ListOption's default value(s) to be a Python list of specified
    values, not just a string containing a comma-separated list of names.

  - Add a ParseDepends() function that will parse up a list of explicit
    dependencies from a "make depend" style file.

  - Support the ability to change directory when executing an Action
    through "chdir" keyword arguments to Action and Builder creation
    and calls.

  - Fix handling of Action ojects (and other callables that don't match
    our calling arguments) in construction variable expansions.

  - On Win32, install scons.bat in the Python directory when installing
    from setup.py.  (The bdist_wininst installer was already doing this.)

  - Fix env.SConscript() when called with a list of SConscipt files.
    (The SConscript() global function already worked properly.)

  - Add a missing newline to the end of the --debug=explain "unknown
    reasons" message.

  - Enhance ParseConfig() to work properly for spaces in between the -I,
    -L and -l options and their arguments.

  - Packaging build fix:  Rebuild the files that are use to report the
    --version of SCons whenever the development version number changes.

  - Fix the ability to specify a target_factory of Dir() to a Builder,
    which the default create-a-directory Builder was interfering with.

  - Mark a directory as built if it's created as part of the preparation
    for another target, to avoid trying to build it again when it comes
    up in the target list.

  - Allow a function with the right calling signature to be put directly
    in an Environment's BUILDERS dictionary, making for easier creation
    and use of wrappers (pseudo-Builders) that call other Builders.

  - On Python 2.x, wrap lists of Nodes returned by Builders in a UserList
    object that adds a method that makes str() object return a string
    with all of the Nodes expanded to their path names.  (Builders under
    Python 1.5.2 still return lists to avoid TypeErrors when trying
    to extend() list, so Python 1.5.2 doesn't get pretty-printing of Node
    lists, but everything should still function.)

  - Allow Aliases to have actions that will be executed whenever
    any of the expanded Alias targets are out of date.

  - Fix expansion of env.Command() overrides within target and
    source file names.

  - Support easier customization of what's displayed by various default
    actions by adding lots of new construction variables: $ARCOMSTR,
    $ASCOMSTR, $ASPPCOMSTR, $BIBTEXCOMSTR, $BITKEEPERCOMSTR, $CCCOMSTR,
    $CVSCOMSTR, $CXXCOMSTR, $DCOMSTR, $DVIPDFCOMSTR, $F77COMSTR,
    $F90COMSTR, $F95COMSTR, $FORTRANCOMSTR, $GSCOMSTR, $JARCOMSTR,
    $JAVACCOMSTR, $JAVAHCOMSTR, $LATEXCOMSTR, $LEXCOMSTR, $LINKCOMSTR,
    $M4COMSTR, $MIDLCOMSTR, $P4COMSTR, $PCHCOMSTR, $PDFLATEXCOMSTR,
    $PDFTEXCOMSTR, $PSCOMSTR, $QT_MOCFROMCXXCOMSTR, $QT_MOCFROMHCOMSTR,
    $QT_UICCOMSTR, $RCCOMSTR, $REGSVRCOMSTR, $RCS_COCOMSTR, $RMICCOMSTR,
    $SCCSCOMSTR, $SHCCCOMSTR, $SHCXXCOMSTR, $SHF77COMSTR, $SHF90COMSTR,
    $SHF95COMSTR, $SHFORTRANCOMSTR, $SHLINKCOMSTR, $SWIGCOMSTR,
    $TARCOMSTR, $TEXCOMSTR, $YACCCOMSTR and $ZIPCOMSTR.

  - Add an optional "map" keyword argument to ListOption() that takes a
    dictionary to map user-specified values to legal values from the list
    (like EnumOption() already doee).

  - Add specific exceptions to try:-except: blocks without any listed,
    so that they won't catch and mask keyboard interrupts.

  - Make --debug={tree,dtree,stree} print something even when there's
    a build failure.

  - Fix how Scanners sort the found dependencies so that it doesn't
    matter whether the dependency file is in a Repository or not.
    This may cause recompilations upon upgrade to this version.

  - Make AlwaysBuild() work with Alias and Python value Nodes (making
    it much simpler to support aliases like "clean" that just invoke
    an arbitrary action).

  - Have env.ParseConfig() use AppendUnique() by default to suppress
    duplicate entries from multiple calls.  Add a "unique" keyword
    argument to allow the old behavior to be specified.

  - Allow the library modules imported by an SConscript file to get at
    all of the normally-available global functions and variables by saying
    "from SCons.Script import *".

  - Add a --debug=memoizer option to print Memoizer hit/mass statistics.

  - Allow more than one --debug= option to be set at a time.

  - Change --debug=count to report object counts before and after
    reading SConscript files and before and after building targets.

  - Change --debug=memory output to line up the numbers and to better
    match (more or less) the headers on the --debug=count columns.

  - Speed things up when there are lists of targets and/or sources by
    getting rid of some N^2 walks of the lists involved.

  - Cache evaluation of LazyActions so we don't create a new object
    for each invocation.

  - When scanning, don't create Nodes for include files that don't
    actually exist on disk.

  - Make supported global variables CScanner, DScanner, ProgramScanner and
    SourceFileScanner.  Make SourceFileScanner.add_scanner() a supported
    part of the public interface.  Keep the old SCons.Defaults.*Scan names
    around for a while longer since some people were already using them.

  - By default, don't scan directories for on-disk files.  Add a
    DirScanner global scanner that can be used in Builders or Command()
    calls that want source directory trees scanned for on-disk changes.
    Have the Tar() and Zip() Builders use the new DirScanner to preserve
    the behavior of rebuilding a .tar or .zip file if any file or
    directory under a source tree changes.  Add Command() support for
    a source_scanner keyword argument to Command() that can be set to
    DirScanner to get this behavior.

  - Documentation changes:  Explain that $CXXFLAGS contains $CCFLAGS
    by default.  Fix a bad target_factory example in the man page.
    Add appendices to the User's Guide to cover the available Tools,
    Builders and construction variables.  Comment out the build of
    the old Python 10 paper, which doesn't build on all systems and
    is old enough at this point that it probably isn't worth the
    effort to make it do so.

  From Wayne Lee:

  - Avoid "maximum recursion limit" errors when removing $(-$) pairs
    from long command lines.

  From Clive Levinson:

  - Make ParseConfig() recognize and add -mno-cygwin to $LINKFLAGS and
    $CCFLAGS, and -mwindows to $LINKFLAGS.

  From Michael McCracken:

  - Add a new "applelink" tool to handle the things like Frameworks and
    bundles that Apple has added to gcc for linking.

  - Use more appropriate default search lists of linkers, compilers and
    and other tools for the 'darwin' platform.

  - Add a LoadableModule Builder that builds a bundle on Mac OS X (Darwin)
    and a shared library on other systems.

  - Improve SWIG tests for use on Mac OS X (Darwin).

  From Elliot Murphy:

  - Enhance the tests to guarantee persistence of ListOption
    values in saved options files.

  - Supply the help text when -h is used with the -u, -U or -D options.

  From Christian Neeb:

  - Fix the Java parser's handling of string definitions to avoid ignoring
    subsequent code.

  From Han-Wen Nienhuys:

  - Optimize variable expansion by:  using the re.sub() method (when
    possible); not using "eval" for variables for which we can fetch the
    value directory; avoiding slowing substitution logic when there's no
    '$' in the string.

  From Gary Oberbrunner:

  - Add an Environment.Dump() method to print the contents of a
    construction environment.

  - Allow $LIBS (and similar variables) to contain explicit File Nodes.

  - Change ParseConfig to add the found library names directly to the
    $LIBS variable, instead of returning them.

  - Add ParseConfig() support for the -framework GNU linker option.

  - Add a PRINT_CMD_LINE_FUNC construction variable to allow people
    to filter (or log) command-line output.

  - Print an internal Python stack trace in response to an otherwise
    unexplained error when --debug=stacktrace is specified.

  - Add a --debug=findlibs option to print what's happening when
    the scanner is searching for libraries.

  - Allow Tool specifications to be passed a dictionary of keyword
    arguments.

  - Support an Options default value of None, in which case the variable
    will not be added to the construction environment unless it's set
    explicitly by the user or from an Options file.

  - Avoid copying __builtin__ values into a construction environment's
    dictionary when evaluating construction variables.

  - Add a new cross-platform intelc.py Tool that can detect and
    configure the Intel C++ v8 compiler on both Windows, where it's
    named icl, and Linux, where it's named icc.  It also checks that
    the directory specified in the Windows registry exists, and sets a
    new $INTEL_C_COMPILER_VERSION construction variable to identify the
    version being used.  (Niall Douglas contributed an early prototype
    of parts of this module.)

  - Fix the private Conftest._Have() function so it doesn't change
    non-alphanumeric characters to underscores.

  - Supply a better error message when a construction variable expansion
    has an unknown attribute.

  - Documentation changes:  Update the man page to describe use of
    filenames or Nodes in $LIBS.

  From Chris Pawling:

  - Have the linkloc tool use $MSVS_VERSION to select the Microsoft
    Visual Studio version to use.

  From Kevin Quick:

  - Fix the Builder name returned from ListBuilders and other instances
    of subclasses of the BuilderBase class.

  - Add Builders and construction variables to support rpcgen:
    RPCGenClient(), RPCGenHeader(), RPCGenService(), RPCGenXDR(),
    $RPCGEN, $RPCGENFLAGS, $RPCGENCLIENTFLAGS, $RPCGENHEADERFLAGS,
    $RPCGENSERVICEFLAGS, $RPCGENXDRFLAGS.

  - Update the man page to document that prefix and suffix Builder
    keyword arguments can be strings, callables or dictionaries.

  - Provide more info in the error message when a user tries to build
    a target multiple ways.

  - Fix Delete() when a file doesn't exist and must_exist=1.  (We were
    unintentionally dependent on a bug in versions of the Python shutil.py
    module prior to Python 2.3, which would generate an exception for
    a nonexistent file even when ignore_errors was set.)

  - Only replace a Node's builder with a non-null source builder.

  - Fix a stack trace when a suffix selection dictionary is passed
    an empty source file list.

  - Allow optional names to be attached to Builders, for default
    Builders that don't get attached to construction environments.

  - Fix problems with Parallel Task Exception handling.

  - Build targets in an associated BuildDir even if there are targets
    or subdirectories locally in the source directory.

  - If a FunctionAction has a callable class as its underlying Python
    function, use its strfunction() method (if any) to display the
    action.

  - Fix handling when BuildDir() exists but is unwriteable.  Add
    "Stop." to those error messages for consistency.

  - Catch incidents of bad builder creation (without an action) and
    supply meaningful error messages.

  - Fix handling of src_suffix values that aren't extensions (don't
    begin with a '.').

  - Don't retrieve files from a CacheDir, but report what would happen,
    when the -n option is used.

  - Use the source_scanner from the target Node, not the source node
    itself.

  - Internal Scanners fixes:  Make sure Scanners are only passed Nodes.
    Fix how a Scanner.Selector called its base class initialization.
    Make comparisons of Scanner objects more robust.  Add a name to
    an internal default ObjSourceScanner.

  - Add a deprecated warning for use of the old "scanner" keyword argument
    to Builder creation.

  - Improve the --debug=explain message when the build action changes.

  - Test enhancements in SourceCode.py, option-n.py, midl.py.  Better
    Command() and Scanner test coverage.  Improved test infrastructure
    for -c output.

  - Refactor the interface between Action and Executor objects to treat
    Actions atomically.

  - The --debug=presub option will now report the pre-substitution
    each action seprately, instead of reporting the entire list before
    executing the actions one by one.

  - The --debug=explain option explaining a changed action will now
    (more correctly) show pre-substitution action strings, instead of
    the commands with substituted file names.

  - A Node (file) will now be rebuilt if its PreAction or PostAction
    actions change.

  - Python Function actions now have their calling signature (target,
    source, env) reported correctly when displayed.

  - Fix BuildDir()/build_dir handling when the build_dir is underneath
    the source directory and trying to use entries from the build_dir
    as sources for other targets in the build-dir.

  - Fix hard-coding of JDK path names in various Java tests.

  - Handle Python stack traces consistently (stop at the SConscript stack
    frame, by default) even if the Python source code isn't available.

  - Improve the performance of the --debug={tree,dtree} options.

  - Add --debug=objects logging of creation of OverrideWarner,
    EnvironmentCopy and EnvironmentOverride objects.

  - Fix command-line expansion of Python Value Nodes.

  - Internal cleanups:  Remove an unnecessary scan argument.  Associate
    Scanners only with Builders, not nodes.  Apply overrides once when
    a Builder is called, not in multiple places.  Cache results from the
    Node.FS.get_suffix() and Node.get_build_env() methods.  Use the Python
    md5 modules' hexdigest() method, if there is one.  Have Taskmaster
    call get_stat() once for each Node and re-use the value instead of
    calling it each time it needs the value.  Have Node.depends_on()
    re-use the list from the children() method instead of calling it
    multiple times.

  - Use the correct scanner if the same source file is used for targets in
    two different environments with the same path but different scanners.

  - Collect logic for caching values in memory in a Memoizer class,
    which cleans up a lot of special-case code in various methods and
    caches additional values to speed up most configurations.

  - Add a PathAccept validator to the list of new canned PathOption
    validators.

  From Jeff Squyres:

  - Documentation changes:  Use $CPPDEFINES instead of $CCFLAGS in man
    page examples.

  From Levi Stephen:

  - Allow $JARCHDIR to be expanded to other construction variables.

  From Christoph Wiedemann:

  - Add an Environment.SetDefault() method that only sets values if
    they aren't already set.

  - Have the qt.py Tool not override variables already set by the user.

  - Add separate $QT_BINPATH, $QT_CPPPATH and $QT_LIBPATH variables
    so these can be set individually, instead of being hard-wired
    relative to $QTDIR.

  - The %TEMP% and %TMP% external environment variables are now propagated
    automatically to the command execution environment on Windows systems.

  - A new --config= command-line option allows explicit control of
    of when the Configure() tests are run:  --config=force forces all
    checks to be run, --config=cache uses all previously cached values,
    --config=auto (the default) runs tests only when dependency analysis
    determines it's necessary.

  - The Configure() subsystem can now write a config.h file with values
    like HAVE_STDIO_H, HAVE_LIBM, etc.

  - The Configure() subsystem now executes its checks silently when the
    -Q option is specified.

  - The Configure() subsystem now reports if a test result is being
    taken from cache, and prints the standard output and error output
    of tests even when cached.

  - Configure() test results are now reported as "yes" or "no" instead of
    "ok" or "failed."

  - Fixed traceback printing when calling the env.Configure() method
    instead of the Configure() global function.

  - The Configure() subsystem now caches build failures in a .sconsign
    file in the subdirectory, not a .cache file.  This may cause
    tests to be re-executed the first time after you install 0.97.

  - Additional significant internal cleanups in the Configure() subsystem
    and its tests.

  - Have the Qt Builder make uic-generated files dependent on the .ui.h
    file, if one exists.

  - Add a test to make sure that SCons source code does not contain
    try:-except: blocks that catch all errors, which potentially catch
    and mask keyboard interrupts.

  - Fix us of TargetSignatures('content') with the SConf subsystem.

  From Russell Yanofsky:

  - Add support for the Metrowerks Codewarrior compiler and linker
    (mwcc and mwld).



RELEASE 0.96.1 - Mon, 23 Aug 2004 12:55:50 +0000

  From Craig Bachelor:

  - Handle white space in the executable Python path name within in MSVS
    project files by quoting the path.

  - Correct the format of a GUID string in a solution (.dsw) file so
    MSVS can correctly "build enable" a project.

  From Steven Knight:

  - Add a must_exist flag to Delete() to let the user control whether
    it's an error if the specified entry doesn't exist.  The default
    behavior is now to silently do nothing if it doesn't exist.

  - Package up the new Platform/darwin.py, mistakenly left out of 0.96.

  - Make the scons.bat REM statements into @REM so they aren't printed.

  - Make the SCons packaging SConscript files platform independent.

  From Anthony Roach:

  - Fix scanning of pre-compiled header (.pch) files for #includes,
    broken in 0.96.



RELEASE 0.96 - Wed, 18 Aug 2004 13:36:40 +0000

  From Chad Austin:

  - Make the CacheDir() directory if it doesn't already exist.

  - Allow construction variable substitutions in $LIBS specifications.

  - Allow the emitter argument to a Builder() to be or expand to a list
    of emitter functions, which will be called in sequence.

  - Suppress null values in construction variables like $LIBS that use
    the internal _concat() function.

  - Remove .dll files from the construction variables searched for
    libraries that can be fed to Win32 compilers.

  From Chad Austin and Christoph Wiedemann:

  - Add support for a $RPATH variable to supply a list of directories
    to search for shared libraries when linking a program.  Used by
    the GNU and IRIX linkers (gnulink and sgilink).

  From Charles Crain:

  - Restore the ability to do construction variable substitutions in all
    kinds of *PATH variables, even when the substitution returns a Node
    or other object.

  From Tom Epperly:

  - Allow the Java() Builder to take more than one source directory.

  From Ralf W. Grosse-Kunstleve:

  - Have SConsignFile() use, by default, a custom "dblite.py" that we can
    control and guarantee to work on all Python versions (or nearly so).

  From Jonathan Gurley:

  - Add support for the newer "ifort" versions of the Intel Fortran
    Compiler for Linux.

  From Bob Halley:

  - Make the new *FLAGS variable type work with copied Environments.

  From Chris Hoeppler:

  - Initialize the name of a Scanner.Classic scanner correctly.

  From James Juhasz:

  - Add support for the .dylib shared library suffix and the -dynamiclib
    linker option on Mac OS X.

  From Steven Knight:

  - Add an Execute() method for executing actions directly.

  - Support passing environment override keyword arguments to Command().

  - Fix use of $MSVS_IGNORE_IDE_PATHS, which was broken when we added
    support for $MSVS_USE_MFC_DIRS last release.

  - Make env.Append() and env.Prepend() act like the underlying Python
    behavior when the variable being appended to is a UserList object.

  - Fix a regression that prevented the Command() global function in
    0.95 from working with command-line strings as actions.

  - Fix checking out a file from a source code management system when
    the env.SourceCode() method was called with an individual file name
    or node, not a directory name or node.

  - Enhance the Task.make_ready() method to create a list of the
    out-of-date Nodes for the task for use by the wrapping interface.

  - Allow Scanners to pull the list of suffixes from the construction
    environment when the "skeys" keyword argument is a string containing
    a construction variable to be expanded.

  - Support new $CPPSUFFIXES, $DSUFFIXES $FORTRANSUFFIXES, and
    $IDLSUFFIXES.  construction variables that contain the default list
    of suffixes to be scanned by a given type of scanner, allowing these
    suffix lists to be easily added to or overridden.

  - Speed up Node creation when calling a Builder by comparing whether two
    Environments are the same object, not if their underlying dictionaries
    are equivalent.

  - Add a --debug=explain option that reports the reason(s) why SCons
    thinks it must rebuild something.

  - Add support for functions that return platform-independent Actions
    to Chmod(), Copy(), Delete(), Mkdir(), Move() and Touch() files
    and/or directories.  Like any other Actions, the returned Action
    object may be executed directly using the Execute() global function
    or env.Execute() environment method, or may be used as a Builder
    action or in an env.Command() action list.

  - Add support for the strfunction argument to all types of Actions:
    CommandAction, ListAction, and CommandGeneratorAction.

  - Speed up turning file system Nodes into strings by caching the
    values after we're finished reading the SConscript files.

  - Have ParseConfig() recognize and supporting adding the -Wa, -Wl,
    and -Wp, flags to ASFLAGS, LINKFLAGS and CPPFLAGS, respectively.

  - Change the .sconsign format and the checks for whether a Node is
    up-to-date to make dependency checks more efficient and correct.

  - Add wrapper Actions to SCons.Defaults for $ASCOM, $ASPPCOM, $LINKCOM,
    $SHLINKCOM, $ARCOM, $LEXCOM and $YACCCOM.  This makes it possible
    to replace the default print behavior with a custom strfunction()
    for each of these.

  - When a Node has been built, don't walk the whole tree back to delete
    the parents's implicit dependencies, let returning up the normal
    Taskmaster descent take care of it for us.

  - Add documented support for separate target_scanner and source_scanner
    arguments to Builder creation, which allows different scanners to
    be applied to source files

  - Don't re-install or (re-generate) .h files when a subsidiary #included
    .h file changes.  This eliminates incorrect circular dependencies
    with .h files generated from other source files.

  - Slim down the internal Sig.Calculator class by eliminating methods
    whose functionality is now covered by Node methods.

  - Document use of the target_factory and source_factory keyword
    arguments when creating Builder objects.  Enhance Dir Nodes so that
    they can be created with user-specified Builder objects.

  - Don't blow up with stack trace when the external $PATH environment
    variable isn't set.

  - Make Builder calls return lists all the time, even if there's only
    one target.  This keeps things consistent and easier to program to
    across platforms.

  - Add a Flatten() function to make it easier to deal with the Builders
    all returning lists of targets, not individual targets.

  - Performance optimizations in Node.FS.__doLookup().

  - Man page fixes:  formatting typos, misspellings, bad example.

  - User's Guide fixes: Fix the signatures of the various example
    *Options() calls.  Triple-quote properly a multi-line Split example.

  - User's Guide additions:  Chapter describing File and Directory
    Nodes.  Section describing declarative nature of SCons functions in
    SConscript files.  Better organization and clarification of points
    raised by Robert P. J. Day.  Chapter describing SConf (Autoconf-like)
    functionality.  Chapter describing how to install Python and
    SCons.  Chapter describing Java builds.

  From Chris Murray:

  - Add a .win32 attribute to force file names to expand with
    Windows backslash path separators.

  - Fix escaping file names on command lines when the expansion is
    concatenated with another string.

  - Add support for Fortran 90 and Fortran 95.  This adds $FORTRAN*
    variables that specify a default compiler, command-line, flags,
    etc. for all Fortran versions, plus separate $F90* and $F95*
    variables for when different compilers/flags/etc. must be specified
    for different Fortran versions.

  - Have individual tools that create libraries override the default
    $LIBPREFIX and $LIBSUFFIX values set by the platform.  This makes
    it easier to use Microsoft Visual Studio tools on a CygWin platform.

  From Gary Oberbrunner:

  - Add a --debug=presub option to print actions prior to substitution.

  - Add a warning upon use of the override keywords "targets" and
    "sources" when calling Builders.  These are usually mistakes which
    are otherwise silently (and confusingly) turned into construction
    variable overrides.

  - Try to find the ICL license file path name in the external environment
    and the registry before resorting to the hard-coded path name.

  - Add support for fetching command-line keyword=value arguments in
    order from an ARGLIST list.

  - Avoid stack traces when trying to read dangling symlinks.

  - Treat file "extensions" that only contain digits as part of the
    file basename.  This supports version numbers as part of shared
    library names, for example.

  - Avoid problems when there are null entries (None or '') in tool
    lists or CPPPATH.

  - Add an example and explanation of how to use "tools = ['default', ..."
    when creating a construction environment.

  - Add a section describing File and Directory Nodes and some of their
    attributes and methods.

  - Have ParseConfig() add a returned -pthread flag to both $CCFLAGS
    and $LINKFLAGS.

  - Fix some test portability issues on Mac OS X (darwin).

  From Simon Perkins:

  - Fix a bug introduced in building shared libraries under MinGW.

  From Kevin Quick:

  - Handling SCons exceptions according to Pythonic standards.

  - Fix test/chained-build.py on systems that execute within one second.

  - Fix tests on systems where 'ar' warns about archive creation.

  From Anthony Roach:

  - Fix use of the --implicit-cache option with timestamp signatures.

  - If Visual Studio is installed, assume the C/C++ compiler, the linker
    and the MIDL compiler that comes with it are available, too.

  - Better error messages when evaluating a construction variable
    expansion yields a Python syntax error.

  - Change the generation of PDB files when using Visual Studio from
    compile time to link time.

  From sam th:

  - Allow SConf.CheckLib() to search a list of libraries, like the
    Autoconf AC_SEARCH_LIBS macro.

  - Allow the env.WhereIs() method to take a "reject" argument to
    let it weed out specific path names.

  From Christoph Wiedemann:

  - Add new Moc() and Uic() Builders for more explicit control over
    Qt builds, plus new construction variables to control them:
    $QT_AUTOSCAN, $QT_DEBUG, $QT_MOCCXXPREFIX, $QT_MOCCXXSUFFIX,
    $QT_MOCHPREFIX, $QT_MOCHSUFFIX, $QT_UICDECLPREFIX, $QT_UICDECLSUFFIX,
    $QT_UICIMPLPREFIX, $QT_UICIMPLSUFFIX and $QT_UISUFFIX.

  - Add a new single_source keyword argument for Builders that enforces
    a single source file on calls to the Builder.



RELEASE 0.95 - Mon, 08 Mar 2004 06:43:20 -0600

  From Chad Austin:

  - Replace print statements with calls to sys.stdout.write() so output
    lines stay together when -j is used.

  - Add portability fixes for a number of tests.

  - Accomodate the fact that Cygwin's os.path.normcase() lies about
    the underlying system being case-sensitive.

  - Fix an incorrect _concat() call in the $RCINCFLAGS definition for
    the mingw Tool.

  - Fix a problem with the msvc tool with Python versions prior to 2.3.

  - Add support for a "toolpath" Tool() and Environment keyword that
    allows Tool modules to be found in specified local directories.

  - Work around Cygwin Python's silly fiction that it's using a
    case-sensitive file system.

  - More robust handling of data in VCComponents.dat.

  - If the "env" command is available, spawn commands with the more
    general "env -" instead of "env -i".

  From Kerim Borchaev:

  - Fix a typo in a msvc.py's registry lookup:  "VCComponents.dat", not
    "VSComponents.dat".

  From Chris Burghart:

  - Fix the ability to save/restore a PackageOption to a file.

  From Steve Christensen:

  - Update the MSVS .NET and MSVC 6.0/7.0 path detection.

  From David M. Cooke:

  - Make the Fortran scanner case-insensitive for the INCLUDE string.

  From Charles Crain:

  - If no version of MSVC is detected but the tool is specified,
    use the MSVC 6.0 paths by default.

  - Ignore any "6.1" version of MSVC found in the registry; this is a
    phony version number (created by later service packs?) and would
    throw off the logic if the user had any non-default paths configure.

  - Correctly detect if the user has independently configured the MSVC
    "include," "lib" or "path" in the registry and use the appropriate
    values.  Previously, SCons would only use the values if all three
    were set in the registry.

  - Make sure side-effect nodes are prepare()d before building their
    corresponding target.

  - Preserve the ability to call BuildDir() multiple times with the
    same target and source directory arguments.

  From Andy Friesen:

  - Add support for the Digital Mars "D" programming language.

  From Scott Lystig Fritchie:

  - Fix the ability to use a custom _concat() function in the
    construction environment when calling _stripixes().

  - Make the message about ignoring a missing SConscript file into a
    suppressable Warning, not a hard-coded sys.stderr.write().

  - If a builder can be called multiple times for a target (because
    the sources and overrides are identical, or it's a builder with the
    "multi" flag set), allow the builder to be called through multiple
    environments so long as the builders have the same signature for
    the environments in questions (that is, they're the same action).

  From Bob Halley:

  - When multiple targets are built by a single action, retrieve all
    of them from cache, not just the first target, and exec the build
    command if any of the targets isn't present in the cache.

  From Zephaniah Hull:

  - Fix command-line ARGUMENTS with multiple = in them.

  From Steven Knight:

  - Fix EnsureSConsVersion() so it checks against the SCons version,
    not the Python version, on Pythons with sys.version_info.

  - Don't swallow the AttributeError when someone uses an expansion like
    $TARGET.bak, so we can supply a more informative error message.

  - Fix an odd double-quote escape sequence in the man page.

  - Fix looking up a naked drive letter as a directory (Dir('C:')).

  - Support using File nodes in the LIBS construction variable.

  - Allow the LIBS construction variable to be a single string or File
    node, not a list, when only one library is needed.

  - Fix typos in the man page:  JAVACHDIR => JARCHDIR; add "for_signature"
    to the __call__() example in the "Variable Substitution" section.

  - Correct error message spellings of "non-existant" to "non-existent."

  - When scanning for libraries to link with, don't append $LIBPREFIXES
    or $LIBSUFFIXES values to the $LIBS values if they're already present.

  - Add a ZIPCOMPRESSION construction variable to control whether the
    internal Python action for the Zip Builder compresses the file or
    not.  The default value is zipfile.ZIP_DEFLATED, which generates
    a compressed file.

  - Refactor construction variable expansion to support recursive
    expansion of variables (e.g. CCFLAGS = "$CCFLAGS -g") without going
    into an infinite loop.  Support this in all construction variable
    overrides, as well as when copying Environments.

  - Fix calling Configure() from more than one subsidiary SConscript file.

  - Fix the env.Action() method so it returns the correct type of
    Action for its argument(s).

  - Fix specifying .class files as input to JavaH with the .class suffix
    when they weren't generated using the Java Builder.

  - Make the check for whether all of the objects going into a
    SharedLibrary() are shared work even if the object was built in a
    previous run.

  - Supply meaningful error messages, not stack traces, if we try to add
    a non-Node as a source, dependency, or ignored dependency of a Node.

  - Generate MSVS Project files that re-invoke SCons properly regardless
    of whether the file was built via scons.bat or scons.py.
    (Thanks to Niall Douglas for contributing code and testing.)

  - Fix TestCmd.py, runtest.py and specific tests to accomodate being
    run from directories whose paths include white space.

  - Provide a more useful error message if a construction variable
    expansion contains a syntax error during evaluation.

  - Fix transparent checkout of implicit dependency files from SCCS
    and RCS.

  - Added new --debug=count, --debug=memory and --debug=objects options.
    --debug=count and --debug=objects only print anything when run
    under Python 2.1 or later.

  - Deprecate the "overrides" keyword argument to Builder() creation
    in favor of using keyword argument values directly (like we do
    for builder execution and the like).

  - Always use the Builder overrides in substitutions, not just if
    there isn't a target-specific environment.

  - Add new "rsrcpath" and "rsrcdir" and attributes to $TARGET/$SOURCE,
    so Builder command lines can find things in Repository source
    directories when using BuildDir.

  - Fix the M4 Builder so that it chdirs to the Repository directory
    when the input file is in the source directory of a BuildDir.

  - Save memory at build time by allowing Nodes to delete their build
    environments after they've been built.

  - Add AppendUnique() and PrependUnique() Environment methods, which
    add values to construction variables like Append() and Prepend()
    do, but suppress any duplicate elements in the list.

  - Allow the 'qt' tool to still be used successfully from a copied
    Environment.  The include and library directories previously ended up
    having the same string re-appended to the end, yielding an incorrect
    path name.

  - Supply a more descriptive error message when the source for a target
    can't be found.

  - Initialize all *FLAGS variables with objects do the right thing with
    appending flags as strings or lists.

  - Make things like ${TARGET.dir} work in *PATH construction variables.

  - Allow a $MSVS_USE_MFC_DIRS construction variable to control whether
    ATL and MFC directories are included in the default INCLUDE and
    LIB paths.

  - Document the dbm_module argument to the SConsignFile() function.

  From Vincent Risi:

  - Add support for the bcc32, ilink32 and tlib Borland tools.

  From Anthony Roach:

  - Supply an error message if the user tries to configure a BuildDir
    for a directory that already has one.

  - Remove documentation of the still-unimplemented -e option.

  - Add -H help text listing the legal --debug values.

  - Don't choke if a construction variable is a non-string value.

  - Build Type Libraries in the target directory, not the source
    directory.

  - Add an appendix to the User's Guide showing how to accomplish
    various common tasks in Python.

  From Greg Spencer:

  - Add support for Microsoft Visual Studio 2003 (version 7.1).

  - Evaluate $MSVSPROJECTSUFFIX and $MSVSSOLUTIONSUFFIX when the Builder
    is invoked, not when the tool is initialized.

  From Christoph Wiedemann:

  - When compiling Qt, make sure the moc_*.cc files are compiled using
    the flags from the environment used to specify the target, not
    the environment that first has the Qt Builders attached.



RELEASE 0.94 - Fri, 07 Nov 2003 05:29:48 -0600

  From Hartmut Goebel:

  - Add several new types of canned functions to help create options:
    BoolOption(), EnumOption(), ListOption(), PackageOption(),
    PathOption().

  From Steven Knight:

  - Fix use of CPPDEFINES with C++ source files.

  - Fix env.Append() when the operand is an object with a __cmp__()
    method (like a Scanner instance).

  - Fix subclassing the Environment and Scanner classes.

  - Add BUILD_TARGETS, COMMAND_LINE_TARGETS and DEFAULT_TARGETS variables.

  From Steve Leblanc:

  - SGI fixes:  Fix C++ compilation, add a separate Tool/sgic++.py module.

  From Gary Oberbrunner:

  - Fix how the man page un-indents after examples in some browsers.

  From Vincent Risi:

  - Fix the C and C++ tool specifications for AIX.



RELEASE 0.93 - Thu, 23 Oct 2003 07:26:55 -0500

  From J.T. Conklin:

  - On POSIX, execute commands with the more modern os.spawnvpe()
    function, if it's available.

  - Scan .S, .spp and .SPP files for C preprocessor dependencies.

  - Refactor the Job.Parallel() class to use a thread pool without a
    condition variable.  This improves parallel build performance and
    handles keyboard interrupts properly when -j is used.

  From Charles Crain:

  - Add support for a JARCHDIR variable to control changing to a
    directory using the jar -C option.

  - Add support for detecting Java manifest files when using jar,
    and specifying them using the jar m flag.

  - Fix some Python 2.2 specific things in various tool modules.

  - Support directories as build sources, so that a rebuild of a target
    can be triggered if anything underneath the directory changes.

  - Have the scons.bat and scons.py files look for the SCons modules
    in site-packages as well.

  From Christian Engel:

  - Support more flexible inclusion of separate C and C++ compilers.

  - Use package management tools on AIX and Solaris to find where
    the comilers are installed, and what version they are.

  - Add support for CCVERSION and CXXVERSION variables for a number
    of C and C++ compilers.

  From Sergey Fogel:

  - Add test cases for the new capabilities to run bibtex and to rerun
    latex as needed.

  From Ralf W. Grosse-Kunstleve:

  - Accomodate anydbm modules that don't have a sync() method.

  - Allow SConsignFile() to take an argument specifying the DBM
    module to be used.

  From Stephen Kennedy:

  - Add support for a configurable global .sconsign.dbm file which
    can be used to avoid cluttering each directory with an individual
    .sconsign file.

  From John Johnson:

  - Fix (re-)scanning of dependencies in generated or installed
    header files.

  From Steven Knight:

  - The -Q option suppressed too many messages; fix it so that it only
    suppresses the Reading/Building messages.

  - Support #include when there's no space before the opening quote
    or angle bracket.

  - Accomodate alphanumeric version strings in EnsurePythonVersion().

  - Support arbitrary expansion of construction variables within
    file and directory arguments to Builder calls and Environment methods.

  - Add Environment-method versions of the following global functions:
    Action(), AddPostAction(), AddPreAction(), Alias(), Builder(),
    BuildDir(), CacheDir(), Clean(), Configure(), Default(),
    EnsurePythonVersion(), EnsureSConsVersion(), Environment(),
    Exit(), Export(), FindFile(), GetBuildPath(), GetOption(), Help(),
    Import(), Literal(), Local(), Platform(), Repository(), Scanner(),
    SConscriptChdir(), SConsignFile(), SetOption(), SourceSignatures(),
    Split(), TargetSignatures(), Tool(), Value().

  - Add the following global functions that correspond to the same-named
    Environment methods:  AlwaysBuild(), Command(), Depends(), Ignore(),
    Install(), InstallAs(), Precious(), SideEffect() and SourceCode().

  - Add the following global functions that correspond to the default
    Builder methods supported by SCons: CFile(), CXXFile(), DVI(), Jar(),
    Java(), JavaH(), Library(), M4(), MSVSProject(), Object(), PCH(),
    PDF(), PostScript(), Program(), RES(), RMIC(), SharedLibrary(),
    SharedObject(), StaticLibrary(), StaticObject(), Tar(), TypeLibrary()
    and Zip().

  - Rearrange the man page to show construction environment methods and
    global functions in the same list, and to explain the difference.

  - Alphabetize the explanations of the builder methods in the man page.

  - Rename the Environment.Environment class to Enviroment.Base.
    Allow the wrapping interface to extend an Environment by using its own
    subclass of Environment.Base and setting a new Environment.Environment
    variable as the calling entry point.

  - Deprecate the ParseConfig() global function in favor of a same-named
    construction environment method.

  - Allow the Environment.WhereIs() method to take explicit path and
    pathext arguments (like the underlying SCons.Util.WhereIs() function).

  - Remove the long-obsolete {Get,Set}CommandHandler() functions.

  - Enhance env.Append() to suppress null values when appropriate.

  - Fix ParseConfig() so it works regardless of initial construction
    variable values.

    Extend CheckHeader(), CheckCHeader(), CheckCXXHeader() and
    CheckLibWithHeader() to accept a list of header files that will be
    #included in the test.  The last one in the list is assumed to be
    the one being checked for.  (Prototype code contributed by Gerard
    Patel and Niall Douglas).

  - Supply a warning when -j is used and threading isn't built in to
    the current version of Python.

  - First release of the User's Guide (finally, and despite a lot
    of things still missing from it...).

  From Clark McGrew:

  - Generalize the action for .tex files so that it will decide whether
    a file is TeX or LaTeX, check the .aux output to decide if it should
    run bibtex, and check the .log output to re-run LaTeX if needed.

  From Bram Moolenaar:

  - Split the non-SCons-specific functionality from SConf.py to a new,
    re-usable Conftest.py module.

  From Gary Oberbrunner:

  - Allow a directory to be the target or source or dependency of a
    Depends(), Ignore(), Precious() or SideEffect() call.

  From Gerard Patel:

  - Use the %{_mandir} macro when building our RPM package.

  From Marko Rauhamaa:

  - Have the closing message say "...terminated because of errors" if
    there were any.

  From Anthony Roach:

  - On Win32 systems, only use "rm" to delete files if Cygwin is being
    used.   ("rm" doesn't understand Win32-format path names.)

  From Christoph Wiedemann:

  - Fix test/SWIG.py to find the Python include directory in all cases.

  - Fix a bug in detection of Qt installed on the local system.

  - Support returning Python 2.3 BooleanType values from Configure checks.

  - Provide an error message if someone mistakenly tries to call a
    Configure check from within a Builder function.

  - Support calling a Builder when a Configure context is still open.

  - Handle interrupts better by eliminating all try:-except: blocks
    which caught any and all exceptions, including KeyboardInterrupt.

  - Add a --duplicate= option to control how files are duplicated.



RELEASE 0.92 - Wed, 20 Aug 2003 03:45:28 -0500

  From Charles Crain and Gary Oberbrunner:

  - Fix Tool import problems with the Intel and PharLap linkers.

  From Steven Knight

  - Refactor the DictCmdGenerator class to be a Selector subclass.

  - Allow the DefaultEnvironment() function to take arguments and pass
    them to instantiation of the default construction environment.

  - Update the Debian package so it uses Python 2.2 and more closely
    resembles the currently official Debian packaging info.

  From Gerard Patel

  - When the yacc -d flag is used, take the .h file base name from the
    target .c file, not the source (matching what yacc does).



RELEASE 0.91 - Thu, 14 Aug 2003 13:00:44 -0500

  From Chad Austin:

  - Support specifying a list of tools when calling Environment.Copy().

  - Give a Value Nodes a timestamp of the system time when they're
    created, so they'll work when using timestamp-based signatures.

  - Add a DefaultEnvironment() function that only creates a default
    environment on-demand (for fetching source files, e.g.).

  - Portability fix for test/M4.py.

  From Steven Knight:

  - Tighten up the scons -H help output.

  - When the input yacc file ends in .yy and the -d flag is specified,
    recognize that a .hpp file (not a .h file) will be created.

  - Make builder prefixes work correctly when deducing a target
    from a source file name in another directory.

  - Documentation fixes: typo in the man page; explain up-front about
    not propagating the external environment.

  - Use "cvs co -d" instead of "cvs co -p >" when checking out something
    from CVS with a specified module name.  This avoids zero-length
    files when there is a checkout error.

  - Add an "sconsign" script to print the contents of .sconsign files.

  - Speed up maintaining the various lists of Node children by using
    dictionaries to avoid "x in list" searches.

  - Cache the computed list of Node children minus those being Ignored
    so it's only calculated once.

  - Fix use of the --cache-show option when building a Program()
    (or using any other arbitrary action) by making sure all Action
    instances have strfunction() methods.

  - Allow the source of Command() to be a directory.

  - Better error handling of things like raw TypeErrors in SConscripts.

  - When installing using "setup.py install --prefix=", suppress the
    distutils warning message about adding the (incorrect) library
    directory to your search path.

  - Correct the spelling of the "validater" option to "validator."
    Add a DeprecatedWarning when the old spelling is used.

  - Allow a Builder's emitter to be a dictionary that maps source file
    suffixes to emitter functions, using the suffix of the first file
    in the source list to pick the right one.

  - Refactor the creation of the Program, *Object and *Library Builders
    so that they're moved out of SCons.Defaults and created on demand.

  - Don't split SConscript file names on white space.

  - Document the SConscript function's "dirs" and "name" keywords.

  - Remove the internal (and superfluous) SCons.Util.argmunge() function.

  - Add /TP to the default CXXFLAGS for msvc, so it can compile all
    of the suffixes we use as C++ files.

  - Allow the "prefix" and "suffix" attributes of a Builder to be
    callable objects that return generated strings, or dictionaries
    that map a source file suffix to the right prefix/suffix.

  - Support a MAXLINELINELENGTH construction variable on Win32 systems
    to control when a temporary file is used for long command lines.

  - Make how we build .rpm packages not depend on the installation
    locations from the distutils being used.

  - When deducing a target Node, create it directly from the first
    source Node, not by trying to create the right string to pass to
    arg2nodes().

  - Add support for SWIG.

  From Bram Moolenaar:

  - Test portability fixes for FreeBSD.

  From Gary Oberbrunner:

  - Report the target being built in error messages when building
    multiple sources from different extensions, or when the target file
    extension can't be deduced, or when we don't have an action for a
    file suffix.

  - Provide helpful error messages when the arguments to env.Install()
    are incorrect.

  - Fix the value returned by the Node.prevsiginfo() method to conform
    to a previous change when checking whether a node is current.

  - Supply a stack trace if the Taskmaster catches an exception.

  - When using a temporary file for a long link line on Win32 systems,
    (also) print the command line that is being executed through the
    temporary file.

  - Initialize the LIB environment variable when using the Intel
    compiler (icl).

  - Documentation fixes:  better explain the AlwaysBuild() function.

  From Laurent Pelecq:

  - When the -debug=pdb option is specified, use pdb.Pdb().runcall() to
    call pdb directly, don't call Python recursively.

  From Ben Scott:

  - Add support for a platform-independent CPPDEFINES variable.

  From Christoph Wiedemann:

  - Have the g++ Tool actually use g++ in preference to c++.

  - Have the gcc Tool actually use gcc in preference to cc.

  - Add a gnutools.py test of the GNU tool chain.

  - Be smarter about linking: use $CC by default and $CXX only if we're
    linking with any C++ objects.

  - Avoid SCons hanging when a piped command has a lot of output to read.

  - Add QT support for preprocessing .ui files into .c files.



RELEASE 0.90 - Wed, 25 Jun 2003 14:24:52 -0500

  From Chad Austin:

  - Fix the _concat() documentation, and add a test for it.

  - Portability fixes for non-GNU versions of lex and yacc.

  From Matt Balvin:

  - Fix handling of library prefixes when the subdirectory matches
    the prefix.

  From Timothee Bessett:

  - Add an M4 Builder.

  From Charles Crain:

  - Use '.lnk' as the suffix on the temporary file for linking long
    command lines (necessary for the Phar Lap linkloc linker).

  - Save non-string Options values as their actual type.

  - Save Options string values that contain a single quote correctly.

  - Save any Options values that are changed from the default
    Environment values, not just ones changed on the command line or in
    an Options file.

  - Make closing the Options file descriptor exception-safe.

  From Steven Knight:

  - SCons now enforces (with an error) that construction variables
    must have the same form as valid Python identifiers.

  - Fix man page bugs: remove duplicate AddPostAction() description;
    document no_import_lib; mention that CPPFLAGS does not contain
    $_CPPINCFLAGS; mention that F77FLAGS does not contain $_F77INCFLAGS;
    mention that LINKFLAGS and SHLINKFLAGS contains neither $_LIBFLAGS
    nor $_LIBDIRFLAGS.

  - Eliminate a dependency on the distutils.fancy_getopt module by
    copying and pasting its wrap_text() function directly.

  - Make the Script.Options() subclass match the underlying base class
    implementation.

  - When reporting a target is up to date, quote the target like make
    (backquote-quote) instead of with double quotes.

  - Fix handling of ../* targets when using -U, -D or -u.

  From Steve Leblanc:

  - Don't update the .sconsign files when run with -n.

  From Gary Oberbrunner:

  - Add support for the Intel C Compiler (icl.exe).

  From Anthony Roach

  - Fix Import('*').

  From David Snopek

  - Fix use of SConf in paths with white space in them.

  - Add CheckFunc and CheckType functionality to SConf.

  - Fix use of SConf with Builders that return a list of nodes.

  From David Snopek and Christoph Wiedemann

  - Fix use of the SConf subsystem with SConscriptChdir().

  From Greg Spencer

  - Check for the existence of MS Visual Studio on disk before using it,
    to avoid getting fooled by leftover junk in the registry.

  - Add support for MSVC++ .NET.

  - Add support for MS Visual Studio project files (DSP, DSW,
    SLN and VCPROJ files).

  From Christoph Wiedemann

  - SConf now works correctly when the -n and -q options are used.



RELEASE 0.14 - Wed, 21 May 2003 05:16:32 -0500

  From Chad Austin:

  - Use .dll (not .so) for shared libraries on Cygwin; use -fPIC
    when compiling them.

  - Use 'rm' to remove files under Cygwin.

  - Add a PLATFORM variable to construction environments.

  - Remove the "platform" argument from tool specifications.

  - Propogate PYTHONPATH when running the regression tests so distutils
    can be found in non-standard locations.

  - Using MSVC long command-line linking when running Cygwin.

  - Portability fixes for a lot of tests.

  - Add a Value Node class for dependencies on in-core Python values.

  From Allen Bierbaum:

  - Pass an Environment to the Options validator method, and
    add an Options.Save() method.

  From Steve Christensen:

  - Add an optional sort function argument to the GenerateHelpText()
    Options function.

  - Evaluate the "varlist" variables when computing the signature of a
    function action.

  From Charles Crain:

  - Parse the source .java files for class names (including inner class
    names) to figure out the target .class files that will be created.

  - Make Java support work with Repositories and SConscriptChdir(0).

  - Pass Nodes, not strings, to Builder emitter functions.

  - Refactor command-line interpolation and signature calculation
    so we can use real Node attributes.

  From Steven Knight:

  - Add Java support (javac, javah, jar and rmic).

  - Propagate the external SYSTEMROOT environment variable into ENV on
    Win32 systems, so external commands that use sockets will work.

  - Add a .posix attribute to PathList expansions.

  - Check out CVS source files using POSIX path names (forward slashes
    as separators) even on Win32.

  - Add Node.clear() and Node.FS.Entry.clear() methods to wipe out a
    Node's state, allowing it to be re-evaluated by continuous
    integration build interfaces.

  - Change the name of the Set{Build,Content}SignatureType() functions
    to {Target,Source}Signatures().  Deprecate the old names but support
    them for backwards compatibility.

  - Add internal SCons.Node.FS.{Dir,File}.Entry() methods.

  - Interpolate the null string if an out-of-range subscript is used
    for a construction variable.

  - Fix the internal Link function so that it properly links or copies
    files in subsidiary BuildDir directories.

  - Refactor the internal representation of a single execution instance
    of an action to eliminate redundant signature calculations.

  - Eliminate redundant signature calculations for Nodes.

  - Optimize out calling hasattr() before accessing attributes.

  - Say "Cleaning targets" (not "Building...") when the -c option is
    used.

  From Damyan Pepper:

  - Quote the "Entering directory" message like Make.

  From Stefan Reichor:

  - Add support for using Ghostscript to convert Postscript to PDF files.

  From Anthony Roach:

  - Add a standalone "Alias" function (separate from an Environment).

  - Make Export() work for local variables.

  - Support passing a dictionary to Export().

  - Support Import('*') to import everything that's been Export()ed.

  - Fix an undefined exitvalmap on Win32 systems.

  - Support new SetOption() and GetOption() functions for setting
    various command-line options from with an SConscript file.

  - Deprecate the old SetJobs() and GetJobs() functions in favor of
    using the new generic {Set,Get}Option() functions.

  - Fix a number of tests that searched for a Fortran compiler using the
    external PATH instead of what SCons would use.

  - Fix the interaction of SideEffect() and BuildDir() so that (for
    example) PDB files get put correctly in a BuildDir().

  From David Snopek:

  - Contribute the "Autoscons" code for Autoconf-like checking for
    the existence of libraries, header files and the like.

  - Have the Tool() function add the tool name to the $TOOLS
    construction variable.

  From Greg Spencer:

  - Support the C preprocessor #import statement.

  - Allow the SharedLibrary() Builder on Win32 systems to be able to
    register a newly-built dll using regsvr32.

  - Add a Builder for Windows type library (.tlb) files from IDL files.

  - Add an IDL scanner.

  - Refactor the Fortran, C and IDL scanners to share common logic.

  - Add .srcpath and .srcdir attributes to $TARGET and $SOURCE.

  From Christoph Wiedemann:

  - Integrate David Snopek's "Autoscons" code as the new SConf
    configuration subsystem, including caching of values between
    runs (using normal SCons dependency mechanisms), tests, and
    documentation.



RELEASE 0.13 - Mon, 31 Mar 2003 20:22:00 -0600

  From Charles Crain:

  - Fix a bug when BuildDir(duplicate=0) is used and SConscript
    files are called from within other SConscript files.

  - Support (older) versions of Perforce which don't set the Windows
    registry.



RELEASE 0.12 - Thu, 27 Mar 2003 23:52:09 -0600

  From Charles Crain:

  - Added support for the Perforce source code management system.

  - Fix str(Node.FS) so that it returns a path relative to the calling
    SConscript file's directory, not the top-level directory.

  - Added support for a separate src_dir argument to SConscript()
    that allows explicit specification of where the source files
    for an SConscript file can be found.

  - Support more easily re-usable flavors of command generators by
    calling callable variables when strings are expanded.

  From Steven Knight:

  - Added an INSTALL construction variable that can be set to a function
    to control how the Install() and InstallAs() Builders install files.
    The default INSTALL function now copies, not links, files.

  - Remove deprecated features:  the "name" argument to Builder objects,
    and the Environment.Update() method.

  - Add an Environment.SourceCode() method to support fetching files
    from source code systems.  Add factory methods that create Builders
    to support BitKeeper, CVS, RCS, and SCCS.  Add support for fetching
    files from RCS or SCCS transparently (like GNU Make).

  - Make the internal to_String() function more efficient.

  - Make the error message the same as other build errors when there's a
    problem unlinking a target file in preparation for it being built.

  - Make TARGET, TARGETS, SOURCE and SOURCES reserved variable names and
    warn if the user tries to set them in a construction environment.

  - Add support for Tar and Zip files.

  - Better documentation of the different ways to export variables to a
    subsidiary SConscript file.  Fix documentation bugs in a tools
    example, places that still assumed SCons split strings on white
    space, and typos.

  - Support fetching arbitrary files from the TARGETS or SOURCES lists
    (e.g. ${SOURCES[2]}) when calculating the build signature of a
    command.

  - Don't silently swallow exceptions thrown by Scanners (or other
    exceptions while finding a node's dependent children).

  - Push files to CacheDir() before calling the superclass built()
    method (which may clear the build signature as part of clearing
    cached implicit dependencies, if the file has a source scanner).
    (Bug reported by Jeff Petkau.)

  - Raise an internal error if we attempt to push a file to CacheDir()
    with a build signature of None.

  - Add an explicit Exit() function for terminating early.

  - Change the documentation to correctly describe that the -f option
    doesn't change to the directory in which the specified file lives.

  - Support changing directories locally with SConscript directory
    path names relative to any SConstruct file specified with -f.
    This allows you to build in another directory by simply changing
    there and pointing at the SConstruct file in another directory.

  - Change the default SConscriptChdir() behavior to change to the
    SConscript directory while it's being read.

  - Fix an exception thrown when the -U option was used with no
    Default() target specified.

  - Fix -u so that it builds things in corresponding build directories
    when used in a source directory.

  From Lachlan O'Dea:

  - Add SharedObject() support to the masm tool.

  - Fix WhereIs() to return normalized paths.

  From Jeff Petkau:

  - Don't copy a built file to a CacheDir() if it's already there.

  - Avoid partial copies of built files in a CacheDir() by copying
    to a temporary file and renaming.

  From Anthony Roach:

  - Fix incorrect dependency-cycle errors when an Aliased source doesn't
    exist.



RELEASE 0.11 - Tue, 11 Feb 2003 05:24:33 -0600

  From Chad Austin:

  - Add support for IRIX and the SGI MIPSPro tool chain.

  - Support using the MSVC tool chain when running Cygwin Python.

  From Michael Cook:

  - Avoid losing signal bits in the exit status from a command,
    helping terminate builds on interrupt (CTRL+C).

  From Charles Crain:

  - Added new AddPreAction() and AddPostAction() functions that support
    taking additional actions before or after building specific targets.

  - Add support for the PharLap ETS tool chain.

  From Steven Knight:

  - Allow Python function Actions to specify a list of construction
    variables that should be included in the Action's signature.

  - Allow libraries in the LIBS variable to explicitly include the prefix
    and suffix, even when using the GNU linker.
    (Bug reported by Neal Becker.)

  - Use DOS-standard CR-LF line endings in the scons.bat file.
    (Bug reported by Gary Ruben.)

  - Doc changes:  Eliminate description of deprecated "name" keyword
    argument from Builder definition (reported by Gary Ruben).

  - Support using env.Append() on BUILDERS (and other dictionaries).
    (Bug reported by Bj=F6rn Bylander.)

  - Setting the BUILDERS construction variable now properly clears
    the previous Builder attributes from the construction Environment.
    (Bug reported by Bj=F6rn Bylander.)

  - Fix adding a prefix to a file when the target isn't specified.
    (Bug reported by Esa Ilari Vuokko.)

  - Clean up error messages from problems duplicating into read-only
    BuildDir directories or into read-only files.

  - Add a CommandAction.strfunction() method, and add an "env" argument
    to the FunctionAction.strfunction() method, so that all Action
    objects have strfunction() methods, and the functions for building
    and returning a string both take the same arguments.

  - Add support for new CacheDir() functionality to share derived files
    between builds, with related options --cache-disable, --cache-force,
    and --cache-show.

  - Change the default behavior when no targets are specified to build
    everything in the current directory and below (like Make).  This
    can be disabled by specifying Default(None) in an SConscript.

  - Revamp SCons installation to fix a case-sensitive installation
    on Win32 systems, and to add SCons-specific --standard-lib,
    --standalone-lib, and --version-lib options for easier user
    control of where the libraries get installed.

  - Fix the ability to directly import and use Platform and Tool modules
    that have been implicitly imported into an Environment().

  - Add support for allowing an embedding interface to annotate a node
    when it's created.

  - Extend the SConscript() function to accept build_dir and duplicate
    keyword arguments that function like a BuildDir() call.

  From Steve Leblanc:

  - Fix the output of -c -n when directories are involved, so it
    matches -c.

  From Anthony Roach:

  - Use a different shared object suffix (.os) when using gcc so shared
    and static objects can exist side-by-side in the same directory.

  - Allow the same object files on Win32 to be linked into either
    shared or static libraries.

  - Cache implicit cache values when using --implicit-cache.



RELEASE 0.10 - Thu, 16 Jan 2003 04:11:46 -0600

  From Derrick 'dman' Hudson:

  - Support Repositories on other file systems by symlinking or
    copying files when hard linking won't work.

  From Steven Knight:

  - Remove Python bytecode (*.pyc) files from the scons-local packages.

  - Have FunctionActions print a description of what they're doing
    (a representation of the Python call).

  - Fix the Install() method so that, like other actions, it prints
    what would have happened when the -n option is used.

  - Don't create duplicate source files in a BuildDir when the -n
    option is used.

  - Refactor the Scanner interface to eliminate unnecessary Scanner
    calls and make it easier to write efficient scanners.

  - Added a "recursive" flag to Scanner creation that specifies the
    Scanner should be invoked recursively on dependency files returned
    by the scanner.

  - Significant performance improvement from using a more efficient
    check, throughout the code, for whether a Node has a Builder.

  - Fix specifying only the source file to MultiStepBuilders such as
    the Program Builder.  (Bug reported by Dean Bair.)

  - Fix an exception when building from a file with the same basename as
    the subdirectory in which it lives.  (Bug reported by Gerard Patel.)

  - Fix automatic deduction of a target file name when there are
    multiple source files specified; the target is now deduced from just
    the first source file in the list.

  - Documentation fixes: better initial explanation of SConscript files;
    fix a misformatted "table" in the StaticObject explanation.

  From Steven Knight and Steve Leblanc:

  - Fix the -c option so it will remove symlinks.

  From Steve Leblanc:

  - Add a Clean() method to support removing user-specified targets
    when using the -c option.

  - Add a development script for running SCons through PyChecker.

  - Clean up things found by PyChecker (mostly unnecessary imports).

  - Add a script to use HappyDoc to create HTML class documentation.

  From Lachlan O'Dea:

  - Make the Environment.get() method return None by default.

  From Anthony Roach:

  - Add SetJobs() and GetJobs() methods to allow configuration of the
    number of default jobs (still overridden by -j).

  - Convert the .sconsign file format from ASCII to a pickled Python
    data structure.

  - Error message cleanups:  Made consistent the format of error
    messages (now all start with "scons: ***") and warning messages (now
    all start with "scons: warning:").  Caught more cases with the "Do
    not know how to build" error message.

  - Added support for the MinGW tool chain.

  - Added a --debug=includes option.



RELEASE 0.09 - Thu,  5 Dec 2002 04:48:25 -0600

  From Chad Austin:

  - Add a Prepend() method to Environments, to append values to
    the beginning of construction variables.

  From Matt Balvin:

  - Add long command-line support to the "lib" Tool (Microsoft library
    archiver), too.

  From Charles Crain:

  - Allow $$ in a string to be passed through as $.

  - Support file names with odd characters in them.

  - Add support for construction variable substition on scanner
    directories (in CPPPATH, F77PATH, LIBPATH, etc.).

  From Charles Crain and Steven Knight:

  - Add Repository() functionality, including the -Y option.

  From Steven Knight:

  - Fix auto-deduction of target names so that deduced targets end
    up in the same subdirectory as the source.

  - Don't remove source files specified on the command line!

  - Suport the Intel Fortran Compiler (ifl.exe).

  - Supply an error message if there are no command-line or
    Default() targets specified.

  - Fix the ASPPCOM values for the GNU assembler.
    (Bug reported by Brett Polivka.)

  - Fix an exception thrown when a Default() directory was specified
    when using the -U option.

  - Issue a warning when -c can't remove a target.

  - Eliminate unnecessary Scanner calls by checking for the
    existence of a file before scanning it.  (This adds a generic
    hook to check an arbitrary condition before scanning.)

  - Add explicit messages to tell when we're "Reading SConscript files
    ...," "done reading SConscript files," "Building targets," and
    "done building targets."  Add a -Q option to supress these.

  - Add separate $SHOBJPREFIX and $SHOBJSUFFIX construction variables
    (by default, the same as $OBJPREFIX and $OBJSUFFIX).

  - Add Make-like error messages when asked to build a source file,
    and before trying to build a file that doesn't have all its source
    files (including when an invalid drive letter is used on WIN32).

  - Add an scons-local-{version} package (in both .tar.gz and .zip
    flavors) to help people who want to ship SCons as a stand-alone
    build tool in their software packages.

  - Prevent SCons from unlinking files in certain situations when
    the -n option is used.

  - Change the name of Tool/lib.py to Tool/mslib.py.

  From Steven Knight and Anthony Roach:

  - Man page:  document the fact that Builder calls return Node objects.

  From Steve LeBlanc:

  - Refactor option processing to use our own version of Greg Ward's
    Optik module, modified to run under Python 1.5.2.

  - Add a ParseConfig() command to modify an environment based on
    parsing output from a *-config command.

  From Jeff Petkau:

  - Fix interpretation of '#/../foo' on Win32 systems.

  From Anthony Roach:

  - Fixed use of command lines with spaces in their arguments,
    and use of Nodes with spaces in their string representation.

  - Make access and modification times of files in a BuildDir match
    the source file, even when hard linking isn't available.

  - Make -U be case insensitive on Win32 systems.

  - Issue a warning and continue when finding a corrupt .sconsign file.

  - Fix using an alias as a dependency of a target so that if one of the
    alias' dependencies gets rebuilt, the resulting target will, too.

  - Fix differently ordered targets causing unnecessary rebuilds
    on case insensitive systems.

  - Use os.system() to execute external commands whenever the "env"
    utility is available, which is much faster than fork()/exec(),
    and fixes the -j option on several platforms.

  - Fix use of -j with multiple targets.

  - Add an Options() object for friendlier accomodation of command-
    line arguments.

  - Add support for Microsoft VC++ precompiled header (.pch) files,
    debugger (.pdb) files, and resource (.rc) files.

  - Don't compute the $_CPPINCFLAGS, $_F77INCFLAGS, $_LIBFLAGS and
    $_LIBDIRFLAGS variables each time a command is executed, define
    them so they're computed only as needed.  Add a new _concat
    function to the Environment that allows people to define their
    own similar variables.

  - Fix dependency scans when $LIBS is overridden.

  - Add EnsurePythonVersion() and EnsureSConsVersion() functions.

  - Fix the overly-verbose stack trace on ListBuilder build errors.

  - Add a SetContentSignatureType() function, allowing use of file
    timestamps instead of MD5 signatures.

  - Make -U and Default('source') fail gracefully.

  - Allow the File() and Dir() methods to take a path-name string as
    the starting directory, in addition to a Dir object.

  - Allow the command handler to be selected via the SPAWN, SHELL
    and ESCAPE construction variables.

  - Allow construction variables to be overridden when a Builder
    is called.

  From sam th:

  - Dynamically check for the existence of utilities with which to
    initialize Environments by default.



RELEASE 0.08 - Mon, 15 Jul 2002 12:08:51 -0500

  From Charles Crain:

  - Fixed a bug with relative CPPPATH dirs when using BuildDir().
    (Bug reported by Bob Summerwill.)

  - Added a warnings framework and a --warn option to enable or
    disable warnings.

  - Make the C scanner warn users if files referenced by #include
    directives cannot be found and --warn=dependency is specified.

  - The BUILDERS construction variable should now be a dictionary
    that maps builder names to actions.  Existing uses of lists,
    and the Builder name= keyword argument, generate warnings
    about use of deprecated features.

  - Removed the "shared" keyword argument from the Object and
    Library builders.

  - Added separated StaticObject, SharedObject, StaticLibrary and
    SharedLibrary builders.  Made Object and Library synonyms for
    StaticObject and StaticLibrary, respectively.

  - Add LIBS and LIBPATH dependencies for shared libraries.

  - Removed support for the prefix, suffix and src_suffix arguments
    to Builder() to be callable functions.

  - Fix handling file names with multiple dots.

  - Allow a build directory to be outside of the SConstruct tree.

  - Add a FindFile() function that searches for a file node with a
    specified name.

  - Add $CPPFLAGS to the shared-object command lines for g++ and gcc.

  From Charles Crain and Steven Knight:

  - Add a "tools=" keyword argument to Environment instantiation,
    and a separate Tools() method, for more flexible specification
    of tool-specific environment changes.

  From Steven Knight:

  - Add a "platform=" keyword argument to Environment instantiation,
    and a separate Platform() method, for more flexible specification
    of platform-specific environment changes.

  - Updated README instructions and setup.py code to catch an
    installation failure from not having distutils installed.

  - Add descriptions to the -H help text for -D, -u and -U so
    people can tell them apart.

  - Remove the old feature of automatically splitting strings
    of file names on white space.

  - Add a dependency Scanner for native Fortran "include" statements,
    using a new "F77PATH" construction variable.

  - Fix C #include scanning to detect file names with characters like
    '-' in them.

  - Add more specific version / build output to the -v option.

  - Add support for the GNU as, Microsoft masm, and nasm assemblers.

  - Allow the "target" argument to a Builder call to be omitted, in
    which case the target(s) are deduced from the source file(s) and the
    Builder's specified suffix.

  - Add a tar archive builder.

  - Add preliminary support for the OS/2 Platform, including the icc
    and ilink Tools.

  From Jeff Petkau:

  - Fix --implicit-cache if the scanner returns an empty list.

  From Anthony Roach:

  - Add a "multi" keyword argument to Builder creation that specifies
    it's okay to call the builder multiple times for a target.

  - Set a "multi" on Aliases so multiple calls will append to an Alias.

  - Fix emitter functions' use of path names when using BuildDir or
    in subdirectories.

  - Fix --implicit-cache causing redundant rebuilds when the header
    file list changed.

  - Fix --implicit-cache when a file has no implicit dependencies and
    its source is generated.

  - Make the drive letters on Windows always be the same case, so that
    changes in the case of drive letters don't cause a rebuild.

  - Fall back to importing the SCons.TimeStamp module if the SCons.MD5
    module can't be imported.

  - Fix interrupt handling to guarantee that a single interrupt will
    halt SCons both when using -j and not.

  - Fix .sconsign signature storage so that output files of one build
    can be safely used as input files to another build.

  - Added a --debug=time option to print SCons execution times.

  - Print an error message if a file can't be unlinked before being
    built, rather than just silently terminating the build.

  - Add a SideEffect() method that can be used to tell the build
    engine that a given file is created as a side effect of building
    a target.  A file can be specified as a side effect of more than
    one build comand, in which case the commands will not be executed
    simultaneously.

  - Significant performance gains from not using our own version of
    the inefficient stock os.path.splitext() method, caching source
    suffix computation, code cleanup in MultiStepBuilder.__call__(),
    and replicating some logic in scons_subst().

  - Add --implicit-deps-changed and --implicit-deps-unchanged options.

  - Add a GetLaunchDir() function.

  - Add a SetBuildSignatureType() function.

  From Zed Shaw:

  - Add an Append() method to Environments, to append values to
    construction variables.

  - Change the name of Update() to Replace().  Keep Update() as a
    deprecated synonym, at least for now.

  From Terrel Shumway:

  - Use a $PYTHON construction variable, initialized to sys.executable,
    when using Python to build parts of the SCons packages.

  - Use sys.prefix, not sys.exec_prefix, to find pdb.py.



RELEASE 0.07 - Thu,  2 May 2002 13:37:16 -0500

  From Chad Austin:

  - Changes to build SCons packages on IRIX (and other *NIces).

  - Don't create a directory Node when a file already exists there,
    and vice versa.

  - Add 'dirs' and 'names' keyword arguments to SConscript for
    easier specification of subsidiary SConscript files.

  From Charles Crain:

  - Internal cleanup of environment passing to function Actions.

  - Builders can now take arbitrary keyword arguments to create
    attributes to be passed to: command generator functions,
    FunctionAction functions, Builder emitter functions (below),
    and prefix/suffix generator functions (below).

  - Command generator functions can now return ANYTHING that can be
    converted into an Action (a function, a string, a CommandGenerator
    instance, even an ActionBase instance).

  - Actions now call get_contents() with the actual target and source
    nodes used for the build.

  - A new DictCmdGenerator class replaces CompositeBuilder to support
    more flexible Builder behavior internally.

  - Builders can now take an emitter= keyword argument.  An emitter
    is a function that takes target, source, and env argument, then
    return a 2-tuple of (new sources, new targets).  The emitter is
    called when the Builder is __call__'ed, allowing a user to modify
    source and target lists.

  - The prefix, suffix and src_suffix Builder arguments now take a
    callable as well a string.  The callable is passed the Environment
    and any extra Builder keyword arguments and is expected to return
    the appropriate prefix or suffix.

  - CommandActions can now be a string, a list of command + argument
    strings, or a list of commands (strings or lists).

  - Added shared library support.  The Object and Library Builders now
    take a "shared=1" keyword argument to specify that a shared object
    or shared library should be built.  It is an error to try to build
    static objects into a shared library or vice versa.

  - Win32 support for .def files has been added.  Added the Win32-specific
    construction variables $WIN32DEFPREFIX, $WIN32DEFSUFFIX,
    $WIN32DLLPREFIX and $WIN32IMPLIBPREFIX.  When building a .dll,
    the new construction variable $WIN32_INSERT_DEF, controls whether
    the appropriately-named .def file is inserted into the target
    list (if not already present).  A .lib file is always added to
    a Library build if not present in the list of targets.

  - ListBuilder now passes all targets to the action, not just the first.

  - Fix so that -c now deletes generated yacc .h files.

  - Builder actions and emitter functions can now be initialized, through
    construction variables, to things other than strings.

  - Make top-relative '#/dir' lookups work like '#dir'.

  - Fix for relative CPPPATH directories in subsidiary SConscript files
    (broken in 0.06).

  - Add a for_signature argument to command generators, so that
    generators that need to can return distinct values for the
    command signature and for executing the command.

  From Alex Jacques:

  - Create a better scons.bat file from a py2bat.py script on the Python
    mailing list two years ago (modeled after pl2bat.pl).

  From Steven Knight:

  - Fix so that -c -n does *not* remove the targets!

  - Man page:  Add a hierarchical libraries + Program example.

  - Support long MSVC linker command lines through a builder action
    that writes to a temporary file and uses the magic MSVC "link @file"
    argument syntax if the line is longer than 2K characters.

  - Fix F77 command-line options on Win32 (use /Fo instead of -o).

  - Use the same action to build from .c (lower case) and .C (upper
    case) files on case-insensitive systems like Win32.

  - Support building a PDF file directly from a TeX or LaTeX file
    using pdftex or pdflatex.

  - Add a -x option to runtest.py to specify the script being tested.
    A -X option indicates it's an executable, not a script to feed
    to the Python interpreter.

  - Add a Split() function (identical to SCons.Util.argmunge()) for use
    in the next release, when Builders will no longer automatically split
    strings on white space.

  From Steve Leblanc:

  - Add the SConscriptChdir() method.

  From Anthony Roach:

  - Fix --debug=tree when used with directory targets.

  - Significant internal restructuring of Scanners and Taskmaster.

  - Added new --debug=dtree option.

  - Fixes for --profile option.

  - Performance improvement in construction variable substitution.

  - Implemented caching of content signatures, plus added --max-drift
    option to control caching.

  - Implemented caching of dependency signatures, enabled by new
    --implicit-cache option.

  - Added abspath construction variable modifier.

  - Added $SOURCE variable as a synonym for $SOURCES[0].

  - Write out .sconsign files on error or interrupt so intermediate
    build results are saved.

  - Change the -U option to -D.  Make a new -U that builds just the
    targets from the local SConscript file.

  - Fixed use of sys.path so Python modules can be imported from
    the SConscript directory.

  - Fix for using Aliases with the -u, -U and -D options.

  - Fix so that Nodes can be passed to SConscript files.

  From Moshe Zadka:

  - Changes for official Debian packaging.



RELEASE 0.06 - Thu, 28 Mar 2002 01:24:29 -0600

  From Charles Crain:

  - Fix command generators to expand construction variables.

  - Make FunctionAction arguments be Nodes, not strings.

  From Stephen Kennedy:

  - Performance:  Use a dictionary, not a list, for a Node's parents.

  From Steven Knight:

  - Add .zip files to the packages we build.

  - Man page:  document LIBS, fix a typo, document ARGUMENTS.

  - Added RANLIB and RANLIBFLAGS construction variables.  Only use them
    in ARCOM if there's a "ranlib" program on the system.

  - Add a configurable CFILESUFFIX for the Builder of .l and .y files
    into C files.

  - Add a CXXFile Builder that turns .ll and .yy files into .cc files
    (configurable via a CXXFILESUFFIX construction variable).

  - Use the POSIX-standard lex -t flag, not the GNU-specific -o flag.
    (Bug reported by Russell Christensen.)

  - Fixed an exception when CPPPATH or LIBPATH is a null string.
    (Bug reported by Richard Kiss.)

  - Add a --profile=FILE option to make profiling SCons easier.

  - Modify the new DVI builder to create .dvi files from LaTeX (.ltx
    and .latex) files.

  - Add support for Aliases (phony targets).

  - Add a WhereIs() method for searching for path names to executables.

  - Add PDF and PostScript document builders.

  - Add support for compiling Fortran programs from a variety of
    suffixes (a la GNU Make):  .f, .F, .for, .FOR, .fpp and .FPP

  - Support a CPPFLAGS variable on all default commands that use the
    C preprocessor.

  From Steve Leblanc:

  - Add support for the -U option.

  - Allow CPPPATH, LIBPATH and LIBS to be specified as white-space
    separated strings.

  - Add a document builder to create .dvi files from TeX (.tex) files.

  From Anthony Roach:

  - Fix:  Construction variables with values of 0 were incorrectly
    interpolated as ''.

  - Support env['VAR'] to fetch construction variable values.

  - Man page:  document Precious().



RELEASE 0.05 - Thu, 21 Feb 2002 16:50:03 -0600

  From Chad Austin:

  - Set PROGSUFFIX to .exe under Cygwin.

  From Charles Crain:

  - Allow a library to specified as a command-line source file, not just
    in the LIBS construction variable.

  - Compensate for a bug in os.path.normpath() that returns '' for './'
    on WIN32.

  - More performance optimizations:  cache #include lines from files,
    eliminate unnecessary calls.

  - If a prefix or suffix contains white space, treat the resulting
    concatenation as separate arguments.

  - Fix irregularities in the way we fetch DevStudio information from
    the Windows registry, and in our registry error handling.

  From Steven Knight:

  - Flush stdout after print so it intermixes correctly with stderr
    when redirected.

  - Allow Scanners to return a list of strings, and document how to
    write your own Scanners.

  - Look up implicit (scanned) dependencies relative to the directory
    of file being scanned.

  - Make writing .sconsign files more robust by first trying to write
    to a temp file that gets renamed.

  - Create all of the directories for a list of targets before trying
    to build any of the targets.

  - WIN32 portability fixes in tests.

  - Allow the list of variables exported to an SConscript file to be
    a UserList, too.

  - Document the overlooked LIBPATH construction variable.
    (Bug reported by Eicke Godehardt.)

  - Fix so that Ignore() ignores indirect, implicit dependencies
    (included files), not just direct dependencies.

  - Put the man page in the Debian distribution.

  - Run HTML docs through tidy to clean up the HTML (for Konqueror).

  - Add preliminary support for Unicode strings.

  - Efficiency:  don't scan dependencies more than once during the
    walk of a tree.

  - Fix the -c option so it doesn't stop removing targets if one doesn't
    already exist.
    (Bug reported by Paul Connell.)

  - Fix the --debug=pdb option when run on Windows NT.
    (Bug reported by Paul Connell.)

  - Add support for the -q option.

  From Steve Leblanc:

  - Add support for the -u option.

  - Add .cc and .hh file suffixes to the C Scanner.

  From Anthony Roach:

  - Make the scons script return an error code on failures.

  - Add support for using code to generate a command to build a target.



RELEASE 0.04 - Wed, 30 Jan 2002 11:09:42 -0600

  From Charles Crain:

  - Significant performance improvements in the Node.FS and
    Scanner subsystems.

  - Fix signatures of binary files on Win32 systems.

  - Allow LIBS and LIBPATH to be strings, not just arrays.

  - Print a traceback if a Python-function builder throws an exception.

  From Steven Knight:

  - Fix using a directory as a Default(), and allow Default() to
    support white space in file names for strings in arrays.

  - Man page updates:  corrected some mistakes, documented various
    missing Environment methods, alphabetized the construction
    variables and other functions, defined begin and end macros for
    the example sections, regularized white space separation, fixed
    the use of Export() in the Multiple Variants example.

  - Function action fixes:  None is now a successful return value.
    Exceptions are now reported.  Document function actions.

  - Add 'Action' and 'Scanner' to the global keywords so SConscript
    files can use them too.

  - Removed the Wrapper class between Nodes and Walkers.

  - Add examples using Library, LIBS, and LIBPATH.

  - The C Scanner now always returns a sorted list of dependencies
    so order changes don't cause unnecessary rebuilds.

  - Strip $(-$) bracketed text from command lines.  Use this to
    surround $_INCDIRS and $_LIBDIRS so we don't rebuild in response
    to changes to -I or -L options.

  - Add the Ignore() method to ignore dependencies.

  - Provide an error message when a nonexistent target is specified
    on the command line.

  - Remove targets before building them, and add an Environment
    Precious() method to override that.

  - Eliminate redundant calls to the same builder when the target is a
    list of targets:  Add a ListBuilder class that wraps Builders to
    handle lists atomically.  Extend the Task class to support building
    and updating multiple targets in a single Task.  Simplify the
    interface between Task and Taskmaster.

  - Add a --debug=pdb option to re-run SCons under the Python debugger.

  - Only compute a build signature once for each node.

  - Changes to our sys.path[] manipulation to support installation into
    an arbitrary --prefix value.

  From Steve Leblanc:

  - Add var=value command-line arguments.



RELEASE 0.03 - Fri, 11 Jan 2002 01:09:30 -0600

  From Charles Crain:

  - Performance improvements in the Node.FS and Sig.Calculator classes.

  - Add the InstallAs() method.

  - Execute commands through an external interpreter (sh, cmd.exe, or
    command.com) to handle redirection metacharacters.

  - Allow the user to supply a command handler.

  From Steven Knight:

  - Search both /usr/lib and /usr/local/lib for scons directories by
    adding them both to sys.path, with whichever is in sys.prefix first.

  - Fix interpreting strings of multiple white-space separated file names
    as separate file names, allowing prefixes and suffixes to be appended
    to each individually.

  - Refactor to move CompositeBuilder initialization logic from the
    factory wrapper to the __init__() method, and allow a Builder to
    have both an action and a src_builder (or array of them).

  - Refactor BuilderBase.__call__() to separate Node creation/lookup
    from initialization of the Node's builder information.

  - Add a CFile Builder object that supports turning lex (.l) and
    yacc (.y) files into .c files.

  - Document: variable interpretation attributes; how to propogate
    the user's environment variables to executed commands; how to
    build variants in multiple BuildDirs.

  - Collect String, Dict, and List type-checking in common utility
    routines so we can accept User{String,Dict,List}s all over.

  - Put the Action factory and classes into their own module.

  - Use one CPlusPlusAction in the Object Builder's action dictionary,
    instead of letting it create multiple identical instances.

  - Document the Install() and InstallAs() methods.

  From Steve Leblanc:

  - Require that a Builder be given a name argument, supplying a
    useful error message when it isn't.

  From Anthony Roach:

  - Add a "duplicate" keyword argument to BuildDir() that can be set
    to prevent linking/copying source files into build directories.

  - Add a "--debug=tree" option to print an ASCII dependency tree.

  - Fetch the location of the Microsoft Visual C++ compiler(s) from
    the Registry, instead of hard-coding the location.

  - Made Scanner objects take Nodes, not path names.

  - Have the C Scanner cache the #include file names instead of
    (re-)scanning the file each time it's called.

  - Created a separate class for parent "nodes" of file system roots,
    eliminating the need for separate is-parent-null checks everywhere.

  - Removed defined __hash__() and __cmp() methods from FS.Entry, in
    favor of Python's more efficient built-in identity comparisons.



RELEASE 0.02 - Sun, 23 Dec 2001 19:05:09 -0600

  From Charles Crain:

  - Added the Install(), BuildDir(), and Export() methods.

  - Fix the -C option by delaying setting the top of the FS tree.

  - Avoid putting the directory path on the libraries in the LIBS
    construction variable.

  - Added a GetBuildPath() method to return the full path to the
    Node for a specified string.

  - Fixed variable substitution in CPPPATH and LIBPATH.

  From Steven Knight:

  - Fixed the version comment in the scons.bat (the UNIX geek used
    # instead of @rem).

  - Fix to setup.py so it doesn't require a sys.argv[1] argument.

  - Provide make-like warning message for "command not found" and
    similar errors.

  - Added an EXAMPLES section to the man page.

  - Make Default() targets properly relative to their SConscript
    file's subdirectory.

  From Anthony Roach:

  - Documented CXXFLAGS, CXXCOM, and CPPPATH.

  - Fixed SCONS_LIB_DIR to work as documented.

  - Made Default() accept Nodes as arguments.

  - Changed Export() to make it easier to use.

  - Added the Import() and Return() methods.



RELEASE 0.01 - Thu Dec 13 19:25:23 CST 2001

A brief overview of important functionality available in release 0.01:

  - C and C++ compilation on POSIX and Windows NT.

  - Automatic scanning of C/C++ source files for #include dependencies.

  - Support for building libraries; setting construction variables
    allows creation of shared libraries.

  - Library and C preprocessor search paths.

  - File changes detected using MD5 signatures.

  - User-definable Builder objects for building files.

  - User-definable Scanner objects for scanning for dependencies.

  - Parallel build (-j) support.

  - Dependency cycles detected.

  - Linux packages available in RPM and Debian format.

  - Windows installer available.
<|MERGE_RESOLUTION|>--- conflicted
+++ resolved
@@ -16,6 +16,9 @@
       is a reasonable default and also aligns with changes in Appveyor's VS2019 image.
     - Drop support for Python 2.7. SCons will be Python 3.5+ going forward.
 
+  From Adam Gross:
+    - Added support for scanning multiple entries in an action string if
+      implicit command dependency scanning is enabled.
 
   From Mathew Robinson:
     - Improve performance of Subst by preventing unnecessary frame
@@ -46,10 +49,6 @@
     - Resolved a typo in engine.SCons.Tool
 
   From Adam Gross:
-<<<<<<< HEAD
-    - Added support for scanning multiple entries in an action string if
-      implicit command dependency scanning is enabled.
-=======
     - Resolved a race condition in multithreaded Windows builds with Python 2
       in the case where a child process is spawned while a Python action has a
       file open. Original author: Ryan Beasley.
@@ -60,7 +59,6 @@
   From Jason Kenny
     - Update Command() function to accept target_scanner, source_factory, and target_factory arguments.
       This makes Command act more like a one-off builder.
->>>>>>> 9340ef85
 
   From Ivan Kravets
     - Added support for "-imacros" to ParseFlags
