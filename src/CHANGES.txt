

                 SCons - a software construction tool

                            Change Log

NOTE: Please add your name below (and your changes) alphabetically by last name.

RELEASE  VERSION/DATE TO BE FILLED IN LATER

  From Edoardo Bezzeccheri
    - Added debug option "action_timestamps" which outputs to stdout the absolute start and end time for each target.

  From Rob Boehne
    - Fix suncxx tool (Oracle Studio compiler) when using Python 3.  Previously would throw an exception.
      Resolved by properly handling tool version string output as unicode.

  From Tim Gates
    - Resolved a typo in engine.SCons.Tool

<<<<<<< HEAD
  From Adam Gross:
    - Resolved a race condition in multithreaded Windows builds with Python 2
      in the case where a child process is spawned while a Python action has a
      file open.
=======
  From Jason Kenny
    - Update Command() function to accept target_scanner, source_factory, and target_factory arguments.
      This makes Command act more like a one-off builder.
>>>>>>> a8e707d2

  From Ivan Kravets
    - Added support for "-imacros" to ParseFlags

  From Jacek Kuczera:
    - Fix CheckFunc detection code for Visual 2019. Some functions
      (e.g. memmove) were incorrectly recognized as not available.

  From Jakub Kulik
    - Fix subprocess result bytes not being decoded in SunOS/Solaris related tools.

  From Philipp Maierhöfer:
    - Avoid crash with UnicodeDecodeError on Python 3 when a Latex log file in
      non-UTF-8 encoding (e.g. containing umlauts in Latin-1 encoding when
      the fontenc package is included with \usepackage[T1]{fontenc}) is read.

  From Mathew Robinson:
    - Improved threading performance by ensuring NodeInfo is shared
      across threads. Results in ~13% improvement for parallel builds
      (-j# > 1) with many shared nodes.

  From Mats Wichmann
    - Replace instances of string find method with "in" checks where
      the index from find() was not used.
    - CmdStringHolder fix from issue #3428
    - Turn previously deprecated debug options into failures:
      --debug=tree, --debug=dtree, --debug=stree, --debug=nomemoizer.
    - Experimental New Feature: Enable caching MSVC configuration
      If SCONS_CACHE_MSVC_CONFIG shell environment variable is set,
      SCons will cache the results of past calls to vcvarsall.bat to
      a file; integrates with existing memoizing of such vars.
      On vs2019 saves 5+ seconds per SCons invocation, which really
      helps test suite runs.
    - Remove deprecated SourceSignatures, TargetSignatures
    - Remove deprecated Builder keywords: overrides and scanner


RELEASE 3.1.1 - Mon, 07 Aug 2019 20:09:12 -0500

  From William Deegan:
    - Remove obsoleted references to DeciderNeedsNode which could cause crash when using --debug=explain

  From Jason Kenny
    - Add Fix and test for crash in 3.1.0 when using Decider('MD5-timestamp') and --debug=explain

  From Ben Reed:
    - Added -fmerge-all-constants to flags that get included in both CCFLAGS and LINKFLAGS.

  From Mathew Robinson:
    - Fix issue #3415 - Update remaining usages of EnvironmentError to SConsEnvironmentError
      this patch fixes issues introduced in 3.1.0 where any of the
      following would cause SCons to error and exit:
        - CacheDir not write-able
        - JSON encoding errors for CacheDir config
        - JSON decoding errors for CacheDir config


RELEASE 3.1.0 - Mon, 20 Jul 2019 16:59:23 -0700

  From Joseph Brill:
    - Code to supply correct version-specifier argument to vswhere for
      VS version selection.

  From William Deegan:
    - Enhanced --debug=explain output. Now the separate components of the dependency list are split up
      as follows:

      scons: rebuilding `file3' because:
           the dependency order changed:
           ->Sources
           Old:xxx	New:zzz
           Old:yyy	New:yyy
           Old:zzz	New:xxx
           ->Depends
           ->Implicit
           Old:/usr/bin/python	New:/usr/bin/python
    - Fix Issue #3350 - SCons Exception EnvironmentError is conflicting with Python's EnvironmentError.
    - Fix spurious rebuilds on second build for cases where builder has > 1 target and the source file
      is generated. This was causing the > 1th target to not have it's implicit list cleared when the source
      file was actually built, leaving an implicit list similar to follows for 2nd and higher target
              ['/usr/bin/python', 'xxx', 'yyy', 'zzz']
      This was getting persisted to SConsign and on rebuild it would be corrected to be similar to this
              ['zzz', 'yyy', 'xxx', '/usr/bin/python']
      Which would trigger a rebuild because the order changed.
      The fix involved added logic to mark all shared targets as peers and then ensure they're implicit
      list is all cleared together.
    - Fix Issue #3349 - SCons Exception EnvironmentError is conflicting with Python's EnvironmentError.
      Renamed to SConsEnvironmentError
    - Fix Issue #3350 - mslink failing when too many objects.  This is resolved by adding TEMPFILEARGJOIN variable
      which specifies what character to join all the argements output into the tempfile. The default remains a space
      when mslink, msvc, or mslib tools are loaded they change the TEMPFILEARGJOIN to be a line separator (\r\n on win32)
    - Fix performance degradation for MD5-timestamp decider.  NOTE: This changes the Decider() function arguments.
      From:
          def my_decider(dependency, target, prev_ni):
      To:
          def my_decider(dependency, target, prev_ni, repo_node):
      Where repo_node is the repository (or other) node to use to check if the node is out of date instead of dependency.

  From Peter Diener:
    - Additional fix to issue #3135 - Also handle 'pure' and 'elemental' type bound procedures
    - Fix issue #3135 - Handle Fortran submodules and type bound procedures

  From Adam Gross:
    - Upgraded and improved Visual Studio solution/project generation code using the MSVSProject builder.
      - Added support for Visual Studio 2017 and 2019.
      - Added support for the following per-variant parameters to the builder:
        - cpppaths: Provides per-variant include paths.
        - cppdefines: Provides per-variant preprocessor definitions.

  From Michael Hartmann:
    - Fix handling of Visual Studio Compilers to properly reject any unknown HOST_PLATFORM or TARGET_PLATFORM

  From Bert Huijben:
    - Added support for Visual Studio 2019 toolset.

  From Mathew Robinson:
    - Update cache debug output to include cache hit rate.
    - No longer unintentionally hide exceptions in Action.py
    - Allow builders and pseudo-builders to inherit from OverrideEnvironments

  From Leonard de Ruijter:
    - Add logic to derive correct version argument to vswhere

  From Lukas Schrangl:
    - Enable LaTeX scanner to find more than one include per line

  From Mats Wichmann:
    - scons-time takes more care closing files and uses safer mkdtemp to avoid
      possible races on multi-job runs.
    - Use importlib to dynamically load tool and platform modules instead of imp module
    - sconsign: default to .sconsign.dblite if no filename is specified.
      Be more informative in case of unsupported pickle protocol (py2 only).
    - Fix issue #3336 - on Windows, paths were being added to PATH even if
      tools were not found in those paths.
    - More fixes for newer Java versions (since 9): handle new jdk directory
      naming (jdk-X.Y instead of jdkX.Y) on Windows; handle two-digit major
      version. Docstrings improved.
    - Fixups for pylint: exception types, redefined functions,
      globals, etc.  Some old code removed to resolve issues (hashlib is
      always present on modern Pythons; no longer need the code for
      2.5-and-earlier optparse). cmp is not a builtin function in Py3,
      drop one (unused) use; replace one.  Fix another instance of
      renaming to SConsEnvironmentError. Trailing whitespace.
      Consistently use not is/in (if not x is y -> if x is not y).
    - Add a PY3-only function for setting up the cachedir that should be less
      prone to races. Add a hack to the PY2 version (from Issue #3351) to
      be less prone to a race in the check for old-style cache.
    - Fix coding error in docbook tool only exercised when using python lxml
    - Recognize two additional GNU compiler header directory options in
      ParseFlags: -iquote and -idirafter.
    - Fix more re patterns that contain \ but not specified as raw strings
      (affects scanners for D, LaTeX, swig)


RELEASE 3.0.5 - Mon, 26 Mar 2019 15:04:42 -0700

  From William Deegan:

    - Fix Issue #3283 - Handle using --config=force in combination with Decider('MD5-timestamp').
      3.0.2 in fix for issue #2980 added that deciders can throw DeciderNeedsNode exception.
      The Configure logic directly calls the decider when using --config=force but wasn't handling
      that exception.  This would yield minimally configure tests using TryLink() not running and
      leaving TypeError Nonetype exception in config.log
    - Fix Issue #3303 - Handle --config=force overwriting the Environment passed into Configure()'s
      Decider and not clearing it when the configure context is completed.
    - Add default paths for yacc tool on windows to include cygwin, mingw, and chocolatey
    - Fix issue #2799 - Fix mingw tool to respect SHCCCOMSTR, SHLINKCOMSTR and LDMODULECOMSTR
    - Fix Issue #3329 - Add support for MS SDK V10.0A (which is commonly installed with VS2017)
    - Fix Issue #3333 - Add support for finding vswhere under 32 bit windows installs.

  From Maciej Kumorek:
    - Update the MSVC tool to include the nologo flag by default in RCFLAGS

From Daniel Moody:
    - Change the default for AppendENVPath to delete_existing=0, so path
      order will not be changed, unless explicitly set (Issue #3276)
    - Fixed bug which threw error when running SCons on windows system with no MSVC installed.
    - Update link tool to convert target to node before accessing node member
    - Update mingw tool to remove MSVC like nologo CCFLAG
    - Add default paths for lex tool on windows to include cygwin, mingw, and chocolatey
    - Add lex construction variable LEXUNISTD for turning off unix headers on windows
    - Update lex tool to use win_flex on windows if available

  From Mats Wichmann:
    - Quiet open file ResourceWarnings on Python >= 3.6 caused by
      not using a context manager around Popen.stdout
    - Add the textfile tool to the default tool list
    - Fix syntax on is/is not clauses: should not use with a literal
    - Properly retrieve exit code when catching SystemExit
    - scons-time now uses context managers around file opens
    - Fix regex patterns that were not specified as raw strings

  From Bernhard M. Wiedemann:
    - Do not store build host+user name if reproducible builds are wanted


RELEASE 3.0.4 - Mon, 20 Jan 2019 22:49:27 +0000

  From Mats Wichmann:
    - Improve finding of Microsoft compiler: add a 'products' wildcard
      in case 2017 Build Tools only is installed as it is considered a separate
      product from the default Visual Studio
    - Add TEMPFILESUFFIX to allow a customizable filename extension, as
      described in the patch attached to issue #2431.
    - scons.py and sconsign.py stopped working if script called as a symlink
      to location in scons-local location.
    - Fix issue running scons using a symlink to scons.py in an scons-local dir
    - Doc updates around Default(), and the various *TARGETS variables.

  From Daniel Moody:
    - Improved support for VC14.1 and Visual Studio 2017, as well as arm and arm64 targets.
      Issues #3268 & Issue #3222
    - Initial support for ARM targets with Visual Studio 2017 - Issue #3182 (You must set TARGET_ARCH for this to work)
    - Update TempFileMunge class to use PRINT_CMD_LINE_FUNC

  From Tobias Herzog
    - Enhance cpp scanner regex logic to detect if/elif expressions without whitespaces but
      parenthesis like "#if(defined FOO)" or "#elif!(BAR)" correctly.


RELEASE 3.0.3 - Mon, 07 Jan 2019 20:05:22 -0400
  NOTE: 3.0.2 release was dropped because there was a packaging bug. Please consider all 3.0.2
        content.

  From William Deegan:
    - Fixes to packaging logic.  Ensuring the SCons.Tool.clangCommon module is added
      to the release packages.
    - Modify scons.bat script to check for scons python script without .py extension if no file
      scons.py exists. This enables an all platform wheel to work.

  From Mats Wichmann:
    - Update doc examples to work with Python 3.5+:  map() now returns an iterable instead of a list.


RELEASE 3.0.2 - Mon, 31 Dec 2018 16:00:12 -0700

  From Bernard Blackham:
    - Fixed handling of side-effects in task master (fixes #3013).

  From William Deegan:
    - Remove long deprecated SCons.Options code and tests.  This removes BoolOption,EnumOption,
      ListOption,PackageOption, and PathOption which have been replaced by *Variable() many years ago.
    - Re-Enable parallel SCons (-j) when running via Pypy
    - Move SCons test framework files to testing/framework and remove all references to QMtest.
      QMTest has not been used by SCons for some time now.
    - Updated logic for mingw and clang on win32 to search default tool install paths if not
      found in normal SCons PATH.  If the user specifies PATH or tool specific paths they
      will be used and the default paths below will be ignored.
      - Default path for clang/clangxx : C:\Program Files\LLVM\bin
      - Default path for mingw         : C:\MinGW\bin and/or  C:\mingw-w64\*\mingw64\bin
      - Key program to locate mingw    : mingw32-make (as the gcc with mingw prefix has no fixed name)
    - Fixed issue causing stack trace when python Action function contains a unicode string when being
      run with Python 2.7
    - Add alternate path to QT install for Centos in qt tool: /usr/lib64/qt-3.3/bin
    - Fix Java tools to search reasonable default paths for Win32, Linux, macOS.  Add required paths
      for swig and java native interface to JAVAINCLUDES.  You should add these to your CPPPATH if you need
      to compile with them.  This handles spaces in paths in default Java paths on windows.
    - Added more java paths to match install for Centos 7 of openjdk
    - Fix new logic which populates JAVAINCLUDES to handle the case where javac is not found.
    - Fix GH Issue #2580 - # in FRAMEWORKPATH doesn't get properly expanded. The # is left in the
      command line.
    - Fix issue #2980 with credit to Piotr Bartosik (and William Blevins).  This is an issue where using
      TimeStamp-MD5 Decider and CacheDir can yield incorrect md5's being written into the .sconsign.
      The difference between Piotr Bartosik's patch and the current code is that the more complicated
      creation of file to csig map is only done when the count of children for the current node doesn't
      match the previous count which is loaded from the sconsign.
    - Fix issue # 3106 MSVC if using MSVC_BATCH and target dir had a space would fail due to quirk in
      MSVC's handling of escaped targetdirs when batch compiling.
    - Fix GH Issue #3141 unicode string in a TryAction() with python 2.7 crashes.
    - Fix GH Issue #3212 - Use of Py3 and CacheDir + Configure's TryCompile (or likely and Python Value Nodes)
      yielded trying to combine strings and bytes which threw exception.
    - Fix GH Issue #3225 SCons.Util.Flatten() doesn't handle MappingView's produced by dictionary as return
      values from dict().{items(), keys(), values()}.
    - Fix GH Issue #3241 - Properly support versioned shared libraries for MacOS.  We've also introduced two
      new env variables APPLELINK_CURRENT_VERSION and APPLELINK_COMPATIBILITY_VERSION which will specify
      what is passed to the linkers -current_version and -compatibility_version flags.  If not specified
      they will be derived from SHLIBVERSION as such:
      - APPLELINK_CURRENT_VERSION = SHLIBVERSION
      - APPLELINK_COMPATIBILITY_VERSION = all but the last digit in SHLIBVERSION with .0 appended.
      Note that the values of the above will be validated. Valid format for either APPLELINK variable is
      X[.Y[.Z]] where 0 <= X <= 65535, 0 <= Y <= 255, 0 <= Z <= 255.
      The new variables have been added to the documents and should show up in user guide and manpage.
    - Fix GH Issue #3136 no longer wrap io.{BufferedReader,BufferedWriter,BufferedRWPair,BufferedRandom,TextIOWrapper
      with logic to set HANDLE_FLAG_INHERIT flag on the file handle.  Python 3.4+ automatically sets this according
      to Python docs: https://docs.python.org/3/library/os.html#fd-inheritance

  From Ray Donnelly:
    - Fix the PATH created by scons.bat (and other .bat files) to provide a normalized
      PATH.  Some pythons in the 3.6 series are no longer able to handle paths which
      have ".." in them and end up crashing.  This is done by cd'ing into the directory
      we want to add to the path and then using %CD% to give us the normalized directory
      See bug filed under Python 3.6: https://bugs.python.org/issue32457.
      Note: On Win32 PATH's which have not been normalized may cause undefined behavior
      by other executables being run by SCons (or any subprocesses of executables being run by SCons).
      Resolving this issue should eliminate that possibility going forward.

  From Andrew Featherstone
    - Removed unused --warn options from the man page and source code.

  From Arda Fu
    - Fix cpp scanner regex logic to treat ifndef for py3.5+. Previously it was
      not properly differentiating between if, ifdef, and ifndef.

  From Philipp Maierhöfer
    - Added a __hash__ method to the class Scons.Subst.Literal. Required when substituting Literal
      objects when SCons runs with Python 3.
    - Added missing FORTRANMODDIRPREFIX to the gfortran tool.

  From Matthew Marinets:
    - Fixed an issue that caused the Java emitter to incorrectly parse arguments to constructors that
      implemented a class.

  From Fredrik Medley:
    - Fix exception when printing of EnviromentError messages.
      Specifically, this fixes error reporting of the race condition when
      initializing the cache which error previously was hidden.

  From Daniel Moody:
    - Updated Jar builder to handle nodes and directories better
    - Updated Jar builder to flatten source list which could contain embedded lists
    - Removed some magic numbers from jar.py on behalf of Mats Wichmann (mats@linux.com)
    - Set the pickling protocal back to highest which was causing issues
      with variant dir tests. This will cause issues if reading sconsigns
      pickled with the previous lower protocal.
    - Updated swig to setup default paths for windows
    - Updated gettext tools to setup default paths for windows with Cygwin/MinGW setups
    - Add common location for default paths for cygwin and mingw in Platform modules
    - Updated YACC tool to work on windows with Cygwin/MinGW setups
    - Set the pickling protocal back to highest which was causing issues
      with variant dir tests. This will cause issues if reading sconsigns
      pickled with the previous lower protocal.
    - Updated FS.py to handle removal of splitunc function from python 3.7
    - Updated the vc.py to ignore MSVS versions where not compiler could be found

  From Gary Oberbrunner:
    - Fix bug when Installing multiple subdirs outside the source tree
    - fix to_str to handle None without raising exception
    - Fix -jN for python 3.7

  From Jonathon Reinhart:
    - Replace all instances of `int main()` in C code with `int main(void)`.
      Specifically, this fixes the test cases use by Configure.CheckCC() which
      would fail when using -Wstrict-prototypes.

  From Zachary Tessler:
    - Fix calculation of signatures for FunctionActions that contain list (or set,...)
      comprehensions whose expressions involve constant literals. Those constants had
      been ignored in signatures, so changing them did not cause targets to be rebuilt.

  From Paweł Tomulik:
    - In the testing framework, module TestCommon, fixed must_contain(),
      must_not_contain(), and related methods of TestCommon class to work with
      substrings located at zero offset.
    - Added virtualenv support. A new function Virtualenv() determines whether
      SCons runs in a virtualenv. The search PATH may also be extended to
      prefer executables from the current virtualenv over the ones provided by
      base environment. New option --enable-virtualenv provided to import some
      virtualenv-related variables to SCons and extend every env['ENV']['PATH']
      automatically. New option --ignore-virtualenv disables this. Two
      environment variables, SCONS_ENABLE_VIRTUALENV and
      SCONS_IGNORE_VIRTUALENV are supported for the same purpose.

  From Richard West:
    - Add SConstruct.py, Sconstruct.py, sconstruct.py to the search path for the root SConstruct file.
      Allows easier debugging within Visual Studio
    - Change setup.py to change the install directory (via  pip, or setup.py install) from scons-#.#.#
      to scons (Yielding <pythondir>/lib/scons/SCons/ instead of <pythondir>/lib/scons/SCons-#.#.#/).
      This changes SCons to better comply with normal Python installation practices.

  From Mats Wichmann:
    - Recognize new java 9, 10, 11 (as 9.0 and 10.0, 11.0)
    - Updated manpage scons.xml to fix a nested list problem
    - Updated doc terminiology: use prepend instead of append as appropriate
    - XML validity fixes from SConstruct.py change
    - Update wiki links to new github location
    - Update bug links to new github location
    - Make it easier for SConscript() call to fail on missing script.
      It was possible to call SCons.Warnings.warningAsException
      (not documented as a user API) to make all warnings fail. Now
      SConscript can take an optional must_exist flag which if true fails
      if the script does not exist.  Not failing on missing script is
      now considered deprecated, and the first instance will print a
      deprecation message.  It is now also possible to flip the scons
      behavior (which still defaults to warn, not fail) by calling
      SCons.Script.set_missing_sconscript_error, which is also not a
      documented interface at the moment.
    - Convert TestCmd.read to use with statement on open (quiets 17 py3 warnings)
    - Quiet py3 warning in UtilTests.py
    - Fix tests specifying octal constants for py3
    - Fix must_contain tests for py3
    - RPM package generation:
       - Fix supplying a build architecture
       - Disable auto debug package generation on certain rpmbuild versions
       - Adjust some tests to only supply build-id file on certain rpmbuild versions
       - Tests now use a file fixture for the repeated (trivial) main.c program.
       - Document and comment cleanup.
       - Added new Environment Value X_RPM_EXTRADEFS to supply custom settings
         to the specfile without adding specific logic for each one to scons.
    - The test for Python.h needed by swig tests is moved to get_python_platform
      so it does not have to be repeated in every test; picks up one failure
      which did not make the (previously needed) check. Windows version
      of get_python_platform needed some rework in case running in virtualenv.
    - If test opens os.devnull, register with atexit so file opens do not leak.
    - Fix bugs in Win32 process spawn logic to handle OSError exception correctly.
    - Use time.perf_counter instead of time.clock if it exists.
      time.clock deprecated since py3.3, due to remove in 3.8. deprecation
      warnings from py3.7 were failing a bunch of tests on Windows since they
      mess up expected stderr.
    - Prefer Py3's inspect.getfullargspec over deprecated inspect.getargspec.
      Switched to "new" (standard in Py2.7) usage of receiving a namedtuple -
      we were unpacking to a four-tuple, two of the items of which were unused;
      getfullargspec returns a named tuple with seven elements so it is a
      cleaner drop-in replacement using the namedtuple.
    - Updated the test-framework.rst documentation.
    - Remove obsoleted internal implementaiton of OrderedDict.
    - Test for tar packaging fixups
    - Stop using deprecated unittest asserts
    - messages in strip-install-dir test now os-neutral
    - Add xz compression format to packaging choices.
    - Syntax cleanups - trailing blanks, use "is" to compare with None, etc.
      Three uses of variables not defined are changed.
    - Some script changes in trying to find scons engine
    - Update (pep8) configure-cache script, add a --show option.
    - Fix for a couple of "what if tool not found" exceptions in framework.
    - Add Textfile/Substfile to default environment. (issue #3147)
    - sconsign: a couple of python3 fixes; be more tolerant of implicit
      entries which have no signatures; minor PEP8 changes.
    - Fix a couple of type mistakes (list-> string, filter type -> list)
    - Fix a couple of type mistakes in packaging tools: list-> string in msi,
      filter type -> list in ipk

  From Bernhard M. Wiedemann:
    - Update SCons' internal scons build logic to allow overriding build date
      with SOURCE_DATE_EPOCH for SCons itself.
    - Change the datestamps in SCons' docs and embedded in code use ISO 8601 format and UTC

  From Hao Wu
    - Typo in customized decider example in user guide
    - Replace usage of unittest.TestSuite with unittest.main() (fix #3113)

RELEASE 3.0.1 - Mon, 12 Nov 2017 15:31:33 -0700

  From Daniel Moody:
    - Jar can take multiple targets, and will make a duplicate jar from the sources for each target
    - Added some warnings in case the Jar builder makes an implicit target
    - Added Jar method and changed jar build to be more specific. Jar method will take in
      directories or classes as source. Added more tests to JAR to ensure the jar was
      packaged with the correct compiled class files.
    - Added a No result test case to handle bug which seems unrelated to java in the
      swig-dependencies.py test, more info here: http://scons.tigris.org/issues/show_bug.cgi?id=2907
    - Added a travis script to test on ubuntu trusty now that the project is on github
      so that Continuus Integration tests can be run automatically. It tests most case and considers
      no result a pass as well. Improving this script can install more dependincies allowing for more
      tests to be run.

  From Daniel Moody:
    - Updated the Jar Builder tool in Tool/__init__.py so that is doesn't force class files as
      sources, allowing directories to be passed, which was causing test/Java/JAR.py to fail.

  From William Deegan:
    - Fix issue where code in utility routine to_String_for_subst() had code whose result was never
      properly returned.
      (Found by: James Rinkevich https://pairlist4.pair.net/pipermail/scons-users/2017-October/006358.html )
    - Fixed Variables.GenerateHelpText() to now use the sort parameter. Due to incorrect 2to3 fixer changes
      8 years ago it was being used as a boolean parameter.  Now you can specify sort to be a callable, or boolean
      value. (True = normal sort). Manpage also updated.
    - Fixed Tool loading logic from exploding sys.path with many site_scons/site_tools prepended on py3.
    - Added additional output with time to process each SConscript file when using --debug=time.

  From Thomas Berg:
    - Fixed a regression in scons-3.0.0 where "from __future__ import print_function" was imposed
      on the scope where SConstruct is executed, breaking existing builds using PY 2.7.

  From William Deegan:
    - Fix broken subst logic where a string with "$$(abc)" was being treated as "$(abc) and the
      logic for removing the signature escapes was then failing because there was no closing "$)".
      This was introduced by a pull request to allow recursive variable evaluations to yield a string
      such as "$( $( some stuff $) $)".

  From Zachary Tessler:
    - Fix incorrect warning for repeated identical builder calls that use overrides


RELEASE 3.0.0 - Mon, 18 Sep 2017 08:32:04 -0700

NOTE: This is a major release.  You should expect that some targets may rebuild when upgrading.
Significant changes in some python action signatures. Also switching between PY 2.7 and PY 3.5, 3.6
will cause rebuilds.


  From William Blevins:
    - Updated D language scanner support to latest: 2.071.1. (PR #1924)
      https://dlang.org/spec/module.html accessed 11 August 2016
      - Enhancements:
        - Added support for selective imports: "import A : B, C;" -> A
        - Added support for renamed imports. "import B = A;" -> A
        - Supports valid combinations: "import A, B, CCC = C, DDD = D : EEE = FFF;" -> A, B, C, D
      - Notes:
        - May find new (previously missed) Dlang dependencies.
        - May cause rebuild after upgrade due to dependency changes.
    - Updated Fortran-related tests to pass under GCC 5/6.
    - Fixed SCons.Tool.Packaging.rpm.package source nondeterminism across builds.

  From William Deegan:
    - Removed deprecated tools CVS, Perforce, BitKeeper, RCS, SCCS, Subversion.
    - Removed deprecated module SCons.Sig
    - Added prioritized list of xsltproc tools to docbook. The order will now be as
      follows: xsltproc, saxon, saxon-xslt, xalan  (with first being highest priority, first
      tool found is used)
    - Fixed MSVSProject example code (http://scons.tigris.org/issues/show_bug.cgi?id=2979)
    - Defined MS SDK 10.0 and Changed VS 2015 to use SDK 10.0
    - Changes to Action Function and Action Class signiture creation.  NOTE: This will cause rebuilds
      for many builds when upgrading to SCons 3.0
    - Fixed Bug #3027 - "Cross Compiling issue: cannot override ranlib"
    - Fixed Bug #3020 - "Download link in user guide wrong. python setup.py install --version-lib broken"
    - Fixed Bug #2486 - Added SetOption('silent',True) - Previously this value was not allowed to be set.
    - Fixed Bug #3040 - Non-unicode character in CHANGES.txt
    - Fixed Bug #2622 - AlwaysBuild + MSVC regression.
    - Fixed Bug #3025 - (Credit to Florian : User flow86 on tigris) - Fix typo JAVACLASSSUFIX should have been
                        JAVACLASSSUFFIX


  From Ibrahim Esmat:
    - Added the capability to build Windows Store Compatible libraries that can be used
      with Universal Windows Platform (UWP) Apps and published to the store

  From Daniel Holth:
    - Add basic support for PyPy (by deleting __slots__ from Node with a
      metaclass on PyPy); wrap most-used open() calls in 'with' statements to
      avoid too many open files.
    - Add __main__.py for `python -m SCons` in case it is on PYTHONPATH.
    - Always use highest available pickle protocol for efficiency.
    - Remove unused command line fallback for the zip tool.

  From Gaurav Juvekar:
    - Fix issue #2832: Expand construction variables in 'chdir' argument of builders. (PR #463)
    - Fix issue #2910: Make --tree=all handle Unicode. (PR #427)
    - Fix issue #2788: Fix typo in documentation example for sconf. (PR #388)

  From Alexey Klimkin:
    - Use memoization to optimize PATH evaluation across all dependencies per
      node. (PR #345)
    - Use set() where it is applicable (PR #344)

  From M. Limber:
    - Fixed msvs.py for Visual Studio Express editions that would report
      "Error  : ValueError: invalid literal for float(): 10.0Exp".

  From Rick Lupton:
    - Update LaTeX scanner to understand \import and related commands

  From Steve Robinson:
    - Add support for Visual Studio 2017.  This support requires vswhere.exe a helper
      tool installed with newer installs of 2017. SCons expects it to be located at
      "C:\Program Files (x86)\Microsoft Visual Studio\Installer\vswhere.exe"
      It can be downloaded separately at
      https://github.com/Microsoft/vswhere

  From Tom Tanner:
    - Allow nested $( ... $) sections

  From Paweł Tomulik:
    - Fixed the issue with LDMODULEVERSIONFLAGS reported by Tim Jenness
      (https://pairlist4.pair.net/pipermail/scons-users/2016-May/004893.html).
      An error was causing "-Wl,Bsymbolic" being added to linker's command-line
      even when there was no specified value in LDMODULEVERSION and thus no
      need for the flags to be specified.
    - Added LoadableModule to the list of global functions (DefaultEnvironment
      builders).

  From Manish Vachharajani:
    - Update debian rules, compat, and control to not use features
      deprecated or obsolete in later versions of debhelpers
    - Update python version to 2.7 in debian/control

  From Richard Viney:
    - Fixed PCHPDBFLAGS causing a deprecation warning on MSVC v8 and later when
      using PCHs and PDBs together.


  From Richard West:
    - Added nested / namespace tool support
    - Added a small fix to the python3 tool loader when loading a tool as a package
    - Added additional documentation to the user manual on using toolpaths with the environment
      This includes the use of sys.path to search for tools installed via pip or package managers
    - Added support for a PyPackageDir function for use with the toolpath

  From Russel Winder:
    - Reordered the default D tools from "dmd, gdc, ldc" to "dmd, ldc, gdc".
    - Add a ProgramAllAtOnce builder to the dmd, ldc, and gdc tools. (PR #448)
    - Remove a file name exception for very old Fedora LDC installation.
    - gdc can now handle building shared objects (tested for version 6.3.0).
    - Remove establishing the SharedLibrary builder in the dmd, ldc, and gdc
      tools, must now include the ar tool to get this builder as is required for
      other compiler tools.
    - Add clang and clang++ tools based on Paweł Tomulik's work.

RELEASE 2.5.1 - Mon, 03 Nov 2016 13:37:42 -0400

  From William Deegan:
    - Add scons-configure-cache.py to packaging. It was omitted

  From Alexey Klimkin:
    - Use memoization to optimize PATH evaluation across all dependencies per
      node. (PR #345)

RELEASE 2.5.0 - Mon, 09 Apr 2016 11:27:42 -0700

  From Dirk Baechle:
    - Removed a lot of compatibility methods and workarounds
      for Python versions < 2.7, in order to prepare the work
      towards a combined 2.7/3.x version. (PR #284)
      Also fixed the default arguments for the print_tree and
      render_tree methods. (PR #284, too)

  From William Blevins:
    - Added support for cross-language dependency scanning;
      SCons now respects scanner keys for implicit dependencies.
      - Notes for SCons users with heterogeneous systems.
        - May find new (previously missed) dependencies.
        - May cause rebuild after upgrade due to dependency changes.
        - May find new dependency errors (EG. cycles).
          - Discovered in some of the SCons QT tests.
    - Resolved missing cross-language dependencies for
      SWIG bindings (fixes #2264).
    - Corrected typo in User Guide for Scanner keyword. (PR #2959)
    - Install builder interacts with scanner found in SCANNERS differently.
      - Previous: Install builder recursively scanned implicit dependencies
        for scanners from SCANNER, but not for built-in (default) scanners.
      - Current: Install builder will not scan for implicit dependencies via
        either scanner source. This optimizes some Install builder behavior
        and brings orthogonality to Install builder scanning behavior.

  From William Deegan:
    - Add better messaging when two environments have
      different actions for the same target (Bug #2024)
    - Fix issue only with MSVC and Always build where targets
      marked AlwaysBuild wouldn't make it into CHANGED_SOURCES
      and thus yield an empty compile command line. (Bug #2622)
    - Fix posix platform escaping logic to properly handle paths
      with parens in them "()".  (Bug #2225)

  From Jakub Pola:
    - Intel Compiler 2016 (Linux/Mac) update for tool directories.

  From Adarsh Sanjeev:
    - Fix for issue #2494: Added string support for Chmod function.

  From Tom Tanner:
    - change cache to use 2 character subdirectories, rather than one character,
      so as not to give huge directories for large caches, a situation which
      causes issues for NFS.
      For existing caches, you will need to run the scons-configure-cache.py
      script to update them to the new format. You will get a warning every time
      you build until you co this.
    - Fix a bunch of unit tests on windows

RELEASE 2.4.1 - Mon, 07 Nov 2015 10:37:21 -0700

  From Arfrever Frehtes Taifersar Arahesis:
    - Fix for Bug # 2791 - Setup.py fails unnecessarily under Jython.

  From Dirk Baechle:
    - Fixed license of SVG titlepage files in the context of Debian
      packaging, such that they allow for commercial use too (#2985).

  From William Blevins:
    - InstallVersionedLib now available in the DefaultEnvironment context.
    - Improves orthogonality of use cases between different Install functions.

  From Carnë Draug:
    - Added new configure check, CheckProg, to check for
      existence of a program.

  From Andrew Featherstone:
    - Fix for issue #2840 - Fix for two environments specifying same target with different
      actions not throwing hard error. Instead SCons was incorrectly issuing a warning
      and continuing.

  From Hiroaki Itoh :
    - Add support `Microsoft Visual C++ Compiler for Python 2.7'
      Compiler can be obtained at: https://www.microsoft.com/en-us/download/details.aspx?id=44266

  From Florian Miedniak:
    - Fixed tigris issue #3011: Glob() excludes didn't work when used with VariantDir(duplicate=0)

  From William Roberts:
    - Fix bug 2831 and allow Help() text to be appended to AddOption() help.

  From Paweł Tomulik:
    - Reimplemented versioning for shared libraries, with the following effects
    - Fixed tigris issues #3001, #3006.
    - Fixed several other issues not reported to tigris, including:
      issues with versioned libraries in subdirectories with tricky names,
      issues with versioned libraries and variant directories,
      issue with soname not being injected to library when using D linkers,
    - Switched to direct symlinks instead of daisy-chained ones -- soname and
      development symlinks point directly to the versioned shared library now),
      for rationale see:
      https://www.debian.org/doc/debian-policy/ch-sharedlibs.html
      https://fedoraproject.org/wiki/Packaging:Guidelines#Devel_Packages
      https://bitbucket.org/scons/scons/pull-requests/247/new-versioned-libraries-gnulink-cyglink/diff#comment-10063929
    - New construction variables to allow override default behavior: SONAME,
      SHLIBVERSIONFLAGS, _SHLIBVERSIONFLAGS, SHLIBNOVERSIONSYMLINKS,
      LDMODULEVERSION, LDMODULEVERSIONFLAGS, _LDMODULEVERSIONFLAGS,
      LDMODULENOVERSIONSYMLINKS.
    - Changed logic used to configure the versioning machinery from
      platform-centric to linker-oriented.
    - The SHLIBVERSION/LDMODULEVERSION variables are no longer validated by
      SCons (more freedom to users).
    - InstallVersionedLib() doesn't use SHLIBVERSION anymore.
    - Enchanced docs for the library versioning stuff.
    - New tests for versioned libraries.
    - Library versioning is currently implemented for the following linker
      tools: 'cyglink', 'gnulink', 'sunlink'.
    - Fix to swig tool - pick-up 'swig', 'swig3.0' and 'swig2.0' (in order).
    - Fix to swig tool - respect env['SWIG'] provided by user.



RELEASE 2.4.0 - Mon, 21 Sep 2015 08:56:00 -0700

  From Dirk Baechle:
    - Switched several core classes to use "slots", to
      reduce the overall memory consumption in large
      projects (fixes #2180, #2178, #2198)
    - Memoizer counting uses decorators now, instead of
      the old metaclasses approach.

  From Andrew Featherstone
    - Fixed typo in SWIGPATH description

RELEASE 2.3.6 - Mon, 31 Jul 2015 14:35:03 -0700

  From Rob Smith:
    - Added support for Visual Studio 2015

RELEASE 2.3.5 - Mon, 17 Jun 2015 21:07:32 -0700

  From Stephen Pollard:
    - Documentation fixes for libraries.xml and
      builders-writing.xml (#2989 and #2990)

  From William Deegan:
    - Extended docs for InstallVersionedLib/SharedLibrary,
      and added SKIP_WIN_PACKAGES argument to build script
      bootstrap.py (PR #230, #3002).

  From William Blevins:
    - Fixed symlink support (PR #227, #2395).
    - Updated debug-count test case (PR #229).

  From Alexey Klimkin:
    - Fixed incomplete LIBS flattening and substitution in
      Program scanner(PR #205, #2954).

  From Dirk Baechle:
    - Added new method rentry_exists_on_disk to Node.FS (PR #193).

  From Russel Winder:
    - Fixed several D tests under the different OS.
    - Add support for f08 file extensions for Fortran 2008 code.

  From Anatoly Techtonik:
    - Show --config choices if no argument is specified (PR #202).
    - Fixed build crash when XML toolchain isn't installed, and
      activated compression for ZIP archives.

  From Alexandre Feblot:
    - Fix for VersionedSharedLibrary under 'sunos' platform.
    - Fixed dll link with precompiled headers on MSVC 2012
    - Added an 'exclude' parameter to Glob()

  From Laurent Marchelli:
    - Support for multiple cmdargs (one per variant) in VS project files.
    - Various improvements for TempFileMunge class.
    - Added an implementation for Visual Studio users files (PR #209).

  From Dan Pidcock:
    - Added support for the 'PlatformToolset' tag in VS project files (#2978).

  From James McCoy:
    - Added support for '-isystem' to ParseFlags.

RELEASE 2.3.4 - Mon, 27 Sep 2014 12:50:35 -0400

  From Bernhard Walle and Dirk Baechle:
    - Fixed the interactive mode, in connection with
      Configure contexts (#2971).

  From Anatoly Techtonik:
    - Fix EnsureSConsVersion warning when running packaged version

  From Russel Winder:
    - Fix D tools for building shared libraries

RELEASE 2.3.3 - Sun, 24 Aug 2014 21:08:33 -0400

  From Roland Stark:
    - Fixed false line length calculation in the TempFileMunge class (#2970).

  From Gary Oberbrunner:
    - Improve SWIG detection

  From Russel Winder:
    - Fix regression on Windows in D language update

  From Neal Becker and Stefan Zimmermann:
    - Python 3 port and compatibility

  From Anatoly Techtonik:
    - Do not fail on EnsureSConsVersion when running from checkout

  From Kendrick Boyd and Rob Managan:
    - Fixed the newglossary action to work with VariantDir (LaTeX).

  From Manuel Francisco Naranjo:
    - Added a default for the BUILDERS environment variable,
      to prevent not defined exception on a Clone().

  From Andrew Featherstone:
    - Added description of CheckTypeSize method (#1991).
    - Fixed handling of CPPDEFINE var in Append()
      for several list-dict combinations (#2900).

  From William Blevins:
    - Added test for Java derived-source dependency tree generation.
    - Added Copy Action symlink soft-copy support (#2395).
    - Various contributions to the documentation (UserGuide).

RELEASE 2.3.2

  From Dirk Baechle:
    - Update XML doc editor configuration
    - Fix: Allow varlist to be specified as list of strings for Actions (#2754)

  From veon on bitbucket:
    - Fixed handling of nested ifs in CPP scanner PreProcessor class.

  From Shane Gannon:
    - Support for Visual Studio 2013 (12.0)

  From Michael Haubenwallner:
    - Respect user's CC/CXX values; don't always overwrite in generate()
    - Delegate linker Tool.exists() to CC/CXX Tool.exists().

  From Rob Managan:
    - Updated the TeX builder to support use of the -synctex=1
      option and the files it creates.
    - Updated the TeX builder to correctly clean auxiliary files when
      the biblatex package is used.

  From Gary Oberbrunner:
    - get default RPM architecture more robustly when building RPMs

  From Amir Szekely:
    - Fixed NoClean() for multi-target builders (#2353).

  From Paweł Tomulik:
    - Fix SConf tests that write output

  From Russel Winder:
    - Revamp of the D language support. Tools for DMD, GDC and LDC provided
      and integrated with the C and C++ linking. NOTE: This is only tested
      with D v2. Support for D v1 is now deprecated.

  From Anatoly Techtonik:
    - Several improvements for running scons.py from source:
      * engine files form source directory take priority over all other
        importable versions
      * message about scons.py running from source is removed to fix tests
        that were failing because of this extra line in the output
      * error message when SCons import fails now lists lookup paths
    - Remove support for QMTest harness from runtest.py
    - Remove RPM and m4 from default tools on Windows
    - BitKeeper, CVS, Perforce, RCS, SCCS are deprecated from default
      tools and will be removed in future SCons versions to speed up
      SCons initialization (it will still be possible to use these tools
      explicitly)

  From Sye van der Veen:
    - Support for Visual Studio 12.0Exp, and fixes for earlier MSVS
      versions.


RELEASE 2.3.1

  From Andrew Featherstone:
    - Added support for EPUB output format to the DocBook tool.

  From Tom Tanner:
    - Stop leaking file handles to subprocesses by switching to using subprocess
      always.
    - Allow multiple options to be specified with --debug=a,b,c
    - Add support for a readonly cache (--cache-readonly)
    - Always print stats if requested
    - Generally try harder to print out a message on build errors
    - Adds a switch to warn on missing targets
    - Add Pseudo command to mark targets which should not exist after
      they are built.

  From Bogdan Tenea:
    - Check for 8.3 filenames on cygwin as well as win32 to make variant_dir work properly.

  From Alexandre Feblot:
    - Make sure SharedLibrary depends on all dependent libs (by depending on SHLINKCOM)

  From Stefan Sperling:
    - Fixed the setup of linker flags for a versioned SharedLibrary
      under OpenBSD (#2916).

  From Antonio Cavallo:
    - Improve error if Visual Studio bat file not found.

  From Manuel Francisco Naranjo:
    - Allow Subst.Literal string objects to be compared with each other,
      so they work better in AddUnique() and Remove().

  From David Rothenberger:
    - Added cyglink linker that uses Cygwin naming conventions for
      shared libraries and automatically generates import libraries.

  From Dirk Baechle:
    - Update bootstrap.py so it can be used from any dir, to run
      SCons from a source (non-installed) dir.
    - Count statistics of instances are now collected only when
      the --debug=count command-line option is used (#2922).
    - Added release_target_info() to File nodes, which helps to
      reduce memory consumption in clean builds and update runs
      of large projects.
    - Fixed the handling of long options in the command-line
      parsing (#2929).
    - Fixed misspelled variable in intelc.py (#2928).

  From Gary Oberbrunner:
    - Test harness: fail_test() can now print a message to help debugging.

  From Anatoly Techtonik:
    - Require rpmbuild when building SCons package.
    - Print full stack on certain errors, for debugging.
    - Improve documentation for Textfile builder.

  From William Deegan:
    - VS2012 & VS2010 Resolve initialization issues by adding path to reg.exe
      in shell used to run batch files.
    - MSVC Support fixed defaulting TARGET_ARCH to HOST_ARCH. It should be
      None if not explicitly set.
    - MSVC Fixed issue where if more than one Architectures compilers are
      detected, it would take the last one found, and not the first.

  From Philipp Kraus:
    - Added optional ZIPROOT to Zip tool.

  From Dirk Baechle:
    - Replaced old SGML-based documentation toolchain with a more modern
      approach, that also requires less external dependencies (programs and
      Python packages). Added a customized Docbook XSD for strict validation of
      all input XML files.

  From Luca Falavigna:
    - Fixed spelling errors in MAN pages (#2897).

  From Michael McDougall:
    - Fixed description of ignore_case for EnumVariable in the
      MAN page (#2774).

RELEASE 2.3.0 - Mon, 02 Mar 2013 13:22:29 -0400

  From Anatoly Techtonik:
    - Added ability to run scripts/scons.py directly from source checkout
    - Hide deprecated --debug={dtree,stree,tree} from --help output
    - Error messages from option parser now include hints about valid choices
    - Cleaned up some Python 1.5 and pre-2.3 code, so don't expect SCons
      to run on anything less than Python 2.4 anymore
    - Several fixes for runtest.py:
      * exit with an error if no tests were found
      * removed --noqmtest option - this behavior is by default
      * replaced `-o FILE --xml` combination with `--xml FILE`
      * changed `-o, --output FILE` option to capture stdout/stderr output
        from runtest.py
    - Remove os_spawnv_fix.diff patch required to enable parallel builds
      support prior to Python 2.2

  From Juan Lang:
    - Fix WiX Tool to use .wixobj rather than .wxiobj for compiler output
    - Support building with WiX releases after 2.0

  From Alexey Klimkin:
    - Fix nested LIBPATH expansion by flattening sequences in subst_path.

  From eyan on Bitbucket:
    - Print target name with command execution time with --debug=time

  From Thomas Berg and Evgeny Podjachev:
    - Fix subprocess spawning on Windows.  Work around a Windows
      bug that can crash python occasionally when using -jN. (#2449)

  From Dirk Baechle:
    - Updated test framework to support dir and file fixtures and
      added ability to test external (out-of-tree) tools (#2862).
      See doc in QMTest/test-framework.rst.
    - Fixed several errors in the test suite (Java paths, MSVS version
      detection, Tool import), additionally
      * provided MinGW command-line support for the CXX, AS and
        Fortran tests,
      * refactored the detection of the gcc version and the according
        Fortran startup library,
      * provided a new module rpmutils.py, wrapping the RPM naming rules
        for target files and further hardware-dependent info (compatibility,
        compiler flags, ...),
      * added new test methods must_exist_one_of() and
        must_not_exist_any_of() and
      * removed Aegis support from runtest.py. (#2872)

  From Gary Oberbrunner:
    - Add -jN support to runtest.py to run tests in parallel
    - Add MSVC10 and MSVC11 support to get_output low-level bat script runner.
    - Fix MSVS solution generation for VS11, and fixed tests.

  From Rob Managan:
    - Updated the TeX builder to support the \newglossary command
      in LaTeX's glossaries package and the files it creates.
    - Improve support for new versions of biblatex in the TeX builder
      so biber is called automatically if biblatex requires it.
    - Add SHLIBVERSION as an option that tells SharedLibrary to build
      a versioned shared library and create the required symlinks.
      Add builder InstallVersionedLib to create the required symlinks
      installing a versioned shared library.

RELEASE 2.2.0 - Mon, 05 Aug 2012 15:37:48 +0000

  From dubcanada on Bitbucket:
    - Fix 32-bit Visual Express C++ on 64-bit Windows (generate 32-bit code)

  From Paweł Tomulik:
    - Added gettext toolset
    - Fixed FindSourceFiles to find final sources (leaf nodes).

  From Greg Ward:
    - Allow Node objects in Java path (#2825)

  From Joshua Hughes:
    - Make Windows not redefine builtin file as un-inheritable (#2857)
    - Fix WINDOWS_INSERT_DEF on MinGW (Windows) (#2856)

  From smallbub on Bitbucket:
    - Fix LINKCOMSTR, SHLINKCOMSTR, and LDMODULECOMSTR on Windows (#2833).

  From Mortoray:
    - Make -s (silent mode) be silent about entering subdirs (#2976).
    - Fix cloning of builders when cloning environment (#2821).

  From Gary Oberbrunner:
    - Show valid Visual Studio architectures in error message
       when user passes invalid arch.

  From Alexey Petruchik:
    - Support for Microsoft Visual Studio 11 (both using it
      and generating MSVS11 solution files).

  From Alexey Klimkin:
    - Fixed the Taskmaster, curing spurious build failures in
      multi-threaded runs (#2720).

  From Dirk Baechle:
    - Improved documentation of command-line variables (#2809).
    - Fixed scons-doc.py to properly convert main XML files (#2812).

  From Rob Managan:
    - Updated the TeX builder to support LaTeX's multibib package.
    - Updated the TeX builder to support LaTeX's biblatex package.
    - Added support for using biber instead of bibtex by setting
      env['BIBTEX'] = 'biber'

  From Arve Knudsen:
    - Test for FORTRANPPFILESUFFIXES (#2129).


RELEASE 2.1.0 - Mon, 09 Sep 2011 20:54:57 -0700

  From Anton Lazarev:
    - Fix Windows resource compiler scanner to accept DOS line endings.

  From Matthias:
    - Update MSVS documents to remove note indicating that only one
      project is currently supported per solution file.

  From Grzegorz Bizoń:
    - Fix long compile lines in batch mode by using TEMPFILE
    - Fix MSVC_BATCH=False (was treating it as true)

  From Justin Gullingsrud:
    - support -std=c++0x and related CXXFLAGS in pkgconfig (ParseFlags)

  From Vincent Beffara:
    - Support -dylib_file in pkgconfig (ParseFlags)

  From Gary Oberbrunner and Sohail Somani:
    - new construction variable WINDOWS_EMBED_MANIFEST to automatically
      embed manifests in Windows EXEs and DLLs.

  From Gary Oberbrunner:
    - Fix Visual Studio project generation when CPPPATH contains Dir nodes
    - Ensure Visual Studio project is regenerated when CPPPATH or CPPDEFINES change
    - Fix unicode error when using non-ASCII filenames with Copy or Install
    - Put RPATH in LINKCOM rather than LINKFLAGS so resetting
      LINKFLAGS doesn't kill RPATH
    - Fix precompiled headers on Windows when variant dir name has spaces.
    - Adding None to an Action no longer fails (just returns original action)
    - New --debug=prepare option to show each target as it's being
      prepared, whether or not anything needs to be done for it.
    - New debug option --debug=duplicate to print a line for each
      unlink/relink (or copy) of a variant file from its source file.
    - Improve error message for EnumVariables to show legal values.
    - Fix Intel compiler to sort versions >9 correctly (esp. on Linux)
    - Fix Install() when the source and target are directories and the
      target directory exists.

  From David Garcia Garzon:
    - Fix Delete to be able to delete broken symlinks and dir
      symlinks.

  From Imran Fanaswala and Robert Lehr:
    - Handle .output file generated by bison/yacc properly. Cleaning it
      when necessary.

  From Antoine Dechaume:
    - Handle SWIG file where there is whitespace after the module name
      properly. Previously the generated files would include
      the whitespace.

  From Dmitry R.:
    - Handle Environment in case __semi_deepcopy is None

  From Benoit Belley:

    - Much improved support for Windows UNC paths (\\SERVERNAME).

  From Jean-Baptiste Lab:

    - Fix problems with appending CPPDEFINES that contain
      dictionaries, and related issues with Parse/MergeFlags and
      CPPDEFINES.

  From Allen Weeks:

    - Fix for an issue with implicit-cache with multiple targets
      when dependencies are removed on disk.

  From Evgeny Podjachev and Alexey Petruchick:

    - Support generation of Microsoft Visual Studio 2008 (9.0)
      and 2010 (10.0) project and solution files.

  From Ken Deeter:

    - Fix a problem when FS Entries which are actually Dirs have builders.

  From Luca Falavigna:

    - Support Fortran 03

  From Gary Oberbrunner:

    - Print the path to the SCons package in scons --version

  From Jean-Franï¿½ois Colson:

    - Improve Microsoft Visual Studio Solution generation, and fix
      various errors in the generated solutions especially when using
      MSVS_SCC_PROVIDER, and when generating multiple projects.  The
      construction variable MSVS_SCC_PROJECT_BASE_PATH, which never
      worked properly, is removed.  Users can use the new variable
      MSVS_SCC_CONNECTION_ROOT instead if desired.

  From Anatoly Techtonik:

    - Use subprocess in bootstrap.py instead of os.execve to avoid
      losing output control on Windows (http://bugs.python.org/issue9148)

    - Revert patch for adding SCons to App Paths, because standard cmd
      shell doesn't search there. This is confusing, because `scons` can
      be executed from explorer, but fail to start from console.

    - Fix broken installation with easy_install on Windows (issue #2051)
      SCons traditionally installed in a way that allowed to run multiple
      versions side by side. This custom logic was incompatible with
      easy_install way of doing things.

    - Use epydoc module for generating API docs in HTML if command line
      utility is not found in PATH. Actual for Windows.

  From Alexander Goomenyuk:

    - Add .sx to assembly source scanner list so .sx files
      get their header file dependencies detected.

  From Arve Knudsen:

    - Set module metadata when loading site_scons/site_init.py
      so it is treated as a proper module; __doc__, __file__ and
      __name__ now refer to the site_init.py file.

  From Russel Winder:

    - Users Guide updates explaining that Tools can be packages as
      well as python modules.

  From Gary Oberbrunner:

    - New systemwide and per-user site_scons dirs.

  From Dirk Baechle:

    - XML fixes in User's Guide.
    - Fixed the detection of 'jar' and 'rmic' during
      the initialization of the respective Tools (#2730).
    - Improved docs for custom Decider functions and
      custom Scanner objects (#2711, #2713).
    - Corrected SWIG module names for generated *.i files (#2707).

  From Joe Zuntz:

    - Fixed a case-sensitivity problem with Fortran modules.

  From Bauke Conijn:

    - Added Users Guide example for auto-generated source code

  From Steven Knight:

    - Fix explicit dependencies (Depends()) on Nodes that don't have
      attached Builders.

    - Fix use of the global Alias() function with command actions.

  From Matt Hughes:

    - Fix the ability to append to default $*FLAGS values (which are
      implemented as CLVar instances) in a copied construction environment
      without affecting the original construction environment's value.

  From Rob Managan:

    - Updated the TeX command strings to include a /D on Windows in
      case the new directory is on a different drive letter.

    - Fixed the LaTeX scanner so dependencies are found in commands that
      are broken across lines with a comment or have embedded spaces.

    - The TeX builders should now work with tex files that are generated
      by another program. Thanks to Hans-Martin von Gaudecker for
      isolating the cause of this bug.

    - Added support for INDEXSTYLE environment variable so makeindex can
      find style files.

    - Added support for the bibunits package so we call bibtex on all
      the bu*.aux files.

    - Add support of finding path information on OSX for TeX applications
      MacPorts and Fink paths need to be added by the user

  From Russel Winder:

    - Add support for DMD version 2 (the phobos2 library).

  From William Deegan:

    - Add initial support for VS/VC 2010 (express and non-express versions)
    - Remove warning for not finding MS VC/VS install.
      "scons: warning: No version of Visual Studio compiler found
        - C/C++ compilers most likely not set correctly"
    - Add support for Linux 3.0


RELEASE 2.0.1 - Mon, 15 Aug 2010 15:46:32 -0700

  From Dirk Baechle:

    - Fix XML in documentation.

  From Joe Zuntz:

    - Fixed a case-sensitivity problem with Fortran modules.

  From Bauke Conijn:

    - Added Users Guide example for auto-generated source code

  From Steven Knight:

    - Fix explicit dependencies (Depends()) on Nodes that don't have
      attached Builders.

  From Matt Hughes:

    - Fix the ability to append to default $*FLAGS values (which are
      implemented as CLVar instances) in a copied construction environment
      without affecting the original construction environment's value.

  From Rob Managan:

    - Updated the TeX command strings to include a /D on Windows in
      case the new directory is on a different drive letter.

    - Fixed the LaTeX scanner so dependencies are found in commands that
      are broken across lines with a comment or have embedded spaces.


RELEASE 2.0.0.final.0 - Mon, 14 Jun 2010 22:01:37 -0700

  From Dirk Baechle:

    - Fix XML in documentation.

  From Steven Knight:

    - Provide forward compatibility for the 'profile' module.

    - Provide forward compatibility for the 'pickle' module.

    - Provide forward compatibility for the 'io' module.

    - Provide forward compatibility for the 'queue' module.

    - Provide forward compatibility for the 'collections' module.

    - Provide forward compatibility for the 'builtins' module.

    - Provide forward compatibility for 'sys.intern()'.

    - Convert to os.walk() from of os.path.walk().

    - Remove compatibility logic no longer needed.

    - Add a '-3' option to runtest to print 3.x incompatibility warnings.

    - Convert old-style classes into new-style classes.

    - Fix "Ignoring corrupt sconsign entry" warnings when building
      in a tree with a pre-2.0 .sconsign file.

    - Fix propagation from environment of VS*COMNTOOLS to resolve issues
      initializing MSVC/MSVS/SDK issues.

    - Handle detecting Visual C++ on Python verions with upper-case
      platform architectures like 'AMD64'.

  From W. Trevor King:

    - Revisions to README.

  From Greg Noel:

    - Apply numerous Python fixers to update code to more modern idioms.
      Find where fixers should be applied to code in test strings and
      apply the fixers there, too.

    - Write a fixer to convert string functions to string methods.

    - Modify the 'dict' fixer to be less conservative.

    - Modify the 'apply' fixer to handle more cases.

    - Create a modified 'types' fixer that converts types to 2.x
      equivalents rather than 3.x equivalents.

    - Write a 'division' fixer to highlight uses of the old-style
      division operator.  Correct usage where needed.

    - Add forward compatibility for the new 'memoryview' function
      (which replaces the 'buffer' function).

    - Add forward compatibility for the 'winreg' module.

    - Remove no-longer-needed 'platform' module.

    - Run tests with the '-3' option to Python 2.6 and clear up
      various reported incompatibilities.

    - Comb out code paths specialized to Pythons older than 2.4.

    - Update deprecation warnings; most now become mandatory.

    - Start deprecation cycle for BuildDir() and build_dir.

    - Start deprecation cycle for SourceCode() and related factories

    - Fixed a problem with is_Dict() not identifying some objects derived
      from UserDict.

  From Jim Randall:

    - Document the AllowSubstExceptions() function in the User's Guide.

  From William Deegan:

    - Migrate MSVC/MSVS/SDK improvements from 1.3 branch.


RELEASE 1.3.0 - Tue, 23 Mar 2010 21:44:19 -0400

  From Steven Knight:

    - Update man page and documentation.

  From William Deegan (plus minor patch from Gary Oberbrunner):

    - Support Visual Studio 8.0 Express

RELEASE 1.2.0.d20100306 - Sat, 06 Mar 2010 16:18:33 -0800

  From Luca Falavigna:

    - Fix typos in the man page.

  From Gottfried Ganssauge:

    - Support execution when SCons is installed via easy_install.

  From Steven Knight:

    - Make the messages for Configure checks of compilers consistent.

    - Issue an error message if a BUILDERS entry is not a Builder
      object or a callable wrapper.

  From Rob Managan:

    - Update tex builder to handle the case where a \input{foo}
      command tries to work with a directory named foo instead of the
      file foo.tex. The builder now ignores a directory and continues
      searching to find the correct file. Thanks to Lennart Sauerbeck
      for the test case and initial patch

      Also allow the \include of files in subdirectories when variantDir
      is used with duplicate=0. Previously latex would crash since
      the directory in which the .aux file is written was not created.
      Thanks to Stefan Hepp for finding this and part of the solution.

  From James Teh:
    - Patches to fix some issues using MS SDK V7.0

  From William Deegan:
    - Lots of testing and minor patches to handle mixed MS VC and SDK
      installations, as well as having only the SDK installed.


RELEASE 1.2.0.d20100117 - Sun, 17 Jan 2010 14:26:59 -0800

  From Jim Randall:
    - Fixed temp filename race condition on Windows with long cmd lines.

  From David Cournapeau:
    - Fixed tryRun when sconf directory is in a variant dir.
    - Do not add -fPIC for ifort tool on non-posix platforms (darwin and
      windows).
    - Fix bug 2294 (spurious CheckCC failures).
    - Fix scons bootstrap process on windows 64 (wrong wininst name)

  From William Deegan:
    - Final merge from vs_revamp branch to main

    - Added definition and usage of HOST_OS, HOST_ARCH, TARGET_OS,
      TARGET_ARCH, currently only defined/used by Visual Studio
      Compilers. This will be rolled out to other platforms/tools
      in the future.

    - Add check for python >= 3.0.0 and exit gracefully.
      For 1.3 python >= 1.5.2 and < 3.0.0 are supported

    - Fix bug 1944 - Handle non-existent .i file in swig emitter, previously
      it would crash with an IOError exception. Now it will try to make an
      educated guess on the module name based on the filename.

  From Lukas Erlinghagen:

    - Have AddOption() remove variables from the list of
      seen-but-unknown variables (which are reported later).

    - An option name and aliases can now be specified as a tuple.

  From Hartmut Goebel:

    - Textfile builder.

  From Jared Grubb:

    - use "is/is not" in comparisons with None instead of "==" or "!=".

  From Jim Hunziker:

    - Avoid adding -gphobos to a command line multiple times
      when initializing use of the DMD compiler.

  From Jason Kenney:

    - Sugguested HOST/TARGET OS/ARCH separation.

  From Steven Knight:

    - Fix the -n option when used with VariantDir(duplicate=1)
      and the variant directory doesn't already exist.

    - Fix scanning of Unicode files for both UTF-16 endian flavors.

    - Fix a TypeError on #include of file names with Unicode characters.

    - Fix an exception if a null command-line argument is passed in.

    - Evaluate Requires() prerequisites before a Node's direct children
      (sources and dependencies).

  From Greg Noel:

    - Remove redundant __metaclass__ initializations in Environment.py.

    - Correct the documentation of text returned by sconf.Result().

    - Document that filenames with '.' as the first character are
      ignored by Glob() by default (matching UNIX glob semantics).

    - Fix SWIG testing infrastructure to work on Mac OS X.

    - Restructure a test that occasionally hung so that the test would
      detect when it was stuck and fail instead.

    - Substfile builder.

  From Gary Oberbrunner:

    - When reporting a target that SCons doesn't know how to make,
      specify whether it's a File, Dir, etc.

  From Ben Webb:

    - Fix use of $SWIGOUTDIR when generating Python wrappers.

    - Add $SWIGDIRECTORSUFFIX and $SWIGVERSION construction variables.

  From Rob Managan:

    - Add -recorder flag to Latex commands and updated internals to
      use the output to find files TeX creates. This allows the MiKTeX
      installations to find the created files

    - Notify user of Latex errors that would get buried in the
      Latex output

    - Remove LATEXSUFFIXES from environments that don't initialize Tex.

    - Add support for the glossaries package for glossaries and acronyms

    - Fix problem that pdftex, latex, and pdflatex tools by themselves did
      not create the actions for bibtex, makeindex,... by creating them
      and other environment settings in one routine called by all four
      tex tools.

    - Fix problem with filenames of sideeffects when the user changes
      the name of the output file from the latex default

    - Add scanning of files included in Latex by means of \lstinputlisting{}
      Patch from Stefan Hepp.

    - Change command line for epstopdf to use --outfile= instead of -o
      since this works on all platforms.
      Patch from Stefan Hepp.

    - Change scanner to properly search for included file from the
      directory of the main file instead of the file it is included from.
      Also update the emitter to add the .aux file associated with
      \include{filename} commands. This makes sure the required directories
      if any are created for variantdir cases.
      Half of the patch from Stefan Hepp.

RELEASE 1.2.0.d20090223 - Mon, 23 Feb 2009 08:41:06 -0800

  From Stanislav Baranov:

    - Make suffix-matching for scanners case-insensitive on Windows.

  From David Cournapeau:

    - Change the way SCons finds versions of Visual C/C++ and Visual
      Studio to find and use the Microsoft v*vars.bat files.

  From Robert P. J. Day:

    - User's Guide updates.

  From Dan Eaton:

    - Fix generation of Visual Studio 8 project files on x64 platforms.

  From Allan Erskine:

    - Set IncludeSearchPath and PreprocessorDefinitions in generated
      Visual Studio 8 project files, to help IntelliSense work.

  From Mateusz Gruca:

    - Fix deletion of broken symlinks by the --clean option.

  From Steven Knight:

    - Fix the error message when use of a non-existent drive on Windows
      is detected.

    - Add sources for files whose targets don't exist in $CHANGED_SOURCES.

    - Detect implicit dependencies on commands even when the command is
      quoted.

    - Fix interaction of $CHANGED_SOURCES with the --config=force option.

    - Fix finding #include files when the string contains escaped
      backslashes like "C:\\some\\include.h".

    - Pass $CCFLAGS to Visual C/C++ precompiled header compilation.

    - Remove unnecessary nested $( $) around $_LIBDIRFLAGS on link lines
      for the Microsoft linker, the OS/2 ilink linker and the Phar Lap
      linkloc linker.

    - Spell the Windows environment variables consistently "SystemDrive"
      and "SystemRoot" instead of "SYSTEMDRIVE" and "SYSTEMROOT".



RELEASE 1.2.0.d20090113 - Tue, 13 Jan 2009 02:50:30 -0800

  From Stanislav Baranov, Ted Johnson and Steven Knight:

    - Add support for batch compilation of Visual Studio C/C++ source
      files, controlled by a new $MSVC_BATCH construction variable.

  From Steven Knight:

    - Print the message, "scons: Build interrupted." on error output,
      not standard output.

    - Add a --warn=future-deprecated option for advance warnings about
      deprecated features that still have warnings hidden by default.

    - Fix use of $SOURCE and $SOURCES attributes when there are no
      sources specified in the Builder call.

    - Add support for new $CHANGED_SOURCES, $CHANGED_TARGETS,
      $UNCHANGED_SOURCES and $UNCHANGED_TARGETS variables.

    - Add general support for batch builds through new batch_key= and
      targets= keywords to Action object creation.

  From Arve Knudsen:

    - Make linker tools differentiate properly between SharedLibrary
      and LoadableModule.

    - Document TestCommon.shobj_prefix variable.

    - Support $SWIGOUTDIR values with spaces.

  From Rob Managan:

    - Don't automatically try to build .pdf graphics files for
      .eps files in \includegraphics{} calls in TeX/LaTeX files
      when building with the PDF builder (and thus using pdflatex).

  From Gary Oberbrunner:

    - Allow AppendENVPath() and PrependENVPath() to interpret '#'
      for paths relative to the top-level SConstruct directory.

    - Use the Borland ilink -e option to specify the output file name.

    - Document that the msvc Tool module uses $PCH, $PCHSTOP and $PDB.

    - Allow WINDOWS_INSERT_DEF=0 to disable --output-def when linking
      under MinGW.

  From Zia Sobhani:

    - Fix typos in the User's Guide.

  From Greg Spencer:

    - Support implicit dependency scanning of files encoded in utf-8
      and utf-16.

  From Roberto de Vecchi:

    - Remove $CCFLAGS from the the default definitions of $CXXFLAGS for
      Visual C/C++ and MIPSpro C++ on SGI so, they match other tools
      and avoid flag duplication on C++ command lines.

  From Ben Webb:

    - Handle quoted module names in SWIG source files.

    - Emit *_wrap.h when SWIG generates header file for directors

  From Matthew Wesley:

    - Copy file attributes so we identify, and can link a shared library
      from, shared object files in a Repository.



RELEASE 1.2.0 - Sat, 20 Dec 2008 22:47:29 -0800

  From Steven Knight:

    - Don't fail if can't import a _subprocess module on Windows.

    - Add warnings for use of the deprecated Options object.



RELEASE 1.1.0.d20081207 - Sun, 07 Dec 2008 19:17:23 -0800

  From Benoit Belley:

    - Improve the robustness of GetBuildFailures() by refactoring
      SCons exception handling (especially BuildError exceptions).

    - Have the --taskmastertrace= option print information about
      individual Task methods, not just the Taskmaster control flow.

    - Eliminate some spurious dependency cycles by being more aggressive
      about pruning pending children from the Taskmaster walk.

    - Suppress mistaken reports of a dependency cycle when a child
      left on the pending list is a single Node in EXECUTED state.

  From David Cournapeau:

    - Fix $FORTRANMODDIRPREFIX for the ifort (Intel Fortran) tool.

  From Brad Fitzpatrick:

    - Don't pre-generate an exception message (which will likely be
      ignored anyway) when an EntryProxy re-raises an AttributeError.

  From Jared Grubb:

    - Clean up coding style and white space in Node/FS.py.

    - Fix a typo in the documentation for $_CPPDEFFLAGS.

    - Issue 2401: Fix usage of comparisons with None.

  From Ludwig Hï¿½hne:

    - Handle Java inner classes declared within a method.

  From Steven Knight:

    - Fix label placement by the "scons-time.py func" subcommand
      when a profile value was close to (or equal to) 0.0.

    - Fix env.Append() and env.Prepend()'s ability to add a string to
      list-like variables like $CCFLAGS under Python 2.6.

    - Other Python2.6 portability:  don't use "as" (a Python 2.6 keyword).
      Don't use the deprecated Exception.message attribute.

    - Support using the -f option to search for a different top-level
      file name when walking up with the -D, -U or -u options.

    - Fix use of VariantDir when the -n option is used and doesn't,
      therefore, actually create the variant directory.

    - Fix a stack trace from the --debug=includes option when passed a
      static or shared library as an argument.

    - Speed up the internal find_file() function (used for searching
      CPPPATH, LIBPATH, etc.).

    - Add support for using the Python "in" keyword on construction
      environments (for example, if "CPPPATH" in env: ...).

    - Fix use of Glob() when a repository or source directory contains
      an in-memory Node without a corresponding on-disk file or directory.

    - Add a warning about future reservation of $CHANGED_SOURCES,
      $CHANGED_TARGETS, $UNCHANGED_SOURCES and $UNCHANGED_TARGETS.

    - Enable by default the existing warnings about setting the resource
      $SOURCE, $SOURCES, $TARGET and $TARGETS variable.

  From Rob Managan:

    - Scan for TeX files in the paths specified in the $TEXINPUTS
      construction variable and the $TEXINPUTS environment variable.

    - Configure the PDF() and PostScript() Builders as single_source so
      they know each source file generates a separate target file.

    - Add $EPSTOPDF, $EPSTOPDFFLAGS and $EPSTOPDFCOM

    - Add .tex as a valid extension for the PDF() builder.

    - Add regular expressions to find \input, \include and
      \includegraphics.

    - Support generating a .pdf file from a .eps source.

    - Recursive scan included input TeX files.

    - Handle requiring searched-for TeX input graphics files to have
      extensions (to avoid trying to build a .eps from itself, e.g.).

  From Greg Noel:

    - Make the Action() function handle positional parameters consistently.

    - Clarify use of Configure.CheckType().

    - Make the File.{Dir,Entry,File}() methods create their entries
      relative to the calling File's directory, not the SConscript
      directory.

    - Use the Python os.devnull variable to discard error output when
      looking for the $CC or $CXX version.

    - Mention LoadableModule() in the SharedLibrary() documentation.

  From Gary Oberbrunner:

    - Update the User's Guide to clarify use of the site_scons/
      directory and the site_init.py module.

    - Make env.AppendUnique() and env.PrependUnique remove duplicates
      within a passed-in list being added, too.

  From Randall Spangler:

    - Fix Glob() so an on-disk file or directory beginning with '#'
      doesn't throw an exception.



RELEASE 1.1.0 - Thu, 09 Oct 2008 08:33:47 -0700

  From Chris AtLee

    - Use the specified environment when checking for the GCC compiler
      version.

  From Ian P. Cardenas:

    - Fix Glob() polluting LIBPATH by returning copy of list

  From David Cournapeau:

    - Add CheckCC, CheckCXX, CheckSHCC and CheckSHCXX tests to
      configuration contexts.

    - Have the --profile= argument use the much faster cProfile module
      (if it's available in the running Python version).

    - Reorder MSVC compilation arguments so the /Fo is first.

  From Bill Deegan:

    - Add scanning Windows resource (.rc) files for implicit dependencies.

  From John Gozde:

    - When scanning for a #include file, don't use a directory that
      has the same name as the file.

  From Ralf W. Grosse-Kunstleve

    - Suppress error output when checking for the GCC compiler version.

  From Jared Grubb:

    - Fix VariantDir duplication of #included files in subdirectories.

  From Ludwig Hï¿½hne:

    - Reduce memory usage when a directory is used as a dependency of
      another Node (such as an Alias) by returning a concatenation
      of the children's signatures + names, not the children's contents,
      as the directory contents.

    - Raise AttributeError, not KeyError, when a Builder can't be found.

    - Invalidate cached Node information (such as the contenst returned
      by the get_contents() method) when calling actions with Execute().

    - Avoid object reference cycles from frame objects.

    - Reduce memory usage from Null Executor objects.

    - Compute MD5 checksums of large files without reading the entire
      file contents into memory.  Add a new --md5-chunksize option to
      control the size of each chunk read into memory.

  From Steven Knight:

    - Fix the ability of the add_src_builder() method to add a new
      source builder to any other builder.

    - Avoid an infinite loop on non-Windows systems trying to find the
      SCons library directory if the Python library directory does not
      begin with the string "python".

    - Search for the SCons library directory in "scons-local" (with
      no version number) after "scons-local-{VERSION}".

  From Rob Managan:

    - Fix the user's ability to interrupt the TeX build chain.

    - Fix the TeX builder's allowing the user to specify the target name,
      instead of always using its default output name based on the source.

    - Iterate building TeX output files until all warning are gone
      and the auxiliary files stop changing, or until we reach the
      (configurable) maximum number of retries.

    - Add TeX scanner support for:  glossaries, nomenclatures, lists of
      figures, lists of tables, hyperref and beamer.

    - Use the $BIBINPUTS, $BSTINPUTS, $TEXINPUTS and $TEXPICTS construction
      variables as search paths for the relevant types of input file.

    - Fix building TeX with VariantDir(duplicate=0) in effect.

    - Fix the LaTeX scanner to search for graphics on the TEXINPUTS path.

    - Have the PDFLaTeX scanner search for .gif files as well.

  From Greg Noel:

    - Fix typos and format bugs in the man page.

    - Add a first draft of a wrapper module for Python's subprocess
      module.

    - Refactor use of the SCons.compat module so other modules don't
      have to import it individually.

    - Add .sx as a suffix for assembly language files that use the
      C preprocessor.

  From Gary Oberbrunner:

    - Make Glob() sort the returned list of Files or Nodes
      to prevent spurious rebuilds.

    - Add a delete_existing keyword argument to the AppendENVPath()
      and PrependENVPath() Environment methods.

    - Add ability to use "$SOURCE" when specifying a target to a builder

  From Damyan Pepper:

    - Add a test case to verify that SConsignFile() files can be
      created in previously non-existent subdirectories.

  From Jim Randall:

    - Make the subdirectory in which the SConsignFile() file will
      live, if the subdirectory doesn't already exist.

  From Ali Tofigh:

    - Add a test to verify duplication of files in VariantDir subdirectories.



RELEASE 1.0.1 - Sat, 06 Sep 2008 07:29:34 -0700

  From Greg Noel:

    - Add a FindFile() section to the User's Guide.

    - Fix the FindFile() documentation in the man page.

    - Fix formatting errors in the Package() description in the man page.

    - Escape parentheses that appear within variable names when spawning
      command lines using os.system().



RELEASE 1.0.0 - XXX

  From Jared Grubb:

    - Clear the Node state when turning a generic Entry into a Dir.

  From Ludwig Hï¿½hne:

    - Fix sporadic output-order failures in test/GetBuildFailures/parallel.py.

    - Document the ParseDepends() function in the User's Guide.

  From khomenko:

    - Create a separate description and long_description for RPM packages.

  From Steven Knight:

    - Document the GetLaunchDir() function in the User's Guide.

    - Have the env.Execute() method print an error message if the
      executed command fails.

    - Add a script for creating a standard SCons development system on
      Ubuntu Hardy.  Rewrite subsidiary scripts for install Python and
      SCons versions in Python (from shell).

  From Greg Noel:

    - Handle yacc/bison on newer Mac OS X versions creating file.hpp,
      not file.cpp.h.

    - In RPCGEN tests, ignore stderr messages from older versions of
      rpcgen on some versions of Mac OS X.

    - Fix typos in man page descriptions of Tag() and Package(), and in
      the scons-time man page.

    - Fix documentation of SConf.CheckLibWithHeader and other SConf methods.

    - Update documentation of SConscript(variant_dir) usage.

    - Fix SWIG tests for (some versions of) Mac OS X.

  From Jonas Olsson:

    - Print the warning about -j on Windows being potentially unreliable if
      the pywin32 extensions are unavailable or lack file handle operations.

  From Jim Randall:

    - Fix the env.WhereIs() method to expand construction variables.

  From Rogier Schouten:

    - Enable building of shared libraries with the Bordand ilink32 linker.



RELEASE 1.0.0 - Sat, 09 Aug 2008 12:19:44 -0700

  From Luca Falavigna:

    - Fix SCons man page indentation under Debian's man page macros.

  From Steven Knight:

    - Clarify the man page description of the SConscript(src_dir) argument.

    - User's Guide updates:

       -  Document the BUILD_TARGETS, COMMAND_LINE_TARGETS and
          DEFAULT_TARGETS variables.

       -  Document the AddOption(), GetOption() and SetOption() functions.

       -  Document the Requires() function; convert to the Variables
          object, its UnknownOptions() method, and its associated
          BoolVariable(), EnumVariable(), ListVariable(), PackageVariable()
          and PathVariable() functions.

       -  Document the Progress() function.

       -  Reorganize the chapter and sections describing the different
          types of environments and how they interact.  Document the
          SetDefault() method.  Document the PrependENVPath() and
          AppendENVPath() functions.

       -  Reorganize the command-line arguments chapter.  Document the
          ARGLIST variable.

       -  Collect some miscellaneous sections into a chapter about
          configuring build output.

    - Man page updates:

       -  Document suggested use of the Visual C/C++ /FC option to fix
          the ability to double-click on file names in compilation error
          messages.

       -  Document the need to use Clean() for any SideEffect() files that
          must be explicitly removed when their targets are removed.

       -  Explicitly document use of Node lists as input to Dependency().

  From Greg Noel:

    - Document MergeFlags(), ParseConfig(), ParseFlags() and SideEffect()
      in the User's Guide.

  From Gary Oberbrunner:

    - Document use of the GetBuildFailures() function in the User's Guide.

  From Adam Simpkins:

    - Add man page text clarifying the behavior of AddPreAction() and
      AddPostAction() when called with multiple targets.

  From Alexey Zezukin:

    - Fix incorrectly swapped man page descriptions of the --warn= options
      for duplicate-environment and missing-sconscript.



RELEASE 0.98.5 - Sat, 07 Jun 2008 08:20:35 -0700

  From Benoit Belley:

  - Fix the Intel C++ compiler ABI specification for EMT64 processors.

  From David Cournapeau:

  - Issue a (suppressable) warning, not an error, when trying to link
    C++ and Fortran object files into the same executable.

  From Steven Knight:

  - Update the scons.bat file so that it returns the real exit status
    from SCons, even though it uses setlocal + endlocal.

  - Fix the --interactive post-build messages so it doesn't get stuck
    mistakenly reporting failures after any individual build fails.

  - Fix calling File() as a File object method in some circumstances.

  - Fix setup.py installation on Mac OS X so SCons gets installed
    under /usr/lcoal by default, not in the Mac OS X Python framework.



RELEASE 0.98.4 - Sat, 17 May 2008 22:14:46 -0700

  From Benoit Belley:

  - Fix calculation of signatures for Python function actions with
    closures in Python versions before 2.5.

  From David Cournapeau:

  - Fix the initialization of $SHF77FLAGS so it includes $F77FLAGS.

  From Jonas Olsson:

  - Fix a syntax error in the Intel C compiler support on Windows.

  From Steven Knight:

  - Change how we represent Python Value Nodes when printing and when
    stored in .sconsign files (to avoid blowing out memory by storing
    huge strings in .sconsign files after multiple runs using Configure
    contexts cause the Value strings to be re-escaped each time).

  - Fix a regression in not executing configuration checks after failure
    of any configuration check that used the same compiler or other tool.

  - Handle multiple destinations in Visual Studio 8 settings for the
    analogues to the INCLUDE, LIBRARY and PATH variables.

  From Greg Noel:

  - Update man page text for VariantDir().



RELEASE 0.98.3 - Tue, 29 Apr 2008 22:40:12 -0700

  From Greg Noel:

  - Fix use of $CXXFLAGS when building C++ shared object files.

  From Steven Knight:

  - Fix a regression when a Builder's source_scanner doesn't select
    a more specific scanner for the suffix of a specified source file.

  - Fix the Options object backwards compatibility so people can still
    "import SCons.Options.{Bool,Enum,List,Package,Path}Option" submodules.

  - Fix searching for implicit dependencies when an Entry Node shows up
    in the search path list.

  From Stefano:

  - Fix expansion of $FORTRANMODDIR in the default Fortran command line(s)
    when it's set to something like ${TARGET.dir}.



RELEASE 0.98.2 - Sun, 20 Apr 2008 23:38:56 -0700

  From Steven Knight:

  - Fix a bug in Fortran suffix computation that would cause SCons to
    run out of memory on Windows systems.

  - Fix being able to specify --interactive mode command lines with
    \ (backslash) path name separators on Windows.

  From Gary Oberbrunner:

  - Document Glob() in the User's Guide.



RELEASE 0.98.1 - Fri, 18 Apr 2008 19:11:58 -0700

  From Benoit Belley:

  - Speed up the SCons.Util.to_string*() functions.

  - Optimize various Node intialization and calculations.

  - Optimize Executor scanning code.

  - Optimize Taskmaster execution, including dependency-cycle checking.

  - Fix the --debug=stree option so it prints its tree once, not twice.

  From Johan Boulï¿½:

  - Fix the ability to use LoadableModule() under MinGW.

  From David Cournapeau:

  - Various missing Fortran-related construction variables have been added.

  - SCons now uses the program specified in the $FORTRAN construction
    variable to link Fortran object files.

  - Fortran compilers on Linux (Intel, g77 and gfortran) now add the -fPIC
    option by default when compilling shared objects.

  - New 'sunf77', 'sunf90' and 'sunf95' Tool modules have been added to
    support Sun Fortran compilers.  On Solaris, the Sun Fortran compilers
    are used in preference to other compilers by default.

  - Fortran support now uses gfortran in preference to g77.

  - Fortran file suffixes are now configurable through the
    $F77FILESUFFIXES, $F90FILESUFFIXES, $F95FILESUFFIXES and
    $FORTRANFILESUFFIXES variables.

  From Steven Knight:

  - Make the -d, -e, -w and --no-print-directory options "Ignored for
    compatibility."  (We're not going to implement them.)

  - Fix a serious inefficiency in how SCons checks for whether any source
    files are missing when a Builder call creates many targets from many
    input source files.

  - In Java projects, make the target .class files depend only on the
    specific source .java files where the individual classes are defined.

  - Don't store duplicate source file entries  in the .sconsign file so
    we don't endlessly rebuild the target(s) for no reason.

  - Add a Variables object as the first step towards deprecating the
    Options object name.  Similarly, add BoolVariable(), EnumVariable(),
    ListVariable(), PackageVariable() and PathVariable() functions
    as first steps towards replacing BoolOption(), EnumOption(),
    ListOption(), PackageOption() and PathOption().

  - Change the options= keyword argument to the Environment() function
    to variables=, to avoid confusion with SCons command-line options.
    Continue supporting the options= keyword for backwards compatibility.

  - When $SWIGFLAGS contains the -python flag, expect the generated .py
    file to be in the same (sub)directory as the target.

  - When compiling C++ files, allow $CCFLAGS settings to show up on the
    command line even when $CXXFLAGS has been redefined.

  - Fix --interactive with -u/-U/-D when a VariantDir() is used.

  From Anatoly Techtonik:

  - Have the scons.bat file add the script execution directory to its
    local %PATH% on Windows, so the Python executable can be found.

  From Mike Wake:

  - Fix passing variable names as a list to the Return() function.

  From Matthew Wesley:

  - Add support for the GDC 'D' language compiler.



RELEASE 0.98 - Sun, 30 Mar 2008 23:33:05 -0700

  From Benoit Belley:

  - Fix the --keep-going flag so it builds all possible targets even when
    a later top-level target depends on a child that failed its build.

  - Fix being able to use $PDB and $WINDWOWS_INSERT_MANIFEST together.

  - Don't crash if un-installing the Intel C compiler leaves left-over,
    dangling entries in the Windows registry.

  - Improve support for non-standard library prefixes and suffixes by
    stripping all prefixes/suffixes from file name string as appropriate.

  - Reduce the default stack size for -j worker threads to 256 Kbytes.
    Provide user control over this value by adding --stack-size and
    --warn=stack-size options, and a SetOption('stack_size') function.

  - Fix a crash on Linux systems when trying to use the Intel C compiler
    and no /opt/intel_cc_* directories are found.

  - Improve using Python functions as actions by incorporating into
    a FunctionAction's signature:
      - literal values referenced by the byte code.
      - values of default arguments
      - code of nested functions
      - values of variables captured by closures
      - names of referenced global variables and functions

  - Fix the closing message when --clean and --keep-going are both
    used and no errors occur.

  - Add support for the Intel C compiler on Mac OS X.

  - Speed up reading SConscript files by about 20% (for some
    configurations) by:  1) optimizing the SCons.Util.is_*() and
    SCons.Util.flatten() functions; 2) avoiding unnecessary os.stat()
    calls by using a File's .suffix attribute directly instead of
    stringifying it.

  From JÃ©rÃ´me Berger:

  - Have the D language scanner search for .di files as well as .d files.

  - Add a find_include_names() method to the Scanner.Classic class to
    abstract out how included names can be generated by subclasses.

  - Allow the D language scanner to detect multiple modules imported by
    a single statement.

  From Konstantin Bozhikov:

  - Support expansion of construction variables that contain or refer
    to lists of other variables or Nodes within expansions like $CPPPATH.

  - Change variable substitution (the env.subst() method) so that an
    input sequence (list or tuple) is preserved as a list in the output.

  From David Cournapeau:

  - Add a CheckDeclaration() call to configure contexts.

  - Improve the CheckTypeSize() code.

  - Add a Define() call to configure contexts, to add arbitrary #define
    lines to a generated configure header file.

  - Add a "gfortran" Tool module for the GNU F95/F2003 compiler.

  - Avoid use of -rpath with the Mac OS X linker.

  - Add comment lines to the generated config.h file to describe what
    the various #define/#undef lines are doing.

  From Steven Knight:

  - Support the ability to subclass the new-style "str" class as input
    to Builders.

  - Improve the performance of our type-checking by using isinstance()
    with new-style classes.

  - Fix #include (and other $*PATH variables searches) of files with
    absolute path names.  Don't die if they don't exist (due to being
    #ifdef'ed out or the like).

  - Fix --interactive mode when Default(None) is used.

  - Fix --debug=memoizer to work around a bug in base Python 2.2 metaclass
    initialization (by just not allowing Memoization in Python versions
    that have the bug).

  - Have the "scons-time time" subcommand handle empty log files, and
    log files that contain no results specified by the --which option.

  - Fix the max Y of vertical bars drawn by "scons-time --fmt=gnuplot".

  - On Mac OS X, account for the fact that the header file generated
    from a C++ file will be named (e.g.) file.cpp.h, not file.hpp.

  - Fix floating-point numbers confusing the Java parser about
    generated .class file names in some configurations.

  - Document (nearly) all the values you can now fetch with GetOption().

  - Fix use of file names containing strings of multiple spaces when
    using ActionFactory instances like the Copy() or Move() function.

  - Fix a 0.97 regression when using a variable expansion (like
    $OBJSUFFIX) in a source file name to a builder with attached source
    builders that match suffix (like Program()+Object()).

  - Have the Java parser recognize generics (surrounded by angle brackets)
    so they don't interfere with identifying anonymous inner classes.

  - Avoid an infinite loop when trying to use saved copies of the
    env.Install() or env.InstallAs() after replacing the method
    attributes.

  - Improve the performance of setting construction variables.

  - When cloning a construction environment, avoid over-writing an
    attribute for an added method if the user explicitly replaced it.

  - Add a warning about deprecated support for Python 1.5, 2.0 and 2.1.

  - Fix being able to SetOption('warn', ...) in SConscript files.

  - Add a warning about env.Copy() being deprecated.

  - Add warnings about the --debug={dtree,stree,tree} options
    being deprecated.

  - Add VariantDir() as the first step towards deprecating BuildDir().
    Add the keyword argument "variant_dir" as the replacement for
    "build_dir".

  - Add warnings about the {Target,Source}Signatures() methods and
    functions being deprecated.

  From Rob Managan:

  - Enhance TeX and LaTeX support to work with BuildDir(duplicate=0).

  - Re-run LaTeX when it issues a package warning that it must be re-run.

  From Leanid Nazdrynau:

  - Have the Copy() action factory preserve file modes and times
    when copying individual files.

  From Jan Nijtmans:

  - If $JARCHDIR isn't set explicitly, use the .java_classdir attribute
    that was set when the Java() Builder built the .class files.

  From Greg Noel:

  - Document the Dir(), File() and Entry() methods of Dir and File Nodes.

  - Add the parse_flags option when creating Environments

  From Gary Oberbrunner:

  - Make File(), Dir() and Entry() return a list of Nodes when passed
    a list of names, instead of trying to make a string from the name
    list and making a Node from that string.

  - Fix the ability to build an Alias in --interactive mode.

  - Fix the ability to hash the contents of actions for nested Python
    functions on Python versions where the inability to pickle them
    returns a TypeError (instead of the documented PicklingError).

  From Jonas Olsson:

  - Fix use of the Intel C compiler when the top compiler directory,
    but not the compiler version, is specified.

  - Handle Intel C compiler network license files (port@system).

  From Jim Randall:

  - Fix how Python Value Nodes are printed in --debug=explain output.

  From Adam Simpkins:

  - Add a --interactive option that starts a session for building (or
    cleaning) targets without re-reading the SConscript files every time.

  - Fix use of readline command-line editing in --interactive mode.

  - Have the --interactive mode "build" command with no arguments
    build the specified Default() targets.

  - Fix the Chmod(), Delete(), Mkdir() and Touch() Action factories to
    take a list (of Nodes or strings) as arguments.

  From Vaclav Smilauer:

  - Fix saving and restoring an Options value of 'all' on Python
    versions where all() is a builtin function.

  From Daniel Svensson:

  - Code correction in SCons.Util.is_List().

  From Ben Webb:

  - Support the SWIG %module statement with following modifiers in
    parenthese (e.g., '%module(directors="1")').



RELEASE 0.97.0d20071212 - Wed, 12 Dec 2007 09:29:32 -0600

  From Benoit Belley:

  - Fix occasional spurious rebuilds and inefficiency when using
    --implicit-cache and Builders that produce multiple targets.

  - Allow SCons to not have to know about the builders of generated
    files when BuildDir(duplicate=0) is used, potentially allowing some
    SConscript files to be ignored for smaller builds.

  From David Cournapeau:

  - Add a CheckTypeSize() call to configure contexts.

  From Ken Deeter:

  - Make the "contents" of Alias Nodes a concatenation of the children's
    content signatures (MD5 checksums), not a concatenation of the
    children's contents, to avoid using large amounts of memory during
    signature calculation.

  From Malte Helmert:

  - Fix a lot of typos in the man page and User's Guide.

  From Geoffrey Irving:

  - Speed up conversion of paths in .sconsign files to File or Dir Nodes.

  From Steven Knight:

  - Add an Options.UnknownOptions() method that returns any settings
    (from the command line, or whatever dictionary was passed in)
    that aren't known to the Options object.

  - Add a Glob() function.

  - When removing targets with the -c option, use the absolute path (to
    avoid problems interpreting BuildDir() when the top-level directory
    is the source directory).

  - Fix problems with Install() and InstallAs() when called through a
    clone (of a clone, ...) of a cloned construction environment.

  - When executing a file containing Options() settings, add the file's
    directory to sys.path (so modules can be imported from there) and
    explicity set __name__ to the name of the file so the statement's
    in the file can deduce the location if they need to.

  - Fix an O(n^2) performance problem when adding sources to a target
    through calls to a multi Builder (including Aliases).

  - Redefine the $WINDOWSPROGMANIFESTSUFFIX and
    $WINDOWSSHLIBMANIFESTSUFFIX variables so they pick up changes to
    the underlying $SHLIBSUFFIX and $PROGSUFFIX variables.

  - Add a GetBuildFailures() function that can be called from functions
    registered with the Python atexit module to print summary information
    about any failures encountered while building.

  - Return a NodeList object, not a Python list, when a single_source
    Builder like Object() is called with more than one file.

  - When searching for implicit dependency files in the directories
    in a $*PATH list, don't create Dir Nodes for directories that
    don't actually exist on-disk.

  - Add a Requires() function to allow the specification of order-only
    prerequisites, which will be updated before specified "downstream"
    targets but which don't actually cause the target to be rebuilt.

  - Restore the FS.{Dir,File,Entry}.rel_path() method.

  - Make the default behavior of {Source,Target}Signatures('timestamp')
    be equivalent to 'timestamp-match', not 'timestamp-newer'.

  - Fix use of CacheDir with Decider('timestamp-newer') by updating
    the modification time when copying files from the cache.

  - Fix random issues with parallel (-j) builds on Windows when Python
    holds open file handles (especially for SCons temporary files,
    or targets built by Python function actions) across process creation.

  From Maxim Kartashev:

  - Fix test scripts when run on Solaris.

  From Gary Oberbrunner:

  - Fix Glob() when a pattern is in an explicitly-named subdirectory.

  From Philipp Scholl:

  - Fix setting up targets if multiple Package builders are specified
    at once.



RELEASE 0.97.0d20070918 - Tue, 18 Sep 2007 10:51:27 -0500

  From Steven Knight:

  - Fix the wix Tool module to handle null entries in $PATH variables.

  - Move the documentation of Install() and InstallAs() from the list
    of functions to the list of Builders (now that they're implemented
    as such).

  - Allow env.CacheDir() to be set per construction environment.  The
    global CacheDir() function now sets an overridable global default.

  - Add an env.Decider() method and a Node.Decider() method that allow
    flexible specification of an arbitrary function to decide if a given
    dependency has changed since the last time a target was built.

  - Don't execute Configure actions (while reading SConscript files)
    when cleaning (-c) or getting help (-h or -H).

  - Add to each target an implicit dependency on the external command(s)
    used to build the target, as found by searching env['ENV']['PATH']
    for the first argument on each executed command line.

  - Add support for a $IMPLICIT_COMMAND_DEPENDENCIES construction
    variabe that can be used to disable the automatic implicit
    dependency on executed commands.

  - Add an "ensure_suffix" keyword to Builder() definitions that, when
    true, will add the configured suffix to the targets even if it looks
    like they already have a different suffix.

  - Add a Progress() function that allows for calling a function or string
    (or list of strings) to display progress while walking the DAG.

  - Allow ParseConfig(), MergeFlags() and ParseFlags() to handle output
    from a *config command with quoted path names that contain spaces.

  - Make the Return() function stop processing the SConscript file and
    return immediately.  Add a "stop=" keyword argument that can be set
    to False to preserve the old behavior.

  - Fix use of exitstatfunc on an Action.

  - Introduce all man page function examples with "Example:" or "Examples:".

  - When a file gets added to a directory, make sure the directory gets
    re-scanned for the new implicit dependency.

  - Fix handling a file that's specified multiple times in a target
    list so that it doesn't cause dependent Nodes to "disappear" from
    the dependency graph walk.

  From Carsten Koch:

  - Avoid race conditions with same-named files and directory creation
    when pushing copies of files to CacheDir().

  From Tzvetan Mikov:

  - Handle $ in Java class names.

  From Gary Oberbrunner:

  - Add support for the Intel C compiler on Windows64.

  - On SGI IRIX, have $SHCXX use $CXX by default (like other platforms).

  From Sohail Somani:

  - When Cloning a construction environment, set any variables before
    applying tools (so the tool module can access the configured settings)
    and re-set them after (so they end up matching what the user set).

  From Matthias Troffaes:

  - Make sure extra auxiliary files generated by some LaTeX packages
    and not ending in .aux also get deleted by scons -c.

  From Greg Ward:

  - Add a $JAVABOOTCLASSPATH variable for directories to be passed to the
    javac -bootclasspath option.

  From Christoph Wiedemann:

  - Add implicit dependencies on the commands used to build a target.




RELEASE 0.97.0d20070809 - Fri, 10 Aug 2007 10:51:27 -0500

  From Lars Albertsson:

  - Don't error if a #include line happens to match a directory
    somewhere on a path (like $CPPPATH, $FORTRANPATH, etc.).

  From Mark Bertoglio:

  - Fix listing multiple projects in Visual Studio 7.[01] solution files,
    including generating individual project GUIDs instead of re-using
    the solution GUID.

  From Jean Brouwers:

  - Add /opt/SUNWspro/bin to the default execution PATH on Solaris.

  From Allan Erskine:

  - Only expect the Microsoft IDL compiler to emit *_p.c and *_data.c
    files if the /proxy and /dlldata switches are used (respectively).

  From Steven Knight:

  - Have --debug=explain report if a target is being rebuilt because
    AlwaysBuild() is specified (instead of "unknown reasons").

  - Support {Get,Set}Option('help') to make it easier for SConscript
    files to tell if a help option (-h, --help, etc.) has been specified.

  - Support {Get,Set}Option('random') so random-dependency interaction
    with CacheDir() is controllable from SConscript files.

  - Add a new AddOption() function to support user-defined command-
    line flags (like --prefix=, --force, etc.).

  - Replace modified Optik version with new optparse compatibility module
    for command line processing in Scripts/SConsOptions.py

  - Push and retrieve built symlinks to/from a CacheDir() as actual
    symlinks, not by copying the file contents.

  - Fix how the Action module handles stringifying the shared library
    generator in the Tool/mingw.py module.

  - When generating a config.h file, print "#define HAVE_{FEATURE} 1"
    instad of just "#define HAVE_{FEATURE}", for more compatibility
    with Autoconf-style projects.

  - Fix expansion of $TARGET, $TARGETS, $SOURCE and $SOURCES keywords in
    Visual C/C++ PDB file names.

  - Fix locating Visual C/C++ PDB files in build directories.

  - Support an env.AddMethod() method and an AddMethod() global function
    for adding a new method, respectively, to a construction environment
    or an arbitrary object (such as a class).

  - Fix the --debug=time option when the -j option is specified and all
    files are up to date.

  - Add a $SWIGOUTDIR variable to allow setting the swig -outdir option,
    and use it to identify files created by the swig -java option.

  - Add a $SWIGPATH variable that specifies the path to be searched
    for included SWIG files, Also add related $SWIGINCPREFIX and
    $SWIGINCSUFFIX variables that specify the prefix and suffix to
    be be added to each $SWIGPATH directory when expanded on the SWIG
    command line.

  - More efficient copying of construction environments (mostly borrowed
    from copy.deepcopy() in the standard Python library).

  - When printing --tree=prune output, don't print [brackets] around
    source files, only do so for built targets with children.

  - Fix interpretation of Builder source arguments when the Builder has
    a src_suffix *and* a source_builder and the argument has no suffix.

  - Fix use of expansions like ${TARGET.dir} or ${SOURCE.dir} in the
    following construction variables:  $FORTRANMODDIR, $JARCHDIR,
    $JARFLAGS, $LEXFLAGS, $SWIGFLAGS, $SWIGOUTDIR and $YACCFLAGS.

  - Fix dependencies on Java files generated by SWIG so they can be
    detected and built in one pass.

  - Fix SWIG when used with a BuildDir().

  From Leanid Nazdrynau:

  - When applying Tool modules after a construction environment has
    already been created, don't overwrite existing $CFILESUFFIX and
    $CXXFILESUFFIX value.

  - Support passing the Java() builder a list of explicit .java files
    (not only a list of directories to be scanned for .java files).

  - Support passing .java files to the Jar() and JavaH() builders, which
    then use the builder underlying the Java() builder to turn them into
    .class files.  (That is, the Jar()-Java() chain of builders become
    multi-step, like the Program()-Object()-CFile() builders.)

  - Support passing SWIG .i files to the Java builders (Java(),
    Jar(), JavaH()), to cause intermediate .java files to be created
    automatically.

  - Add $JAVACLASSPATH and $JAVASOURCEPATH variables, that get added to
    the javac "-classpath" and "-sourcepath" options.  (Note that SCons
    does *not* currently search these paths for implicit dependencies.)

  - Commonize initialization of Java-related builders.

  From Jan Nijtmans:

  - Find Java anonymous classes when the next token after the name is
    an open parenthesis.

  From Gary Oberbrunner:

  - Fix a code example in the man page.

  From Tilo Prutz:

  - Add support for the file names that Java 1.5 (and 1.6) generates for
    nested anonymous inner classes, which are different from Java 1.4.

  From Adam Simpkins:

  - Allow worker threads to terminate gracefully when all jobs are
    finished.

  From Sohail Somani:

  - Add LaTeX scanner support for finding dependencies specified with
    the \usepackage{} directive.



RELEASE 0.97 - Thu, 17 May 2007 08:59:41 -0500

  From Steven Knight:

  - Fix a bug that would make parallel builds stop in their tracks if
    Nodes that depended on lists that contained some Nodes built together
    caused the reference count to drop below 0 if the Nodes were visited
    and commands finished in the wrong order.

  - Make sure the DirEntryScanner doesn't choke if it's handed something
    that's not a directory (Node.FS.Dir) Node.



RELEASE 0.96.96 - Thu, 12 Apr 2007 12:36:25 -0500

  NOTE:  This is (Yet) a(nother) pre-release of 0.97 for testing purposes.

  From Joe Bloggs:

  - Man page fix:  remove cut-and-paste sentence in NoCache() description.

  From Dmitry Grigorenko and Gary Oberbrunner:

  - Use the Intel C++ compiler, not $CC, to link C++ source.

  From Helmut Grohne:

  - Fix the man page example of propagating a user's external environment.

  From Steven Knight:

  - Back out (most of) the Windows registry installer patch, which
    seems to not work on some versions of Windows.

  - Don't treat Java ".class" attributes as defining an inner class.

  - Fix detecting an erroneous Java anonymous class when the first
    non-skipped token after a "new" keyword is a closing brace.

  - Fix a regression when a CPPDEFINES list contains a tuple, the second
    item of which (the option value) is a construction variable expansion
    (e.g. $VALUE) and the value of the variable isn't a string.

  - Improve the error message if an IOError (like trying to read a
    directory as a file) occurs while deciding if a node is up-to-date.

  - Fix "maximum recursion" / "unhashable type" errors in $CPPPATH
    PathList expansion if a subsidiary expansion yields a stringable,
    non-Node object.

  - Generate API documentation from the docstrings (using epydoc).

  - Fix use of --debug=presub with Actions for out-of-the-box Builders.

  - Fix handling nested lists within $CPPPATH, $LIBPATH, etc.

  - Fix a "builders_used" AttributeError that real-world Qt initialization
    triggered in the refactored suffix handling for Builders.

  - Make the reported --debug=time timings meaningful when used with -j.
    Better documentation of what the times mean.

  - User Guide updates: --random, AlwaysBuild(), --tree=,
    --debug=findlibs, --debug=presub, --debug=stacktrace,
    --taskmastertrace.

  - Document (in both man page and User's Guide) that --implicit-cache
    ignores changes in $CPPPATH, $LIBPATH, etc.

  From Jean-Baptiste Lab:

  - Remove hard-coded dependency on Python 2.2 from Debian packaging files.

  From Jeff Mahovsky:

  - Handle spaces in the build target name in Visual Studio project files.

  From Rob Managan:

  - Re-run LaTeX after BibTeX has been re-run in response to a changed
    .bib file.

  From Joel B. Mohler:

  - Make additional TeX auxiliary files (.toc, .idx and .bbl files)
    Precious so their removal doesn't affect whether the necessary
    sections are included in output PDF or PostScript files.

  From Gary Oberbrunner:

  - Fix the ability to import modules in the site_scons directory from
    a subdirectory.

  From Adam Simpkins:

  - Make sure parallel (-j) builds all targets even if they show up
    multiple times in the child list (as a source and a dependency).

  From Matthias Troffaes:

  - Don't re-run TeX if the triggering strings (\makeindex, \bibliography
    \tableofcontents) are commented out.

  From Richard Viney:

  - Fix use of custom include and lib paths with Visual Studio 8.

  - Select the default .NET Framework SDK Dir based on the version of
    Visual Studio being used.



RELEASE 0.96.95 - Mon, 12 Feb 2007 20:25:16 -0600

  From Anatoly Techtonik:

  - Add the scons.org URL and a package description to the setup.py
    arguments.

  - Have the Windows installer add a registry entry for scons.bat in the
    "App Paths" key, so scons.bat can be executed without adding the
    directory to the %PATH%.  (Python itself works this way.)

  From Anonymous:

  - Fix looking for default paths in Visual Studio 8.0 (and later).

  - Add -lm to the list of default D libraries for linking.

  From Matt Doar:

  - Provide a more complete write-your-own-Scanner example in the man page.

  From Ralf W. Grosse-Kunstleve:

  - Contributed upstream Python change to our copied subprocess.py module
    for more efficient standard input processing.

  From Steven Knight:

  - Fix the Node.FS.Base.rel_path() method when the two nodes are on
    different drive letters.  (This caused an infinite loop when
    trying to write .sconsign files.)

  - Fully support Scanners that use a dictionary to map file suffixes
    to other scanners.

  - Support delayed evaluation of the $SPAWN variable to allow selection
    of a function via ${} string expansions.

  - Add --srcdir as a synonym for -Y/--repository.

  - Document limitations of #include "file.h" with Repository().

  - Fix use of a toolpath under the source directory of a BuildDir().

  - Fix env.Install() with a file name portion that begins with '#'.

  - Fix ParseConfig()'s handling of multiple options in a string that's
    replaced a *FLAGS construction variable.

  - Have the C++ tools initialize common C compilation variables ($CCFLAGS,
    $SHCCFLAGS and $_CCCOMCOM) even if the 'cc' Tool isn't loaded.

  From Leanid Nazdrynau:

  - Fix detection of Java anonymous classes if a newline precedes the
    opening brace.

  From Gary Oberbrunner:

  - Document use of ${} to execute arbitrary Python code.

  - Add support for:
    1) automatically adding a site_scons subdirectory (in the top-level
       SConstruct directory) to sys.path (PYTHONPATH);
    2) automatically importing site_scons/site_init.py;
    3) automatically adding site_scons/site_tools to the toolpath.

  From John Pye:

  - Change ParseConfig() to preserve white space in arguments passed in
    as a list.

  From a smith:

  - Fix adding explicitly-named Java inner class files (and any
    other file names that may contain a '$') to Jar files.

  From David Vitek:

  - Add a NoCache() function to mark targets as unsuitable for propagating
    to (or retrieving from) a CacheDir().

  From Ben Webb:

  - If the swig -noproxy option is used, it won't generate a .py file,
    so don't emit it as a target that we expect to be built.



RELEASE 0.96.94 - Sun, 07 Jan 2007 18:36:20 -0600

  NOTE:  This is a pre-release of 0.97 for testing purposes.

  From Anonymous:

  - Allow arbitrary white space after a SWIG %module declaration.

  From Paul:

  - When compiling resources under MinGW, make sure there's a space
    between the --include-dir option and its argument.

  From Jay Kint:

  - Alleviate long command line issues on Windows by executing command
    lines directly via os.spawnv() if the command line doesn't need
    shell interpretation (has no pipes, redirection, etc.).

  From Walter Franzini:

  - Exclude additional Debian packaging files from the copyright check.

  From Fawad Halim:

  - Handle the conflict between the impending Python 2.6 'as' keyword
    and our Tool/as.py module name.

  From Steven Knight:

  - Speed up the Node.FS.Dir.rel_path() method used to generate path names
    that get put into the .sconsign* file(s).

  - Optimize Node.FS.Base.get_suffix() by computing the suffix once, up
    front, when we set the Node's name.  (Duh...)

  - Reduce the Memoizer's responsibilities to simply counting hits and
    misses when the --debug=memoizer option is used, not to actually
    handling the key calculation and memoization itself.  This speeds
    up some configurations significantly, and should cause no functional
    differences.

  - Add a new scons-time script with subcommands for generating
    consistent timing output from SCons configurations, extracting
    various information from those timings, and displaying them in
    different formats.

  - Reduce some unnecessary stat() calls from on-disk entry type checks.

  - Fix SideEffect() when used with -j, which was badly broken in 0.96.93.

  - Propagate TypeError exceptions when evaluating construction variable
    expansions up the stack, so users can see what's going on.

  - When disambiguating a Node.FS.Entry into a Dir or File, don't look
    in the on-disk source directory until we've confirmed there's no
    on-disk entry locally and there *is* one in the srcdir.  This avoids
    creating a phantom Node that can interfere with dependencies on
    directory contents.

  - Add an AllowSubstExceptions() function that gives the SConscript
    files control over what exceptions cause a string to expand to ''
    vs. terminating processing with an error.

  - Allow the f90.py and f95.py Tool modules to compile earlier source
    source files of earlier Fortran version.

  - Fix storing signatures of files retrieved from CacheDir() so they're
    correctly identified as up-to-date next invocation.

  - Make sure lists of computed source suffixes cached by Builder objects
    don't persist across changes to the list of source Builders (so the
    addition of suffixes like .ui by the qt.py Tool module take effect).

  - Enhance the bootstrap.py script to allow it to be used to execute
    SCons more easily from a checked-out source tree.

  From Ben Leslie:

  - Fix post-Memoizer value caching misspellings in Node.FS._doLookup().

  From Rob Managan, Dmitry Mikhin and Joel B. Mohler:

  - Handle TeX/LaTeX files in subdirectories by changing directory
    before invoking TeX/LaTeX.

  - Scan LaTeX files for \bibliography lines.

  - Support multiple file names in a "\bibliography{file1,file2}" string.

  - Handle TeX warnings about undefined citations.

  - Support re-running LaTeX if necessary due to a Table of Contents.

  From Dmitry Mikhin:

  - Return LaTeX if "Rerun to get citations correct" shows up on the next
    line after the "Warning:" string.

  From Gary Oberbrunner:

  - Add #include lines to fix portability issues in two tests.

  - Eliminate some unnecessary os.path.normpath() calls.

  - Add a $CFLAGS variable for C-specific options, leaving $CCFLAGS
    for options common to C and C++.

  From Tom Parker:

  - Have the error message print the missing file that Qt can't find.

  From John Pye:

  - Fix env.MergeFlags() appending to construction variable value of None.

  From Steve Robbins:

  - Fix the "sconsign" script when the .sconsign.dblite file is explicitly
    specified on the command line (and not intuited from the old way of
    calling it with just ".sconsign").

  From Jose Pablo Ezequiel "Pupeno" Fernandez Silva:

  - Give the 'lex' tool knowledge of the additional target files produced
    by the flex "--header-file=" and "--tables-file=" options.

  - Give the 'yacc' tool knowledge of the additional target files produced
    by the bison "-g", "--defines=" and "--graph=" options.

  - Generate intermediate files with Objective C file suffixes (.m) when
    the lex and yacc source files have appropriate suffixes (.lm and .ym).

  From Sohail Somain:

  - Have the mslink.py Tool only look for a 'link' executable on Windows
    systems.

  From Vaclav Smilauer:

  - Add support for a "srcdir" keyword argument when calling a Builder,
    which will add a srcdir prefix to all non-relative string sources.

  From Jonathan Ultis:

  - Allow Options converters to take the construction environment as
    an optional argument.



RELEASE 0.96.93 - Mon, 06 Nov 2006 00:44:11 -0600

  NOTE:  This is a pre-release of 0.97 for testing purposes.

  From Anonymous:

  - Allow Python Value Nodes to be Builder targets.

  From Matthias:

  - Only filter Visual Studio common filename prefixes on complete
    directory names.

  From Chad Austin:

  - Fix the build of the SCons documentation on systems that don't
    have "python" in the $PATH.

  From Ken Boortz:

  - Enhance ParseConfig() to recognize options that begin with '+'.

  From John Calcote, Elliot Murphy:

  - Document ways to override the CCPDBFLAGS variable to use the
    Microsoft linker's /Zi option instead of the default /Z7.

  From Christopher Drexler:

  - Make SCons aware bibtex must be called if any \include files
    cause creation of a bibliography.

  - Make SCons aware that "\bilbiography" in TeX source files means
    that related .bbl and .blg bibliography files will be created.
    (NOTE:  This still needs to search for the string in \include files.)

  From David Gruener:

  - Fix inconsistent handling of Action strfunction arguments.

  - Preserve white space in display Action strfunction strings.

  From James Y. Knight and Gerard Patel:

  - Support creation of shared object files from assembly language.

  From Steven Knight:

  - Speed up the Taskmaster significantly by avoiding unnecessary
    re-scans of Nodes to find out if there's work to be done, having it
    track the currently-executed top-level target directly and not
    through its presence on the target list, and eliminating some other
    minor list(s), method(s) and manipulation.

  - Fix the expansion of $TARGET and $SOURCE in the expansion of
    $INSTALLSTR displayed for non-environment calls to InstallAs().

  - Fix the ability to have an Alias() call refer to a directory
    name that's not identified as a directory until later.

  - Enhance runtest.py with an option to use QMTest as the harness.
    This will become the default behavior as we add more functionality
    to the QMTest side.

  - Let linking on mingw use the default function that chooses $CC (gcc)
    or $CXX (g++) depending on whether there are any C++ source files.

  - Work around a bug in early versions of the Python 2.4 profile module
    that caused the --profile= option to fail.

  - Only call Options validators and converters once when initializing a
    construction environment.

  - Fix the ability of env.Append() and env.Prepend(), in all known Python
    versions, to handle different input value types when the construction
    variable being updated is a dictionary.

  - Add a --cache-debug option for information about what files it's
    looking for in a CacheDir().

  - Document the difference in construction variable expansion between
    {Action,Builder}() and env.{Action,Builder}().

  - Change the name of env.Copy() to env.Clone(), keeping the old name
    around for backwards compatibility (with the intention of eventually
    phasing it out to avoid confusion with the Copy() Action factory).

  From Arve Knudsen:

  - Support cleaning and scanning SWIG-generated files.

  From Carsten Koch:

  - Allow selection of Visual Studio version by setting $MSVS_VERSION
    after construction environment initialization.

  From Jean-Baptiste Lab:

  - Try using zipimport if we can't import Tool or Platform modules
    using the normal "imp" module.  This allows SCons to be packaged
    using py2exe's all-in-one-zip-file approach.

  From Ben Liblit:

  - Do not re-scan files if the scanner returns no implicit dependencies.

  From Sanjoy Mahajan:

  - Change use of $SOURCES to $SOURCE in all TeX-related Tool modules.

  From Joel B. Mohler:

  - Make SCons aware that "\makeindex" in TeX source files means that
    related .ilg, .ind and .idx index files will be created.
    (NOTE:  This still needs to search for the string in \include files.)

  - Prevent scanning the TeX .aux file for additional files from
    trying to remove it twice when the -c option is used.

  From Leanid Nazdrynau:

  - Give the MSVC RES (resource) Builder a src_builder list and a .rc
    src_suffix so other builders can generate .rc files.

  From Matthew A. Nicholson:

  - Enhance Install() and InstallAs() to handle directory trees as sources.

  From Jan Nijtmans:

  - Don't use the -fPIC flag when using gcc on Windows (e.g. MinGW).

  From Greg Noel:

  - Add an env.ParseFlags() method that provides separate logic for
    parsing GNU tool chain flags into a dictionary.

  - Add an env.MergeFlags() method to apply an arbitrary dictionary
    of flags to a construction environment's variables.

  From Gary Oberbrunner:

  - Fix parsing tripartite Intel C compiler version numbers on Linux.

  - Extend the ParseConfig() function to recognize -arch and
    -isysroot options.

  - Have the error message list the known suffixes when a Builder call
    can't build a source file with an unknown suffix.

  From Karol Pietrzak:

  - Avoid recursive calls to main() in the program snippet used by the
    SConf subsystem to test linking against libraries.  This changes the
    default behavior of CheckLib() and CheckLibWithHeader() to print
    "Checking for C library foo..." instead of "Checking for main()
    in C library foo...".

  From John Pye:

  - Throw an exception if a command called by ParseConfig() or
    ParseFlags() returns an error.

  From Stefan Seefeld:

  - Initial infrastructure for running SCons tests under QMTest.

  From Sohail Somani:

  - Fix tests that fail due to gcc warnings.

  From Dobes Vandermeer:

  - In stack traces, print the full paths of SConscript files.

  From Atul Varma:

  - Fix detection of Visual C++ Express Edition.

  From Dobes Vandermeer:

  - Let the src_dir option to the SConscript() function affect all the
    the source file paths, instead of treating all source files paths
    as relative to the SConscript directory itself.

  From Nicolas Vigier:

  - Fix finding Fortran modules in build directories.

  - Fix use of BuildDir() when the source file in the source directory
    is a symlink with a relative path.

  From Edward Wang:

  - Fix the Memoizer when the SCons Python modules are executed from
    .pyo files at different locations from where they were compiled.

  From Johan Zander:

  - Fix missing os.path.join() when constructing the $FRAMEWORKSDKDIR/bin.



RELEASE 0.96.92 - Mon, 10 Apr 2006 21:08:22 -0400

  NOTE:  This was a pre-release of 0.97 for testing purposes.

  From Anonymous:

  - Fix the intelc.py Tool module to not throw an exception if the
    only installed version is something other than ia32.

  - Set $CCVERSION when using gcc.

  From Matthias:

  - Support generating project and solution files for Microsoft
    Visual Studio version 8.

  - Support generating more than one project file for a Microsoft
    Visual Studio solution file.

  - Add support for a support "runfile" parameter to Microsoft
    Visual Studio project file creation.

  - Put the project GUID, not the solution GUID, in the right spot
    in the solution file.

  From Erling Andersen:

  - Fix interpretation of Node.FS objects wrapped in Proxy instances,
    allowing expansion of things like ${File(TARGET)} in command lines.

  From Stanislav Baranov:

  - Add a separate MSVSSolution() Builder, with support for the
    following new construction variables: $MSVSBUILDCOM, $MSVSCLEANCOM,
    $MSVSENCODING, $MSVSREBUILDCOM, $MSVSSCONS, $MSVSSCONSCOM,
    $MSVSSCONSFLAGS, $MSVSSCONSCRIPT and $MSVSSOLUTIONCOM.

  From Ralph W. Grosse-Kunstleve and Patrick Mezard:

  - Remove unneceesary (and incorrect) SCons.Util strings on some function
    calls in SCons.Util.

  From Bob Halley:

  - Fix C/C++ compiler selection on AIX to not always use the external $CC
    environment variable.

  From August HÃ¶randl:

  - Add a scanner for \include and \import files, with support for
    searching a directory list in $TEXINPUTS (imported from the external
    environment).

  - Support $MAKEINDEX, $MAKEINDEXCOM, $MAKEINDEXCOMSTR and
    $MAKEINDEXFLAGS for generating indices from .idx files.

  From Steven Johnson:

  - Add a NoClean() Environment method and function to override removal
    of targets during a -c clean, including documentation and tests.

  From Steven Knight:

  - Check for whether files exist on disk by listing the directory
    contents, not calling os.path.exists() file by file.  This is
    somewhat more efficient in general, and may be significantly
    more efficient on Windows.

  - Minor speedups in the internal is_Dict(), is_List() and is_String()
    functions.

  - Fix a signature refactoring bug that caused Qt header files to
    get re-generated every time.

  - Don't fail when writing signatures if the .sconsign.dblite file is
    owned by a different user (e.g. root) from a previous run.

  - When deleting variables from stacked OverrideEnvironments, don't
    throw a KeyError if we were able to delte the variable from any
    Environment in the stack.

  - Get rid of the last indentation tabs in the SCons source files and
    add -tt to the Python invocations in the packaging build and the
    tests so they don't creep back in.

  - In Visual Studio project files, put quotes around the -C directory
    so everything works even if the path has spaces in it.

  - The Intel Fortran compiler uses -object:$TARGET, not "-o $TARGET",
    when building object files on Windows.  Have the the ifort Tool
    modify the default command lines appropriately.

  - Document the --debug=explain option in the man page.  (How did we
    miss this?)

  - Add a $LATEXRETRIES variable to allow configuration of the number of
    times LaTex can be re-called to try to resolve undefined references.

  - Change the order of the arguments to Configure.Checklib() to match
    the documentation.

  - Handle signature calculation properly when the Python function used
    for a FunctionAction is an object method.

  - On Windows, assume that absolute path names without a drive letter
    refer to the drive on which the SConstruct file lives.

  - Add /usr/ccs/bin to the end of the the default external execution
    PATH on Solaris.

  - Add $PKGCHK and $PKGINFO variables for use on Solaris when searching
    for the SunPRO C++ compiler.  Make the default value for $PKGCHK
    be /usr/sbin/pgkchk (since /usr/sbin isn't usually on the external
    execution $PATH).

  - Fix a man page example of overriding variables when calling
    SharedLibrary() to also set the $LIBSUFFIXES variable.

  - Add a --taskmastertrace=FILE option to give some insight on how
    the taskmaster decides what Node to build next.

  - Changed the names of the old $WIN32DEFPREFIX, $WIN32DEFSUFFIX,
    $WIN32DLLPREFIX and $WIN32IMPLIBPREFIX construction variables to
    new $WINDOWSDEFPREFIX, $WINDOWSDEFSUFFIX, $WINDOWSDLLPREFIX and
    $WINDOWSIMPLIBPREFIX construction variables.  The old names are now
    deprecated, but preserved for backwards compatibility.

  - Fix (?) a runtest.py hang on Windows when the --xml option is used.

  - Change the message when an error occurs trying to interact with the
    file system to report the target(s) in square brackets (as before) and
    the actual file or directory that encountered the error afterwards.

  From Chen Lee:

  - Add x64 support for Microsoft Visual Studio 8.

  From Baptiste Lepilleur:

  - Support the --debug=memory option on Windows when the Python version
    has the win32process and win32api modules.

  - Add support for Visual Studio 2005 Pro.

  - Fix portability issues in various tests: test/Case.py,
    Test/Java/{JAR,JARCHDIR,JARFLAGS,JAVAC,JAVACFLAGS,JAVAH,RMIC}.py,
    test/MSVS/vs-{6.0,7.0,7.1,8.0}-exec.py,
    test/Repository/{Java,JavaH,RMIC}.py,
    test/QT/{generated-ui,installed,up-to-date,warnings}.py,
    test/ZIP/ZIP.py.

  - Ignore pkgchk errors on Solaris when searching for the C++ compiler.

  - Speed up the SCons/EnvironmentTests.py unit tests.

  - Add a --verbose= option to runtest.py to print executed commands
    and their output at various levels.

  From Christian Maaser:

  - Add support for Visual Studio Express Editions.

  - Add support for Visual Studio 8 *.manifest files, includng
    new $WINDOWS_INSERT_MANIFEST, $WINDOWSPROGMANIFESTSUFFIX,
    $WINDOWSPROGMANIFESTPREFIX, $WINDOWSPROGMANIFESTSUFFIX,
    $WINDOWSSHLIBMANIFESTPREFIX and $WINDOWSSHLIBMANIFESTSUFFIX
    construction variables.

  From Adam MacBeth:

  - Fix detection of additional Java inner classes following use of a
    "new" keyword inside an inner class.

  From Sanjoy Mahajan:

  - Correct TeX-related command lines to just $SOURCE, not $SOURCES

  From Patrick Mezard:

  - Execute build commands for a command-line target if any of the
    files built along with the target is out of date or non-existent,
    not just if the command-line target itself is out of date.

  - Fix the -n option when used with -c to print all of the targets
    that will be removed for a multi-target Builder call.

  - If there's no file in the source directory, make sure there isn't
    one in the build directory, too, to avoid dangling files left
    over from previous runs when a source file is removed.

  - Allow AppendUnique() and PrependUnique() to append strings (and
    other atomic objects) to lists.

  From Joel B. Mohler:

  - Extend latex.py, pdflatex.py, pdftex.py and tex.py so that building
    from both TeX and LaTeX files uses the same logic to call $BIBTEX
    when it's necessary, to call $MAKEINDEX when it's necessary, and to
    call $TEX or $LATEX multiple times to handle undefined references.

  - Add an emitter to the various TeX builders so that the generated
    .aux and .log files also get deleted by the -c option.

  From Leanid Nazdrynau:

  - Fix the Qt UIC scanner to work with generated .ui files (by using
    the FindFile() function instead of checking by-hand for the file).

  From Jan Nieuwenhuizen:

  - Fix a problem with interpreting quoted argument lists on command lines.

  From Greg Noel:

  - Add /sw/bin to the default execution PATH on Mac OS X.

  From Kian Win Ong:

  - When building a .jar file and there is a $JARCHDIR, put the -C
    in front of each .class file on the command line.

  - Recognize the Java 1.5 enum keyword.

  From Asfand Yar Qazi:

  - Add /opt/bin to the default execution PATH on all POSIX platforms
    (between /usr/local/bin and /bin).

  From Jon Rafkind:

  - Fix the use of Configure() contexts from nested subsidiary
    SConscript files.

  From Christoph Schulz:

  - Add support for $CONFIGUREDIR and $CONFIGURELOG variables to control
    the directory and logs for configuration tests.

  - Add support for a $INSTALLSTR variable.

  - Add support for $RANLIBCOM and $RANLIBCOMSTR variables (which fixes
    a bug when setting $ARCOMSTR).

  From Amir Szekely:

  - Add use of $CPPDEFINES to $RCCOM (resource file compilation) on MinGW.

  From Erick Tryzelaar:

  - Fix the error message when trying to report that a given option is
    not gettable/settable from an SConscript file.

  From Dobes Vandermeer:

  - Add support for SCC and other settings in Microsoft Visual
    Studio project and solution files:  $MSVS_PROJECT_BASE_PATH,
    $MSVS_PROJECT_GUID, $MSVS_SCC_AUX_PATH, $MSVS_SCC_LOCAL_PATH,
    $MSVS_SCC_PROJECT_NAME, $MSVS_SCC_PROVIDER,

  - Add support for using a $SCONS_HOME variable (imported from the
    external environment, or settable internally) to put a shortened
    SCons execution line in the Visual Studio project file.

  From David J. Van Maren:

  - Only filter common prefixes from source files names in Visual Studio
    project files if the prefix is a complete (sub)directory name.

  From Thad Ward:

  - If $MSVSVERSIONS is already set, don't overwrite it with
    information from the registry.



RELEASE 0.96.91 - Thu, 08 Sep 2005 07:18:23 -0400

  NOTE:  This was a pre-release of 0.97 for testing purposes.

  From Chad Austin:

  - Have the environment store the toolpath and re-use it to find Tools
    modules during later Copy() or Tool() calls (unless overridden).

  - Normalize the directory path names in SConsignFile() database
    files so the same signature file can interoperate on Windows and
    non-Windows systems.

  - Make --debug=stacktrace print a stacktrace when a UserError is thrown.

  - Remove an old, erroneous cut-and-paste comment in Scanner/Dir.py.

  From Stanislav Baranov:

  - Make it possible to support with custom Alias (sub-)classes.

  - Allow Builders to take empty source lists when called.

  - Allow access to both TARGET and SOURCE in $*PATH expansions.

  - Allow SConscript files to modify BUILD_TARGETS.

  From Timothee Besset:

  - Add support for Objective C/C++ .m and .mm file suffixes (for
    Mac OS X).

  From Charles Crain

  - Fix the PharLap linkloc.py module to use target+source arguments
    when calling env.subst().

  From Bjorn Eriksson:

  - Fix an incorrect Command() keyword argument in the man page.

  - Add a $TEMPFILEPREFIX variable to control the prefix or flag used
    to pass a long-command-line-execution tempfile to a command.

  From Steven Knight:

  - Enhanced the SCons setup.py script to install man pages on
    UNIX/Linux systems.

  - Add support for an Options.FormatOptionHelpText() method that can
    be overridden to customize the format of Options help text.

  - Add a global name for the Entry class (which had already been
    documented).

  - Fix re-scanning of generated source files for implicit dependencies
    when the -j option is used.

  - Fix a dependency problem that caused $LIBS scans to not be added
    to all of the targets in a multiple-target builder call, which
    could cause out-of-order builds when the -j option is used.

  - Store the paths of source files and dependencies in the .sconsign*
    file(s) relative to the target's directory, not relative to the
    top-level SConstruct directory.  This starts to make it possible to
    subdivide the dependency tree arbitrarily by putting an SConstruct
    file in every directory and using content signatures.

  - Add support for $YACCHFILESUFFIX and $YACCHXXFILESUFFIX variables
    that accomodate parser generators that write header files to a
    different suffix than the hard-coded .hpp when the -d option is used.

  - The default behavior is now to store signature information in a
    single .sconsign.dblite file in the top-level SConstruct directory.
    The old behavior of a separate .sconsign file in each directory can
    be specified by calling SConsignFile(None).

  - Remove line number byte codes within the signature calculation
    of Python function actions, so that changing the location of an
    otherwise unmodified Python function doesn't cause rebuilds.

  - Fix AddPreAction() and AddPostAction() when an action has more than
    one target file:  attach the actions to the Executor, not the Node.

  - Allow the source directory of a BuildDir / build_dir to be outside
    of the top-level SConstruct directory tree.

  - Add a --debug=nomemoizer option that disables the Memoizer for clearer
    looks at the counts and profiles of the underlying function calls,
    not the Memoizer wrappers.

  - Print various --debug= stats even if we exit early (e.g. using -h).

  - Really only use the cached content signature value if the file
    is older than --max-drift, not just if --max-drift is set.

  - Remove support for conversion from old (pre 0.96) .sconsign formats.

  - Add support for a --diskcheck option to enable or disable various
    on-disk checks:  that File and Dir nodes match on-disk entries;
    whether an RCS file exists for a missing source file; whether an
    SCCS file exists for a missing source file.

  - Add a --raw argument to the sconsign script, so it can print a
    raw representation of each entry's NodeInfo dictionary.

  - Add the 'f90' and 'f95' tools to the list of Fortran compilers
    searched for by default.

  - Add the +Z option by default when compiling shared objects on
    HP-UX.

  From Chen Lee:

  - Handle Visual Studio project and solution files in Unicode.

  From Sanjoy Mahajan:

  - Fix a bad use of Copy() in an example in the man page, and a
    bad regular expression example in the man page and User's Guide.

  From Shannon Mann:

  - Have the Visual Studio project file(s) echo "Starting SCons" before
    executing SCons, mainly to work around a quote-stripping bug in
    (some versions of?) the Windows cmd command executor.

  From Georg Mischler:

  - Remove the space after the -o option when invoking the Borland
    BCC compiler; some versions apparently require that the file name
    argument be concatenated with the option.

  From Leanid Nazdrynau:

  - Fix the Java parser's handling of backslashes in strings.

  From Greg Noel:

  - Add construction variables to support frameworks on Mac OS X:
    $FRAMEWORKS, $FRAMEWORKPREFIX, $FRAMEWORKPATH, $FRAMEWORKPATHPREFIX.

  - Re-order link lines so the -o option always comes right after the
    command name.

  From Gary Oberbrunner:

  - Add support for Intel C++ beta 9.0 (both 32 and 64 bit versions).

  - Document the new $FRAMEWORK* variables for Mac OS X.

  From Karol Pietrzak:

  - Add $RPATH (-R) support to the Sun linker Tool (sunlink).

  - Add a description of env.subst() to the man page.

  From Chris Prince:

  - Look in the right directory, not always the local directory, for a
    same-named file or directory conflict on disk.

  - On Windows, preserve the external environment's %SYSTEMDRIVE%
    variable, too.

  From Craig Scott:

  - Have the Fortran module emitter look for Fortan modules to be created
    relative to $FORTRANMODDIR, not the top-level directory.

  - When saving Options to a file, run default values through the
    converter before comparing them with the set values.  This correctly
    suppresses Boolean Option values from getting written to the saved
    file when they're one of the many synonyms for a default True or
    False value.

  - Fix the Fortran Scanner's ability to handle a module being used
    in the same file in which it is defined.

  From Steve-o:

  - Add the -KPIC option by default when compiling shared objects on
    Solaris.

  - Change the default suffix for Solaris objects to .o, to conform to
    Sun WorkShop's expectations.  Change the profix to so_ so they can
    still be differentiated from static objects in the same directory.

  From Amir Szekely:

  - When calling the resource compiler on MinGW, add --include-dir and
    the source directory so it finds the source file.

  - Update EnsureSConsVersion() to support revision numbers.

  From Greg Ward:

  - Fix a misplaced line in the man page.



RELEASE 0.96.90 - Tue, 15 Feb 2005 21:21:12 +0000

  NOTE:  This was a pre-release of 0.97 for testing purposes.

  From Anonymous:

  - Fix Java parsing to avoid erroneously identifying a new array
    of class instances as an anonymous inner class.

  - Fix a typo in the man page description of PathIsDirCreate.

  From Chad Austin:

  - Allow Help() to be called multiple times, appending to the help
    text each call.

  - Allow Tools found on a toolpath to import Python modules from
    their local directory.

  From Steve Christensen:

  - Handle exceptions from Python functions as build actions.

  - Add a set of canned PathOption validators:  PathExists (the default),
    PathIsFile, PathIsDir and PathIsDirCreate.

  From Matthew Doar:

  - Add support for .lex and .yacc file suffixes for Lex and Yacc files.

  From Eric Frias:

  - Huge performance improvement:  wrap the tuples representing an
    include path in an object, so that the time it takes to hash the
    path doesn't grow porportionally to the length of the path.

  From Gottfried Ganssauge:

  - Fix SCons on SuSE/AMD-64 Linux by having the wrapper script also
    check for the build engine in the parent directory of the Python
    library directory (/usr/lib64 instead of /usr/lib).

  From Stephen Kennedy:

  - Speed up writing the .sconsign file at the end of a run by only
    calling sync() once at the end, not after every entry.

  From Steven Knight:

  - When compiling with Microsoft Visual Studio, don't include the ATL and
    MFC directories in the default INCLUDE and LIB environment variables.

  - Remove the following deprecated features:  the ParseConfig()
    global function (deprecated in 0.93); the misspelled "validater"
    keyword to the Options.Add() method (deprecated in 0.91); the
    SetBuildSignatureType(), SetContentSignatureType(), SetJobs() and
    GetJobs() global functions (deprecated in 0.14).

  - Fix problems with corrupting the .sconsign.dblite file when
    interrupting builds by writing to a temporary file and renaming,
    not writing the file directly.

  - Fix a 0.96 regression where when running with -k, targets built from
    walking dependencies later on the command line would not realize
    that a dependency had failed an earlier build attempt, and would
    try to rebuild the dependent targets.

  - Change the final messages when using -k and errors occur from
    "{building,cleaning} terminated because of errors" to "done
    {building,cleaning} targets (errors occurred during {build,clean})."

  - Allow Configure.CheckFunc() to take an optional header argument
    (already supported by Conftest.py) to specify text at the top of
    the compiled test file.

  - Fix the --debug=explain output when a Python function action changed
    so it prints a meaningful string, not the binary representation of
    the function contents.

  - Allow a ListOption's default value(s) to be a Python list of specified
    values, not just a string containing a comma-separated list of names.

  - Add a ParseDepends() function that will parse up a list of explicit
    dependencies from a "make depend" style file.

  - Support the ability to change directory when executing an Action
    through "chdir" keyword arguments to Action and Builder creation
    and calls.

  - Fix handling of Action ojects (and other callables that don't match
    our calling arguments) in construction variable expansions.

  - On Win32, install scons.bat in the Python directory when installing
    from setup.py.  (The bdist_wininst installer was already doing this.)

  - Fix env.SConscript() when called with a list of SConscipt files.
    (The SConscript() global function already worked properly.)

  - Add a missing newline to the end of the --debug=explain "unknown
    reasons" message.

  - Enhance ParseConfig() to work properly for spaces in between the -I,
    -L and -l options and their arguments.

  - Packaging build fix:  Rebuild the files that are use to report the
    --version of SCons whenever the development version number changes.

  - Fix the ability to specify a target_factory of Dir() to a Builder,
    which the default create-a-directory Builder was interfering with.

  - Mark a directory as built if it's created as part of the preparation
    for another target, to avoid trying to build it again when it comes
    up in the target list.

  - Allow a function with the right calling signature to be put directly
    in an Environment's BUILDERS dictionary, making for easier creation
    and use of wrappers (pseudo-Builders) that call other Builders.

  - On Python 2.x, wrap lists of Nodes returned by Builders in a UserList
    object that adds a method that makes str() object return a string
    with all of the Nodes expanded to their path names.  (Builders under
    Python 1.5.2 still return lists to avoid TypeErrors when trying
    to extend() list, so Python 1.5.2 doesn't get pretty-printing of Node
    lists, but everything should still function.)

  - Allow Aliases to have actions that will be executed whenever
    any of the expanded Alias targets are out of date.

  - Fix expansion of env.Command() overrides within target and
    source file names.

  - Support easier customization of what's displayed by various default
    actions by adding lots of new construction variables: $ARCOMSTR,
    $ASCOMSTR, $ASPPCOMSTR, $BIBTEXCOMSTR, $BITKEEPERCOMSTR, $CCCOMSTR,
    $CVSCOMSTR, $CXXCOMSTR, $DCOMSTR, $DVIPDFCOMSTR, $F77COMSTR,
    $F90COMSTR, $F95COMSTR, $FORTRANCOMSTR, $GSCOMSTR, $JARCOMSTR,
    $JAVACCOMSTR, $JAVAHCOMSTR, $LATEXCOMSTR, $LEXCOMSTR, $LINKCOMSTR,
    $M4COMSTR, $MIDLCOMSTR, $P4COMSTR, $PCHCOMSTR, $PDFLATEXCOMSTR,
    $PDFTEXCOMSTR, $PSCOMSTR, $QT_MOCFROMCXXCOMSTR, $QT_MOCFROMHCOMSTR,
    $QT_UICCOMSTR, $RCCOMSTR, $REGSVRCOMSTR, $RCS_COCOMSTR, $RMICCOMSTR,
    $SCCSCOMSTR, $SHCCCOMSTR, $SHCXXCOMSTR, $SHF77COMSTR, $SHF90COMSTR,
    $SHF95COMSTR, $SHFORTRANCOMSTR, $SHLINKCOMSTR, $SWIGCOMSTR,
    $TARCOMSTR, $TEXCOMSTR, $YACCCOMSTR and $ZIPCOMSTR.

  - Add an optional "map" keyword argument to ListOption() that takes a
    dictionary to map user-specified values to legal values from the list
    (like EnumOption() already doee).

  - Add specific exceptions to try:-except: blocks without any listed,
    so that they won't catch and mask keyboard interrupts.

  - Make --debug={tree,dtree,stree} print something even when there's
    a build failure.

  - Fix how Scanners sort the found dependencies so that it doesn't
    matter whether the dependency file is in a Repository or not.
    This may cause recompilations upon upgrade to this version.

  - Make AlwaysBuild() work with Alias and Python value Nodes (making
    it much simpler to support aliases like "clean" that just invoke
    an arbitrary action).

  - Have env.ParseConfig() use AppendUnique() by default to suppress
    duplicate entries from multiple calls.  Add a "unique" keyword
    argument to allow the old behavior to be specified.

  - Allow the library modules imported by an SConscript file to get at
    all of the normally-available global functions and variables by saying
    "from SCons.Script import *".

  - Add a --debug=memoizer option to print Memoizer hit/mass statistics.

  - Allow more than one --debug= option to be set at a time.

  - Change --debug=count to report object counts before and after
    reading SConscript files and before and after building targets.

  - Change --debug=memory output to line up the numbers and to better
    match (more or less) the headers on the --debug=count columns.

  - Speed things up when there are lists of targets and/or sources by
    getting rid of some N^2 walks of the lists involved.

  - Cache evaluation of LazyActions so we don't create a new object
    for each invocation.

  - When scanning, don't create Nodes for include files that don't
    actually exist on disk.

  - Make supported global variables CScanner, DScanner, ProgramScanner and
    SourceFileScanner.  Make SourceFileScanner.add_scanner() a supported
    part of the public interface.  Keep the old SCons.Defaults.*Scan names
    around for a while longer since some people were already using them.

  - By default, don't scan directories for on-disk files.  Add a
    DirScanner global scanner that can be used in Builders or Command()
    calls that want source directory trees scanned for on-disk changes.
    Have the Tar() and Zip() Builders use the new DirScanner to preserve
    the behavior of rebuilding a .tar or .zip file if any file or
    directory under a source tree changes.  Add Command() support for
    a source_scanner keyword argument to Command() that can be set to
    DirScanner to get this behavior.

  - Documentation changes:  Explain that $CXXFLAGS contains $CCFLAGS
    by default.  Fix a bad target_factory example in the man page.
    Add appendices to the User's Guide to cover the available Tools,
    Builders and construction variables.  Comment out the build of
    the old Python 10 paper, which doesn't build on all systems and
    is old enough at this point that it probably isn't worth the
    effort to make it do so.

  From Wayne Lee:

  - Avoid "maximum recursion limit" errors when removing $(-$) pairs
    from long command lines.

  From Clive Levinson:

  - Make ParseConfig() recognize and add -mno-cygwin to $LINKFLAGS and
    $CCFLAGS, and -mwindows to $LINKFLAGS.

  From Michael McCracken:

  - Add a new "applelink" tool to handle the things like Frameworks and
    bundles that Apple has added to gcc for linking.

  - Use more appropriate default search lists of linkers, compilers and
    and other tools for the 'darwin' platform.

  - Add a LoadableModule Builder that builds a bundle on Mac OS X (Darwin)
    and a shared library on other systems.

  - Improve SWIG tests for use on Mac OS X (Darwin).

  From Elliot Murphy:

  - Enhance the tests to guarantee persistence of ListOption
    values in saved options files.

  - Supply the help text when -h is used with the -u, -U or -D options.

  From Christian Neeb:

  - Fix the Java parser's handling of string definitions to avoid ignoring
    subsequent code.

  From Han-Wen Nienhuys:

  - Optimize variable expansion by:  using the re.sub() method (when
    possible); not using "eval" for variables for which we can fetch the
    value directory; avoiding slowing substitution logic when there's no
    '$' in the string.

  From Gary Oberbrunner:

  - Add an Environment.Dump() method to print the contents of a
    construction environment.

  - Allow $LIBS (and similar variables) to contain explicit File Nodes.

  - Change ParseConfig to add the found library names directly to the
    $LIBS variable, instead of returning them.

  - Add ParseConfig() support for the -framework GNU linker option.

  - Add a PRINT_CMD_LINE_FUNC construction variable to allow people
    to filter (or log) command-line output.

  - Print an internal Python stack trace in response to an otherwise
    unexplained error when --debug=stacktrace is specified.

  - Add a --debug=findlibs option to print what's happening when
    the scanner is searching for libraries.

  - Allow Tool specifications to be passed a dictionary of keyword
    arguments.

  - Support an Options default value of None, in which case the variable
    will not be added to the construction environment unless it's set
    explicitly by the user or from an Options file.

  - Avoid copying __builtin__ values into a construction environment's
    dictionary when evaluating construction variables.

  - Add a new cross-platform intelc.py Tool that can detect and
    configure the Intel C++ v8 compiler on both Windows, where it's
    named icl, and Linux, where it's named icc.  It also checks that
    the directory specified in the Windows registry exists, and sets a
    new $INTEL_C_COMPILER_VERSION construction variable to identify the
    version being used.  (Niall Douglas contributed an early prototype
    of parts of this module.)

  - Fix the private Conftest._Have() function so it doesn't change
    non-alphanumeric characters to underscores.

  - Supply a better error message when a construction variable expansion
    has an unknown attribute.

  - Documentation changes:  Update the man page to describe use of
    filenames or Nodes in $LIBS.

  From Chris Pawling:

  - Have the linkloc tool use $MSVS_VERSION to select the Microsoft
    Visual Studio version to use.

  From Kevin Quick:

  - Fix the Builder name returned from ListBuilders and other instances
    of subclasses of the BuilderBase class.

  - Add Builders and construction variables to support rpcgen:
    RPCGenClient(), RPCGenHeader(), RPCGenService(), RPCGenXDR(),
    $RPCGEN, $RPCGENFLAGS, $RPCGENCLIENTFLAGS, $RPCGENHEADERFLAGS,
    $RPCGENSERVICEFLAGS, $RPCGENXDRFLAGS.

  - Update the man page to document that prefix and suffix Builder
    keyword arguments can be strings, callables or dictionaries.

  - Provide more info in the error message when a user tries to build
    a target multiple ways.

  - Fix Delete() when a file doesn't exist and must_exist=1.  (We were
    unintentionally dependent on a bug in versions of the Python shutil.py
    module prior to Python 2.3, which would generate an exception for
    a nonexistent file even when ignore_errors was set.)

  - Only replace a Node's builder with a non-null source builder.

  - Fix a stack trace when a suffix selection dictionary is passed
    an empty source file list.

  - Allow optional names to be attached to Builders, for default
    Builders that don't get attached to construction environments.

  - Fix problems with Parallel Task Exception handling.

  - Build targets in an associated BuildDir even if there are targets
    or subdirectories locally in the source directory.

  - If a FunctionAction has a callable class as its underlying Python
    function, use its strfunction() method (if any) to display the
    action.

  - Fix handling when BuildDir() exists but is unwriteable.  Add
    "Stop." to those error messages for consistency.

  - Catch incidents of bad builder creation (without an action) and
    supply meaningful error messages.

  - Fix handling of src_suffix values that aren't extensions (don't
    begin with a '.').

  - Don't retrieve files from a CacheDir, but report what would happen,
    when the -n option is used.

  - Use the source_scanner from the target Node, not the source node
    itself.

  - Internal Scanners fixes:  Make sure Scanners are only passed Nodes.
    Fix how a Scanner.Selector called its base class initialization.
    Make comparisons of Scanner objects more robust.  Add a name to
    an internal default ObjSourceScanner.

  - Add a deprecated warning for use of the old "scanner" keyword argument
    to Builder creation.

  - Improve the --debug=explain message when the build action changes.

  - Test enhancements in SourceCode.py, option-n.py, midl.py.  Better
    Command() and Scanner test coverage.  Improved test infrastructure
    for -c output.

  - Refactor the interface between Action and Executor objects to treat
    Actions atomically.

  - The --debug=presub option will now report the pre-substitution
    each action seprately, instead of reporting the entire list before
    executing the actions one by one.

  - The --debug=explain option explaining a changed action will now
    (more correctly) show pre-substitution action strings, instead of
    the commands with substituted file names.

  - A Node (file) will now be rebuilt if its PreAction or PostAction
    actions change.

  - Python Function actions now have their calling signature (target,
    source, env) reported correctly when displayed.

  - Fix BuildDir()/build_dir handling when the build_dir is underneath
    the source directory and trying to use entries from the build_dir
    as sources for other targets in the build-dir.

  - Fix hard-coding of JDK path names in various Java tests.

  - Handle Python stack traces consistently (stop at the SConscript stack
    frame, by default) even if the Python source code isn't available.

  - Improve the performance of the --debug={tree,dtree} options.

  - Add --debug=objects logging of creation of OverrideWarner,
    EnvironmentCopy and EnvironmentOverride objects.

  - Fix command-line expansion of Python Value Nodes.

  - Internal cleanups:  Remove an unnecessary scan argument.  Associate
    Scanners only with Builders, not nodes.  Apply overrides once when
    a Builder is called, not in multiple places.  Cache results from the
    Node.FS.get_suffix() and Node.get_build_env() methods.  Use the Python
    md5 modules' hexdigest() method, if there is one.  Have Taskmaster
    call get_stat() once for each Node and re-use the value instead of
    calling it each time it needs the value.  Have Node.depends_on()
    re-use the list from the children() method instead of calling it
    multiple times.

  - Use the correct scanner if the same source file is used for targets in
    two different environments with the same path but different scanners.

  - Collect logic for caching values in memory in a Memoizer class,
    which cleans up a lot of special-case code in various methods and
    caches additional values to speed up most configurations.

  - Add a PathAccept validator to the list of new canned PathOption
    validators.

  From Jeff Squyres:

  - Documentation changes:  Use $CPPDEFINES instead of $CCFLAGS in man
    page examples.

  From Levi Stephen:

  - Allow $JARCHDIR to be expanded to other construction variables.

  From Christoph Wiedemann:

  - Add an Environment.SetDefault() method that only sets values if
    they aren't already set.

  - Have the qt.py Tool not override variables already set by the user.

  - Add separate $QT_BINPATH, $QT_CPPPATH and $QT_LIBPATH variables
    so these can be set individually, instead of being hard-wired
    relative to $QTDIR.

  - The %TEMP% and %TMP% external environment variables are now propagated
    automatically to the command execution environment on Windows systems.

  - A new --config= command-line option allows explicit control of
    of when the Configure() tests are run:  --config=force forces all
    checks to be run, --config=cache uses all previously cached values,
    --config=auto (the default) runs tests only when dependency analysis
    determines it's necessary.

  - The Configure() subsystem can now write a config.h file with values
    like HAVE_STDIO_H, HAVE_LIBM, etc.

  - The Configure() subsystem now executes its checks silently when the
    -Q option is specified.

  - The Configure() subsystem now reports if a test result is being
    taken from cache, and prints the standard output and error output
    of tests even when cached.

  - Configure() test results are now reported as "yes" or "no" instead of
    "ok" or "failed."

  - Fixed traceback printing when calling the env.Configure() method
    instead of the Configure() global function.

  - The Configure() subsystem now caches build failures in a .sconsign
    file in the subdirectory, not a .cache file.  This may cause
    tests to be re-executed the first time after you install 0.97.

  - Additional significant internal cleanups in the Configure() subsystem
    and its tests.

  - Have the Qt Builder make uic-generated files dependent on the .ui.h
    file, if one exists.

  - Add a test to make sure that SCons source code does not contain
    try:-except: blocks that catch all errors, which potentially catch
    and mask keyboard interrupts.

  - Fix us of TargetSignatures('content') with the SConf subsystem.

  From Russell Yanofsky:

  - Add support for the Metrowerks Codewarrior compiler and linker
    (mwcc and mwld).



RELEASE 0.96.1 - Mon, 23 Aug 2004 12:55:50 +0000

  From Craig Bachelor:

  - Handle white space in the executable Python path name within in MSVS
    project files by quoting the path.

  - Correct the format of a GUID string in a solution (.dsw) file so
    MSVS can correctly "build enable" a project.

  From Steven Knight:

  - Add a must_exist flag to Delete() to let the user control whether
    it's an error if the specified entry doesn't exist.  The default
    behavior is now to silently do nothing if it doesn't exist.

  - Package up the new Platform/darwin.py, mistakenly left out of 0.96.

  - Make the scons.bat REM statements into @REM so they aren't printed.

  - Make the SCons packaging SConscript files platform independent.

  From Anthony Roach:

  - Fix scanning of pre-compiled header (.pch) files for #includes,
    broken in 0.96.



RELEASE 0.96 - Wed, 18 Aug 2004 13:36:40 +0000

  From Chad Austin:

  - Make the CacheDir() directory if it doesn't already exist.

  - Allow construction variable substitutions in $LIBS specifications.

  - Allow the emitter argument to a Builder() to be or expand to a list
    of emitter functions, which will be called in sequence.

  - Suppress null values in construction variables like $LIBS that use
    the internal _concat() function.

  - Remove .dll files from the construction variables searched for
    libraries that can be fed to Win32 compilers.

  From Chad Austin and Christoph Wiedemann:

  - Add support for a $RPATH variable to supply a list of directories
    to search for shared libraries when linking a program.  Used by
    the GNU and IRIX linkers (gnulink and sgilink).

  From Charles Crain:

  - Restore the ability to do construction variable substitutions in all
    kinds of *PATH variables, even when the substitution returns a Node
    or other object.

  From Tom Epperly:

  - Allow the Java() Builder to take more than one source directory.

  From Ralf W. Grosse-Kunstleve:

  - Have SConsignFile() use, by default, a custom "dblite.py" that we can
    control and guarantee to work on all Python versions (or nearly so).

  From Jonathan Gurley:

  - Add support for the newer "ifort" versions of the Intel Fortran
    Compiler for Linux.

  From Bob Halley:

  - Make the new *FLAGS variable type work with copied Environments.

  From Chris Hoeppler:

  - Initialize the name of a Scanner.Classic scanner correctly.

  From James Juhasz:

  - Add support for the .dylib shared library suffix and the -dynamiclib
    linker option on Mac OS X.

  From Steven Knight:

  - Add an Execute() method for executing actions directly.

  - Support passing environment override keyword arguments to Command().

  - Fix use of $MSVS_IGNORE_IDE_PATHS, which was broken when we added
    support for $MSVS_USE_MFC_DIRS last release.

  - Make env.Append() and env.Prepend() act like the underlying Python
    behavior when the variable being appended to is a UserList object.

  - Fix a regression that prevented the Command() global function in
    0.95 from working with command-line strings as actions.

  - Fix checking out a file from a source code management system when
    the env.SourceCode() method was called with an individual file name
    or node, not a directory name or node.

  - Enhance the Task.make_ready() method to create a list of the
    out-of-date Nodes for the task for use by the wrapping interface.

  - Allow Scanners to pull the list of suffixes from the construction
    environment when the "skeys" keyword argument is a string containing
    a construction variable to be expanded.

  - Support new $CPPSUFFIXES, $DSUFFIXES $FORTRANSUFFIXES, and
    $IDLSUFFIXES.  construction variables that contain the default list
    of suffixes to be scanned by a given type of scanner, allowing these
    suffix lists to be easily added to or overridden.

  - Speed up Node creation when calling a Builder by comparing whether two
    Environments are the same object, not if their underlying dictionaries
    are equivalent.

  - Add a --debug=explain option that reports the reason(s) why SCons
    thinks it must rebuild something.

  - Add support for functions that return platform-independent Actions
    to Chmod(), Copy(), Delete(), Mkdir(), Move() and Touch() files
    and/or directories.  Like any other Actions, the returned Action
    object may be executed directly using the Execute() global function
    or env.Execute() environment method, or may be used as a Builder
    action or in an env.Command() action list.

  - Add support for the strfunction argument to all types of Actions:
    CommandAction, ListAction, and CommandGeneratorAction.

  - Speed up turning file system Nodes into strings by caching the
    values after we're finished reading the SConscript files.

  - Have ParseConfig() recognize and supporting adding the -Wa, -Wl,
    and -Wp, flags to ASFLAGS, LINKFLAGS and CPPFLAGS, respectively.

  - Change the .sconsign format and the checks for whether a Node is
    up-to-date to make dependency checks more efficient and correct.

  - Add wrapper Actions to SCons.Defaults for $ASCOM, $ASPPCOM, $LINKCOM,
    $SHLINKCOM, $ARCOM, $LEXCOM and $YACCCOM.  This makes it possible
    to replace the default print behavior with a custom strfunction()
    for each of these.

  - When a Node has been built, don't walk the whole tree back to delete
    the parents's implicit dependencies, let returning up the normal
    Taskmaster descent take care of it for us.

  - Add documented support for separate target_scanner and source_scanner
    arguments to Builder creation, which allows different scanners to
    be applied to source files

  - Don't re-install or (re-generate) .h files when a subsidiary #included
    .h file changes.  This eliminates incorrect circular dependencies
    with .h files generated from other source files.

  - Slim down the internal Sig.Calculator class by eliminating methods
    whose functionality is now covered by Node methods.

  - Document use of the target_factory and source_factory keyword
    arguments when creating Builder objects.  Enhance Dir Nodes so that
    they can be created with user-specified Builder objects.

  - Don't blow up with stack trace when the external $PATH environment
    variable isn't set.

  - Make Builder calls return lists all the time, even if there's only
    one target.  This keeps things consistent and easier to program to
    across platforms.

  - Add a Flatten() function to make it easier to deal with the Builders
    all returning lists of targets, not individual targets.

  - Performance optimizations in Node.FS.__doLookup().

  - Man page fixes:  formatting typos, misspellings, bad example.

  - User's Guide fixes: Fix the signatures of the various example
    *Options() calls.  Triple-quote properly a multi-line Split example.

  - User's Guide additions:  Chapter describing File and Directory
    Nodes.  Section describing declarative nature of SCons functions in
    SConscript files.  Better organization and clarification of points
    raised by Robert P. J. Day.  Chapter describing SConf (Autoconf-like)
    functionality.  Chapter describing how to install Python and
    SCons.  Chapter describing Java builds.

  From Chris Murray:

  - Add a .win32 attribute to force file names to expand with
    Windows backslash path separators.

  - Fix escaping file names on command lines when the expansion is
    concatenated with another string.

  - Add support for Fortran 90 and Fortran 95.  This adds $FORTRAN*
    variables that specify a default compiler, command-line, flags,
    etc. for all Fortran versions, plus separate $F90* and $F95*
    variables for when different compilers/flags/etc. must be specified
    for different Fortran versions.

  - Have individual tools that create libraries override the default
    $LIBPREFIX and $LIBSUFFIX values set by the platform.  This makes
    it easier to use Microsoft Visual Studio tools on a CygWin platform.

  From Gary Oberbrunner:

  - Add a --debug=presub option to print actions prior to substitution.

  - Add a warning upon use of the override keywords "targets" and
    "sources" when calling Builders.  These are usually mistakes which
    are otherwise silently (and confusingly) turned into construction
    variable overrides.

  - Try to find the ICL license file path name in the external environment
    and the registry before resorting to the hard-coded path name.

  - Add support for fetching command-line keyword=value arguments in
    order from an ARGLIST list.

  - Avoid stack traces when trying to read dangling symlinks.

  - Treat file "extensions" that only contain digits as part of the
    file basename.  This supports version numbers as part of shared
    library names, for example.

  - Avoid problems when there are null entries (None or '') in tool
    lists or CPPPATH.

  - Add an example and explanation of how to use "tools = ['default', ..."
    when creating a construction environment.

  - Add a section describing File and Directory Nodes and some of their
    attributes and methods.

  - Have ParseConfig() add a returned -pthread flag to both $CCFLAGS
    and $LINKFLAGS.

  - Fix some test portability issues on Mac OS X (darwin).

  From Simon Perkins:

  - Fix a bug introduced in building shared libraries under MinGW.

  From Kevin Quick:

  - Handling SCons exceptions according to Pythonic standards.

  - Fix test/chained-build.py on systems that execute within one second.

  - Fix tests on systems where 'ar' warns about archive creation.

  From Anthony Roach:

  - Fix use of the --implicit-cache option with timestamp signatures.

  - If Visual Studio is installed, assume the C/C++ compiler, the linker
    and the MIDL compiler that comes with it are available, too.

  - Better error messages when evaluating a construction variable
    expansion yields a Python syntax error.

  - Change the generation of PDB files when using Visual Studio from
    compile time to link time.

  From sam th:

  - Allow SConf.CheckLib() to search a list of libraries, like the
    Autoconf AC_SEARCH_LIBS macro.

  - Allow the env.WhereIs() method to take a "reject" argument to
    let it weed out specific path names.

  From Christoph Wiedemann:

  - Add new Moc() and Uic() Builders for more explicit control over
    Qt builds, plus new construction variables to control them:
    $QT_AUTOSCAN, $QT_DEBUG, $QT_MOCCXXPREFIX, $QT_MOCCXXSUFFIX,
    $QT_MOCHPREFIX, $QT_MOCHSUFFIX, $QT_UICDECLPREFIX, $QT_UICDECLSUFFIX,
    $QT_UICIMPLPREFIX, $QT_UICIMPLSUFFIX and $QT_UISUFFIX.

  - Add a new single_source keyword argument for Builders that enforces
    a single source file on calls to the Builder.



RELEASE 0.95 - Mon, 08 Mar 2004 06:43:20 -0600

  From Chad Austin:

  - Replace print statements with calls to sys.stdout.write() so output
    lines stay together when -j is used.

  - Add portability fixes for a number of tests.

  - Accomodate the fact that Cygwin's os.path.normcase() lies about
    the underlying system being case-sensitive.

  - Fix an incorrect _concat() call in the $RCINCFLAGS definition for
    the mingw Tool.

  - Fix a problem with the msvc tool with Python versions prior to 2.3.

  - Add support for a "toolpath" Tool() and Environment keyword that
    allows Tool modules to be found in specified local directories.

  - Work around Cygwin Python's silly fiction that it's using a
    case-sensitive file system.

  - More robust handling of data in VCComponents.dat.

  - If the "env" command is available, spawn commands with the more
    general "env -" instead of "env -i".

  From Kerim Borchaev:

  - Fix a typo in a msvc.py's registry lookup:  "VCComponents.dat", not
    "VSComponents.dat".

  From Chris Burghart:

  - Fix the ability to save/restore a PackageOption to a file.

  From Steve Christensen:

  - Update the MSVS .NET and MSVC 6.0/7.0 path detection.

  From David M. Cooke:

  - Make the Fortran scanner case-insensitive for the INCLUDE string.

  From Charles Crain:

  - If no version of MSVC is detected but the tool is specified,
    use the MSVC 6.0 paths by default.

  - Ignore any "6.1" version of MSVC found in the registry; this is a
    phony version number (created by later service packs?) and would
    throw off the logic if the user had any non-default paths configure.

  - Correctly detect if the user has independently configured the MSVC
    "include," "lib" or "path" in the registry and use the appropriate
    values.  Previously, SCons would only use the values if all three
    were set in the registry.

  - Make sure side-effect nodes are prepare()d before building their
    corresponding target.

  - Preserve the ability to call BuildDir() multiple times with the
    same target and source directory arguments.

  From Andy Friesen:

  - Add support for the Digital Mars "D" programming language.

  From Scott Lystig Fritchie:

  - Fix the ability to use a custom _concat() function in the
    construction environment when calling _stripixes().

  - Make the message about ignoring a missing SConscript file into a
    suppressable Warning, not a hard-coded sys.stderr.write().

  - If a builder can be called multiple times for a target (because
    the sources and overrides are identical, or it's a builder with the
    "multi" flag set), allow the builder to be called through multiple
    environments so long as the builders have the same signature for
    the environments in questions (that is, they're the same action).

  From Bob Halley:

  - When multiple targets are built by a single action, retrieve all
    of them from cache, not just the first target, and exec the build
    command if any of the targets isn't present in the cache.

  From Zephaniah Hull:

  - Fix command-line ARGUMENTS with multiple = in them.

  From Steven Knight:

  - Fix EnsureSConsVersion() so it checks against the SCons version,
    not the Python version, on Pythons with sys.version_info.

  - Don't swallow the AttributeError when someone uses an expansion like
    $TARGET.bak, so we can supply a more informative error message.

  - Fix an odd double-quote escape sequence in the man page.

  - Fix looking up a naked drive letter as a directory (Dir('C:')).

  - Support using File nodes in the LIBS construction variable.

  - Allow the LIBS construction variable to be a single string or File
    node, not a list, when only one library is needed.

  - Fix typos in the man page:  JAVACHDIR => JARCHDIR; add "for_signature"
    to the __call__() example in the "Variable Substitution" section.

  - Correct error message spellings of "non-existant" to "non-existent."

  - When scanning for libraries to link with, don't append $LIBPREFIXES
    or $LIBSUFFIXES values to the $LIBS values if they're already present.

  - Add a ZIPCOMPRESSION construction variable to control whether the
    internal Python action for the Zip Builder compresses the file or
    not.  The default value is zipfile.ZIP_DEFLATED, which generates
    a compressed file.

  - Refactor construction variable expansion to support recursive
    expansion of variables (e.g. CCFLAGS = "$CCFLAGS -g") without going
    into an infinite loop.  Support this in all construction variable
    overrides, as well as when copying Environments.

  - Fix calling Configure() from more than one subsidiary SConscript file.

  - Fix the env.Action() method so it returns the correct type of
    Action for its argument(s).

  - Fix specifying .class files as input to JavaH with the .class suffix
    when they weren't generated using the Java Builder.

  - Make the check for whether all of the objects going into a
    SharedLibrary() are shared work even if the object was built in a
    previous run.

  - Supply meaningful error messages, not stack traces, if we try to add
    a non-Node as a source, dependency, or ignored dependency of a Node.

  - Generate MSVS Project files that re-invoke SCons properly regardless
    of whether the file was built via scons.bat or scons.py.
    (Thanks to Niall Douglas for contributing code and testing.)

  - Fix TestCmd.py, runtest.py and specific tests to accomodate being
    run from directories whose paths include white space.

  - Provide a more useful error message if a construction variable
    expansion contains a syntax error during evaluation.

  - Fix transparent checkout of implicit dependency files from SCCS
    and RCS.

  - Added new --debug=count, --debug=memory and --debug=objects options.
    --debug=count and --debug=objects only print anything when run
    under Python 2.1 or later.

  - Deprecate the "overrides" keyword argument to Builder() creation
    in favor of using keyword argument values directly (like we do
    for builder execution and the like).

  - Always use the Builder overrides in substitutions, not just if
    there isn't a target-specific environment.

  - Add new "rsrcpath" and "rsrcdir" and attributes to $TARGET/$SOURCE,
    so Builder command lines can find things in Repository source
    directories when using BuildDir.

  - Fix the M4 Builder so that it chdirs to the Repository directory
    when the input file is in the source directory of a BuildDir.

  - Save memory at build time by allowing Nodes to delete their build
    environments after they've been built.

  - Add AppendUnique() and PrependUnique() Environment methods, which
    add values to construction variables like Append() and Prepend()
    do, but suppress any duplicate elements in the list.

  - Allow the 'qt' tool to still be used successfully from a copied
    Environment.  The include and library directories previously ended up
    having the same string re-appended to the end, yielding an incorrect
    path name.

  - Supply a more descriptive error message when the source for a target
    can't be found.

  - Initialize all *FLAGS variables with objects do the right thing with
    appending flags as strings or lists.

  - Make things like ${TARGET.dir} work in *PATH construction variables.

  - Allow a $MSVS_USE_MFC_DIRS construction variable to control whether
    ATL and MFC directories are included in the default INCLUDE and
    LIB paths.

  - Document the dbm_module argument to the SConsignFile() function.

  From Vincent Risi:

  - Add support for the bcc32, ilink32 and tlib Borland tools.

  From Anthony Roach:

  - Supply an error message if the user tries to configure a BuildDir
    for a directory that already has one.

  - Remove documentation of the still-unimplemented -e option.

  - Add -H help text listing the legal --debug values.

  - Don't choke if a construction variable is a non-string value.

  - Build Type Libraries in the target directory, not the source
    directory.

  - Add an appendix to the User's Guide showing how to accomplish
    various common tasks in Python.

  From Greg Spencer:

  - Add support for Microsoft Visual Studio 2003 (version 7.1).

  - Evaluate $MSVSPROJECTSUFFIX and $MSVSSOLUTIONSUFFIX when the Builder
    is invoked, not when the tool is initialized.

  From Christoph Wiedemann:

  - When compiling Qt, make sure the moc_*.cc files are compiled using
    the flags from the environment used to specify the target, not
    the environment that first has the Qt Builders attached.



RELEASE 0.94 - Fri, 07 Nov 2003 05:29:48 -0600

  From Hartmut Goebel:

  - Add several new types of canned functions to help create options:
    BoolOption(), EnumOption(), ListOption(), PackageOption(),
    PathOption().

  From Steven Knight:

  - Fix use of CPPDEFINES with C++ source files.

  - Fix env.Append() when the operand is an object with a __cmp__()
    method (like a Scanner instance).

  - Fix subclassing the Environment and Scanner classes.

  - Add BUILD_TARGETS, COMMAND_LINE_TARGETS and DEFAULT_TARGETS variables.

  From Steve Leblanc:

  - SGI fixes:  Fix C++ compilation, add a separate Tool/sgic++.py module.

  From Gary Oberbrunner:

  - Fix how the man page un-indents after examples in some browsers.

  From Vincent Risi:

  - Fix the C and C++ tool specifications for AIX.



RELEASE 0.93 - Thu, 23 Oct 2003 07:26:55 -0500

  From J.T. Conklin:

  - On POSIX, execute commands with the more modern os.spawnvpe()
    function, if it's available.

  - Scan .S, .spp and .SPP files for C preprocessor dependencies.

  - Refactor the Job.Parallel() class to use a thread pool without a
    condition variable.  This improves parallel build performance and
    handles keyboard interrupts properly when -j is used.

  From Charles Crain:

  - Add support for a JARCHDIR variable to control changing to a
    directory using the jar -C option.

  - Add support for detecting Java manifest files when using jar,
    and specifying them using the jar m flag.

  - Fix some Python 2.2 specific things in various tool modules.

  - Support directories as build sources, so that a rebuild of a target
    can be triggered if anything underneath the directory changes.

  - Have the scons.bat and scons.py files look for the SCons modules
    in site-packages as well.

  From Christian Engel:

  - Support more flexible inclusion of separate C and C++ compilers.

  - Use package management tools on AIX and Solaris to find where
    the comilers are installed, and what version they are.

  - Add support for CCVERSION and CXXVERSION variables for a number
    of C and C++ compilers.

  From Sergey Fogel:

  - Add test cases for the new capabilities to run bibtex and to rerun
    latex as needed.

  From Ralf W. Grosse-Kunstleve:

  - Accomodate anydbm modules that don't have a sync() method.

  - Allow SConsignFile() to take an argument specifying the DBM
    module to be used.

  From Stephen Kennedy:

  - Add support for a configurable global .sconsign.dbm file which
    can be used to avoid cluttering each directory with an individual
    .sconsign file.

  From John Johnson:

  - Fix (re-)scanning of dependencies in generated or installed
    header files.

  From Steven Knight:

  - The -Q option suppressed too many messages; fix it so that it only
    suppresses the Reading/Building messages.

  - Support #include when there's no space before the opening quote
    or angle bracket.

  - Accomodate alphanumeric version strings in EnsurePythonVersion().

  - Support arbitrary expansion of construction variables within
    file and directory arguments to Builder calls and Environment methods.

  - Add Environment-method versions of the following global functions:
    Action(), AddPostAction(), AddPreAction(), Alias(), Builder(),
    BuildDir(), CacheDir(), Clean(), Configure(), Default(),
    EnsurePythonVersion(), EnsureSConsVersion(), Environment(),
    Exit(), Export(), FindFile(), GetBuildPath(), GetOption(), Help(),
    Import(), Literal(), Local(), Platform(), Repository(), Scanner(),
    SConscriptChdir(), SConsignFile(), SetOption(), SourceSignatures(),
    Split(), TargetSignatures(), Tool(), Value().

  - Add the following global functions that correspond to the same-named
    Environment methods:  AlwaysBuild(), Command(), Depends(), Ignore(),
    Install(), InstallAs(), Precious(), SideEffect() and SourceCode().

  - Add the following global functions that correspond to the default
    Builder methods supported by SCons: CFile(), CXXFile(), DVI(), Jar(),
    Java(), JavaH(), Library(), M4(), MSVSProject(), Object(), PCH(),
    PDF(), PostScript(), Program(), RES(), RMIC(), SharedLibrary(),
    SharedObject(), StaticLibrary(), StaticObject(), Tar(), TypeLibrary()
    and Zip().

  - Rearrange the man page to show construction environment methods and
    global functions in the same list, and to explain the difference.

  - Alphabetize the explanations of the builder methods in the man page.

  - Rename the Environment.Environment class to Enviroment.Base.
    Allow the wrapping interface to extend an Environment by using its own
    subclass of Environment.Base and setting a new Environment.Environment
    variable as the calling entry point.

  - Deprecate the ParseConfig() global function in favor of a same-named
    construction environment method.

  - Allow the Environment.WhereIs() method to take explicit path and
    pathext arguments (like the underlying SCons.Util.WhereIs() function).

  - Remove the long-obsolete {Get,Set}CommandHandler() functions.

  - Enhance env.Append() to suppress null values when appropriate.

  - Fix ParseConfig() so it works regardless of initial construction
    variable values.

    Extend CheckHeader(), CheckCHeader(), CheckCXXHeader() and
    CheckLibWithHeader() to accept a list of header files that will be
    #included in the test.  The last one in the list is assumed to be
    the one being checked for.  (Prototype code contributed by Gerard
    Patel and Niall Douglas).

  - Supply a warning when -j is used and threading isn't built in to
    the current version of Python.

  - First release of the User's Guide (finally, and despite a lot
    of things still missing from it...).

  From Clark McGrew:

  - Generalize the action for .tex files so that it will decide whether
    a file is TeX or LaTeX, check the .aux output to decide if it should
    run bibtex, and check the .log output to re-run LaTeX if needed.

  From Bram Moolenaar:

  - Split the non-SCons-specific functionality from SConf.py to a new,
    re-usable Conftest.py module.

  From Gary Oberbrunner:

  - Allow a directory to be the target or source or dependency of a
    Depends(), Ignore(), Precious() or SideEffect() call.

  From Gerard Patel:

  - Use the %{_mandir} macro when building our RPM package.

  From Marko Rauhamaa:

  - Have the closing message say "...terminated because of errors" if
    there were any.

  From Anthony Roach:

  - On Win32 systems, only use "rm" to delete files if Cygwin is being
    used.   ("rm" doesn't understand Win32-format path names.)

  From Christoph Wiedemann:

  - Fix test/SWIG.py to find the Python include directory in all cases.

  - Fix a bug in detection of Qt installed on the local system.

  - Support returning Python 2.3 BooleanType values from Configure checks.

  - Provide an error message if someone mistakenly tries to call a
    Configure check from within a Builder function.

  - Support calling a Builder when a Configure context is still open.

  - Handle interrupts better by eliminating all try:-except: blocks
    which caught any and all exceptions, including KeyboardInterrupt.

  - Add a --duplicate= option to control how files are duplicated.



RELEASE 0.92 - Wed, 20 Aug 2003 03:45:28 -0500

  From Charles Crain and Gary Oberbrunner:

  - Fix Tool import problems with the Intel and PharLap linkers.

  From Steven Knight

  - Refactor the DictCmdGenerator class to be a Selector subclass.

  - Allow the DefaultEnvironment() function to take arguments and pass
    them to instantiation of the default construction environment.

  - Update the Debian package so it uses Python 2.2 and more closely
    resembles the currently official Debian packaging info.

  From Gerard Patel

  - When the yacc -d flag is used, take the .h file base name from the
    target .c file, not the source (matching what yacc does).



RELEASE 0.91 - Thu, 14 Aug 2003 13:00:44 -0500

  From Chad Austin:

  - Support specifying a list of tools when calling Environment.Copy().

  - Give a Value Nodes a timestamp of the system time when they're
    created, so they'll work when using timestamp-based signatures.

  - Add a DefaultEnvironment() function that only creates a default
    environment on-demand (for fetching source files, e.g.).

  - Portability fix for test/M4.py.

  From Steven Knight:

  - Tighten up the scons -H help output.

  - When the input yacc file ends in .yy and the -d flag is specified,
    recognize that a .hpp file (not a .h file) will be created.

  - Make builder prefixes work correctly when deducing a target
    from a source file name in another directory.

  - Documentation fixes: typo in the man page; explain up-front about
    not propagating the external environment.

  - Use "cvs co -d" instead of "cvs co -p >" when checking out something
    from CVS with a specified module name.  This avoids zero-length
    files when there is a checkout error.

  - Add an "sconsign" script to print the contents of .sconsign files.

  - Speed up maintaining the various lists of Node children by using
    dictionaries to avoid "x in list" searches.

  - Cache the computed list of Node children minus those being Ignored
    so it's only calculated once.

  - Fix use of the --cache-show option when building a Program()
    (or using any other arbitrary action) by making sure all Action
    instances have strfunction() methods.

  - Allow the source of Command() to be a directory.

  - Better error handling of things like raw TypeErrors in SConscripts.

  - When installing using "setup.py install --prefix=", suppress the
    distutils warning message about adding the (incorrect) library
    directory to your search path.

  - Correct the spelling of the "validater" option to "validator."
    Add a DeprecatedWarning when the old spelling is used.

  - Allow a Builder's emitter to be a dictionary that maps source file
    suffixes to emitter functions, using the suffix of the first file
    in the source list to pick the right one.

  - Refactor the creation of the Program, *Object and *Library Builders
    so that they're moved out of SCons.Defaults and created on demand.

  - Don't split SConscript file names on white space.

  - Document the SConscript function's "dirs" and "name" keywords.

  - Remove the internal (and superfluous) SCons.Util.argmunge() function.

  - Add /TP to the default CXXFLAGS for msvc, so it can compile all
    of the suffixes we use as C++ files.

  - Allow the "prefix" and "suffix" attributes of a Builder to be
    callable objects that return generated strings, or dictionaries
    that map a source file suffix to the right prefix/suffix.

  - Support a MAXLINELINELENGTH construction variable on Win32 systems
    to control when a temporary file is used for long command lines.

  - Make how we build .rpm packages not depend on the installation
    locations from the distutils being used.

  - When deducing a target Node, create it directly from the first
    source Node, not by trying to create the right string to pass to
    arg2nodes().

  - Add support for SWIG.

  From Bram Moolenaar:

  - Test portability fixes for FreeBSD.

  From Gary Oberbrunner:

  - Report the target being built in error messages when building
    multiple sources from different extensions, or when the target file
    extension can't be deduced, or when we don't have an action for a
    file suffix.

  - Provide helpful error messages when the arguments to env.Install()
    are incorrect.

  - Fix the value returned by the Node.prevsiginfo() method to conform
    to a previous change when checking whether a node is current.

  - Supply a stack trace if the Taskmaster catches an exception.

  - When using a temporary file for a long link line on Win32 systems,
    (also) print the command line that is being executed through the
    temporary file.

  - Initialize the LIB environment variable when using the Intel
    compiler (icl).

  - Documentation fixes:  better explain the AlwaysBuild() function.

  From Laurent Pelecq:

  - When the -debug=pdb option is specified, use pdb.Pdb().runcall() to
    call pdb directly, don't call Python recursively.

  From Ben Scott:

  - Add support for a platform-independent CPPDEFINES variable.

  From Christoph Wiedemann:

  - Have the g++ Tool actually use g++ in preference to c++.

  - Have the gcc Tool actually use gcc in preference to cc.

  - Add a gnutools.py test of the GNU tool chain.

  - Be smarter about linking: use $CC by default and $CXX only if we're
    linking with any C++ objects.

  - Avoid SCons hanging when a piped command has a lot of output to read.

  - Add QT support for preprocessing .ui files into .c files.



RELEASE 0.90 - Wed, 25 Jun 2003 14:24:52 -0500

  From Chad Austin:

  - Fix the _concat() documentation, and add a test for it.

  - Portability fixes for non-GNU versions of lex and yacc.

  From Matt Balvin:

  - Fix handling of library prefixes when the subdirectory matches
    the prefix.

  From Timothee Bessett:

  - Add an M4 Builder.

  From Charles Crain:

  - Use '.lnk' as the suffix on the temporary file for linking long
    command lines (necessary for the Phar Lap linkloc linker).

  - Save non-string Options values as their actual type.

  - Save Options string values that contain a single quote correctly.

  - Save any Options values that are changed from the default
    Environment values, not just ones changed on the command line or in
    an Options file.

  - Make closing the Options file descriptor exception-safe.

  From Steven Knight:

  - SCons now enforces (with an error) that construction variables
    must have the same form as valid Python identifiers.

  - Fix man page bugs: remove duplicate AddPostAction() description;
    document no_import_lib; mention that CPPFLAGS does not contain
    $_CPPINCFLAGS; mention that F77FLAGS does not contain $_F77INCFLAGS;
    mention that LINKFLAGS and SHLINKFLAGS contains neither $_LIBFLAGS
    nor $_LIBDIRFLAGS.

  - Eliminate a dependency on the distutils.fancy_getopt module by
    copying and pasting its wrap_text() function directly.

  - Make the Script.Options() subclass match the underlying base class
    implementation.

  - When reporting a target is up to date, quote the target like make
    (backquote-quote) instead of with double quotes.

  - Fix handling of ../* targets when using -U, -D or -u.

  From Steve Leblanc:

  - Don't update the .sconsign files when run with -n.

  From Gary Oberbrunner:

  - Add support for the Intel C Compiler (icl.exe).

  From Anthony Roach

  - Fix Import('*').

  From David Snopek

  - Fix use of SConf in paths with white space in them.

  - Add CheckFunc and CheckType functionality to SConf.

  - Fix use of SConf with Builders that return a list of nodes.

  From David Snopek and Christoph Wiedemann

  - Fix use of the SConf subsystem with SConscriptChdir().

  From Greg Spencer

  - Check for the existence of MS Visual Studio on disk before using it,
    to avoid getting fooled by leftover junk in the registry.

  - Add support for MSVC++ .NET.

  - Add support for MS Visual Studio project files (DSP, DSW,
    SLN and VCPROJ files).

  From Christoph Wiedemann

  - SConf now works correctly when the -n and -q options are used.



RELEASE 0.14 - Wed, 21 May 2003 05:16:32 -0500

  From Chad Austin:

  - Use .dll (not .so) for shared libraries on Cygwin; use -fPIC
    when compiling them.

  - Use 'rm' to remove files under Cygwin.

  - Add a PLATFORM variable to construction environments.

  - Remove the "platform" argument from tool specifications.

  - Propogate PYTHONPATH when running the regression tests so distutils
    can be found in non-standard locations.

  - Using MSVC long command-line linking when running Cygwin.

  - Portability fixes for a lot of tests.

  - Add a Value Node class for dependencies on in-core Python values.

  From Allen Bierbaum:

  - Pass an Environment to the Options validator method, and
    add an Options.Save() method.

  From Steve Christensen:

  - Add an optional sort function argument to the GenerateHelpText()
    Options function.

  - Evaluate the "varlist" variables when computing the signature of a
    function action.

  From Charles Crain:

  - Parse the source .java files for class names (including inner class
    names) to figure out the target .class files that will be created.

  - Make Java support work with Repositories and SConscriptChdir(0).

  - Pass Nodes, not strings, to Builder emitter functions.

  - Refactor command-line interpolation and signature calculation
    so we can use real Node attributes.

  From Steven Knight:

  - Add Java support (javac, javah, jar and rmic).

  - Propagate the external SYSTEMROOT environment variable into ENV on
    Win32 systems, so external commands that use sockets will work.

  - Add a .posix attribute to PathList expansions.

  - Check out CVS source files using POSIX path names (forward slashes
    as separators) even on Win32.

  - Add Node.clear() and Node.FS.Entry.clear() methods to wipe out a
    Node's state, allowing it to be re-evaluated by continuous
    integration build interfaces.

  - Change the name of the Set{Build,Content}SignatureType() functions
    to {Target,Source}Signatures().  Deprecate the old names but support
    them for backwards compatibility.

  - Add internal SCons.Node.FS.{Dir,File}.Entry() methods.

  - Interpolate the null string if an out-of-range subscript is used
    for a construction variable.

  - Fix the internal Link function so that it properly links or copies
    files in subsidiary BuildDir directories.

  - Refactor the internal representation of a single execution instance
    of an action to eliminate redundant signature calculations.

  - Eliminate redundant signature calculations for Nodes.

  - Optimize out calling hasattr() before accessing attributes.

  - Say "Cleaning targets" (not "Building...") when the -c option is
    used.

  From Damyan Pepper:

  - Quote the "Entering directory" message like Make.

  From Stefan Reichor:

  - Add support for using Ghostscript to convert Postscript to PDF files.

  From Anthony Roach:

  - Add a standalone "Alias" function (separate from an Environment).

  - Make Export() work for local variables.

  - Support passing a dictionary to Export().

  - Support Import('*') to import everything that's been Export()ed.

  - Fix an undefined exitvalmap on Win32 systems.

  - Support new SetOption() and GetOption() functions for setting
    various command-line options from with an SConscript file.

  - Deprecate the old SetJobs() and GetJobs() functions in favor of
    using the new generic {Set,Get}Option() functions.

  - Fix a number of tests that searched for a Fortran compiler using the
    external PATH instead of what SCons would use.

  - Fix the interaction of SideEffect() and BuildDir() so that (for
    example) PDB files get put correctly in a BuildDir().

  From David Snopek:

  - Contribute the "Autoscons" code for Autoconf-like checking for
    the existence of libraries, header files and the like.

  - Have the Tool() function add the tool name to the $TOOLS
    construction variable.

  From Greg Spencer:

  - Support the C preprocessor #import statement.

  - Allow the SharedLibrary() Builder on Win32 systems to be able to
    register a newly-built dll using regsvr32.

  - Add a Builder for Windows type library (.tlb) files from IDL files.

  - Add an IDL scanner.

  - Refactor the Fortran, C and IDL scanners to share common logic.

  - Add .srcpath and .srcdir attributes to $TARGET and $SOURCE.

  From Christoph Wiedemann:

  - Integrate David Snopek's "Autoscons" code as the new SConf
    configuration subsystem, including caching of values between
    runs (using normal SCons dependency mechanisms), tests, and
    documentation.



RELEASE 0.13 - Mon, 31 Mar 2003 20:22:00 -0600

  From Charles Crain:

  - Fix a bug when BuildDir(duplicate=0) is used and SConscript
    files are called from within other SConscript files.

  - Support (older) versions of Perforce which don't set the Windows
    registry.



RELEASE 0.12 - Thu, 27 Mar 2003 23:52:09 -0600

  From Charles Crain:

  - Added support for the Perforce source code management system.

  - Fix str(Node.FS) so that it returns a path relative to the calling
    SConscript file's directory, not the top-level directory.

  - Added support for a separate src_dir argument to SConscript()
    that allows explicit specification of where the source files
    for an SConscript file can be found.

  - Support more easily re-usable flavors of command generators by
    calling callable variables when strings are expanded.

  From Steven Knight:

  - Added an INSTALL construction variable that can be set to a function
    to control how the Install() and InstallAs() Builders install files.
    The default INSTALL function now copies, not links, files.

  - Remove deprecated features:  the "name" argument to Builder objects,
    and the Environment.Update() method.

  - Add an Environment.SourceCode() method to support fetching files
    from source code systems.  Add factory methods that create Builders
    to support BitKeeper, CVS, RCS, and SCCS.  Add support for fetching
    files from RCS or SCCS transparently (like GNU Make).

  - Make the internal to_String() function more efficient.

  - Make the error message the same as other build errors when there's a
    problem unlinking a target file in preparation for it being built.

  - Make TARGET, TARGETS, SOURCE and SOURCES reserved variable names and
    warn if the user tries to set them in a construction environment.

  - Add support for Tar and Zip files.

  - Better documentation of the different ways to export variables to a
    subsidiary SConscript file.  Fix documentation bugs in a tools
    example, places that still assumed SCons split strings on white
    space, and typos.

  - Support fetching arbitrary files from the TARGETS or SOURCES lists
    (e.g. ${SOURCES[2]}) when calculating the build signature of a
    command.

  - Don't silently swallow exceptions thrown by Scanners (or other
    exceptions while finding a node's dependent children).

  - Push files to CacheDir() before calling the superclass built()
    method (which may clear the build signature as part of clearing
    cached implicit dependencies, if the file has a source scanner).
    (Bug reported by Jeff Petkau.)

  - Raise an internal error if we attempt to push a file to CacheDir()
    with a build signature of None.

  - Add an explicit Exit() function for terminating early.

  - Change the documentation to correctly describe that the -f option
    doesn't change to the directory in which the specified file lives.

  - Support changing directories locally with SConscript directory
    path names relative to any SConstruct file specified with -f.
    This allows you to build in another directory by simply changing
    there and pointing at the SConstruct file in another directory.

  - Change the default SConscriptChdir() behavior to change to the
    SConscript directory while it's being read.

  - Fix an exception thrown when the -U option was used with no
    Default() target specified.

  - Fix -u so that it builds things in corresponding build directories
    when used in a source directory.

  From Lachlan O'Dea:

  - Add SharedObject() support to the masm tool.

  - Fix WhereIs() to return normalized paths.

  From Jeff Petkau:

  - Don't copy a built file to a CacheDir() if it's already there.

  - Avoid partial copies of built files in a CacheDir() by copying
    to a temporary file and renaming.

  From Anthony Roach:

  - Fix incorrect dependency-cycle errors when an Aliased source doesn't
    exist.



RELEASE 0.11 - Tue, 11 Feb 2003 05:24:33 -0600

  From Chad Austin:

  - Add support for IRIX and the SGI MIPSPro tool chain.

  - Support using the MSVC tool chain when running Cygwin Python.

  From Michael Cook:

  - Avoid losing signal bits in the exit status from a command,
    helping terminate builds on interrupt (CTRL+C).

  From Charles Crain:

  - Added new AddPreAction() and AddPostAction() functions that support
    taking additional actions before or after building specific targets.

  - Add support for the PharLap ETS tool chain.

  From Steven Knight:

  - Allow Python function Actions to specify a list of construction
    variables that should be included in the Action's signature.

  - Allow libraries in the LIBS variable to explicitly include the prefix
    and suffix, even when using the GNU linker.
    (Bug reported by Neal Becker.)

  - Use DOS-standard CR-LF line endings in the scons.bat file.
    (Bug reported by Gary Ruben.)

  - Doc changes:  Eliminate description of deprecated "name" keyword
    argument from Builder definition (reported by Gary Ruben).

  - Support using env.Append() on BUILDERS (and other dictionaries).
    (Bug reported by Bj=F6rn Bylander.)

  - Setting the BUILDERS construction variable now properly clears
    the previous Builder attributes from the construction Environment.
    (Bug reported by Bj=F6rn Bylander.)

  - Fix adding a prefix to a file when the target isn't specified.
    (Bug reported by Esa Ilari Vuokko.)

  - Clean up error messages from problems duplicating into read-only
    BuildDir directories or into read-only files.

  - Add a CommandAction.strfunction() method, and add an "env" argument
    to the FunctionAction.strfunction() method, so that all Action
    objects have strfunction() methods, and the functions for building
    and returning a string both take the same arguments.

  - Add support for new CacheDir() functionality to share derived files
    between builds, with related options --cache-disable, --cache-force,
    and --cache-show.

  - Change the default behavior when no targets are specified to build
    everything in the current directory and below (like Make).  This
    can be disabled by specifying Default(None) in an SConscript.

  - Revamp SCons installation to fix a case-sensitive installation
    on Win32 systems, and to add SCons-specific --standard-lib,
    --standalone-lib, and --version-lib options for easier user
    control of where the libraries get installed.

  - Fix the ability to directly import and use Platform and Tool modules
    that have been implicitly imported into an Environment().

  - Add support for allowing an embedding interface to annotate a node
    when it's created.

  - Extend the SConscript() function to accept build_dir and duplicate
    keyword arguments that function like a BuildDir() call.

  From Steve Leblanc:

  - Fix the output of -c -n when directories are involved, so it
    matches -c.

  From Anthony Roach:

  - Use a different shared object suffix (.os) when using gcc so shared
    and static objects can exist side-by-side in the same directory.

  - Allow the same object files on Win32 to be linked into either
    shared or static libraries.

  - Cache implicit cache values when using --implicit-cache.



RELEASE 0.10 - Thu, 16 Jan 2003 04:11:46 -0600

  From Derrick 'dman' Hudson:

  - Support Repositories on other file systems by symlinking or
    copying files when hard linking won't work.

  From Steven Knight:

  - Remove Python bytecode (*.pyc) files from the scons-local packages.

  - Have FunctionActions print a description of what they're doing
    (a representation of the Python call).

  - Fix the Install() method so that, like other actions, it prints
    what would have happened when the -n option is used.

  - Don't create duplicate source files in a BuildDir when the -n
    option is used.

  - Refactor the Scanner interface to eliminate unnecessary Scanner
    calls and make it easier to write efficient scanners.

  - Added a "recursive" flag to Scanner creation that specifies the
    Scanner should be invoked recursively on dependency files returned
    by the scanner.

  - Significant performance improvement from using a more efficient
    check, throughout the code, for whether a Node has a Builder.

  - Fix specifying only the source file to MultiStepBuilders such as
    the Program Builder.  (Bug reported by Dean Bair.)

  - Fix an exception when building from a file with the same basename as
    the subdirectory in which it lives.  (Bug reported by Gerard Patel.)

  - Fix automatic deduction of a target file name when there are
    multiple source files specified; the target is now deduced from just
    the first source file in the list.

  - Documentation fixes: better initial explanation of SConscript files;
    fix a misformatted "table" in the StaticObject explanation.

  From Steven Knight and Steve Leblanc:

  - Fix the -c option so it will remove symlinks.

  From Steve Leblanc:

  - Add a Clean() method to support removing user-specified targets
    when using the -c option.

  - Add a development script for running SCons through PyChecker.

  - Clean up things found by PyChecker (mostly unnecessary imports).

  - Add a script to use HappyDoc to create HTML class documentation.

  From Lachlan O'Dea:

  - Make the Environment.get() method return None by default.

  From Anthony Roach:

  - Add SetJobs() and GetJobs() methods to allow configuration of the
    number of default jobs (still overridden by -j).

  - Convert the .sconsign file format from ASCII to a pickled Python
    data structure.

  - Error message cleanups:  Made consistent the format of error
    messages (now all start with "scons: ***") and warning messages (now
    all start with "scons: warning:").  Caught more cases with the "Do
    not know how to build" error message.

  - Added support for the MinGW tool chain.

  - Added a --debug=includes option.



RELEASE 0.09 - Thu,  5 Dec 2002 04:48:25 -0600

  From Chad Austin:

  - Add a Prepend() method to Environments, to append values to
    the beginning of construction variables.

  From Matt Balvin:

  - Add long command-line support to the "lib" Tool (Microsoft library
    archiver), too.

  From Charles Crain:

  - Allow $$ in a string to be passed through as $.

  - Support file names with odd characters in them.

  - Add support for construction variable substition on scanner
    directories (in CPPPATH, F77PATH, LIBPATH, etc.).

  From Charles Crain and Steven Knight:

  - Add Repository() functionality, including the -Y option.

  From Steven Knight:

  - Fix auto-deduction of target names so that deduced targets end
    up in the same subdirectory as the source.

  - Don't remove source files specified on the command line!

  - Suport the Intel Fortran Compiler (ifl.exe).

  - Supply an error message if there are no command-line or
    Default() targets specified.

  - Fix the ASPPCOM values for the GNU assembler.
    (Bug reported by Brett Polivka.)

  - Fix an exception thrown when a Default() directory was specified
    when using the -U option.

  - Issue a warning when -c can't remove a target.

  - Eliminate unnecessary Scanner calls by checking for the
    existence of a file before scanning it.  (This adds a generic
    hook to check an arbitrary condition before scanning.)

  - Add explicit messages to tell when we're "Reading SConscript files
    ...," "done reading SConscript files," "Building targets," and
    "done building targets."  Add a -Q option to supress these.

  - Add separate $SHOBJPREFIX and $SHOBJSUFFIX construction variables
    (by default, the same as $OBJPREFIX and $OBJSUFFIX).

  - Add Make-like error messages when asked to build a source file,
    and before trying to build a file that doesn't have all its source
    files (including when an invalid drive letter is used on WIN32).

  - Add an scons-local-{version} package (in both .tar.gz and .zip
    flavors) to help people who want to ship SCons as a stand-alone
    build tool in their software packages.

  - Prevent SCons from unlinking files in certain situations when
    the -n option is used.

  - Change the name of Tool/lib.py to Tool/mslib.py.

  From Steven Knight and Anthony Roach:

  - Man page:  document the fact that Builder calls return Node objects.

  From Steve LeBlanc:

  - Refactor option processing to use our own version of Greg Ward's
    Optik module, modified to run under Python 1.5.2.

  - Add a ParseConfig() command to modify an environment based on
    parsing output from a *-config command.

  From Jeff Petkau:

  - Fix interpretation of '#/../foo' on Win32 systems.

  From Anthony Roach:

  - Fixed use of command lines with spaces in their arguments,
    and use of Nodes with spaces in their string representation.

  - Make access and modification times of files in a BuildDir match
    the source file, even when hard linking isn't available.

  - Make -U be case insensitive on Win32 systems.

  - Issue a warning and continue when finding a corrupt .sconsign file.

  - Fix using an alias as a dependency of a target so that if one of the
    alias' dependencies gets rebuilt, the resulting target will, too.

  - Fix differently ordered targets causing unnecessary rebuilds
    on case insensitive systems.

  - Use os.system() to execute external commands whenever the "env"
    utility is available, which is much faster than fork()/exec(),
    and fixes the -j option on several platforms.

  - Fix use of -j with multiple targets.

  - Add an Options() object for friendlier accomodation of command-
    line arguments.

  - Add support for Microsoft VC++ precompiled header (.pch) files,
    debugger (.pdb) files, and resource (.rc) files.

  - Don't compute the $_CPPINCFLAGS, $_F77INCFLAGS, $_LIBFLAGS and
    $_LIBDIRFLAGS variables each time a command is executed, define
    them so they're computed only as needed.  Add a new _concat
    function to the Environment that allows people to define their
    own similar variables.

  - Fix dependency scans when $LIBS is overridden.

  - Add EnsurePythonVersion() and EnsureSConsVersion() functions.

  - Fix the overly-verbose stack trace on ListBuilder build errors.

  - Add a SetContentSignatureType() function, allowing use of file
    timestamps instead of MD5 signatures.

  - Make -U and Default('source') fail gracefully.

  - Allow the File() and Dir() methods to take a path-name string as
    the starting directory, in addition to a Dir object.

  - Allow the command handler to be selected via the SPAWN, SHELL
    and ESCAPE construction variables.

  - Allow construction variables to be overridden when a Builder
    is called.

  From sam th:

  - Dynamically check for the existence of utilities with which to
    initialize Environments by default.



RELEASE 0.08 - Mon, 15 Jul 2002 12:08:51 -0500

  From Charles Crain:

  - Fixed a bug with relative CPPPATH dirs when using BuildDir().
    (Bug reported by Bob Summerwill.)

  - Added a warnings framework and a --warn option to enable or
    disable warnings.

  - Make the C scanner warn users if files referenced by #include
    directives cannot be found and --warn=dependency is specified.

  - The BUILDERS construction variable should now be a dictionary
    that maps builder names to actions.  Existing uses of lists,
    and the Builder name= keyword argument, generate warnings
    about use of deprecated features.

  - Removed the "shared" keyword argument from the Object and
    Library builders.

  - Added separated StaticObject, SharedObject, StaticLibrary and
    SharedLibrary builders.  Made Object and Library synonyms for
    StaticObject and StaticLibrary, respectively.

  - Add LIBS and LIBPATH dependencies for shared libraries.

  - Removed support for the prefix, suffix and src_suffix arguments
    to Builder() to be callable functions.

  - Fix handling file names with multiple dots.

  - Allow a build directory to be outside of the SConstruct tree.

  - Add a FindFile() function that searches for a file node with a
    specified name.

  - Add $CPPFLAGS to the shared-object command lines for g++ and gcc.

  From Charles Crain and Steven Knight:

  - Add a "tools=" keyword argument to Environment instantiation,
    and a separate Tools() method, for more flexible specification
    of tool-specific environment changes.

  From Steven Knight:

  - Add a "platform=" keyword argument to Environment instantiation,
    and a separate Platform() method, for more flexible specification
    of platform-specific environment changes.

  - Updated README instructions and setup.py code to catch an
    installation failure from not having distutils installed.

  - Add descriptions to the -H help text for -D, -u and -U so
    people can tell them apart.

  - Remove the old feature of automatically splitting strings
    of file names on white space.

  - Add a dependency Scanner for native Fortran "include" statements,
    using a new "F77PATH" construction variable.

  - Fix C #include scanning to detect file names with characters like
    '-' in them.

  - Add more specific version / build output to the -v option.

  - Add support for the GNU as, Microsoft masm, and nasm assemblers.

  - Allow the "target" argument to a Builder call to be omitted, in
    which case the target(s) are deduced from the source file(s) and the
    Builder's specified suffix.

  - Add a tar archive builder.

  - Add preliminary support for the OS/2 Platform, including the icc
    and ilink Tools.

  From Jeff Petkau:

  - Fix --implicit-cache if the scanner returns an empty list.

  From Anthony Roach:

  - Add a "multi" keyword argument to Builder creation that specifies
    it's okay to call the builder multiple times for a target.

  - Set a "multi" on Aliases so multiple calls will append to an Alias.

  - Fix emitter functions' use of path names when using BuildDir or
    in subdirectories.

  - Fix --implicit-cache causing redundant rebuilds when the header
    file list changed.

  - Fix --implicit-cache when a file has no implicit dependencies and
    its source is generated.

  - Make the drive letters on Windows always be the same case, so that
    changes in the case of drive letters don't cause a rebuild.

  - Fall back to importing the SCons.TimeStamp module if the SCons.MD5
    module can't be imported.

  - Fix interrupt handling to guarantee that a single interrupt will
    halt SCons both when using -j and not.

  - Fix .sconsign signature storage so that output files of one build
    can be safely used as input files to another build.

  - Added a --debug=time option to print SCons execution times.

  - Print an error message if a file can't be unlinked before being
    built, rather than just silently terminating the build.

  - Add a SideEffect() method that can be used to tell the build
    engine that a given file is created as a side effect of building
    a target.  A file can be specified as a side effect of more than
    one build comand, in which case the commands will not be executed
    simultaneously.

  - Significant performance gains from not using our own version of
    the inefficient stock os.path.splitext() method, caching source
    suffix computation, code cleanup in MultiStepBuilder.__call__(),
    and replicating some logic in scons_subst().

  - Add --implicit-deps-changed and --implicit-deps-unchanged options.

  - Add a GetLaunchDir() function.

  - Add a SetBuildSignatureType() function.

  From Zed Shaw:

  - Add an Append() method to Environments, to append values to
    construction variables.

  - Change the name of Update() to Replace().  Keep Update() as a
    deprecated synonym, at least for now.

  From Terrel Shumway:

  - Use a $PYTHON construction variable, initialized to sys.executable,
    when using Python to build parts of the SCons packages.

  - Use sys.prefix, not sys.exec_prefix, to find pdb.py.



RELEASE 0.07 - Thu,  2 May 2002 13:37:16 -0500

  From Chad Austin:

  - Changes to build SCons packages on IRIX (and other *NIces).

  - Don't create a directory Node when a file already exists there,
    and vice versa.

  - Add 'dirs' and 'names' keyword arguments to SConscript for
    easier specification of subsidiary SConscript files.

  From Charles Crain:

  - Internal cleanup of environment passing to function Actions.

  - Builders can now take arbitrary keyword arguments to create
    attributes to be passed to: command generator functions,
    FunctionAction functions, Builder emitter functions (below),
    and prefix/suffix generator functions (below).

  - Command generator functions can now return ANYTHING that can be
    converted into an Action (a function, a string, a CommandGenerator
    instance, even an ActionBase instance).

  - Actions now call get_contents() with the actual target and source
    nodes used for the build.

  - A new DictCmdGenerator class replaces CompositeBuilder to support
    more flexible Builder behavior internally.

  - Builders can now take an emitter= keyword argument.  An emitter
    is a function that takes target, source, and env argument, then
    return a 2-tuple of (new sources, new targets).  The emitter is
    called when the Builder is __call__'ed, allowing a user to modify
    source and target lists.

  - The prefix, suffix and src_suffix Builder arguments now take a
    callable as well a string.  The callable is passed the Environment
    and any extra Builder keyword arguments and is expected to return
    the appropriate prefix or suffix.

  - CommandActions can now be a string, a list of command + argument
    strings, or a list of commands (strings or lists).

  - Added shared library support.  The Object and Library Builders now
    take a "shared=1" keyword argument to specify that a shared object
    or shared library should be built.  It is an error to try to build
    static objects into a shared library or vice versa.

  - Win32 support for .def files has been added.  Added the Win32-specific
    construction variables $WIN32DEFPREFIX, $WIN32DEFSUFFIX,
    $WIN32DLLPREFIX and $WIN32IMPLIBPREFIX.  When building a .dll,
    the new construction variable $WIN32_INSERT_DEF, controls whether
    the appropriately-named .def file is inserted into the target
    list (if not already present).  A .lib file is always added to
    a Library build if not present in the list of targets.

  - ListBuilder now passes all targets to the action, not just the first.

  - Fix so that -c now deletes generated yacc .h files.

  - Builder actions and emitter functions can now be initialized, through
    construction variables, to things other than strings.

  - Make top-relative '#/dir' lookups work like '#dir'.

  - Fix for relative CPPPATH directories in subsidiary SConscript files
    (broken in 0.06).

  - Add a for_signature argument to command generators, so that
    generators that need to can return distinct values for the
    command signature and for executing the command.

  From Alex Jacques:

  - Create a better scons.bat file from a py2bat.py script on the Python
    mailing list two years ago (modeled after pl2bat.pl).

  From Steven Knight:

  - Fix so that -c -n does *not* remove the targets!

  - Man page:  Add a hierarchical libraries + Program example.

  - Support long MSVC linker command lines through a builder action
    that writes to a temporary file and uses the magic MSVC "link @file"
    argument syntax if the line is longer than 2K characters.

  - Fix F77 command-line options on Win32 (use /Fo instead of -o).

  - Use the same action to build from .c (lower case) and .C (upper
    case) files on case-insensitive systems like Win32.

  - Support building a PDF file directly from a TeX or LaTeX file
    using pdftex or pdflatex.

  - Add a -x option to runtest.py to specify the script being tested.
    A -X option indicates it's an executable, not a script to feed
    to the Python interpreter.

  - Add a Split() function (identical to SCons.Util.argmunge()) for use
    in the next release, when Builders will no longer automatically split
    strings on white space.

  From Steve Leblanc:

  - Add the SConscriptChdir() method.

  From Anthony Roach:

  - Fix --debug=tree when used with directory targets.

  - Significant internal restructuring of Scanners and Taskmaster.

  - Added new --debug=dtree option.

  - Fixes for --profile option.

  - Performance improvement in construction variable substitution.

  - Implemented caching of content signatures, plus added --max-drift
    option to control caching.

  - Implemented caching of dependency signatures, enabled by new
    --implicit-cache option.

  - Added abspath construction variable modifier.

  - Added $SOURCE variable as a synonym for $SOURCES[0].

  - Write out .sconsign files on error or interrupt so intermediate
    build results are saved.

  - Change the -U option to -D.  Make a new -U that builds just the
    targets from the local SConscript file.

  - Fixed use of sys.path so Python modules can be imported from
    the SConscript directory.

  - Fix for using Aliases with the -u, -U and -D options.

  - Fix so that Nodes can be passed to SConscript files.

  From Moshe Zadka:

  - Changes for official Debian packaging.



RELEASE 0.06 - Thu, 28 Mar 2002 01:24:29 -0600

  From Charles Crain:

  - Fix command generators to expand construction variables.

  - Make FunctionAction arguments be Nodes, not strings.

  From Stephen Kennedy:

  - Performance:  Use a dictionary, not a list, for a Node's parents.

  From Steven Knight:

  - Add .zip files to the packages we build.

  - Man page:  document LIBS, fix a typo, document ARGUMENTS.

  - Added RANLIB and RANLIBFLAGS construction variables.  Only use them
    in ARCOM if there's a "ranlib" program on the system.

  - Add a configurable CFILESUFFIX for the Builder of .l and .y files
    into C files.

  - Add a CXXFile Builder that turns .ll and .yy files into .cc files
    (configurable via a CXXFILESUFFIX construction variable).

  - Use the POSIX-standard lex -t flag, not the GNU-specific -o flag.
    (Bug reported by Russell Christensen.)

  - Fixed an exception when CPPPATH or LIBPATH is a null string.
    (Bug reported by Richard Kiss.)

  - Add a --profile=FILE option to make profiling SCons easier.

  - Modify the new DVI builder to create .dvi files from LaTeX (.ltx
    and .latex) files.

  - Add support for Aliases (phony targets).

  - Add a WhereIs() method for searching for path names to executables.

  - Add PDF and PostScript document builders.

  - Add support for compiling Fortran programs from a variety of
    suffixes (a la GNU Make):  .f, .F, .for, .FOR, .fpp and .FPP

  - Support a CPPFLAGS variable on all default commands that use the
    C preprocessor.

  From Steve Leblanc:

  - Add support for the -U option.

  - Allow CPPPATH, LIBPATH and LIBS to be specified as white-space
    separated strings.

  - Add a document builder to create .dvi files from TeX (.tex) files.

  From Anthony Roach:

  - Fix:  Construction variables with values of 0 were incorrectly
    interpolated as ''.

  - Support env['VAR'] to fetch construction variable values.

  - Man page:  document Precious().



RELEASE 0.05 - Thu, 21 Feb 2002 16:50:03 -0600

  From Chad Austin:

  - Set PROGSUFFIX to .exe under Cygwin.

  From Charles Crain:

  - Allow a library to specified as a command-line source file, not just
    in the LIBS construction variable.

  - Compensate for a bug in os.path.normpath() that returns '' for './'
    on WIN32.

  - More performance optimizations:  cache #include lines from files,
    eliminate unnecessary calls.

  - If a prefix or suffix contains white space, treat the resulting
    concatenation as separate arguments.

  - Fix irregularities in the way we fetch DevStudio information from
    the Windows registry, and in our registry error handling.

  From Steven Knight:

  - Flush stdout after print so it intermixes correctly with stderr
    when redirected.

  - Allow Scanners to return a list of strings, and document how to
    write your own Scanners.

  - Look up implicit (scanned) dependencies relative to the directory
    of file being scanned.

  - Make writing .sconsign files more robust by first trying to write
    to a temp file that gets renamed.

  - Create all of the directories for a list of targets before trying
    to build any of the targets.

  - WIN32 portability fixes in tests.

  - Allow the list of variables exported to an SConscript file to be
    a UserList, too.

  - Document the overlooked LIBPATH construction variable.
    (Bug reported by Eicke Godehardt.)

  - Fix so that Ignore() ignores indirect, implicit dependencies
    (included files), not just direct dependencies.

  - Put the man page in the Debian distribution.

  - Run HTML docs through tidy to clean up the HTML (for Konqueror).

  - Add preliminary support for Unicode strings.

  - Efficiency:  don't scan dependencies more than once during the
    walk of a tree.

  - Fix the -c option so it doesn't stop removing targets if one doesn't
    already exist.
    (Bug reported by Paul Connell.)

  - Fix the --debug=pdb option when run on Windows NT.
    (Bug reported by Paul Connell.)

  - Add support for the -q option.

  From Steve Leblanc:

  - Add support for the -u option.

  - Add .cc and .hh file suffixes to the C Scanner.

  From Anthony Roach:

  - Make the scons script return an error code on failures.

  - Add support for using code to generate a command to build a target.



RELEASE 0.04 - Wed, 30 Jan 2002 11:09:42 -0600

  From Charles Crain:

  - Significant performance improvements in the Node.FS and
    Scanner subsystems.

  - Fix signatures of binary files on Win32 systems.

  - Allow LIBS and LIBPATH to be strings, not just arrays.

  - Print a traceback if a Python-function builder throws an exception.

  From Steven Knight:

  - Fix using a directory as a Default(), and allow Default() to
    support white space in file names for strings in arrays.

  - Man page updates:  corrected some mistakes, documented various
    missing Environment methods, alphabetized the construction
    variables and other functions, defined begin and end macros for
    the example sections, regularized white space separation, fixed
    the use of Export() in the Multiple Variants example.

  - Function action fixes:  None is now a successful return value.
    Exceptions are now reported.  Document function actions.

  - Add 'Action' and 'Scanner' to the global keywords so SConscript
    files can use them too.

  - Removed the Wrapper class between Nodes and Walkers.

  - Add examples using Library, LIBS, and LIBPATH.

  - The C Scanner now always returns a sorted list of dependencies
    so order changes don't cause unnecessary rebuilds.

  - Strip $(-$) bracketed text from command lines.  Use this to
    surround $_INCDIRS and $_LIBDIRS so we don't rebuild in response
    to changes to -I or -L options.

  - Add the Ignore() method to ignore dependencies.

  - Provide an error message when a nonexistent target is specified
    on the command line.

  - Remove targets before building them, and add an Environment
    Precious() method to override that.

  - Eliminate redundant calls to the same builder when the target is a
    list of targets:  Add a ListBuilder class that wraps Builders to
    handle lists atomically.  Extend the Task class to support building
    and updating multiple targets in a single Task.  Simplify the
    interface between Task and Taskmaster.

  - Add a --debug=pdb option to re-run SCons under the Python debugger.

  - Only compute a build signature once for each node.

  - Changes to our sys.path[] manipulation to support installation into
    an arbitrary --prefix value.

  From Steve Leblanc:

  - Add var=value command-line arguments.



RELEASE 0.03 - Fri, 11 Jan 2002 01:09:30 -0600

  From Charles Crain:

  - Performance improvements in the Node.FS and Sig.Calculator classes.

  - Add the InstallAs() method.

  - Execute commands through an external interpreter (sh, cmd.exe, or
    command.com) to handle redirection metacharacters.

  - Allow the user to supply a command handler.

  From Steven Knight:

  - Search both /usr/lib and /usr/local/lib for scons directories by
    adding them both to sys.path, with whichever is in sys.prefix first.

  - Fix interpreting strings of multiple white-space separated file names
    as separate file names, allowing prefixes and suffixes to be appended
    to each individually.

  - Refactor to move CompositeBuilder initialization logic from the
    factory wrapper to the __init__() method, and allow a Builder to
    have both an action and a src_builder (or array of them).

  - Refactor BuilderBase.__call__() to separate Node creation/lookup
    from initialization of the Node's builder information.

  - Add a CFile Builder object that supports turning lex (.l) and
    yacc (.y) files into .c files.

  - Document: variable interpretation attributes; how to propogate
    the user's environment variables to executed commands; how to
    build variants in multiple BuildDirs.

  - Collect String, Dict, and List type-checking in common utility
    routines so we can accept User{String,Dict,List}s all over.

  - Put the Action factory and classes into their own module.

  - Use one CPlusPlusAction in the Object Builder's action dictionary,
    instead of letting it create multiple identical instances.

  - Document the Install() and InstallAs() methods.

  From Steve Leblanc:

  - Require that a Builder be given a name argument, supplying a
    useful error message when it isn't.

  From Anthony Roach:

  - Add a "duplicate" keyword argument to BuildDir() that can be set
    to prevent linking/copying source files into build directories.

  - Add a "--debug=tree" option to print an ASCII dependency tree.

  - Fetch the location of the Microsoft Visual C++ compiler(s) from
    the Registry, instead of hard-coding the location.

  - Made Scanner objects take Nodes, not path names.

  - Have the C Scanner cache the #include file names instead of
    (re-)scanning the file each time it's called.

  - Created a separate class for parent "nodes" of file system roots,
    eliminating the need for separate is-parent-null checks everywhere.

  - Removed defined __hash__() and __cmp() methods from FS.Entry, in
    favor of Python's more efficient built-in identity comparisons.



RELEASE 0.02 - Sun, 23 Dec 2001 19:05:09 -0600

  From Charles Crain:

  - Added the Install(), BuildDir(), and Export() methods.

  - Fix the -C option by delaying setting the top of the FS tree.

  - Avoid putting the directory path on the libraries in the LIBS
    construction variable.

  - Added a GetBuildPath() method to return the full path to the
    Node for a specified string.

  - Fixed variable substitution in CPPPATH and LIBPATH.

  From Steven Knight:

  - Fixed the version comment in the scons.bat (the UNIX geek used
    # instead of @rem).

  - Fix to setup.py so it doesn't require a sys.argv[1] argument.

  - Provide make-like warning message for "command not found" and
    similar errors.

  - Added an EXAMPLES section to the man page.

  - Make Default() targets properly relative to their SConscript
    file's subdirectory.

  From Anthony Roach:

  - Documented CXXFLAGS, CXXCOM, and CPPPATH.

  - Fixed SCONS_LIB_DIR to work as documented.

  - Made Default() accept Nodes as arguments.

  - Changed Export() to make it easier to use.

  - Added the Import() and Return() methods.



RELEASE 0.01 - Thu Dec 13 19:25:23 CST 2001

A brief overview of important functionality available in release 0.01:

  - C and C++ compilation on POSIX and Windows NT.

  - Automatic scanning of C/C++ source files for #include dependencies.

  - Support for building libraries; setting construction variables
    allows creation of shared libraries.

  - Library and C preprocessor search paths.

  - File changes detected using MD5 signatures.

  - User-definable Builder objects for building files.

  - User-definable Scanner objects for scanning for dependencies.

  - Parallel build (-j) support.

  - Dependency cycles detected.

  - Linux packages available in RPM and Debian format.

  - Windows installer available.
<|MERGE_RESOLUTION|>--- conflicted
+++ resolved
@@ -18,16 +18,14 @@
   From Tim Gates
     - Resolved a typo in engine.SCons.Tool
 
-<<<<<<< HEAD
   From Adam Gross:
     - Resolved a race condition in multithreaded Windows builds with Python 2
       in the case where a child process is spawned while a Python action has a
       file open.
-=======
+
   From Jason Kenny
     - Update Command() function to accept target_scanner, source_factory, and target_factory arguments.
       This makes Command act more like a one-off builder.
->>>>>>> a8e707d2
 
   From Ivan Kravets
     - Added support for "-imacros" to ParseFlags
