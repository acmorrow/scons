--- conflicted
+++ resolved
@@ -104,9 +104,9 @@
     - Recognize new java 9, 10 (as 9.0 and 10.0)
     - Updated manpage scons.xml to fix a nested list problem
     - Updated doc terminiology: use prepend instead of append as appropriate
-    - xml validity fixes from SConstruct.py change
-    - update wiki links to new github location
-    - update bug links to new github location
+    - XML validity fixes from SConstruct.py change
+    - Update wiki links to new github location
+    - Update bug links to new github location
     - Make it easier for SConscript() call to fail on missing script.
       It was possible to call SCons.Warnings.warningAsException
       (not documented as a user API) to make all warnings fail. Now
@@ -117,27 +117,25 @@
       behavior (which still defaults to warn, not fail) by calling
       SCons.Script.set_missing_sconscript_error, which is also not a
       documented interface at the moment.
-    - convert TestCmd.read to use with statement on open (quiets 17 py3 warnings)
-    - quiet py3 warning in UtilTests.py
-    - fix tests specifying octal constants for py3
-    - fix must_contain tests for py3
-<<<<<<< HEAD
-    - rpm package generation: fix supplying a build architecture; disable
-      auto debug package generation on certain rpmbuild versions; adjust some
-      tests to be resistant to automatic supplying of build-id file on
-      certain rpmbuild versions; tests now use a file fixture for the 
-      repeated (trivial) main.c program. A little doc and comment cleanup.
-      A new tag is added, X_RPM_EXTRADEFS, to allow supplying custom settings
-      to the specfile without adding specific logic for each one to scons.
-=======
-    - one swig test now checks for Python.h instead of failing
-    - if test opens os.devnull, register with atexit so file opens do not leak.
+    - Convert TestCmd.read to use with statement on open (quiets 17 py3 warnings)
+    - Quiet py3 warning in UtilTests.py
+    - Fix tests specifying octal constants for py3
+    - Fix must_contain tests for py3
+    - RPM package generation: 
+       - Fix supplying a build architecture
+       - Disable auto debug package generation on certain rpmbuild versions
+       - Adjust some tests to only supply build-id file on certain rpmbuild versions
+       - Tests now use a file fixture for the repeated (trivial) main.c program. 
+       - Document and comment cleanup.
+       - Added new Environment Value X_RPM_EXTRADEFS to supply custom settings
+         to the specfile without adding specific logic for each one to scons.
+    - One swig test now checks for Python.h instead of failing
+    - If test opens os.devnull, register with atexit so file opens do not leak.
     - Fix bugs in Win32 process spawn logic to handle OSError exception correctly.
-    - use time.perf_counter instead of time.clock if it exists.
+    - Use time.perf_counter instead of time.clock if it exists.
       time.clock deprecated since py3.3, due to remove in 3.8. deprecation
       warnings from py3.7 were failing a bunch of tests on Windows since they
       mess up expected stderr.
->>>>>>> c594a4de
     
   From Hao Wu
     - typo in customized decider example in user guide 
