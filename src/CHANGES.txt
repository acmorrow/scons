

                 SCons - a software construction tool

                            Change Log


RELEASE 3.1.0.alpha.yyyymmdd - NEW DATE WILL BE INSERTED HERE

  From Daniel Moody:
    - Updated FS.py to handle removal of splitunc function from python 3.7
    - Updated the vc.py to ignore MSVS versions where not compiler could be found

  From Matthew Marinets:
    - Fixed an issue that caused the Java emitter to incorrectly parse arguments to constructors that
      implemented a class.

  From Bernard Blackham:
   - Fixed handling of side-effects in task master (fixes #3013).

  From Ray Donnelly:
    - Fix the PATH created by scons.bat (and other .bat files) to provide a normalized
      PATH.  Some pythons in the 3.6 series are no longer able to handle paths which
      have ".." in them and end up crashing.  This is done by cd'ing into the directory
      we want to add to the path and then useing %CD% to give us the normalized directory
      See bug filed under Python 3.6: https://bugs.python.org/issue32457.
      Note: On Win32 PATH's which have not been normalized may cause undefined behavior
      by other executables being run by SCons (or any subprocesses of executables being run by SCons).
      Resolving this issue should eliminate that possibility going forward.

  From William Deegan:
    - Remove long deprecated SCons.Options code and tests.  This removes BoolOption,EnumOption,
      ListOption,PackageOption, and PathOption which have been replaced by *Variable() many years ago.
    - Fix issue # 3106 MSVC if using MSVC_BATCH and target dir had a space would fail due to quirk in
      MSVC's handling of escaped targetdirs when batch compiling.
    - Re-Enable parallel SCons (-j) when running via Pypy
    - Move SCons test framework files to testing/framework and remove all references to QMtest.
      QMTest has not been used by SCons for some time now.
    - Updated logic for mingw and clang on win32 to search default tool install paths if not
      found in normal SCons PATH.  If the user specifies PATH or tool specific paths they
      will be used and the default paths below will be ignored.
      - Default path for clang/clangxx : C:\Program Files\LLVM\bin
      - Default path for mingw         : C:\MinGW\bin and/or  C:\mingw-w64\*\mingw64\bin
      - Key program to locate mingw    : mingw32-make (as the gcc with mingw prefix has no fixed name)
    - Fix GH Issue #3141 unicode string in a TryAction() with python 2.7 crashes.
    - Fixed issue causing stack trace when python Action function contains a unicode string when being
      run with Python 2.7
    - Add alternate path to QT install for Centos in qt tool: /usr/lib64/qt-3.3/bin
    - Fix GH Issue #2580 - # in FRAMEWORKPATH doesn't get properly expanded. The # is left in the
      command line.

  From Andrew Featherstone
    - Removed unused --warn options from the man page and source code.

  From Philipp Maierhöfer
    - Added a __hash__ method to the class Scons.Subst.Literal. Required when substituting Literal
      objects when SCons runs with Python 3.
    - Added missing FORTRANMODDIRPREFIX to the gfortran tool.

  From Fredrik Medley:
    - Fix exception when printing of EnviromentError messages.
      Specifically, this fixes error reporting of the race condition when
      initializing the cache which error previously was hidden.

  From Daniel Moody:
    - Updated Jar builder to handle nodes and directories better
    - Updated Jar builder to flatten source list which could contain embedded lists
    - Removed some magic numbers from jar.py on behalf of Mats Wichmann (mats@linux.com)
    - Set the pickling protocal back to highest which was causing issues
      with variant dir tests. This will cause issues if reading sconsigns
      pickled with the previous lower protocal.
    - Updated swig to setup default paths for windows
    - Updated gettext tools to setup default paths for windows with Cygwin/MinGW setups
    - Add common location for default paths for cygwin and mingw in Platform modules
    - Updated YACC tool to work on windows with Cygwin/MinGW setups
    - Set the pickling protocal back to highest which was causing issues
      with variant dir tests. This will cause issues if reading sconsigns
      pickled with the previous lower protocal.


  From William Deegan:
    - Updated logic for mingw and clang on win32 to search default tool install paths if not
      found in normal SCons PATH.  If the user specifies PATH or tool specific paths they
      will be used and the default paths below will be ignored.
      - Default path for clang/clangxx : C:\Program Files\LLVM\bin
      - Default path for mingw         : c:\MinGW\bin

  From Gary Oberbrunner:
    - Fix bug when Installing multiple subdirs outside the source tree
    - fix to_str to handle None without raising exception
    - Fix -jN for python 3.7

  From Jonathon Reinhart:
    - Replace all instances of `int main()` in C code with `int main(void)`.
      Specifically, this fixes the test cases use by Configure.CheckCC() which
      would fail when using -Wstrict-prototypes.

  From Paweł Tomulik:
    - In the testing framework, module TestCommon, fixed must_contain(),
      must_not_contain(), and related methods of TestCommon class to work with
      substrings located at zero offset.

  From Richard West:
    - Add SConstruct.py, Sconstruct.py, sconstruct.py to the search path for the root SConstruct file.
      Allows easier debugging within Visual Studio
    - Change setup.py to change the install directory (via  pip, or setup.py install) from scons-#.#.#
      to scons (Yielding <pythondir>/lib/scons/SCons/ instead of <pythondir>/lib/scons/SCons-#.#.#/).
      This changes SCons to better comply with normal Python installation practices.

  From Mats Wichmann:
    - Recognize new java 9, 10, 11 (as 9.0 and 10.0, 11.0)
    - Updated manpage scons.xml to fix a nested list problem
    - Updated doc terminiology: use prepend instead of append as appropriate
    - XML validity fixes from SConstruct.py change
    - Update wiki links to new github location
    - Update bug links to new github location
    - Make it easier for SConscript() call to fail on missing script.
      It was possible to call SCons.Warnings.warningAsException
      (not documented as a user API) to make all warnings fail. Now
      SConscript can take an optional must_exist flag which if true fails
      if the script does not exist.  Not failing on missing script is
      now considered deprecated, and the first instance will print a
      deprecation message.  It is now also possible to flip the scons
      behavior (which still defaults to warn, not fail) by calling
      SCons.Script.set_missing_sconscript_error, which is also not a
      documented interface at the moment.
    - Convert TestCmd.read to use with statement on open (quiets 17 py3 warnings)
    - Quiet py3 warning in UtilTests.py
    - Fix tests specifying octal constants for py3
    - Fix must_contain tests for py3
    - RPM package generation:
       - Fix supplying a build architecture
       - Disable auto debug package generation on certain rpmbuild versions
       - Adjust some tests to only supply build-id file on certain rpmbuild versions
       - Tests now use a file fixture for the repeated (trivial) main.c program.
       - Document and comment cleanup.
       - Added new Environment Value X_RPM_EXTRADEFS to supply custom settings
         to the specfile without adding specific logic for each one to scons.
    - The test for Python.h needed by swig tests is moved to get_python_platform
      so it does not have to be repeated in every test; picks up one failure
      which did not make the (previously needed) check.
    - If test opens os.devnull, register with atexit so file opens do not leak.
    - Fix bugs in Win32 process spawn logic to handle OSError exception correctly.
    - Use time.perf_counter instead of time.clock if it exists.
      time.clock deprecated since py3.3, due to remove in 3.8. deprecation
      warnings from py3.7 were failing a bunch of tests on Windows since they
      mess up expected stderr.
    - Prefer Py3's inspect.getfullargspec over deprecated inspect.getargspec.
      Switched to "new" (standard in Py2.7) usage of receiving a namedtuple -
      we were unpacking to a four-tuple, two of the items of which were unused;
      getfullargspec returns a named tuple with seven elements so it is a
      cleaner drop-in replacement using the namedtuple.
    - Updated the test-framework.rst documentation.
    - Remove obsoleted internal implementaiton of OrderedDict.
    - Test for tar packaging fixups
    - Stop using deprecated unittest asserts
    - messages in strip-install-dir test now os-neutral
    - Add xz compression format to packaging choices.
    - Syntax cleanups - trailing blanks, use "is" to compare with None, etc.
      Three uses of variables not defined are changed.

  From Hao Wu
    - typo in customized decider example in user guide

  From Hao Wu
    - Replace usage of unittest.TestSuite with unittest.main() (fix #3113)




RELEASE 3.0.1 - Mon, 12 Nov 2017 15:31:33 -0700

  From Daniel Moody:
    - Jar can take multiple targets, and will make a duplicate jar from the sources for each target
    - Added some warnings in case the Jar builder makes an implicit target
    - Added Jar method and changed jar build to be more specific. Jar method will take in
      directories or classes as source. Added more tests to JAR to ensure the jar was
      packaged with the correct compiled class files.
    - Added a No result test case to handle bug which seems unrelated to java in the
      swig-dependencies.py test, more info here: http://scons.tigris.org/issues/show_bug.cgi?id=2907
    - Added a travis script to test on ubuntu trusty now that the project is on github
      so that Continuus Integration tests can be run automatically. It tests most case and considers
      no result a pass as well. Improving this script can install more dependincies allowing for more
      tests to be run.

  From Daniel Moody:
    - Updated the Jar Builder tool in Tool/__init__.py so that is doesn't force class files as
      sources, allowing directories to be passed, which was causing test/Java/JAR.py to fail.

  From William Deegan:
<<<<<<< HEAD
=======
    - Fix issue where code in utility routine to_String_for_subst() had code whose result was never
      properly returned.
      (Found by: James Rinkevich https://pairlist4.pair.net/pipermail/scons-users/2017-October/006358.html )
    - Fixed Variables.GenerateHelpText() to now use the sort parameter. Due to incorrect 2to3 fixer changes
      8 years ago it was being used as a boolean parameter.  Now you can specify sort to be a callable, or boolean
      value. (True = normal sort). Manpage also updated.
    - Fixed Tool loading logic from exploding sys.path with many site_scons/site_tools prepended on py3.
    - Added additional output with time to process each SConscript file when using --debug=time.

  From Thomas Berg:
    - Fixed a regression in scons-3.0.0 where "from __future__ import print_function" was imposed
      on the scope where SConstruct is executed, breaking existing builds using PY 2.7.
>>>>>>> e342d031

    - Rename internal function subst_dict() to create_subst_target_source_dict()

  From Zachary Tessler:
    - Fix incorrect warning for repeated identical builder calls that use overrides


RELEASE 3.0.0 - Mon, 18 Sep 2017 08:32:04 -0700

NOTE: This is a major release.  You should expect that some targets may rebuild when upgrading.
Significant changes in some python action signatures. Also switching between PY 2.7 and PY 3.5, 3.6
will cause rebuilds.


  From William Blevins:
    - Updated D language scanner support to latest: 2.071.1. (PR #1924)
      https://dlang.org/spec/module.html accessed 11 August 2016
      - Enhancements:
        - Added support for selective imports: "import A : B, C;" -> A
        - Added support for renamed imports. "import B = A;" -> A
        - Supports valid combinations: "import A, B, CCC = C, DDD = D : EEE = FFF;" -> A, B, C, D
      - Notes:
        - May find new (previously missed) Dlang dependencies.
        - May cause rebuild after upgrade due to dependency changes.
    - Updated Fortran-related tests to pass under GCC 5/6.
    - Fixed SCons.Tool.Packaging.rpm.package source nondeterminism across builds.

  From William Deegan:
    - Removed deprecated tools CVS, Perforce, BitKeeper, RCS, SCCS, Subversion.
    - Removed deprecated module SCons.Sig
    - Added prioritized list of xsltproc tools to docbook. The order will now be as
      follows: xsltproc, saxon, saxon-xslt, xalan  (with first being highest priority, first
      tool found is used)
    - Fixed MSVSProject example code (http://scons.tigris.org/issues/show_bug.cgi?id=2979)
    - Defined MS SDK 10.0 and Changed VS 2015 to use SDK 10.0
    - Changes to Action Function and Action Class signiture creation.  NOTE: This will cause rebuilds
      for many builds when upgrading to SCons 3.0
    - Fixed Bug #3027 - "Cross Compiling issue: cannot override ranlib"
    - Fixed Bug #3020 - "Download link in user guide wrong. python setup.py install --version-lib broken"
    - Fixed Bug #2486 - Added SetOption('silent',True) - Previously this value was not allowed to be set.
    - Fixed Bug #3040 - Non-unicode character in CHANGES.txt
    - Fixed Bug #2622 - AlwaysBuild + MSVC regression.
    - Fixed Bug #3025 - (Credit to Florian : User flow86 on tigris) - Fix typo JAVACLASSSUFIX should have been
                        JAVACLASSSUFFIX


  From Ibrahim Esmat:
    - Added the capability to build Windows Store Compatible libraries that can be used
      with Universal Windows Platform (UWP) Apps and published to the store

  From Daniel Holth:
    - Add basic support for PyPy (by deleting __slots__ from Node with a
      metaclass on PyPy); wrap most-used open() calls in 'with' statements to
      avoid too many open files.
    - Add __main__.py for `python -m SCons` in case it is on PYTHONPATH.
    - Always use highest available pickle protocol for efficiency.
    - Remove unused command line fallback for the zip tool.

  From Gaurav Juvekar:
    - Fix issue #2832: Expand construction variables in 'chdir' argument of builders. (PR #463)
    - Fix issue #2910: Make --tree=all handle Unicode. (PR #427)
    - Fix issue #2788: Fix typo in documentation example for sconf. (PR #388)

  From Alexey Klimkin:
    - Use memoization to optimize PATH evaluation across all dependencies per
      node. (PR #345)
    - Use set() where it is applicable (PR #344)

  From M. Limber:
    - Fixed msvs.py for Visual Studio Express editions that would report
      "Error  : ValueError: invalid literal for float(): 10.0Exp".

  From Rick Lupton:
    - Update LaTeX scanner to understand \import and related commands

  From Steve Robinson:
    - Add support for Visual Studio 2017.  This support requires vswhere.exe a helper
      tool installed with newer installs of 2017. SCons expects it to be located at
      "C:\Program Files (x86)\Microsoft Visual Studio\Installer\vswhere.exe"
      It can be downloaded separately at
      https://github.com/Microsoft/vswhere

  From Tom Tanner:
    - Allow nested $( ... $) sections

  From Paweł Tomulik:
    - Fixed the issue with LDMODULEVERSIONFLAGS reported by Tim Jenness
      (https://pairlist4.pair.net/pipermail/scons-users/2016-May/004893.html).
      An error was causing "-Wl,Bsymbolic" being added to linker's command-line
      even when there was no specified value in LDMODULEVERSION and thus no
      need for the flags to be specified.
    - Added LoadableModule to the list of global functions (DefaultEnvironment
      builders).

  From Manish Vachharajani:
    - Update debian rules, compat, and control to not use features
      deprecated or obsolete in later versions of debhelpers
    - Update python version to 2.7 in debian/control

  From Richard Viney:
    - Fixed PCHPDBFLAGS causing a deprecation warning on MSVC v8 and later when
      using PCHs and PDBs together.


  From Richard West:
    - Added nested / namespace tool support
    - Added a small fix to the python3 tool loader when loading a tool as a package
    - Added additional documentation to the user manual on using toolpaths with the environment
      This includes the use of sys.path to search for tools installed via pip or package managers
    - Added support for a PyPackageDir function for use with the toolpath

  From Russel Winder:
    - Reordered the default D tools from "dmd, gdc, ldc" to "dmd, ldc, gdc".
    - Add a ProgramAllAtOnce builder to the dmd, ldc, and gdc tools. (PR #448)
    - Remove a file name exception for very old Fedora LDC installation.
    - gdc can now handle building shared objects (tested for version 6.3.0).
    - Remove establishing the SharedLibrary builder in the dmd, ldc, and gdc
      tools, must now include the ar tool to get this builder as is required for
      other compiler tools.
    - Add clang and clang++ tools based on Paweł Tomulik's work.

RELEASE 2.5.1 - Mon, 03 Nov 2016 13:37:42 -0400

  From William Deegan:
    - Add scons-configure-cache.py to packaging. It was omitted

  From Alexey Klimkin:
    - Use memoization to optimize PATH evaluation across all dependencies per
      node. (PR #345)

RELEASE 2.5.0 - Mon, 09 Apr 2016 11:27:42 -0700

  From Dirk Baechle:
    - Removed a lot of compatibility methods and workarounds
      for Python versions < 2.7, in order to prepare the work
      towards a combined 2.7/3.x version. (PR #284)
      Also fixed the default arguments for the print_tree and
      render_tree methods. (PR #284, too)

  From William Blevins:
    - Added support for cross-language dependency scanning;
      SCons now respects scanner keys for implicit dependencies.
      - Notes for SCons users with heterogeneous systems.
        - May find new (previously missed) dependencies.
        - May cause rebuild after upgrade due to dependency changes.
        - May find new dependency errors (EG. cycles).
          - Discovered in some of the SCons QT tests.
    - Resolved missing cross-language dependencies for
      SWIG bindings (fixes #2264).
    - Corrected typo in User Guide for Scanner keyword. (PR #2959)
    - Install builder interacts with scanner found in SCANNERS differently.
      - Previous: Install builder recursively scanned implicit dependencies
        for scanners from SCANNER, but not for built-in (default) scanners.
      - Current: Install builder will not scan for implicit dependencies via
        either scanner source. This optimizes some Install builder behavior
        and brings orthogonality to Install builder scanning behavior.

  From William Deegan:
    - Add better messaging when two environments have
      different actions for the same target (Bug #2024)
    - Fix issue only with MSVC and Always build where targets
      marked AlwaysBuild wouldn't make it into CHANGED_SOURCES
      and thus yield an empty compile command line. (Bug #2622)
    - Fix posix platform escaping logic to properly handle paths
      with parens in them "()".  (Bug #2225)

  From Jakub Pola:
    - Intel Compiler 2016 (Linux/Mac) update for tool directories.

  From Adarsh Sanjeev:
    - Fix for issue #2494: Added string support for Chmod function.

  From Tom Tanner:
    - change cache to use 2 character subdirectories, rather than one character,
      so as not to give huge directories for large caches, a situation which
      causes issues for NFS.
      For existing caches, you will need to run the scons-configure-cache.py
      script to update them to the new format. You will get a warning every time
      you build until you co this.
    - Fix a bunch of unit tests on windows

RELEASE 2.4.1 - Mon, 07 Nov 2015 10:37:21 -0700

  From Arfrever Frehtes Taifersar Arahesis:
    - Fix for Bug # 2791 - Setup.py fails unnecessarily under Jython.

  From Dirk Baechle:
    - Fixed license of SVG titlepage files in the context of Debian
      packaging, such that they allow for commercial use too (#2985).

  From William Blevins:
    - InstallVersionedLib now available in the DefaultEnvironment context.
    - Improves orthogonality of use cases between different Install functions.

  From Carnë Draug:
    - Added new configure check, CheckProg, to check for
      existence of a program.

  From Andrew Featherstone:
    - Fix for issue #2840 - Fix for two environments specifying same target with different
      actions not throwing hard error. Instead SCons was incorrectly issuing a warning
      and continuing.

  From Hiroaki Itoh :
    - Add support `Microsoft Visual C++ Compiler for Python 2.7'
      Compiler can be obtained at: https://www.microsoft.com/en-us/download/details.aspx?id=44266

  From Florian Miedniak:
    - Fixed tigris issue #3011: Glob() excludes didn't work when used with VariantDir(duplicate=0)

  From William Roberts:
    - Fix bug 2831 and allow Help() text to be appended to AddOption() help.

  From Paweł Tomulik:
    - Reimplemented versioning for shared libraries, with the following effects
    - Fixed tigris issues #3001, #3006.
    - Fixed several other issues not reported to tigris, including:
      issues with versioned libraries in subdirectories with tricky names,
      issues with versioned libraries and variant directories,
      issue with soname not being injected to library when using D linkers,
    - Switched to direct symlinks instead of daisy-chained ones -- soname and
      development symlinks point directly to the versioned shared library now),
      for rationale see:
      https://www.debian.org/doc/debian-policy/ch-sharedlibs.html
      https://fedoraproject.org/wiki/Packaging:Guidelines#Devel_Packages
      https://bitbucket.org/scons/scons/pull-requests/247/new-versioned-libraries-gnulink-cyglink/diff#comment-10063929
    - New construction variables to allow override default behavior: SONAME,
      SHLIBVERSIONFLAGS, _SHLIBVERSIONFLAGS, SHLIBNOVERSIONSYMLINKS,
      LDMODULEVERSION, LDMODULEVERSIONFLAGS, _LDMODULEVERSIONFLAGS,
      LDMODULENOVERSIONSYMLINKS.
    - Changed logic used to configure the versioning machinery from
      platform-centric to linker-oriented.
    - The SHLIBVERSION/LDMODULEVERSION variables are no longer validated by
      SCons (more freedom to users).
    - InstallVersionedLib() doesn't use SHLIBVERSION anymore.
    - Enchanced docs for the library versioning stuff.
    - New tests for versioned libraries.
    - Library versioning is currently implemented for the following linker
      tools: 'cyglink', 'gnulink', 'sunlink'.
    - Fix to swig tool - pick-up 'swig', 'swig3.0' and 'swig2.0' (in order).
    - Fix to swig tool - respect env['SWIG'] provided by user.



RELEASE 2.4.0 - Mon, 21 Sep 2015 08:56:00 -0700

  From Dirk Baechle:
    - Switched several core classes to use "slots", to
      reduce the overall memory consumption in large
      projects (fixes #2180, #2178, #2198)
    - Memoizer counting uses decorators now, instead of
      the old metaclasses approach.

  From Andrew Featherstone
    - Fixed typo in SWIGPATH description

RELEASE 2.3.6 - Mon, 31 Jul 2015 14:35:03 -0700

  From Rob Smith:
    - Added support for Visual Studio 2015

RELEASE 2.3.5 - Mon, 17 Jun 2015 21:07:32 -0700

  From Stephen Pollard:
    - Documentation fixes for libraries.xml and
      builders-writing.xml (#2989 and #2990)

  From William Deegan:
    - Extended docs for InstallVersionedLib/SharedLibrary,
      and added SKIP_WIN_PACKAGES argument to build script
      bootstrap.py (PR #230, #3002).

  From William Blevins:
    - Fixed symlink support (PR #227, #2395).
    - Updated debug-count test case (PR #229).

  From Alexey Klimkin:
    - Fixed incomplete LIBS flattening and substitution in
      Program scanner(PR #205, #2954).

  From Dirk Baechle:
    - Added new method rentry_exists_on_disk to Node.FS (PR #193).

  From Russel Winder:
    - Fixed several D tests under the different OS.
    - Add support for f08 file extensions for Fortran 2008 code.

  From Anatoly Techtonik:
    - Show --config choices if no argument is specified (PR #202).
    - Fixed build crash when XML toolchain isn't installed, and
      activated compression for ZIP archives.

  From Alexandre Feblot:
    - Fix for VersionedSharedLibrary under 'sunos' platform.
    - Fixed dll link with precompiled headers on MSVC 2012
    - Added an 'exclude' parameter to Glob()

  From Laurent Marchelli:
    - Support for multiple cmdargs (one per variant) in VS project files.
    - Various improvements for TempFileMunge class.
    - Added an implementation for Visual Studio users files (PR #209).

  From Dan Pidcock:
    - Added support for the 'PlatformToolset' tag in VS project files (#2978).

  From James McCoy:
    - Added support for '-isystem' to ParseFlags.

RELEASE 2.3.4 - Mon, 27 Sep 2014 12:50:35 -0400

  From Bernhard Walle and Dirk Baechle:
    - Fixed the interactive mode, in connection with
      Configure contexts (#2971).

  From Anatoly Techtonik:
    - Fix EnsureSConsVersion warning when running packaged version

  From Russel Winder:
    - Fix D tools for building shared libraries

RELEASE 2.3.3 - Sun, 24 Aug 2014 21:08:33 -0400

  From Roland Stark:
    - Fixed false line length calculation in the TempFileMunge class (#2970).

  From Gary Oberbrunner:
    - Improve SWIG detection

  From Russel Winder:
    - Fix regression on Windows in D language update

  From Neal Becker and Stefan Zimmermann:
    - Python 3 port and compatibility

  From Anatoly Techtonik:
    - Do not fail on EnsureSConsVersion when running from checkout

  From Kendrick Boyd and Rob Managan:
    - Fixed the newglossary action to work with VariantDir (LaTeX).

  From Manuel Francisco Naranjo:
    - Added a default for the BUILDERS environment variable,
      to prevent not defined exception on a Clone().

  From Andrew Featherstone:
    - Added description of CheckTypeSize method (#1991).
    - Fixed handling of CPPDEFINE var in Append()
      for several list-dict combinations (#2900).

  From William Blevins:
    - Added test for Java derived-source dependency tree generation.
    - Added Copy Action symlink soft-copy support (#2395).
    - Various contributions to the documentation (UserGuide).

RELEASE 2.3.2

  From Dirk Baechle:
    - Update XML doc editor configuration
    - Fix: Allow varlist to be specified as list of strings for Actions (#2754)

  From veon on bitbucket:
    - Fixed handling of nested ifs in CPP scanner PreProcessor class.

  From Shane Gannon:
    - Support for Visual Studio 2013 (12.0)

  From Michael Haubenwallner:
    - Respect user's CC/CXX values; don't always overwrite in generate()
    - Delegate linker Tool.exists() to CC/CXX Tool.exists().

  From Rob Managan:
    - Updated the TeX builder to support use of the -synctex=1
      option and the files it creates.
    - Updated the TeX builder to correctly clean auxiliary files when
      the biblatex package is used.

  From Gary Oberbrunner:
    - get default RPM architecture more robustly when building RPMs

  From Amir Szekely:
    - Fixed NoClean() for multi-target builders (#2353).

  From Paweł Tomulik:
    - Fix SConf tests that write output

  From Russel Winder:
    - Revamp of the D language support. Tools for DMD, GDC and LDC provided
      and integrated with the C and C++ linking. NOTE: This is only tested
      with D v2. Support for D v1 is now deprecated.

  From Anatoly Techtonik:
    - Several improvements for running scons.py from source:
      * engine files form source directory take priority over all other
        importable versions
      * message about scons.py running from source is removed to fix tests
        that were failing because of this extra line in the output
      * error message when SCons import fails now lists lookup paths
    - Remove support for QMTest harness from runtest.py
    - Remove RPM and m4 from default tools on Windows
    - BitKeeper, CVS, Perforce, RCS, SCCS are deprecated from default
      tools and will be removed in future SCons versions to speed up
      SCons initialization (it will still be possible to use these tools
      explicitly)

  From Sye van der Veen:
    - Support for Visual Studio 12.0Exp, and fixes for earlier MSVS
      versions.


RELEASE 2.3.1

  From Andrew Featherstone:
    - Added support for EPUB output format to the DocBook tool.

  From Tom Tanner:
    - Stop leaking file handles to subprocesses by switching to using subprocess
      always.
    - Allow multiple options to be specified with --debug=a,b,c
    - Add support for a readonly cache (--cache-readonly)
    - Always print stats if requested
    - Generally try harder to print out a message on build errors
    - Adds a switch to warn on missing targets
    - Add Pseudo command to mark targets which should not exist after
      they are built.

  From Bogdan Tenea:
    - Check for 8.3 filenames on cygwin as well as win32 to make variant_dir work properly.

  From Alexandre Feblot:
    - Make sure SharedLibrary depends on all dependent libs (by depending on SHLINKCOM)

  From Stefan Sperling:
    - Fixed the setup of linker flags for a versioned SharedLibrary
      under OpenBSD (#2916).

  From Antonio Cavallo:
    - Improve error if Visual Studio bat file not found.

  From Manuel Francisco Naranjo:
    - Allow Subst.Literal string objects to be compared with each other,
      so they work better in AddUnique() and Remove().

  From David Rothenberger:
    - Added cyglink linker that uses Cygwin naming conventions for
      shared libraries and automatically generates import libraries.

  From Dirk Baechle:
    - Update bootstrap.py so it can be used from any dir, to run
      SCons from a source (non-installed) dir.
    - Count statistics of instances are now collected only when
      the --debug=count command-line option is used (#2922).
    - Added release_target_info() to File nodes, which helps to
      reduce memory consumption in clean builds and update runs
      of large projects.
    - Fixed the handling of long options in the command-line
      parsing (#2929).
    - Fixed misspelled variable in intelc.py (#2928).

  From Gary Oberbrunner:
    - Test harness: fail_test() can now print a message to help debugging.

  From Anatoly Techtonik:
    - Require rpmbuild when building SCons package.
    - Print full stack on certain errors, for debugging.
    - Improve documentation for Textfile builder.

  From William Deegan:
    - VS2012 & VS2010 Resolve initialization issues by adding path to reg.exe
      in shell used to run batch files.
    - MSVC Support fixed defaulting TARGET_ARCH to HOST_ARCH. It should be
      None if not explicitly set.
    - MSVC Fixed issue where if more than one Architectures compilers are
      detected, it would take the last one found, and not the first.

  From Philipp Kraus:
    - Added optional ZIPROOT to Zip tool.

  From Dirk Baechle:
    - Replaced old SGML-based documentation toolchain with a more modern
      approach, that also requires less external dependencies (programs and
      Python packages). Added a customized Docbook XSD for strict validation of
      all input XML files.

  From Luca Falavigna:
    - Fixed spelling errors in MAN pages (#2897).

  From Michael McDougall:
    - Fixed description of ignore_case for EnumVariable in the
      MAN page (#2774).

RELEASE 2.3.0 - Mon, 02 Mar 2013 13:22:29 -0400

  From Anatoly Techtonik:
    - Added ability to run scripts/scons.py directly from source checkout
    - Hide deprecated --debug={dtree,stree,tree} from --help output
    - Error messages from option parser now include hints about valid choices
    - Cleaned up some Python 1.5 and pre-2.3 code, so don't expect SCons
      to run on anything less than Python 2.4 anymore
    - Several fixes for runtest.py:
      * exit with an error if no tests were found
      * removed --noqmtest option - this behavior is by default
      * replaced `-o FILE --xml` combination with `--xml FILE`
      * changed `-o, --output FILE` option to capture stdout/stderr output
        from runtest.py
    - Remove os_spawnv_fix.diff patch required to enable parallel builds
      support prior to Python 2.2

  From Juan Lang:
    - Fix WiX Tool to use .wixobj rather than .wxiobj for compiler output
    - Support building with WiX releases after 2.0

  From Alexey Klimkin:
    - Fix nested LIBPATH expansion by flattening sequences in subst_path.

  From eyan on Bitbucket:
    - Print target name with command execution time with --debug=time

  From Thomas Berg and Evgeny Podjachev:
    - Fix subprocess spawning on Windows.  Work around a Windows
      bug that can crash python occasionally when using -jN. (#2449)

  From Dirk Baechle:
    - Updated test framework to support dir and file fixtures and
      added ability to test external (out-of-tree) tools (#2862).
      See doc in QMTest/test-framework.rst.
    - Fixed several errors in the test suite (Java paths, MSVS version
      detection, Tool import), additionally
      * provided MinGW command-line support for the CXX, AS and
        Fortran tests,
      * refactored the detection of the gcc version and the according
        Fortran startup library,
      * provided a new module rpmutils.py, wrapping the RPM naming rules
        for target files and further hardware-dependent info (compatibility,
        compiler flags, ...),
      * added new test methods must_exist_one_of() and
        must_not_exist_any_of() and
      * removed Aegis support from runtest.py. (#2872)

  From Gary Oberbrunner:
    - Add -jN support to runtest.py to run tests in parallel
    - Add MSVC10 and MSVC11 support to get_output low-level bat script runner.
    - Fix MSVS solution generation for VS11, and fixed tests.

  From Rob Managan:
    - Updated the TeX builder to support the \newglossary command
      in LaTeX's glossaries package and the files it creates.
    - Improve support for new versions of biblatex in the TeX builder
      so biber is called automatically if biblatex requires it.
    - Add SHLIBVERSION as an option that tells SharedLibrary to build
      a versioned shared library and create the required symlinks.
      Add builder InstallVersionedLib to create the required symlinks
      installing a versioned shared library.

RELEASE 2.2.0 - Mon, 05 Aug 2012 15:37:48 +0000

  From dubcanada on Bitbucket:
    - Fix 32-bit Visual Express C++ on 64-bit Windows (generate 32-bit code)

  From Paweł Tomulik:
    - Added gettext toolset
    - Fixed FindSourceFiles to find final sources (leaf nodes).

  From Greg Ward:
    - Allow Node objects in Java path (#2825)

  From Joshua Hughes:
    - Make Windows not redefine builtin file as un-inheritable (#2857)
    - Fix WINDOWS_INSERT_DEF on MinGW (Windows) (#2856)

  From smallbub on Bitbucket:
    - Fix LINKCOMSTR, SHLINKCOMSTR, and LDMODULECOMSTR on Windows (#2833).

  From Mortoray:
    - Make -s (silent mode) be silent about entering subdirs (#2976).
    - Fix cloning of builders when cloning environment (#2821).

  From Gary Oberbrunner:
    - Show valid Visual Studio architectures in error message
       when user passes invalid arch.

  From Alexey Petruchik:
    - Support for Microsoft Visual Studio 11 (both using it
      and generating MSVS11 solution files).

  From Alexey Klimkin:
    - Fixed the Taskmaster, curing spurious build failures in
      multi-threaded runs (#2720).

  From Dirk Baechle:
    - Improved documentation of command-line variables (#2809).
    - Fixed scons-doc.py to properly convert main XML files (#2812).

  From Rob Managan:
    - Updated the TeX builder to support LaTeX's multibib package.
    - Updated the TeX builder to support LaTeX's biblatex package.
    - Added support for using biber instead of bibtex by setting
      env['BIBTEX'] = 'biber'

  From Arve Knudsen:
    - Test for FORTRANPPFILESUFFIXES (#2129).


RELEASE 2.1.0 - Mon, 09 Sep 2011 20:54:57 -0700

  From Anton Lazarev:
    - Fix Windows resource compiler scanner to accept DOS line endings.

  From Matthias:
    - Update MSVS documents to remove note indicating that only one
      project is currently supported per solution file.

  From Grzegorz Bizoń:
    - Fix long compile lines in batch mode by using TEMPFILE
    - Fix MSVC_BATCH=False (was treating it as true)

  From Justin Gullingsrud:
    - support -std=c++0x and related CXXFLAGS in pkgconfig (ParseFlags)

  From Vincent Beffara:
    - Support -dylib_file in pkgconfig (ParseFlags)

  From Gary Oberbrunner and Sohail Somani:
    - new construction variable WINDOWS_EMBED_MANIFEST to automatically
      embed manifests in Windows EXEs and DLLs.

  From Gary Oberbrunner:
    - Fix Visual Studio project generation when CPPPATH contains Dir nodes
    - Ensure Visual Studio project is regenerated when CPPPATH or CPPDEFINES change
    - Fix unicode error when using non-ASCII filenames with Copy or Install
    - Put RPATH in LINKCOM rather than LINKFLAGS so resetting
      LINKFLAGS doesn't kill RPATH
    - Fix precompiled headers on Windows when variant dir name has spaces.
    - Adding None to an Action no longer fails (just returns original action)
    - New --debug=prepare option to show each target as it's being
      prepared, whether or not anything needs to be done for it.
    - New debug option --debug=duplicate to print a line for each
      unlink/relink (or copy) of a variant file from its source file.
    - Improve error message for EnumVariables to show legal values.
    - Fix Intel compiler to sort versions >9 correctly (esp. on Linux)
    - Fix Install() when the source and target are directories and the
      target directory exists.

  From David Garcia Garzon:
    - Fix Delete to be able to delete broken symlinks and dir
      symlinks.

  From Imran Fanaswala and Robert Lehr:
    - Handle .output file generated by bison/yacc properly. Cleaning it
      when necessary.

  From Antoine Dechaume:
    - Handle SWIG file where there is whitespace after the module name
      properly. Previously the generated files would include
      the whitespace.

  From Dmitry R.:
    - Handle Environment in case __semi_deepcopy is None

  From Benoit Belley:

    - Much improved support for Windows UNC paths (\\SERVERNAME).

  From Jean-Baptiste Lab:

    - Fix problems with appending CPPDEFINES that contain
      dictionaries, and related issues with Parse/MergeFlags and
      CPPDEFINES.

  From Allen Weeks:

    - Fix for an issue with implicit-cache with multiple targets
      when dependencies are removed on disk.

  From Evgeny Podjachev and Alexey Petruchick:

    - Support generation of Microsoft Visual Studio 2008 (9.0)
      and 2010 (10.0) project and solution files.

  From Ken Deeter:

    - Fix a problem when FS Entries which are actually Dirs have builders.

  From Luca Falavigna:

    - Support Fortran 03

  From Gary Oberbrunner:

    - Print the path to the SCons package in scons --version

  From Jean-Franï¿½ois Colson:

    - Improve Microsoft Visual Studio Solution generation, and fix
      various errors in the generated solutions especially when using
      MSVS_SCC_PROVIDER, and when generating multiple projects.  The
      construction variable MSVS_SCC_PROJECT_BASE_PATH, which never
      worked properly, is removed.  Users can use the new variable
      MSVS_SCC_CONNECTION_ROOT instead if desired.

  From Anatoly Techtonik:

    - Use subprocess in bootstrap.py instead of os.execve to avoid
      losing output control on Windows (http://bugs.python.org/issue9148)

    - Revert patch for adding SCons to App Paths, because standard cmd
      shell doesn't search there. This is confusing, because `scons` can
      be executed from explorer, but fail to start from console.

    - Fix broken installation with easy_install on Windows (issue #2051)
      SCons traditionally installed in a way that allowed to run multiple
      versions side by side. This custom logic was incompatible with
      easy_install way of doing things.

    - Use epydoc module for generating API docs in HTML if command line
      utility is not found in PATH. Actual for Windows.

  From Alexander Goomenyuk:

    - Add .sx to assembly source scanner list so .sx files
      get their header file dependencies detected.

  From Arve Knudsen:

    - Set module metadata when loading site_scons/site_init.py
      so it is treated as a proper module; __doc__, __file__ and
      __name__ now refer to the site_init.py file.

  From Russel Winder:

    - Users Guide updates explaining that Tools can be packages as
      well as python modules.

  From Gary Oberbrunner:

    - New systemwide and per-user site_scons dirs.

  From Dirk Baechle:

    - XML fixes in User's Guide.
    - Fixed the detection of 'jar' and 'rmic' during
      the initialization of the respective Tools (#2730).
    - Improved docs for custom Decider functions and
      custom Scanner objects (#2711, #2713).
    - Corrected SWIG module names for generated *.i files (#2707).

  From Joe Zuntz:

    - Fixed a case-sensitivity problem with Fortran modules.

  From Bauke Conijn:

    - Added Users Guide example for auto-generated source code

  From Steven Knight:

    - Fix explicit dependencies (Depends()) on Nodes that don't have
      attached Builders.

    - Fix use of the global Alias() function with command actions.

  From Matt Hughes:

    - Fix the ability to append to default $*FLAGS values (which are
      implemented as CLVar instances) in a copied construction environment
      without affecting the original construction environment's value.

  From Rob Managan:

    - Updated the TeX command strings to include a /D on Windows in
      case the new directory is on a different drive letter.

    - Fixed the LaTeX scanner so dependencies are found in commands that
      are broken across lines with a comment or have embedded spaces.

    - The TeX builders should now work with tex files that are generated
      by another program. Thanks to Hans-Martin von Gaudecker for
      isolating the cause of this bug.

    - Added support for INDEXSTYLE environment variable so makeindex can
      find style files.

    - Added support for the bibunits package so we call bibtex on all
      the bu*.aux files.

    - Add support of finding path information on OSX for TeX applications
      MacPorts and Fink paths need to be added by the user

  From Russel Winder:

    - Add support for DMD version 2 (the phobos2 library).

  From William Deegan:

    - Add initial support for VS/VC 2010 (express and non-express versions)
    - Remove warning for not finding MS VC/VS install.
      "scons: warning: No version of Visual Studio compiler found
        - C/C++ compilers most likely not set correctly"
    - Add support for Linux 3.0


RELEASE 2.0.1 - Mon, 15 Aug 2010 15:46:32 -0700

  From Dirk Baechle:

    - Fix XML in documentation.

  From Joe Zuntz:

    - Fixed a case-sensitivity problem with Fortran modules.

  From Bauke Conijn:

    - Added Users Guide example for auto-generated source code

  From Steven Knight:

    - Fix explicit dependencies (Depends()) on Nodes that don't have
      attached Builders.

  From Matt Hughes:

    - Fix the ability to append to default $*FLAGS values (which are
      implemented as CLVar instances) in a copied construction environment
      without affecting the original construction environment's value.

  From Rob Managan:

    - Updated the TeX command strings to include a /D on Windows in
      case the new directory is on a different drive letter.

    - Fixed the LaTeX scanner so dependencies are found in commands that
      are broken across lines with a comment or have embedded spaces.


RELEASE 2.0.0.final.0 - Mon, 14 Jun 2010 22:01:37 -0700

  From Dirk Baechle:

    - Fix XML in documentation.

  From Steven Knight:

    - Provide forward compatibility for the 'profile' module.

    - Provide forward compatibility for the 'pickle' module.

    - Provide forward compatibility for the 'io' module.

    - Provide forward compatibility for the 'queue' module.

    - Provide forward compatibility for the 'collections' module.

    - Provide forward compatibility for the 'builtins' module.

    - Provide forward compatibility for 'sys.intern()'.

    - Convert to os.walk() from of os.path.walk().

    - Remove compatibility logic no longer needed.

    - Add a '-3' option to runtest to print 3.x incompatibility warnings.

    - Convert old-style classes into new-style classes.

    - Fix "Ignoring corrupt sconsign entry" warnings when building
      in a tree with a pre-2.0 .sconsign file.

    - Fix propagation from environment of VS*COMNTOOLS to resolve issues
      initializing MSVC/MSVS/SDK issues.

    - Handle detecting Visual C++ on Python verions with upper-case
      platform architectures like 'AMD64'.

  From W. Trevor King:

    - Revisions to README.

  From Greg Noel:

    - Apply numerous Python fixers to update code to more modern idioms.
      Find where fixers should be applied to code in test strings and
      apply the fixers there, too.

    - Write a fixer to convert string functions to string methods.

    - Modify the 'dict' fixer to be less conservative.

    - Modify the 'apply' fixer to handle more cases.

    - Create a modified 'types' fixer that converts types to 2.x
      equivalents rather than 3.x equivalents.

    - Write a 'division' fixer to highlight uses of the old-style
      division operator.  Correct usage where needed.

    - Add forward compatibility for the new 'memoryview' function
      (which replaces the 'buffer' function).

    - Add forward compatibility for the 'winreg' module.

    - Remove no-longer-needed 'platform' module.

    - Run tests with the '-3' option to Python 2.6 and clear up
      various reported incompatibilities.

    - Comb out code paths specialized to Pythons older than 2.4.

    - Update deprecation warnings; most now become mandatory.

    - Start deprecation cycle for BuildDir() and build_dir.

    - Start deprecation cycle for SourceCode() and related factories

    - Fixed a problem with is_Dict() not identifying some objects derived
      from UserDict.

  From Jim Randall:

    - Document the AllowSubstExceptions() function in the User's Guide.

  From William Deegan:

    - Migrate MSVC/MSVS/SDK improvements from 1.3 branch.


RELEASE 1.3.0 - Tue, 23 Mar 2010 21:44:19 -0400

  From Steven Knight:

    - Update man page and documentation.

  From William Deegan (plus minor patch from Gary Oberbrunner):

    - Support Visual Studio 8.0 Express

RELEASE 1.2.0.d20100306 - Sat, 06 Mar 2010 16:18:33 -0800

  From Luca Falavigna:

    - Fix typos in the man page.

  From Gottfried Ganssauge:

    - Support execution when SCons is installed via easy_install.

  From Steven Knight:

    - Make the messages for Configure checks of compilers consistent.

    - Issue an error message if a BUILDERS entry is not a Builder
      object or a callable wrapper.

  From Rob Managan:

    - Update tex builder to handle the case where a \input{foo}
      command tries to work with a directory named foo instead of the
      file foo.tex. The builder now ignores a directory and continues
      searching to find the correct file. Thanks to Lennart Sauerbeck
      for the test case and initial patch

      Also allow the \include of files in subdirectories when variantDir
      is used with duplicate=0. Previously latex would crash since
      the directory in which the .aux file is written was not created.
      Thanks to Stefan Hepp for finding this and part of the solution.

  From James Teh:
    - Patches to fix some issues using MS SDK V7.0

  From William Deegan:
    - Lots of testing and minor patches to handle mixed MS VC and SDK
      installations, as well as having only the SDK installed.


RELEASE 1.2.0.d20100117 - Sun, 17 Jan 2010 14:26:59 -0800

  From Jim Randall:
    - Fixed temp filename race condition on Windows with long cmd lines.

  From David Cournapeau:
    - Fixed tryRun when sconf directory is in a variant dir.
    - Do not add -fPIC for ifort tool on non-posix platforms (darwin and
      windows).
    - Fix bug 2294 (spurious CheckCC failures).
    - Fix scons bootstrap process on windows 64 (wrong wininst name)

  From William Deegan:
    - Final merge from vs_revamp branch to main

    - Added definition and usage of HOST_OS, HOST_ARCH, TARGET_OS,
      TARGET_ARCH, currently only defined/used by Visual Studio
      Compilers. This will be rolled out to other platforms/tools
      in the future.

    - Add check for python >= 3.0.0 and exit gracefully.
      For 1.3 python >= 1.5.2 and < 3.0.0 are supported

    - Fix bug 1944 - Handle non-existent .i file in swig emitter, previously
      it would crash with an IOError exception. Now it will try to make an
      educated guess on the module name based on the filename.

  From Lukas Erlinghagen:

    - Have AddOption() remove variables from the list of
      seen-but-unknown variables (which are reported later).

    - An option name and aliases can now be specified as a tuple.

  From Hartmut Goebel:

    - Textfile builder.

  From Jared Grubb:

    - use "is/is not" in comparisons with None instead of "==" or "!=".

  From Jim Hunziker:

    - Avoid adding -gphobos to a command line multiple times
      when initializing use of the DMD compiler.

  From Jason Kenney:

    - Sugguested HOST/TARGET OS/ARCH separation.

  From Steven Knight:

    - Fix the -n option when used with VariantDir(duplicate=1)
      and the variant directory doesn't already exist.

    - Fix scanning of Unicode files for both UTF-16 endian flavors.

    - Fix a TypeError on #include of file names with Unicode characters.

    - Fix an exception if a null command-line argument is passed in.

    - Evaluate Requires() prerequisites before a Node's direct children
      (sources and dependencies).

  From Greg Noel:

    - Remove redundant __metaclass__ initializations in Environment.py.

    - Correct the documentation of text returned by sconf.Result().

    - Document that filenames with '.' as the first character are
      ignored by Glob() by default (matching UNIX glob semantics).

    - Fix SWIG testing infrastructure to work on Mac OS X.

    - Restructure a test that occasionally hung so that the test would
      detect when it was stuck and fail instead.

    - Substfile builder.

  From Gary Oberbrunner:

    - When reporting a target that SCons doesn't know how to make,
      specify whether it's a File, Dir, etc.

  From Ben Webb:

    - Fix use of $SWIGOUTDIR when generating Python wrappers.

    - Add $SWIGDIRECTORSUFFIX and $SWIGVERSION construction variables.

  From Rob Managan:

    - Add -recorder flag to Latex commands and updated internals to
      use the output to find files TeX creates. This allows the MiKTeX
      installations to find the created files

    - Notify user of Latex errors that would get buried in the
      Latex output

    - Remove LATEXSUFFIXES from environments that don't initialize Tex.

    - Add support for the glossaries package for glossaries and acronyms

    - Fix problem that pdftex, latex, and pdflatex tools by themselves did
      not create the actions for bibtex, makeindex,... by creating them
      and other environment settings in one routine called by all four
      tex tools.

    - Fix problem with filenames of sideeffects when the user changes
      the name of the output file from the latex default

    - Add scanning of files included in Latex by means of \lstinputlisting{}
      Patch from Stefan Hepp.

    - Change command line for epstopdf to use --outfile= instead of -o
      since this works on all platforms.
      Patch from Stefan Hepp.

    - Change scanner to properly search for included file from the
      directory of the main file instead of the file it is included from.
      Also update the emitter to add the .aux file associated with
      \include{filename} commands. This makes sure the required directories
      if any are created for variantdir cases.
      Half of the patch from Stefan Hepp.

RELEASE 1.2.0.d20090223 - Mon, 23 Feb 2009 08:41:06 -0800

  From Stanislav Baranov:

    - Make suffix-matching for scanners case-insensitive on Windows.

  From David Cournapeau:

    - Change the way SCons finds versions of Visual C/C++ and Visual
      Studio to find and use the Microsoft v*vars.bat files.

  From Robert P. J. Day:

    - User's Guide updates.

  From Dan Eaton:

    - Fix generation of Visual Studio 8 project files on x64 platforms.

  From Allan Erskine:

    - Set IncludeSearchPath and PreprocessorDefinitions in generated
      Visual Studio 8 project files, to help IntelliSense work.

  From Mateusz Gruca:

    - Fix deletion of broken symlinks by the --clean option.

  From Steven Knight:

    - Fix the error message when use of a non-existent drive on Windows
      is detected.

    - Add sources for files whose targets don't exist in $CHANGED_SOURCES.

    - Detect implicit dependencies on commands even when the command is
      quoted.

    - Fix interaction of $CHANGED_SOURCES with the --config=force option.

    - Fix finding #include files when the string contains escaped
      backslashes like "C:\\some\\include.h".

    - Pass $CCFLAGS to Visual C/C++ precompiled header compilation.

    - Remove unnecessary nested $( $) around $_LIBDIRFLAGS on link lines
      for the Microsoft linker, the OS/2 ilink linker and the Phar Lap
      linkloc linker.

    - Spell the Windows environment variables consistently "SystemDrive"
      and "SystemRoot" instead of "SYSTEMDRIVE" and "SYSTEMROOT".



RELEASE 1.2.0.d20090113 - Tue, 13 Jan 2009 02:50:30 -0800

  From Stanislav Baranov, Ted Johnson and Steven Knight:

    - Add support for batch compilation of Visual Studio C/C++ source
      files, controlled by a new $MSVC_BATCH construction variable.

  From Steven Knight:

    - Print the message, "scons: Build interrupted." on error output,
      not standard output.

    - Add a --warn=future-deprecated option for advance warnings about
      deprecated features that still have warnings hidden by default.

    - Fix use of $SOURCE and $SOURCES attributes when there are no
      sources specified in the Builder call.

    - Add support for new $CHANGED_SOURCES, $CHANGED_TARGETS,
      $UNCHANGED_SOURCES and $UNCHANGED_TARGETS variables.

    - Add general support for batch builds through new batch_key= and
      targets= keywords to Action object creation.

  From Arve Knudsen:

    - Make linker tools differentiate properly between SharedLibrary
      and LoadableModule.

    - Document TestCommon.shobj_prefix variable.

    - Support $SWIGOUTDIR values with spaces.

  From Rob Managan:

    - Don't automatically try to build .pdf graphics files for
      .eps files in \includegraphics{} calls in TeX/LaTeX files
      when building with the PDF builder (and thus using pdflatex).

  From Gary Oberbrunner:

    - Allow AppendENVPath() and PrependENVPath() to interpret '#'
      for paths relative to the top-level SConstruct directory.

    - Use the Borland ilink -e option to specify the output file name.

    - Document that the msvc Tool module uses $PCH, $PCHSTOP and $PDB.

    - Allow WINDOWS_INSERT_DEF=0 to disable --output-def when linking
      under MinGW.

  From Zia Sobhani:

    - Fix typos in the User's Guide.

  From Greg Spencer:

    - Support implicit dependency scanning of files encoded in utf-8
      and utf-16.

  From Roberto de Vecchi:

    - Remove $CCFLAGS from the the default definitions of $CXXFLAGS for
      Visual C/C++ and MIPSpro C++ on SGI so, they match other tools
      and avoid flag duplication on C++ command lines.

  From Ben Webb:

    - Handle quoted module names in SWIG source files.

    - Emit *_wrap.h when SWIG generates header file for directors

  From Matthew Wesley:

    - Copy file attributes so we identify, and can link a shared library
      from, shared object files in a Repository.



RELEASE 1.2.0 - Sat, 20 Dec 2008 22:47:29 -0800

  From Steven Knight:

    - Don't fail if can't import a _subprocess module on Windows.

    - Add warnings for use of the deprecated Options object.



RELEASE 1.1.0.d20081207 - Sun, 07 Dec 2008 19:17:23 -0800

  From Benoit Belley:

    - Improve the robustness of GetBuildFailures() by refactoring
      SCons exception handling (especially BuildError exceptions).

    - Have the --taskmastertrace= option print information about
      individual Task methods, not just the Taskmaster control flow.

    - Eliminate some spurious dependency cycles by being more aggressive
      about pruning pending children from the Taskmaster walk.

    - Suppress mistaken reports of a dependency cycle when a child
      left on the pending list is a single Node in EXECUTED state.

  From David Cournapeau:

    - Fix $FORTRANMODDIRPREFIX for the ifort (Intel Fortran) tool.

  From Brad Fitzpatrick:

    - Don't pre-generate an exception message (which will likely be
      ignored anyway) when an EntryProxy re-raises an AttributeError.

  From Jared Grubb:

    - Clean up coding style and white space in Node/FS.py.

    - Fix a typo in the documentation for $_CPPDEFFLAGS.

    - Issue 2401: Fix usage of comparisons with None.

  From Ludwig Hï¿½hne:

    - Handle Java inner classes declared within a method.

  From Steven Knight:

    - Fix label placement by the "scons-time.py func" subcommand
      when a profile value was close to (or equal to) 0.0.

    - Fix env.Append() and env.Prepend()'s ability to add a string to
      list-like variables like $CCFLAGS under Python 2.6.

    - Other Python2.6 portability:  don't use "as" (a Python 2.6 keyword).
      Don't use the deprecated Exception.message attribute.

    - Support using the -f option to search for a different top-level
      file name when walking up with the -D, -U or -u options.

    - Fix use of VariantDir when the -n option is used and doesn't,
      therefore, actually create the variant directory.

    - Fix a stack trace from the --debug=includes option when passed a
      static or shared library as an argument.

    - Speed up the internal find_file() function (used for searching
      CPPPATH, LIBPATH, etc.).

    - Add support for using the Python "in" keyword on construction
      environments (for example, if "CPPPATH" in env: ...).

    - Fix use of Glob() when a repository or source directory contains
      an in-memory Node without a corresponding on-disk file or directory.

    - Add a warning about future reservation of $CHANGED_SOURCES,
      $CHANGED_TARGETS, $UNCHANGED_SOURCES and $UNCHANGED_TARGETS.

    - Enable by default the existing warnings about setting the resource
      $SOURCE, $SOURCES, $TARGET and $TARGETS variable.

  From Rob Managan:

    - Scan for TeX files in the paths specified in the $TEXINPUTS
      construction variable and the $TEXINPUTS environment variable.

    - Configure the PDF() and PostScript() Builders as single_source so
      they know each source file generates a separate target file.

    - Add $EPSTOPDF, $EPSTOPDFFLAGS and $EPSTOPDFCOM

    - Add .tex as a valid extension for the PDF() builder.

    - Add regular expressions to find \input, \include and
      \includegraphics.

    - Support generating a .pdf file from a .eps source.

    - Recursive scan included input TeX files.

    - Handle requiring searched-for TeX input graphics files to have
      extensions (to avoid trying to build a .eps from itself, e.g.).

  From Greg Noel:

    - Make the Action() function handle positional parameters consistently.

    - Clarify use of Configure.CheckType().

    - Make the File.{Dir,Entry,File}() methods create their entries
      relative to the calling File's directory, not the SConscript
      directory.

    - Use the Python os.devnull variable to discard error output when
      looking for the $CC or $CXX version.

    - Mention LoadableModule() in the SharedLibrary() documentation.

  From Gary Oberbrunner:

    - Update the User's Guide to clarify use of the site_scons/
      directory and the site_init.py module.

    - Make env.AppendUnique() and env.PrependUnique remove duplicates
      within a passed-in list being added, too.

  From Randall Spangler:

    - Fix Glob() so an on-disk file or directory beginning with '#'
      doesn't throw an exception.



RELEASE 1.1.0 - Thu, 09 Oct 2008 08:33:47 -0700

  From Chris AtLee

    - Use the specified environment when checking for the GCC compiler
      version.

  From Ian P. Cardenas:

    - Fix Glob() polluting LIBPATH by returning copy of list

  From David Cournapeau:

    - Add CheckCC, CheckCXX, CheckSHCC and CheckSHCXX tests to
      configuration contexts.

    - Have the --profile= argument use the much faster cProfile module
      (if it's available in the running Python version).

    - Reorder MSVC compilation arguments so the /Fo is first.

  From Bill Deegan:

    - Add scanning Windows resource (.rc) files for implicit dependencies.

  From John Gozde:

    - When scanning for a #include file, don't use a directory that
      has the same name as the file.

  From Ralf W. Grosse-Kunstleve

    - Suppress error output when checking for the GCC compiler version.

  From Jared Grubb:

    - Fix VariantDir duplication of #included files in subdirectories.

  From Ludwig Hï¿½hne:

    - Reduce memory usage when a directory is used as a dependency of
      another Node (such as an Alias) by returning a concatenation
      of the children's signatures + names, not the children's contents,
      as the directory contents.

    - Raise AttributeError, not KeyError, when a Builder can't be found.

    - Invalidate cached Node information (such as the contenst returned
      by the get_contents() method) when calling actions with Execute().

    - Avoid object reference cycles from frame objects.

    - Reduce memory usage from Null Executor objects.

    - Compute MD5 checksums of large files without reading the entire
      file contents into memory.  Add a new --md5-chunksize option to
      control the size of each chunk read into memory.

  From Steven Knight:

    - Fix the ability of the add_src_builder() method to add a new
      source builder to any other builder.

    - Avoid an infinite loop on non-Windows systems trying to find the
      SCons library directory if the Python library directory does not
      begin with the string "python".

    - Search for the SCons library directory in "scons-local" (with
      no version number) after "scons-local-{VERSION}".

  From Rob Managan:

    - Fix the user's ability to interrupt the TeX build chain.

    - Fix the TeX builder's allowing the user to specify the target name,
      instead of always using its default output name based on the source.

    - Iterate building TeX output files until all warning are gone
      and the auxiliary files stop changing, or until we reach the
      (configurable) maximum number of retries.

    - Add TeX scanner support for:  glossaries, nomenclatures, lists of
      figures, lists of tables, hyperref and beamer.

    - Use the $BIBINPUTS, $BSTINPUTS, $TEXINPUTS and $TEXPICTS construction
      variables as search paths for the relevant types of input file.

    - Fix building TeX with VariantDir(duplicate=0) in effect.

    - Fix the LaTeX scanner to search for graphics on the TEXINPUTS path.

    - Have the PDFLaTeX scanner search for .gif files as well.

  From Greg Noel:

    - Fix typos and format bugs in the man page.

    - Add a first draft of a wrapper module for Python's subprocess
      module.

    - Refactor use of the SCons.compat module so other modules don't
      have to import it individually.

    - Add .sx as a suffix for assembly language files that use the
      C preprocessor.

  From Gary Oberbrunner:

    - Make Glob() sort the returned list of Files or Nodes
      to prevent spurious rebuilds.

    - Add a delete_existing keyword argument to the AppendENVPath()
      and PrependENVPath() Environment methods.

    - Add ability to use "$SOURCE" when specifying a target to a builder

  From Damyan Pepper:

    - Add a test case to verify that SConsignFile() files can be
      created in previously non-existent subdirectories.

  From Jim Randall:

    - Make the subdirectory in which the SConsignFile() file will
      live, if the subdirectory doesn't already exist.

  From Ali Tofigh:

    - Add a test to verify duplication of files in VariantDir subdirectories.



RELEASE 1.0.1 - Sat, 06 Sep 2008 07:29:34 -0700

  From Greg Noel:

    - Add a FindFile() section to the User's Guide.

    - Fix the FindFile() documentation in the man page.

    - Fix formatting errors in the Package() description in the man page.

    - Escape parentheses that appear within variable names when spawning
      command lines using os.system().



RELEASE 1.0.0 - XXX

  From Jared Grubb:

    - Clear the Node state when turning a generic Entry into a Dir.

  From Ludwig Hï¿½hne:

    - Fix sporadic output-order failures in test/GetBuildFailures/parallel.py.

    - Document the ParseDepends() function in the User's Guide.

  From khomenko:

    - Create a separate description and long_description for RPM packages.

  From Steven Knight:

    - Document the GetLaunchDir() function in the User's Guide.

    - Have the env.Execute() method print an error message if the
      executed command fails.

    - Add a script for creating a standard SCons development system on
      Ubuntu Hardy.  Rewrite subsidiary scripts for install Python and
      SCons versions in Python (from shell).

  From Greg Noel:

    - Handle yacc/bison on newer Mac OS X versions creating file.hpp,
      not file.cpp.h.

    - In RPCGEN tests, ignore stderr messages from older versions of
      rpcgen on some versions of Mac OS X.

    - Fix typos in man page descriptions of Tag() and Package(), and in
      the scons-time man page.

    - Fix documentation of SConf.CheckLibWithHeader and other SConf methods.

    - Update documentation of SConscript(variant_dir) usage.

    - Fix SWIG tests for (some versions of) Mac OS X.

  From Jonas Olsson:

    - Print the warning about -j on Windows being potentially unreliable if
      the pywin32 extensions are unavailable or lack file handle operations.

  From Jim Randall:

    - Fix the env.WhereIs() method to expand construction variables.

  From Rogier Schouten:

    - Enable building of shared libraries with the Bordand ilink32 linker.



RELEASE 1.0.0 - Sat, 09 Aug 2008 12:19:44 -0700

  From Luca Falavigna:

    - Fix SCons man page indentation under Debian's man page macros.

  From Steven Knight:

    - Clarify the man page description of the SConscript(src_dir) argument.

    - User's Guide updates:

       -  Document the BUILD_TARGETS, COMMAND_LINE_TARGETS and
          DEFAULT_TARGETS variables.

       -  Document the AddOption(), GetOption() and SetOption() functions.

       -  Document the Requires() function; convert to the Variables
          object, its UnknownOptions() method, and its associated
          BoolVariable(), EnumVariable(), ListVariable(), PackageVariable()
          and PathVariable() functions.

       -  Document the Progress() function.

       -  Reorganize the chapter and sections describing the different
          types of environments and how they interact.  Document the
          SetDefault() method.  Document the PrependENVPath() and
          AppendENVPath() functions.

       -  Reorganize the command-line arguments chapter.  Document the
          ARGLIST variable.

       -  Collect some miscellaneous sections into a chapter about
          configuring build output.

    - Man page updates:

       -  Document suggested use of the Visual C/C++ /FC option to fix
          the ability to double-click on file names in compilation error
          messages.

       -  Document the need to use Clean() for any SideEffect() files that
          must be explicitly removed when their targets are removed.

       -  Explicitly document use of Node lists as input to Dependency().

  From Greg Noel:

    - Document MergeFlags(), ParseConfig(), ParseFlags() and SideEffect()
      in the User's Guide.

  From Gary Oberbrunner:

    - Document use of the GetBuildFailures() function in the User's Guide.

  From Adam Simpkins:

    - Add man page text clarifying the behavior of AddPreAction() and
      AddPostAction() when called with multiple targets.

  From Alexey Zezukin:

    - Fix incorrectly swapped man page descriptions of the --warn= options
      for duplicate-environment and missing-sconscript.



RELEASE 0.98.5 - Sat, 07 Jun 2008 08:20:35 -0700

  From Benoit Belley:

  - Fix the Intel C++ compiler ABI specification for EMT64 processors.

  From David Cournapeau:

  - Issue a (suppressable) warning, not an error, when trying to link
    C++ and Fortran object files into the same executable.

  From Steven Knight:

  - Update the scons.bat file so that it returns the real exit status
    from SCons, even though it uses setlocal + endlocal.

  - Fix the --interactive post-build messages so it doesn't get stuck
    mistakenly reporting failures after any individual build fails.

  - Fix calling File() as a File object method in some circumstances.

  - Fix setup.py installation on Mac OS X so SCons gets installed
    under /usr/lcoal by default, not in the Mac OS X Python framework.



RELEASE 0.98.4 - Sat, 17 May 2008 22:14:46 -0700

  From Benoit Belley:

  - Fix calculation of signatures for Python function actions with
    closures in Python versions before 2.5.

  From David Cournapeau:

  - Fix the initialization of $SHF77FLAGS so it includes $F77FLAGS.

  From Jonas Olsson:

  - Fix a syntax error in the Intel C compiler support on Windows.

  From Steven Knight:

  - Change how we represent Python Value Nodes when printing and when
    stored in .sconsign files (to avoid blowing out memory by storing
    huge strings in .sconsign files after multiple runs using Configure
    contexts cause the Value strings to be re-escaped each time).

  - Fix a regression in not executing configuration checks after failure
    of any configuration check that used the same compiler or other tool.

  - Handle multiple destinations in Visual Studio 8 settings for the
    analogues to the INCLUDE, LIBRARY and PATH variables.

  From Greg Noel:

  - Update man page text for VariantDir().



RELEASE 0.98.3 - Tue, 29 Apr 2008 22:40:12 -0700

  From Greg Noel:

  - Fix use of $CXXFLAGS when building C++ shared object files.

  From Steven Knight:

  - Fix a regression when a Builder's source_scanner doesn't select
    a more specific scanner for the suffix of a specified source file.

  - Fix the Options object backwards compatibility so people can still
    "import SCons.Options.{Bool,Enum,List,Package,Path}Option" submodules.

  - Fix searching for implicit dependencies when an Entry Node shows up
    in the search path list.

  From Stefano:

  - Fix expansion of $FORTRANMODDIR in the default Fortran command line(s)
    when it's set to something like ${TARGET.dir}.



RELEASE 0.98.2 - Sun, 20 Apr 2008 23:38:56 -0700

  From Steven Knight:

  - Fix a bug in Fortran suffix computation that would cause SCons to
    run out of memory on Windows systems.

  - Fix being able to specify --interactive mode command lines with
    \ (backslash) path name separators on Windows.

  From Gary Oberbrunner:

  - Document Glob() in the User's Guide.



RELEASE 0.98.1 - Fri, 18 Apr 2008 19:11:58 -0700

  From Benoit Belley:

  - Speed up the SCons.Util.to_string*() functions.

  - Optimize various Node intialization and calculations.

  - Optimize Executor scanning code.

  - Optimize Taskmaster execution, including dependency-cycle checking.

  - Fix the --debug=stree option so it prints its tree once, not twice.

  From Johan Boulï¿½:

  - Fix the ability to use LoadableModule() under MinGW.

  From David Cournapeau:

  - Various missing Fortran-related construction variables have been added.

  - SCons now uses the program specified in the $FORTRAN construction
    variable to link Fortran object files.

  - Fortran compilers on Linux (Intel, g77 and gfortran) now add the -fPIC
    option by default when compilling shared objects.

  - New 'sunf77', 'sunf90' and 'sunf95' Tool modules have been added to
    support Sun Fortran compilers.  On Solaris, the Sun Fortran compilers
    are used in preference to other compilers by default.

  - Fortran support now uses gfortran in preference to g77.

  - Fortran file suffixes are now configurable through the
    $F77FILESUFFIXES, $F90FILESUFFIXES, $F95FILESUFFIXES and
    $FORTRANFILESUFFIXES variables.

  From Steven Knight:

  - Make the -d, -e, -w and --no-print-directory options "Ignored for
    compatibility."  (We're not going to implement them.)

  - Fix a serious inefficiency in how SCons checks for whether any source
    files are missing when a Builder call creates many targets from many
    input source files.

  - In Java projects, make the target .class files depend only on the
    specific source .java files where the individual classes are defined.

  - Don't store duplicate source file entries  in the .sconsign file so
    we don't endlessly rebuild the target(s) for no reason.

  - Add a Variables object as the first step towards deprecating the
    Options object name.  Similarly, add BoolVariable(), EnumVariable(),
    ListVariable(), PackageVariable() and PathVariable() functions
    as first steps towards replacing BoolOption(), EnumOption(),
    ListOption(), PackageOption() and PathOption().

  - Change the options= keyword argument to the Environment() function
    to variables=, to avoid confusion with SCons command-line options.
    Continue supporting the options= keyword for backwards compatibility.

  - When $SWIGFLAGS contains the -python flag, expect the generated .py
    file to be in the same (sub)directory as the target.

  - When compiling C++ files, allow $CCFLAGS settings to show up on the
    command line even when $CXXFLAGS has been redefined.

  - Fix --interactive with -u/-U/-D when a VariantDir() is used.

  From Anatoly Techtonik:

  - Have the scons.bat file add the script execution directory to its
    local %PATH% on Windows, so the Python executable can be found.

  From Mike Wake:

  - Fix passing variable names as a list to the Return() function.

  From Matthew Wesley:

  - Add support for the GDC 'D' language compiler.



RELEASE 0.98 - Sun, 30 Mar 2008 23:33:05 -0700

  From Benoit Belley:

  - Fix the --keep-going flag so it builds all possible targets even when
    a later top-level target depends on a child that failed its build.

  - Fix being able to use $PDB and $WINDWOWS_INSERT_MANIFEST together.

  - Don't crash if un-installing the Intel C compiler leaves left-over,
    dangling entries in the Windows registry.

  - Improve support for non-standard library prefixes and suffixes by
    stripping all prefixes/suffixes from file name string as appropriate.

  - Reduce the default stack size for -j worker threads to 256 Kbytes.
    Provide user control over this value by adding --stack-size and
    --warn=stack-size options, and a SetOption('stack_size') function.

  - Fix a crash on Linux systems when trying to use the Intel C compiler
    and no /opt/intel_cc_* directories are found.

  - Improve using Python functions as actions by incorporating into
    a FunctionAction's signature:
      - literal values referenced by the byte code.
      - values of default arguments
      - code of nested functions
      - values of variables captured by closures
      - names of referenced global variables and functions

  - Fix the closing message when --clean and --keep-going are both
    used and no errors occur.

  - Add support for the Intel C compiler on Mac OS X.

  - Speed up reading SConscript files by about 20% (for some
    configurations) by:  1) optimizing the SCons.Util.is_*() and
    SCons.Util.flatten() functions; 2) avoiding unnecessary os.stat()
    calls by using a File's .suffix attribute directly instead of
    stringifying it.

  From JÃ©rÃ´me Berger:

  - Have the D language scanner search for .di files as well as .d files.

  - Add a find_include_names() method to the Scanner.Classic class to
    abstract out how included names can be generated by subclasses.

  - Allow the D language scanner to detect multiple modules imported by
    a single statement.

  From Konstantin Bozhikov:

  - Support expansion of construction variables that contain or refer
    to lists of other variables or Nodes within expansions like $CPPPATH.

  - Change variable substitution (the env.subst() method) so that an
    input sequence (list or tuple) is preserved as a list in the output.

  From David Cournapeau:

  - Add a CheckDeclaration() call to configure contexts.

  - Improve the CheckTypeSize() code.

  - Add a Define() call to configure contexts, to add arbitrary #define
    lines to a generated configure header file.

  - Add a "gfortran" Tool module for the GNU F95/F2003 compiler.

  - Avoid use of -rpath with the Mac OS X linker.

  - Add comment lines to the generated config.h file to describe what
    the various #define/#undef lines are doing.

  From Steven Knight:

  - Support the ability to subclass the new-style "str" class as input
    to Builders.

  - Improve the performance of our type-checking by using isinstance()
    with new-style classes.

  - Fix #include (and other $*PATH variables searches) of files with
    absolute path names.  Don't die if they don't exist (due to being
    #ifdef'ed out or the like).

  - Fix --interactive mode when Default(None) is used.

  - Fix --debug=memoizer to work around a bug in base Python 2.2 metaclass
    initialization (by just not allowing Memoization in Python versions
    that have the bug).

  - Have the "scons-time time" subcommand handle empty log files, and
    log files that contain no results specified by the --which option.

  - Fix the max Y of vertical bars drawn by "scons-time --fmt=gnuplot".

  - On Mac OS X, account for the fact that the header file generated
    from a C++ file will be named (e.g.) file.cpp.h, not file.hpp.

  - Fix floating-point numbers confusing the Java parser about
    generated .class file names in some configurations.

  - Document (nearly) all the values you can now fetch with GetOption().

  - Fix use of file names containing strings of multiple spaces when
    using ActionFactory instances like the Copy() or Move() function.

  - Fix a 0.97 regression when using a variable expansion (like
    $OBJSUFFIX) in a source file name to a builder with attached source
    builders that match suffix (like Program()+Object()).

  - Have the Java parser recognize generics (surrounded by angle brackets)
    so they don't interfere with identifying anonymous inner classes.

  - Avoid an infinite loop when trying to use saved copies of the
    env.Install() or env.InstallAs() after replacing the method
    attributes.

  - Improve the performance of setting construction variables.

  - When cloning a construction environment, avoid over-writing an
    attribute for an added method if the user explicitly replaced it.

  - Add a warning about deprecated support for Python 1.5, 2.0 and 2.1.

  - Fix being able to SetOption('warn', ...) in SConscript files.

  - Add a warning about env.Copy() being deprecated.

  - Add warnings about the --debug={dtree,stree,tree} options
    being deprecated.

  - Add VariantDir() as the first step towards deprecating BuildDir().
    Add the keyword argument "variant_dir" as the replacement for
    "build_dir".

  - Add warnings about the {Target,Source}Signatures() methods and
    functions being deprecated.

  From Rob Managan:

  - Enhance TeX and LaTeX support to work with BuildDir(duplicate=0).

  - Re-run LaTeX when it issues a package warning that it must be re-run.

  From Leanid Nazdrynau:

  - Have the Copy() action factory preserve file modes and times
    when copying individual files.

  From Jan Nijtmans:

  - If $JARCHDIR isn't set explicitly, use the .java_classdir attribute
    that was set when the Java() Builder built the .class files.

  From Greg Noel:

  - Document the Dir(), File() and Entry() methods of Dir and File Nodes.

  - Add the parse_flags option when creating Environments

  From Gary Oberbrunner:

  - Make File(), Dir() and Entry() return a list of Nodes when passed
    a list of names, instead of trying to make a string from the name
    list and making a Node from that string.

  - Fix the ability to build an Alias in --interactive mode.

  - Fix the ability to hash the contents of actions for nested Python
    functions on Python versions where the inability to pickle them
    returns a TypeError (instead of the documented PicklingError).

  From Jonas Olsson:

  - Fix use of the Intel C compiler when the top compiler directory,
    but not the compiler version, is specified.

  - Handle Intel C compiler network license files (port@system).

  From Jim Randall:

  - Fix how Python Value Nodes are printed in --debug=explain output.

  From Adam Simpkins:

  - Add a --interactive option that starts a session for building (or
    cleaning) targets without re-reading the SConscript files every time.

  - Fix use of readline command-line editing in --interactive mode.

  - Have the --interactive mode "build" command with no arguments
    build the specified Default() targets.

  - Fix the Chmod(), Delete(), Mkdir() and Touch() Action factories to
    take a list (of Nodes or strings) as arguments.

  From Vaclav Smilauer:

  - Fix saving and restoring an Options value of 'all' on Python
    versions where all() is a builtin function.

  From Daniel Svensson:

  - Code correction in SCons.Util.is_List().

  From Ben Webb:

  - Support the SWIG %module statement with following modifiers in
    parenthese (e.g., '%module(directors="1")').



RELEASE 0.97.0d20071212 - Wed, 12 Dec 2007 09:29:32 -0600

  From Benoit Belley:

  - Fix occasional spurious rebuilds and inefficiency when using
    --implicit-cache and Builders that produce multiple targets.

  - Allow SCons to not have to know about the builders of generated
    files when BuildDir(duplicate=0) is used, potentially allowing some
    SConscript files to be ignored for smaller builds.

  From David Cournapeau:

  - Add a CheckTypeSize() call to configure contexts.

  From Ken Deeter:

  - Make the "contents" of Alias Nodes a concatenation of the children's
    content signatures (MD5 checksums), not a concatenation of the
    children's contents, to avoid using large amounts of memory during
    signature calculation.

  From Malte Helmert:

  - Fix a lot of typos in the man page and User's Guide.

  From Geoffrey Irving:

  - Speed up conversion of paths in .sconsign files to File or Dir Nodes.

  From Steven Knight:

  - Add an Options.UnknownOptions() method that returns any settings
    (from the command line, or whatever dictionary was passed in)
    that aren't known to the Options object.

  - Add a Glob() function.

  - When removing targets with the -c option, use the absolute path (to
    avoid problems interpreting BuildDir() when the top-level directory
    is the source directory).

  - Fix problems with Install() and InstallAs() when called through a
    clone (of a clone, ...) of a cloned construction environment.

  - When executing a file containing Options() settings, add the file's
    directory to sys.path (so modules can be imported from there) and
    explicity set __name__ to the name of the file so the statement's
    in the file can deduce the location if they need to.

  - Fix an O(n^2) performance problem when adding sources to a target
    through calls to a multi Builder (including Aliases).

  - Redefine the $WINDOWSPROGMANIFESTSUFFIX and
    $WINDOWSSHLIBMANIFESTSUFFIX variables so they pick up changes to
    the underlying $SHLIBSUFFIX and $PROGSUFFIX variables.

  - Add a GetBuildFailures() function that can be called from functions
    registered with the Python atexit module to print summary information
    about any failures encountered while building.

  - Return a NodeList object, not a Python list, when a single_source
    Builder like Object() is called with more than one file.

  - When searching for implicit dependency files in the directories
    in a $*PATH list, don't create Dir Nodes for directories that
    don't actually exist on-disk.

  - Add a Requires() function to allow the specification of order-only
    prerequisites, which will be updated before specified "downstream"
    targets but which don't actually cause the target to be rebuilt.

  - Restore the FS.{Dir,File,Entry}.rel_path() method.

  - Make the default behavior of {Source,Target}Signatures('timestamp')
    be equivalent to 'timestamp-match', not 'timestamp-newer'.

  - Fix use of CacheDir with Decider('timestamp-newer') by updating
    the modification time when copying files from the cache.

  - Fix random issues with parallel (-j) builds on Windows when Python
    holds open file handles (especially for SCons temporary files,
    or targets built by Python function actions) across process creation.

  From Maxim Kartashev:

  - Fix test scripts when run on Solaris.

  From Gary Oberbrunner:

  - Fix Glob() when a pattern is in an explicitly-named subdirectory.

  From Philipp Scholl:

  - Fix setting up targets if multiple Package builders are specified
    at once.



RELEASE 0.97.0d20070918 - Tue, 18 Sep 2007 10:51:27 -0500

  From Steven Knight:

  - Fix the wix Tool module to handle null entries in $PATH variables.

  - Move the documentation of Install() and InstallAs() from the list
    of functions to the list of Builders (now that they're implemented
    as such).

  - Allow env.CacheDir() to be set per construction environment.  The
    global CacheDir() function now sets an overridable global default.

  - Add an env.Decider() method and a Node.Decider() method that allow
    flexible specification of an arbitrary function to decide if a given
    dependency has changed since the last time a target was built.

  - Don't execute Configure actions (while reading SConscript files)
    when cleaning (-c) or getting help (-h or -H).

  - Add to each target an implicit dependency on the external command(s)
    used to build the target, as found by searching env['ENV']['PATH']
    for the first argument on each executed command line.

  - Add support for a $IMPLICIT_COMMAND_DEPENDENCIES construction
    variabe that can be used to disable the automatic implicit
    dependency on executed commands.

  - Add an "ensure_suffix" keyword to Builder() definitions that, when
    true, will add the configured suffix to the targets even if it looks
    like they already have a different suffix.

  - Add a Progress() function that allows for calling a function or string
    (or list of strings) to display progress while walking the DAG.

  - Allow ParseConfig(), MergeFlags() and ParseFlags() to handle output
    from a *config command with quoted path names that contain spaces.

  - Make the Return() function stop processing the SConscript file and
    return immediately.  Add a "stop=" keyword argument that can be set
    to False to preserve the old behavior.

  - Fix use of exitstatfunc on an Action.

  - Introduce all man page function examples with "Example:" or "Examples:".

  - When a file gets added to a directory, make sure the directory gets
    re-scanned for the new implicit dependency.

  - Fix handling a file that's specified multiple times in a target
    list so that it doesn't cause dependent Nodes to "disappear" from
    the dependency graph walk.

  From Carsten Koch:

  - Avoid race conditions with same-named files and directory creation
    when pushing copies of files to CacheDir().

  From Tzvetan Mikov:

  - Handle $ in Java class names.

  From Gary Oberbrunner:

  - Add support for the Intel C compiler on Windows64.

  - On SGI IRIX, have $SHCXX use $CXX by default (like other platforms).

  From Sohail Somani:

  - When Cloning a construction environment, set any variables before
    applying tools (so the tool module can access the configured settings)
    and re-set them after (so they end up matching what the user set).

  From Matthias Troffaes:

  - Make sure extra auxiliary files generated by some LaTeX packages
    and not ending in .aux also get deleted by scons -c.

  From Greg Ward:

  - Add a $JAVABOOTCLASSPATH variable for directories to be passed to the
    javac -bootclasspath option.

  From Christoph Wiedemann:

  - Add implicit dependencies on the commands used to build a target.




RELEASE 0.97.0d20070809 - Fri, 10 Aug 2007 10:51:27 -0500

  From Lars Albertsson:

  - Don't error if a #include line happens to match a directory
    somewhere on a path (like $CPPPATH, $FORTRANPATH, etc.).

  From Mark Bertoglio:

  - Fix listing multiple projects in Visual Studio 7.[01] solution files,
    including generating individual project GUIDs instead of re-using
    the solution GUID.

  From Jean Brouwers:

  - Add /opt/SUNWspro/bin to the default execution PATH on Solaris.

  From Allan Erskine:

  - Only expect the Microsoft IDL compiler to emit *_p.c and *_data.c
    files if the /proxy and /dlldata switches are used (respectively).

  From Steven Knight:

  - Have --debug=explain report if a target is being rebuilt because
    AlwaysBuild() is specified (instead of "unknown reasons").

  - Support {Get,Set}Option('help') to make it easier for SConscript
    files to tell if a help option (-h, --help, etc.) has been specified.

  - Support {Get,Set}Option('random') so random-dependency interaction
    with CacheDir() is controllable from SConscript files.

  - Add a new AddOption() function to support user-defined command-
    line flags (like --prefix=, --force, etc.).

  - Replace modified Optik version with new optparse compatibility module
    for command line processing in Scripts/SConsOptions.py

  - Push and retrieve built symlinks to/from a CacheDir() as actual
    symlinks, not by copying the file contents.

  - Fix how the Action module handles stringifying the shared library
    generator in the Tool/mingw.py module.

  - When generating a config.h file, print "#define HAVE_{FEATURE} 1"
    instad of just "#define HAVE_{FEATURE}", for more compatibility
    with Autoconf-style projects.

  - Fix expansion of $TARGET, $TARGETS, $SOURCE and $SOURCES keywords in
    Visual C/C++ PDB file names.

  - Fix locating Visual C/C++ PDB files in build directories.

  - Support an env.AddMethod() method and an AddMethod() global function
    for adding a new method, respectively, to a construction environment
    or an arbitrary object (such as a class).

  - Fix the --debug=time option when the -j option is specified and all
    files are up to date.

  - Add a $SWIGOUTDIR variable to allow setting the swig -outdir option,
    and use it to identify files created by the swig -java option.

  - Add a $SWIGPATH variable that specifies the path to be searched
    for included SWIG files, Also add related $SWIGINCPREFIX and
    $SWIGINCSUFFIX variables that specify the prefix and suffix to
    be be added to each $SWIGPATH directory when expanded on the SWIG
    command line.

  - More efficient copying of construction environments (mostly borrowed
    from copy.deepcopy() in the standard Python library).

  - When printing --tree=prune output, don't print [brackets] around
    source files, only do so for built targets with children.

  - Fix interpretation of Builder source arguments when the Builder has
    a src_suffix *and* a source_builder and the argument has no suffix.

  - Fix use of expansions like ${TARGET.dir} or ${SOURCE.dir} in the
    following construction variables:  $FORTRANMODDIR, $JARCHDIR,
    $JARFLAGS, $LEXFLAGS, $SWIGFLAGS, $SWIGOUTDIR and $YACCFLAGS.

  - Fix dependencies on Java files generated by SWIG so they can be
    detected and built in one pass.

  - Fix SWIG when used with a BuildDir().

  From Leanid Nazdrynau:

  - When applying Tool modules after a construction environment has
    already been created, don't overwrite existing $CFILESUFFIX and
    $CXXFILESUFFIX value.

  - Support passing the Java() builder a list of explicit .java files
    (not only a list of directories to be scanned for .java files).

  - Support passing .java files to the Jar() and JavaH() builders, which
    then use the builder underlying the Java() builder to turn them into
    .class files.  (That is, the Jar()-Java() chain of builders become
    multi-step, like the Program()-Object()-CFile() builders.)

  - Support passing SWIG .i files to the Java builders (Java(),
    Jar(), JavaH()), to cause intermediate .java files to be created
    automatically.

  - Add $JAVACLASSPATH and $JAVASOURCEPATH variables, that get added to
    the javac "-classpath" and "-sourcepath" options.  (Note that SCons
    does *not* currently search these paths for implicit dependencies.)

  - Commonize initialization of Java-related builders.

  From Jan Nijtmans:

  - Find Java anonymous classes when the next token after the name is
    an open parenthesis.

  From Gary Oberbrunner:

  - Fix a code example in the man page.

  From Tilo Prutz:

  - Add support for the file names that Java 1.5 (and 1.6) generates for
    nested anonymous inner classes, which are different from Java 1.4.

  From Adam Simpkins:

  - Allow worker threads to terminate gracefully when all jobs are
    finished.

  From Sohail Somani:

  - Add LaTeX scanner support for finding dependencies specified with
    the \usepackage{} directive.



RELEASE 0.97 - Thu, 17 May 2007 08:59:41 -0500

  From Steven Knight:

  - Fix a bug that would make parallel builds stop in their tracks if
    Nodes that depended on lists that contained some Nodes built together
    caused the reference count to drop below 0 if the Nodes were visited
    and commands finished in the wrong order.

  - Make sure the DirEntryScanner doesn't choke if it's handed something
    that's not a directory (Node.FS.Dir) Node.



RELEASE 0.96.96 - Thu, 12 Apr 2007 12:36:25 -0500

  NOTE:  This is (Yet) a(nother) pre-release of 0.97 for testing purposes.

  From Joe Bloggs:

  - Man page fix:  remove cut-and-paste sentence in NoCache() description.

  From Dmitry Grigorenko and Gary Oberbrunner:

  - Use the Intel C++ compiler, not $CC, to link C++ source.

  From Helmut Grohne:

  - Fix the man page example of propagating a user's external environment.

  From Steven Knight:

  - Back out (most of) the Windows registry installer patch, which
    seems to not work on some versions of Windows.

  - Don't treat Java ".class" attributes as defining an inner class.

  - Fix detecting an erroneous Java anonymous class when the first
    non-skipped token after a "new" keyword is a closing brace.

  - Fix a regression when a CPPDEFINES list contains a tuple, the second
    item of which (the option value) is a construction variable expansion
    (e.g. $VALUE) and the value of the variable isn't a string.

  - Improve the error message if an IOError (like trying to read a
    directory as a file) occurs while deciding if a node is up-to-date.

  - Fix "maximum recursion" / "unhashable type" errors in $CPPPATH
    PathList expansion if a subsidiary expansion yields a stringable,
    non-Node object.

  - Generate API documentation from the docstrings (using epydoc).

  - Fix use of --debug=presub with Actions for out-of-the-box Builders.

  - Fix handling nested lists within $CPPPATH, $LIBPATH, etc.

  - Fix a "builders_used" AttributeError that real-world Qt initialization
    triggered in the refactored suffix handling for Builders.

  - Make the reported --debug=time timings meaningful when used with -j.
    Better documentation of what the times mean.

  - User Guide updates: --random, AlwaysBuild(), --tree=,
    --debug=findlibs, --debug=presub, --debug=stacktrace,
    --taskmastertrace.

  - Document (in both man page and User's Guide) that --implicit-cache
    ignores changes in $CPPPATH, $LIBPATH, etc.

  From Jean-Baptiste Lab:

  - Remove hard-coded dependency on Python 2.2 from Debian packaging files.

  From Jeff Mahovsky:

  - Handle spaces in the build target name in Visual Studio project files.

  From Rob Managan:

  - Re-run LaTeX after BibTeX has been re-run in response to a changed
    .bib file.

  From Joel B. Mohler:

  - Make additional TeX auxiliary files (.toc, .idx and .bbl files)
    Precious so their removal doesn't affect whether the necessary
    sections are included in output PDF or PostScript files.

  From Gary Oberbrunner:

  - Fix the ability to import modules in the site_scons directory from
    a subdirectory.

  From Adam Simpkins:

  - Make sure parallel (-j) builds all targets even if they show up
    multiple times in the child list (as a source and a dependency).

  From Matthias Troffaes:

  - Don't re-run TeX if the triggering strings (\makeindex, \bibliography
    \tableofcontents) are commented out.

  From Richard Viney:

  - Fix use of custom include and lib paths with Visual Studio 8.

  - Select the default .NET Framework SDK Dir based on the version of
    Visual Studio being used.



RELEASE 0.96.95 - Mon, 12 Feb 2007 20:25:16 -0600

  From Anatoly Techtonik:

  - Add the scons.org URL and a package description to the setup.py
    arguments.

  - Have the Windows installer add a registry entry for scons.bat in the
    "App Paths" key, so scons.bat can be executed without adding the
    directory to the %PATH%.  (Python itself works this way.)

  From Anonymous:

  - Fix looking for default paths in Visual Studio 8.0 (and later).

  - Add -lm to the list of default D libraries for linking.

  From Matt Doar:

  - Provide a more complete write-your-own-Scanner example in the man page.

  From Ralf W. Grosse-Kunstleve:

  - Contributed upstream Python change to our copied subprocess.py module
    for more efficient standard input processing.

  From Steven Knight:

  - Fix the Node.FS.Base.rel_path() method when the two nodes are on
    different drive letters.  (This caused an infinite loop when
    trying to write .sconsign files.)

  - Fully support Scanners that use a dictionary to map file suffixes
    to other scanners.

  - Support delayed evaluation of the $SPAWN variable to allow selection
    of a function via ${} string expansions.

  - Add --srcdir as a synonym for -Y/--repository.

  - Document limitations of #include "file.h" with Repository().

  - Fix use of a toolpath under the source directory of a BuildDir().

  - Fix env.Install() with a file name portion that begins with '#'.

  - Fix ParseConfig()'s handling of multiple options in a string that's
    replaced a *FLAGS construction variable.

  - Have the C++ tools initialize common C compilation variables ($CCFLAGS,
    $SHCCFLAGS and $_CCCOMCOM) even if the 'cc' Tool isn't loaded.

  From Leanid Nazdrynau:

  - Fix detection of Java anonymous classes if a newline precedes the
    opening brace.

  From Gary Oberbrunner:

  - Document use of ${} to execute arbitrary Python code.

  - Add support for:
    1) automatically adding a site_scons subdirectory (in the top-level
       SConstruct directory) to sys.path (PYTHONPATH);
    2) automatically importing site_scons/site_init.py;
    3) automatically adding site_scons/site_tools to the toolpath.

  From John Pye:

  - Change ParseConfig() to preserve white space in arguments passed in
    as a list.

  From a smith:

  - Fix adding explicitly-named Java inner class files (and any
    other file names that may contain a '$') to Jar files.

  From David Vitek:

  - Add a NoCache() function to mark targets as unsuitable for propagating
    to (or retrieving from) a CacheDir().

  From Ben Webb:

  - If the swig -noproxy option is used, it won't generate a .py file,
    so don't emit it as a target that we expect to be built.



RELEASE 0.96.94 - Sun, 07 Jan 2007 18:36:20 -0600

  NOTE:  This is a pre-release of 0.97 for testing purposes.

  From Anonymous:

  - Allow arbitrary white space after a SWIG %module declaration.

  From Paul:

  - When compiling resources under MinGW, make sure there's a space
    between the --include-dir option and its argument.

  From Jay Kint:

  - Alleviate long command line issues on Windows by executing command
    lines directly via os.spawnv() if the command line doesn't need
    shell interpretation (has no pipes, redirection, etc.).

  From Walter Franzini:

  - Exclude additional Debian packaging files from the copyright check.

  From Fawad Halim:

  - Handle the conflict between the impending Python 2.6 'as' keyword
    and our Tool/as.py module name.

  From Steven Knight:

  - Speed up the Node.FS.Dir.rel_path() method used to generate path names
    that get put into the .sconsign* file(s).

  - Optimize Node.FS.Base.get_suffix() by computing the suffix once, up
    front, when we set the Node's name.  (Duh...)

  - Reduce the Memoizer's responsibilities to simply counting hits and
    misses when the --debug=memoizer option is used, not to actually
    handling the key calculation and memoization itself.  This speeds
    up some configurations significantly, and should cause no functional
    differences.

  - Add a new scons-time script with subcommands for generating
    consistent timing output from SCons configurations, extracting
    various information from those timings, and displaying them in
    different formats.

  - Reduce some unnecessary stat() calls from on-disk entry type checks.

  - Fix SideEffect() when used with -j, which was badly broken in 0.96.93.

  - Propagate TypeError exceptions when evaluating construction variable
    expansions up the stack, so users can see what's going on.

  - When disambiguating a Node.FS.Entry into a Dir or File, don't look
    in the on-disk source directory until we've confirmed there's no
    on-disk entry locally and there *is* one in the srcdir.  This avoids
    creating a phantom Node that can interfere with dependencies on
    directory contents.

  - Add an AllowSubstExceptions() function that gives the SConscript
    files control over what exceptions cause a string to expand to ''
    vs. terminating processing with an error.

  - Allow the f90.py and f95.py Tool modules to compile earlier source
    source files of earlier Fortran version.

  - Fix storing signatures of files retrieved from CacheDir() so they're
    correctly identified as up-to-date next invocation.

  - Make sure lists of computed source suffixes cached by Builder objects
    don't persist across changes to the list of source Builders (so the
    addition of suffixes like .ui by the qt.py Tool module take effect).

  - Enhance the bootstrap.py script to allow it to be used to execute
    SCons more easily from a checked-out source tree.

  From Ben Leslie:

  - Fix post-Memoizer value caching misspellings in Node.FS._doLookup().

  From Rob Managan, Dmitry Mikhin and Joel B. Mohler:

  - Handle TeX/LaTeX files in subdirectories by changing directory
    before invoking TeX/LaTeX.

  - Scan LaTeX files for \bibliography lines.

  - Support multiple file names in a "\bibliography{file1,file2}" string.

  - Handle TeX warnings about undefined citations.

  - Support re-running LaTeX if necessary due to a Table of Contents.

  From Dmitry Mikhin:

  - Return LaTeX if "Rerun to get citations correct" shows up on the next
    line after the "Warning:" string.

  From Gary Oberbrunner:

  - Add #include lines to fix portability issues in two tests.

  - Eliminate some unnecessary os.path.normpath() calls.

  - Add a $CFLAGS variable for C-specific options, leaving $CCFLAGS
    for options common to C and C++.

  From Tom Parker:

  - Have the error message print the missing file that Qt can't find.

  From John Pye:

  - Fix env.MergeFlags() appending to construction variable value of None.

  From Steve Robbins:

  - Fix the "sconsign" script when the .sconsign.dblite file is explicitly
    specified on the command line (and not intuited from the old way of
    calling it with just ".sconsign").

  From Jose Pablo Ezequiel "Pupeno" Fernandez Silva:

  - Give the 'lex' tool knowledge of the additional target files produced
    by the flex "--header-file=" and "--tables-file=" options.

  - Give the 'yacc' tool knowledge of the additional target files produced
    by the bison "-g", "--defines=" and "--graph=" options.

  - Generate intermediate files with Objective C file suffixes (.m) when
    the lex and yacc source files have appropriate suffixes (.lm and .ym).

  From Sohail Somain:

  - Have the mslink.py Tool only look for a 'link' executable on Windows
    systems.

  From Vaclav Smilauer:

  - Add support for a "srcdir" keyword argument when calling a Builder,
    which will add a srcdir prefix to all non-relative string sources.

  From Jonathan Ultis:

  - Allow Options converters to take the construction environment as
    an optional argument.



RELEASE 0.96.93 - Mon, 06 Nov 2006 00:44:11 -0600

  NOTE:  This is a pre-release of 0.97 for testing purposes.

  From Anonymous:

  - Allow Python Value Nodes to be Builder targets.

  From Matthias:

  - Only filter Visual Studio common filename prefixes on complete
    directory names.

  From Chad Austin:

  - Fix the build of the SCons documentation on systems that don't
    have "python" in the $PATH.

  From Ken Boortz:

  - Enhance ParseConfig() to recognize options that begin with '+'.

  From John Calcote, Elliot Murphy:

  - Document ways to override the CCPDBFLAGS variable to use the
    Microsoft linker's /Zi option instead of the default /Z7.

  From Christopher Drexler:

  - Make SCons aware bibtex must be called if any \include files
    cause creation of a bibliography.

  - Make SCons aware that "\bilbiography" in TeX source files means
    that related .bbl and .blg bibliography files will be created.
    (NOTE:  This still needs to search for the string in \include files.)

  From David Gruener:

  - Fix inconsistent handling of Action strfunction arguments.

  - Preserve white space in display Action strfunction strings.

  From James Y. Knight and Gerard Patel:

  - Support creation of shared object files from assembly language.

  From Steven Knight:

  - Speed up the Taskmaster significantly by avoiding unnecessary
    re-scans of Nodes to find out if there's work to be done, having it
    track the currently-executed top-level target directly and not
    through its presence on the target list, and eliminating some other
    minor list(s), method(s) and manipulation.

  - Fix the expansion of $TARGET and $SOURCE in the expansion of
    $INSTALLSTR displayed for non-environment calls to InstallAs().

  - Fix the ability to have an Alias() call refer to a directory
    name that's not identified as a directory until later.

  - Enhance runtest.py with an option to use QMTest as the harness.
    This will become the default behavior as we add more functionality
    to the QMTest side.

  - Let linking on mingw use the default function that chooses $CC (gcc)
    or $CXX (g++) depending on whether there are any C++ source files.

  - Work around a bug in early versions of the Python 2.4 profile module
    that caused the --profile= option to fail.

  - Only call Options validators and converters once when initializing a
    construction environment.

  - Fix the ability of env.Append() and env.Prepend(), in all known Python
    versions, to handle different input value types when the construction
    variable being updated is a dictionary.

  - Add a --cache-debug option for information about what files it's
    looking for in a CacheDir().

  - Document the difference in construction variable expansion between
    {Action,Builder}() and env.{Action,Builder}().

  - Change the name of env.Copy() to env.Clone(), keeping the old name
    around for backwards compatibility (with the intention of eventually
    phasing it out to avoid confusion with the Copy() Action factory).

  From Arve Knudsen:

  - Support cleaning and scanning SWIG-generated files.

  From Carsten Koch:

  - Allow selection of Visual Studio version by setting $MSVS_VERSION
    after construction environment initialization.

  From Jean-Baptiste Lab:

  - Try using zipimport if we can't import Tool or Platform modules
    using the normal "imp" module.  This allows SCons to be packaged
    using py2exe's all-in-one-zip-file approach.

  From Ben Liblit:

  - Do not re-scan files if the scanner returns no implicit dependencies.

  From Sanjoy Mahajan:

  - Change use of $SOURCES to $SOURCE in all TeX-related Tool modules.

  From Joel B. Mohler:

  - Make SCons aware that "\makeindex" in TeX source files means that
    related .ilg, .ind and .idx index files will be created.
    (NOTE:  This still needs to search for the string in \include files.)

  - Prevent scanning the TeX .aux file for additional files from
    trying to remove it twice when the -c option is used.

  From Leanid Nazdrynau:

  - Give the MSVC RES (resource) Builder a src_builder list and a .rc
    src_suffix so other builders can generate .rc files.

  From Matthew A. Nicholson:

  - Enhance Install() and InstallAs() to handle directory trees as sources.

  From Jan Nijtmans:

  - Don't use the -fPIC flag when using gcc on Windows (e.g. MinGW).

  From Greg Noel:

  - Add an env.ParseFlags() method that provides separate logic for
    parsing GNU tool chain flags into a dictionary.

  - Add an env.MergeFlags() method to apply an arbitrary dictionary
    of flags to a construction environment's variables.

  From Gary Oberbrunner:

  - Fix parsing tripartite Intel C compiler version numbers on Linux.

  - Extend the ParseConfig() function to recognize -arch and
    -isysroot options.

  - Have the error message list the known suffixes when a Builder call
    can't build a source file with an unknown suffix.

  From Karol Pietrzak:

  - Avoid recursive calls to main() in the program snippet used by the
    SConf subsystem to test linking against libraries.  This changes the
    default behavior of CheckLib() and CheckLibWithHeader() to print
    "Checking for C library foo..." instead of "Checking for main()
    in C library foo...".

  From John Pye:

  - Throw an exception if a command called by ParseConfig() or
    ParseFlags() returns an error.

  From Stefan Seefeld:

  - Initial infrastructure for running SCons tests under QMTest.

  From Sohail Somani:

  - Fix tests that fail due to gcc warnings.

  From Dobes Vandermeer:

  - In stack traces, print the full paths of SConscript files.

  From Atul Varma:

  - Fix detection of Visual C++ Express Edition.

  From Dobes Vandermeer:

  - Let the src_dir option to the SConscript() function affect all the
    the source file paths, instead of treating all source files paths
    as relative to the SConscript directory itself.

  From Nicolas Vigier:

  - Fix finding Fortran modules in build directories.

  - Fix use of BuildDir() when the source file in the source directory
    is a symlink with a relative path.

  From Edward Wang:

  - Fix the Memoizer when the SCons Python modules are executed from
    .pyo files at different locations from where they were compiled.

  From Johan Zander:

  - Fix missing os.path.join() when constructing the $FRAMEWORKSDKDIR/bin.



RELEASE 0.96.92 - Mon, 10 Apr 2006 21:08:22 -0400

  NOTE:  This was a pre-release of 0.97 for testing purposes.

  From Anonymous:

  - Fix the intelc.py Tool module to not throw an exception if the
    only installed version is something other than ia32.

  - Set $CCVERSION when using gcc.

  From Matthias:

  - Support generating project and solution files for Microsoft
    Visual Studio version 8.

  - Support generating more than one project file for a Microsoft
    Visual Studio solution file.

  - Add support for a support "runfile" parameter to Microsoft
    Visual Studio project file creation.

  - Put the project GUID, not the solution GUID, in the right spot
    in the solution file.

  From Erling Andersen:

  - Fix interpretation of Node.FS objects wrapped in Proxy instances,
    allowing expansion of things like ${File(TARGET)} in command lines.

  From Stanislav Baranov:

  - Add a separate MSVSSolution() Builder, with support for the
    following new construction variables: $MSVSBUILDCOM, $MSVSCLEANCOM,
    $MSVSENCODING, $MSVSREBUILDCOM, $MSVSSCONS, $MSVSSCONSCOM,
    $MSVSSCONSFLAGS, $MSVSSCONSCRIPT and $MSVSSOLUTIONCOM.

  From Ralph W. Grosse-Kunstleve and Patrick Mezard:

  - Remove unneceesary (and incorrect) SCons.Util strings on some function
    calls in SCons.Util.

  From Bob Halley:

  - Fix C/C++ compiler selection on AIX to not always use the external $CC
    environment variable.

  From August HÃ¶randl:

  - Add a scanner for \include and \import files, with support for
    searching a directory list in $TEXINPUTS (imported from the external
    environment).

  - Support $MAKEINDEX, $MAKEINDEXCOM, $MAKEINDEXCOMSTR and
    $MAKEINDEXFLAGS for generating indices from .idx files.

  From Steven Johnson:

  - Add a NoClean() Environment method and function to override removal
    of targets during a -c clean, including documentation and tests.

  From Steven Knight:

  - Check for whether files exist on disk by listing the directory
    contents, not calling os.path.exists() file by file.  This is
    somewhat more efficient in general, and may be significantly
    more efficient on Windows.

  - Minor speedups in the internal is_Dict(), is_List() and is_String()
    functions.

  - Fix a signature refactoring bug that caused Qt header files to
    get re-generated every time.

  - Don't fail when writing signatures if the .sconsign.dblite file is
    owned by a different user (e.g. root) from a previous run.

  - When deleting variables from stacked OverrideEnvironments, don't
    throw a KeyError if we were able to delte the variable from any
    Environment in the stack.

  - Get rid of the last indentation tabs in the SCons source files and
    add -tt to the Python invocations in the packaging build and the
    tests so they don't creep back in.

  - In Visual Studio project files, put quotes around the -C directory
    so everything works even if the path has spaces in it.

  - The Intel Fortran compiler uses -object:$TARGET, not "-o $TARGET",
    when building object files on Windows.  Have the the ifort Tool
    modify the default command lines appropriately.

  - Document the --debug=explain option in the man page.  (How did we
    miss this?)

  - Add a $LATEXRETRIES variable to allow configuration of the number of
    times LaTex can be re-called to try to resolve undefined references.

  - Change the order of the arguments to Configure.Checklib() to match
    the documentation.

  - Handle signature calculation properly when the Python function used
    for a FunctionAction is an object method.

  - On Windows, assume that absolute path names without a drive letter
    refer to the drive on which the SConstruct file lives.

  - Add /usr/ccs/bin to the end of the the default external execution
    PATH on Solaris.

  - Add $PKGCHK and $PKGINFO variables for use on Solaris when searching
    for the SunPRO C++ compiler.  Make the default value for $PKGCHK
    be /usr/sbin/pgkchk (since /usr/sbin isn't usually on the external
    execution $PATH).

  - Fix a man page example of overriding variables when calling
    SharedLibrary() to also set the $LIBSUFFIXES variable.

  - Add a --taskmastertrace=FILE option to give some insight on how
    the taskmaster decides what Node to build next.

  - Changed the names of the old $WIN32DEFPREFIX, $WIN32DEFSUFFIX,
    $WIN32DLLPREFIX and $WIN32IMPLIBPREFIX construction variables to
    new $WINDOWSDEFPREFIX, $WINDOWSDEFSUFFIX, $WINDOWSDLLPREFIX and
    $WINDOWSIMPLIBPREFIX construction variables.  The old names are now
    deprecated, but preserved for backwards compatibility.

  - Fix (?) a runtest.py hang on Windows when the --xml option is used.

  - Change the message when an error occurs trying to interact with the
    file system to report the target(s) in square brackets (as before) and
    the actual file or directory that encountered the error afterwards.

  From Chen Lee:

  - Add x64 support for Microsoft Visual Studio 8.

  From Baptiste Lepilleur:

  - Support the --debug=memory option on Windows when the Python version
    has the win32process and win32api modules.

  - Add support for Visual Studio 2005 Pro.

  - Fix portability issues in various tests: test/Case.py,
    Test/Java/{JAR,JARCHDIR,JARFLAGS,JAVAC,JAVACFLAGS,JAVAH,RMIC}.py,
    test/MSVS/vs-{6.0,7.0,7.1,8.0}-exec.py,
    test/Repository/{Java,JavaH,RMIC}.py,
    test/QT/{generated-ui,installed,up-to-date,warnings}.py,
    test/ZIP/ZIP.py.

  - Ignore pkgchk errors on Solaris when searching for the C++ compiler.

  - Speed up the SCons/EnvironmentTests.py unit tests.

  - Add a --verbose= option to runtest.py to print executed commands
    and their output at various levels.

  From Christian Maaser:

  - Add support for Visual Studio Express Editions.

  - Add support for Visual Studio 8 *.manifest files, includng
    new $WINDOWS_INSERT_MANIFEST, $WINDOWSPROGMANIFESTSUFFIX,
    $WINDOWSPROGMANIFESTPREFIX, $WINDOWSPROGMANIFESTSUFFIX,
    $WINDOWSSHLIBMANIFESTPREFIX and $WINDOWSSHLIBMANIFESTSUFFIX
    construction variables.

  From Adam MacBeth:

  - Fix detection of additional Java inner classes following use of a
    "new" keyword inside an inner class.

  From Sanjoy Mahajan:

  - Correct TeX-related command lines to just $SOURCE, not $SOURCES

  From Patrick Mezard:

  - Execute build commands for a command-line target if any of the
    files built along with the target is out of date or non-existent,
    not just if the command-line target itself is out of date.

  - Fix the -n option when used with -c to print all of the targets
    that will be removed for a multi-target Builder call.

  - If there's no file in the source directory, make sure there isn't
    one in the build directory, too, to avoid dangling files left
    over from previous runs when a source file is removed.

  - Allow AppendUnique() and PrependUnique() to append strings (and
    other atomic objects) to lists.

  From Joel B. Mohler:

  - Extend latex.py, pdflatex.py, pdftex.py and tex.py so that building
    from both TeX and LaTeX files uses the same logic to call $BIBTEX
    when it's necessary, to call $MAKEINDEX when it's necessary, and to
    call $TEX or $LATEX multiple times to handle undefined references.

  - Add an emitter to the various TeX builders so that the generated
    .aux and .log files also get deleted by the -c option.

  From Leanid Nazdrynau:

  - Fix the Qt UIC scanner to work with generated .ui files (by using
    the FindFile() function instead of checking by-hand for the file).

  From Jan Nieuwenhuizen:

  - Fix a problem with interpreting quoted argument lists on command lines.

  From Greg Noel:

  - Add /sw/bin to the default execution PATH on Mac OS X.

  From Kian Win Ong:

  - When building a .jar file and there is a $JARCHDIR, put the -C
    in front of each .class file on the command line.

  - Recognize the Java 1.5 enum keyword.

  From Asfand Yar Qazi:

  - Add /opt/bin to the default execution PATH on all POSIX platforms
    (between /usr/local/bin and /bin).

  From Jon Rafkind:

  - Fix the use of Configure() contexts from nested subsidiary
    SConscript files.

  From Christoph Schulz:

  - Add support for $CONFIGUREDIR and $CONFIGURELOG variables to control
    the directory and logs for configuration tests.

  - Add support for a $INSTALLSTR variable.

  - Add support for $RANLIBCOM and $RANLIBCOMSTR variables (which fixes
    a bug when setting $ARCOMSTR).

  From Amir Szekely:

  - Add use of $CPPDEFINES to $RCCOM (resource file compilation) on MinGW.

  From Erick Tryzelaar:

  - Fix the error message when trying to report that a given option is
    not gettable/settable from an SConscript file.

  From Dobes Vandermeer:

  - Add support for SCC and other settings in Microsoft Visual
    Studio project and solution files:  $MSVS_PROJECT_BASE_PATH,
    $MSVS_PROJECT_GUID, $MSVS_SCC_AUX_PATH, $MSVS_SCC_LOCAL_PATH,
    $MSVS_SCC_PROJECT_NAME, $MSVS_SCC_PROVIDER,

  - Add support for using a $SCONS_HOME variable (imported from the
    external environment, or settable internally) to put a shortened
    SCons execution line in the Visual Studio project file.

  From David J. Van Maren:

  - Only filter common prefixes from source files names in Visual Studio
    project files if the prefix is a complete (sub)directory name.

  From Thad Ward:

  - If $MSVSVERSIONS is already set, don't overwrite it with
    information from the registry.



RELEASE 0.96.91 - Thu, 08 Sep 2005 07:18:23 -0400

  NOTE:  This was a pre-release of 0.97 for testing purposes.

  From Chad Austin:

  - Have the environment store the toolpath and re-use it to find Tools
    modules during later Copy() or Tool() calls (unless overridden).

  - Normalize the directory path names in SConsignFile() database
    files so the same signature file can interoperate on Windows and
    non-Windows systems.

  - Make --debug=stacktrace print a stacktrace when a UserError is thrown.

  - Remove an old, erroneous cut-and-paste comment in Scanner/Dir.py.

  From Stanislav Baranov:

  - Make it possible to support with custom Alias (sub-)classes.

  - Allow Builders to take empty source lists when called.

  - Allow access to both TARGET and SOURCE in $*PATH expansions.

  - Allow SConscript files to modify BUILD_TARGETS.

  From Timothee Besset:

  - Add support for Objective C/C++ .m and .mm file suffixes (for
    Mac OS X).

  From Charles Crain

  - Fix the PharLap linkloc.py module to use target+source arguments
    when calling env.subst().

  From Bjorn Eriksson:

  - Fix an incorrect Command() keyword argument in the man page.

  - Add a $TEMPFILEPREFIX variable to control the prefix or flag used
    to pass a long-command-line-execution tempfile to a command.

  From Steven Knight:

  - Enhanced the SCons setup.py script to install man pages on
    UNIX/Linux systems.

  - Add support for an Options.FormatOptionHelpText() method that can
    be overridden to customize the format of Options help text.

  - Add a global name for the Entry class (which had already been
    documented).

  - Fix re-scanning of generated source files for implicit dependencies
    when the -j option is used.

  - Fix a dependency problem that caused $LIBS scans to not be added
    to all of the targets in a multiple-target builder call, which
    could cause out-of-order builds when the -j option is used.

  - Store the paths of source files and dependencies in the .sconsign*
    file(s) relative to the target's directory, not relative to the
    top-level SConstruct directory.  This starts to make it possible to
    subdivide the dependency tree arbitrarily by putting an SConstruct
    file in every directory and using content signatures.

  - Add support for $YACCHFILESUFFIX and $YACCHXXFILESUFFIX variables
    that accomodate parser generators that write header files to a
    different suffix than the hard-coded .hpp when the -d option is used.

  - The default behavior is now to store signature information in a
    single .sconsign.dblite file in the top-level SConstruct directory.
    The old behavior of a separate .sconsign file in each directory can
    be specified by calling SConsignFile(None).

  - Remove line number byte codes within the signature calculation
    of Python function actions, so that changing the location of an
    otherwise unmodified Python function doesn't cause rebuilds.

  - Fix AddPreAction() and AddPostAction() when an action has more than
    one target file:  attach the actions to the Executor, not the Node.

  - Allow the source directory of a BuildDir / build_dir to be outside
    of the top-level SConstruct directory tree.

  - Add a --debug=nomemoizer option that disables the Memoizer for clearer
    looks at the counts and profiles of the underlying function calls,
    not the Memoizer wrappers.

  - Print various --debug= stats even if we exit early (e.g. using -h).

  - Really only use the cached content signature value if the file
    is older than --max-drift, not just if --max-drift is set.

  - Remove support for conversion from old (pre 0.96) .sconsign formats.

  - Add support for a --diskcheck option to enable or disable various
    on-disk checks:  that File and Dir nodes match on-disk entries;
    whether an RCS file exists for a missing source file; whether an
    SCCS file exists for a missing source file.

  - Add a --raw argument to the sconsign script, so it can print a
    raw representation of each entry's NodeInfo dictionary.

  - Add the 'f90' and 'f95' tools to the list of Fortran compilers
    searched for by default.

  - Add the +Z option by default when compiling shared objects on
    HP-UX.

  From Chen Lee:

  - Handle Visual Studio project and solution files in Unicode.

  From Sanjoy Mahajan:

  - Fix a bad use of Copy() in an example in the man page, and a
    bad regular expression example in the man page and User's Guide.

  From Shannon Mann:

  - Have the Visual Studio project file(s) echo "Starting SCons" before
    executing SCons, mainly to work around a quote-stripping bug in
    (some versions of?) the Windows cmd command executor.

  From Georg Mischler:

  - Remove the space after the -o option when invoking the Borland
    BCC compiler; some versions apparently require that the file name
    argument be concatenated with the option.

  From Leanid Nazdrynau:

  - Fix the Java parser's handling of backslashes in strings.

  From Greg Noel:

  - Add construction variables to support frameworks on Mac OS X:
    $FRAMEWORKS, $FRAMEWORKPREFIX, $FRAMEWORKPATH, $FRAMEWORKPATHPREFIX.

  - Re-order link lines so the -o option always comes right after the
    command name.

  From Gary Oberbrunner:

  - Add support for Intel C++ beta 9.0 (both 32 and 64 bit versions).

  - Document the new $FRAMEWORK* variables for Mac OS X.

  From Karol Pietrzak:

  - Add $RPATH (-R) support to the Sun linker Tool (sunlink).

  - Add a description of env.subst() to the man page.

  From Chris Prince:

  - Look in the right directory, not always the local directory, for a
    same-named file or directory conflict on disk.

  - On Windows, preserve the external environment's %SYSTEMDRIVE%
    variable, too.

  From Craig Scott:

  - Have the Fortran module emitter look for Fortan modules to be created
    relative to $FORTRANMODDIR, not the top-level directory.

  - When saving Options to a file, run default values through the
    converter before comparing them with the set values.  This correctly
    suppresses Boolean Option values from getting written to the saved
    file when they're one of the many synonyms for a default True or
    False value.

  - Fix the Fortran Scanner's ability to handle a module being used
    in the same file in which it is defined.

  From Steve-o:

  - Add the -KPIC option by default when compiling shared objects on
    Solaris.

  - Change the default suffix for Solaris objects to .o, to conform to
    Sun WorkShop's expectations.  Change the profix to so_ so they can
    still be differentiated from static objects in the same directory.

  From Amir Szekely:

  - When calling the resource compiler on MinGW, add --include-dir and
    the source directory so it finds the source file.

  - Update EnsureSConsVersion() to support revision numbers.

  From Greg Ward:

  - Fix a misplaced line in the man page.



RELEASE 0.96.90 - Tue, 15 Feb 2005 21:21:12 +0000

  NOTE:  This was a pre-release of 0.97 for testing purposes.

  From Anonymous:

  - Fix Java parsing to avoid erroneously identifying a new array
    of class instances as an anonymous inner class.

  - Fix a typo in the man page description of PathIsDirCreate.

  From Chad Austin:

  - Allow Help() to be called multiple times, appending to the help
    text each call.

  - Allow Tools found on a toolpath to import Python modules from
    their local directory.

  From Steve Christensen:

  - Handle exceptions from Python functions as build actions.

  - Add a set of canned PathOption validators:  PathExists (the default),
    PathIsFile, PathIsDir and PathIsDirCreate.

  From Matthew Doar:

  - Add support for .lex and .yacc file suffixes for Lex and Yacc files.

  From Eric Frias:

  - Huge performance improvement:  wrap the tuples representing an
    include path in an object, so that the time it takes to hash the
    path doesn't grow porportionally to the length of the path.

  From Gottfried Ganssauge:

  - Fix SCons on SuSE/AMD-64 Linux by having the wrapper script also
    check for the build engine in the parent directory of the Python
    library directory (/usr/lib64 instead of /usr/lib).

  From Stephen Kennedy:

  - Speed up writing the .sconsign file at the end of a run by only
    calling sync() once at the end, not after every entry.

  From Steven Knight:

  - When compiling with Microsoft Visual Studio, don't include the ATL and
    MFC directories in the default INCLUDE and LIB environment variables.

  - Remove the following deprecated features:  the ParseConfig()
    global function (deprecated in 0.93); the misspelled "validater"
    keyword to the Options.Add() method (deprecated in 0.91); the
    SetBuildSignatureType(), SetContentSignatureType(), SetJobs() and
    GetJobs() global functions (deprecated in 0.14).

  - Fix problems with corrupting the .sconsign.dblite file when
    interrupting builds by writing to a temporary file and renaming,
    not writing the file directly.

  - Fix a 0.96 regression where when running with -k, targets built from
    walking dependencies later on the command line would not realize
    that a dependency had failed an earlier build attempt, and would
    try to rebuild the dependent targets.

  - Change the final messages when using -k and errors occur from
    "{building,cleaning} terminated because of errors" to "done
    {building,cleaning} targets (errors occurred during {build,clean})."

  - Allow Configure.CheckFunc() to take an optional header argument
    (already supported by Conftest.py) to specify text at the top of
    the compiled test file.

  - Fix the --debug=explain output when a Python function action changed
    so it prints a meaningful string, not the binary representation of
    the function contents.

  - Allow a ListOption's default value(s) to be a Python list of specified
    values, not just a string containing a comma-separated list of names.

  - Add a ParseDepends() function that will parse up a list of explicit
    dependencies from a "make depend" style file.

  - Support the ability to change directory when executing an Action
    through "chdir" keyword arguments to Action and Builder creation
    and calls.

  - Fix handling of Action ojects (and other callables that don't match
    our calling arguments) in construction variable expansions.

  - On Win32, install scons.bat in the Python directory when installing
    from setup.py.  (The bdist_wininst installer was already doing this.)

  - Fix env.SConscript() when called with a list of SConscipt files.
    (The SConscript() global function already worked properly.)

  - Add a missing newline to the end of the --debug=explain "unknown
    reasons" message.

  - Enhance ParseConfig() to work properly for spaces in between the -I,
    -L and -l options and their arguments.

  - Packaging build fix:  Rebuild the files that are use to report the
    --version of SCons whenever the development version number changes.

  - Fix the ability to specify a target_factory of Dir() to a Builder,
    which the default create-a-directory Builder was interfering with.

  - Mark a directory as built if it's created as part of the preparation
    for another target, to avoid trying to build it again when it comes
    up in the target list.

  - Allow a function with the right calling signature to be put directly
    in an Environment's BUILDERS dictionary, making for easier creation
    and use of wrappers (pseudo-Builders) that call other Builders.

  - On Python 2.x, wrap lists of Nodes returned by Builders in a UserList
    object that adds a method that makes str() object return a string
    with all of the Nodes expanded to their path names.  (Builders under
    Python 1.5.2 still return lists to avoid TypeErrors when trying
    to extend() list, so Python 1.5.2 doesn't get pretty-printing of Node
    lists, but everything should still function.)

  - Allow Aliases to have actions that will be executed whenever
    any of the expanded Alias targets are out of date.

  - Fix expansion of env.Command() overrides within target and
    source file names.

  - Support easier customization of what's displayed by various default
    actions by adding lots of new construction variables: $ARCOMSTR,
    $ASCOMSTR, $ASPPCOMSTR, $BIBTEXCOMSTR, $BITKEEPERCOMSTR, $CCCOMSTR,
    $CVSCOMSTR, $CXXCOMSTR, $DCOMSTR, $DVIPDFCOMSTR, $F77COMSTR,
    $F90COMSTR, $F95COMSTR, $FORTRANCOMSTR, $GSCOMSTR, $JARCOMSTR,
    $JAVACCOMSTR, $JAVAHCOMSTR, $LATEXCOMSTR, $LEXCOMSTR, $LINKCOMSTR,
    $M4COMSTR, $MIDLCOMSTR, $P4COMSTR, $PCHCOMSTR, $PDFLATEXCOMSTR,
    $PDFTEXCOMSTR, $PSCOMSTR, $QT_MOCFROMCXXCOMSTR, $QT_MOCFROMHCOMSTR,
    $QT_UICCOMSTR, $RCCOMSTR, $REGSVRCOMSTR, $RCS_COCOMSTR, $RMICCOMSTR,
    $SCCSCOMSTR, $SHCCCOMSTR, $SHCXXCOMSTR, $SHF77COMSTR, $SHF90COMSTR,
    $SHF95COMSTR, $SHFORTRANCOMSTR, $SHLINKCOMSTR, $SWIGCOMSTR,
    $TARCOMSTR, $TEXCOMSTR, $YACCCOMSTR and $ZIPCOMSTR.

  - Add an optional "map" keyword argument to ListOption() that takes a
    dictionary to map user-specified values to legal values from the list
    (like EnumOption() already doee).

  - Add specific exceptions to try:-except: blocks without any listed,
    so that they won't catch and mask keyboard interrupts.

  - Make --debug={tree,dtree,stree} print something even when there's
    a build failure.

  - Fix how Scanners sort the found dependencies so that it doesn't
    matter whether the dependency file is in a Repository or not.
    This may cause recompilations upon upgrade to this version.

  - Make AlwaysBuild() work with Alias and Python value Nodes (making
    it much simpler to support aliases like "clean" that just invoke
    an arbitrary action).

  - Have env.ParseConfig() use AppendUnique() by default to suppress
    duplicate entries from multiple calls.  Add a "unique" keyword
    argument to allow the old behavior to be specified.

  - Allow the library modules imported by an SConscript file to get at
    all of the normally-available global functions and variables by saying
    "from SCons.Script import *".

  - Add a --debug=memoizer option to print Memoizer hit/mass statistics.

  - Allow more than one --debug= option to be set at a time.

  - Change --debug=count to report object counts before and after
    reading SConscript files and before and after building targets.

  - Change --debug=memory output to line up the numbers and to better
    match (more or less) the headers on the --debug=count columns.

  - Speed things up when there are lists of targets and/or sources by
    getting rid of some N^2 walks of the lists involved.

  - Cache evaluation of LazyActions so we don't create a new object
    for each invocation.

  - When scanning, don't create Nodes for include files that don't
    actually exist on disk.

  - Make supported global variables CScanner, DScanner, ProgramScanner and
    SourceFileScanner.  Make SourceFileScanner.add_scanner() a supported
    part of the public interface.  Keep the old SCons.Defaults.*Scan names
    around for a while longer since some people were already using them.

  - By default, don't scan directories for on-disk files.  Add a
    DirScanner global scanner that can be used in Builders or Command()
    calls that want source directory trees scanned for on-disk changes.
    Have the Tar() and Zip() Builders use the new DirScanner to preserve
    the behavior of rebuilding a .tar or .zip file if any file or
    directory under a source tree changes.  Add Command() support for
    a source_scanner keyword argument to Command() that can be set to
    DirScanner to get this behavior.

  - Documentation changes:  Explain that $CXXFLAGS contains $CCFLAGS
    by default.  Fix a bad target_factory example in the man page.
    Add appendices to the User's Guide to cover the available Tools,
    Builders and construction variables.  Comment out the build of
    the old Python 10 paper, which doesn't build on all systems and
    is old enough at this point that it probably isn't worth the
    effort to make it do so.

  From Wayne Lee:

  - Avoid "maximum recursion limit" errors when removing $(-$) pairs
    from long command lines.

  From Clive Levinson:

  - Make ParseConfig() recognize and add -mno-cygwin to $LINKFLAGS and
    $CCFLAGS, and -mwindows to $LINKFLAGS.

  From Michael McCracken:

  - Add a new "applelink" tool to handle the things like Frameworks and
    bundles that Apple has added to gcc for linking.

  - Use more appropriate default search lists of linkers, compilers and
    and other tools for the 'darwin' platform.

  - Add a LoadableModule Builder that builds a bundle on Mac OS X (Darwin)
    and a shared library on other systems.

  - Improve SWIG tests for use on Mac OS X (Darwin).

  From Elliot Murphy:

  - Enhance the tests to guarantee persistence of ListOption
    values in saved options files.

  - Supply the help text when -h is used with the -u, -U or -D options.

  From Christian Neeb:

  - Fix the Java parser's handling of string definitions to avoid ignoring
    subsequent code.

  From Han-Wen Nienhuys:

  - Optimize variable expansion by:  using the re.sub() method (when
    possible); not using "eval" for variables for which we can fetch the
    value directory; avoiding slowing substitution logic when there's no
    '$' in the string.

  From Gary Oberbrunner:

  - Add an Environment.Dump() method to print the contents of a
    construction environment.

  - Allow $LIBS (and similar variables) to contain explicit File Nodes.

  - Change ParseConfig to add the found library names directly to the
    $LIBS variable, instead of returning them.

  - Add ParseConfig() support for the -framework GNU linker option.

  - Add a PRINT_CMD_LINE_FUNC construction variable to allow people
    to filter (or log) command-line output.

  - Print an internal Python stack trace in response to an otherwise
    unexplained error when --debug=stacktrace is specified.

  - Add a --debug=findlibs option to print what's happening when
    the scanner is searching for libraries.

  - Allow Tool specifications to be passed a dictionary of keyword
    arguments.

  - Support an Options default value of None, in which case the variable
    will not be added to the construction environment unless it's set
    explicitly by the user or from an Options file.

  - Avoid copying __builtin__ values into a construction environment's
    dictionary when evaluating construction variables.

  - Add a new cross-platform intelc.py Tool that can detect and
    configure the Intel C++ v8 compiler on both Windows, where it's
    named icl, and Linux, where it's named icc.  It also checks that
    the directory specified in the Windows registry exists, and sets a
    new $INTEL_C_COMPILER_VERSION construction variable to identify the
    version being used.  (Niall Douglas contributed an early prototype
    of parts of this module.)

  - Fix the private Conftest._Have() function so it doesn't change
    non-alphanumeric characters to underscores.

  - Supply a better error message when a construction variable expansion
    has an unknown attribute.

  - Documentation changes:  Update the man page to describe use of
    filenames or Nodes in $LIBS.

  From Chris Pawling:

  - Have the linkloc tool use $MSVS_VERSION to select the Microsoft
    Visual Studio version to use.

  From Kevin Quick:

  - Fix the Builder name returned from ListBuilders and other instances
    of subclasses of the BuilderBase class.

  - Add Builders and construction variables to support rpcgen:
    RPCGenClient(), RPCGenHeader(), RPCGenService(), RPCGenXDR(),
    $RPCGEN, $RPCGENFLAGS, $RPCGENCLIENTFLAGS, $RPCGENHEADERFLAGS,
    $RPCGENSERVICEFLAGS, $RPCGENXDRFLAGS.

  - Update the man page to document that prefix and suffix Builder
    keyword arguments can be strings, callables or dictionaries.

  - Provide more info in the error message when a user tries to build
    a target multiple ways.

  - Fix Delete() when a file doesn't exist and must_exist=1.  (We were
    unintentionally dependent on a bug in versions of the Python shutil.py
    module prior to Python 2.3, which would generate an exception for
    a nonexistent file even when ignore_errors was set.)

  - Only replace a Node's builder with a non-null source builder.

  - Fix a stack trace when a suffix selection dictionary is passed
    an empty source file list.

  - Allow optional names to be attached to Builders, for default
    Builders that don't get attached to construction environments.

  - Fix problems with Parallel Task Exception handling.

  - Build targets in an associated BuildDir even if there are targets
    or subdirectories locally in the source directory.

  - If a FunctionAction has a callable class as its underlying Python
    function, use its strfunction() method (if any) to display the
    action.

  - Fix handling when BuildDir() exists but is unwriteable.  Add
    "Stop." to those error messages for consistency.

  - Catch incidents of bad builder creation (without an action) and
    supply meaningful error messages.

  - Fix handling of src_suffix values that aren't extensions (don't
    begin with a '.').

  - Don't retrieve files from a CacheDir, but report what would happen,
    when the -n option is used.

  - Use the source_scanner from the target Node, not the source node
    itself.

  - Internal Scanners fixes:  Make sure Scanners are only passed Nodes.
    Fix how a Scanner.Selector called its base class initialization.
    Make comparisons of Scanner objects more robust.  Add a name to
    an internal default ObjSourceScanner.

  - Add a deprecated warning for use of the old "scanner" keyword argument
    to Builder creation.

  - Improve the --debug=explain message when the build action changes.

  - Test enhancements in SourceCode.py, option-n.py, midl.py.  Better
    Command() and Scanner test coverage.  Improved test infrastructure
    for -c output.

  - Refactor the interface between Action and Executor objects to treat
    Actions atomically.

  - The --debug=presub option will now report the pre-substitution
    each action seprately, instead of reporting the entire list before
    executing the actions one by one.

  - The --debug=explain option explaining a changed action will now
    (more correctly) show pre-substitution action strings, instead of
    the commands with substituted file names.

  - A Node (file) will now be rebuilt if its PreAction or PostAction
    actions change.

  - Python Function actions now have their calling signature (target,
    source, env) reported correctly when displayed.

  - Fix BuildDir()/build_dir handling when the build_dir is underneath
    the source directory and trying to use entries from the build_dir
    as sources for other targets in the build-dir.

  - Fix hard-coding of JDK path names in various Java tests.

  - Handle Python stack traces consistently (stop at the SConscript stack
    frame, by default) even if the Python source code isn't available.

  - Improve the performance of the --debug={tree,dtree} options.

  - Add --debug=objects logging of creation of OverrideWarner,
    EnvironmentCopy and EnvironmentOverride objects.

  - Fix command-line expansion of Python Value Nodes.

  - Internal cleanups:  Remove an unnecessary scan argument.  Associate
    Scanners only with Builders, not nodes.  Apply overrides once when
    a Builder is called, not in multiple places.  Cache results from the
    Node.FS.get_suffix() and Node.get_build_env() methods.  Use the Python
    md5 modules' hexdigest() method, if there is one.  Have Taskmaster
    call get_stat() once for each Node and re-use the value instead of
    calling it each time it needs the value.  Have Node.depends_on()
    re-use the list from the children() method instead of calling it
    multiple times.

  - Use the correct scanner if the same source file is used for targets in
    two different environments with the same path but different scanners.

  - Collect logic for caching values in memory in a Memoizer class,
    which cleans up a lot of special-case code in various methods and
    caches additional values to speed up most configurations.

  - Add a PathAccept validator to the list of new canned PathOption
    validators.

  From Jeff Squyres:

  - Documentation changes:  Use $CPPDEFINES instead of $CCFLAGS in man
    page examples.

  From Levi Stephen:

  - Allow $JARCHDIR to be expanded to other construction variables.

  From Christoph Wiedemann:

  - Add an Environment.SetDefault() method that only sets values if
    they aren't already set.

  - Have the qt.py Tool not override variables already set by the user.

  - Add separate $QT_BINPATH, $QT_CPPPATH and $QT_LIBPATH variables
    so these can be set individually, instead of being hard-wired
    relative to $QTDIR.

  - The %TEMP% and %TMP% external environment variables are now propagated
    automatically to the command execution environment on Windows systems.

  - A new --config= command-line option allows explicit control of
    of when the Configure() tests are run:  --config=force forces all
    checks to be run, --config=cache uses all previously cached values,
    --config=auto (the default) runs tests only when dependency analysis
    determines it's necessary.

  - The Configure() subsystem can now write a config.h file with values
    like HAVE_STDIO_H, HAVE_LIBM, etc.

  - The Configure() subsystem now executes its checks silently when the
    -Q option is specified.

  - The Configure() subsystem now reports if a test result is being
    taken from cache, and prints the standard output and error output
    of tests even when cached.

  - Configure() test results are now reported as "yes" or "no" instead of
    "ok" or "failed."

  - Fixed traceback printing when calling the env.Configure() method
    instead of the Configure() global function.

  - The Configure() subsystem now caches build failures in a .sconsign
    file in the subdirectory, not a .cache file.  This may cause
    tests to be re-executed the first time after you install 0.97.

  - Additional significant internal cleanups in the Configure() subsystem
    and its tests.

  - Have the Qt Builder make uic-generated files dependent on the .ui.h
    file, if one exists.

  - Add a test to make sure that SCons source code does not contain
    try:-except: blocks that catch all errors, which potentially catch
    and mask keyboard interrupts.

  - Fix us of TargetSignatures('content') with the SConf subsystem.

  From Russell Yanofsky:

  - Add support for the Metrowerks Codewarrior compiler and linker
    (mwcc and mwld).



RELEASE 0.96.1 - Mon, 23 Aug 2004 12:55:50 +0000

  From Craig Bachelor:

  - Handle white space in the executable Python path name within in MSVS
    project files by quoting the path.

  - Correct the format of a GUID string in a solution (.dsw) file so
    MSVS can correctly "build enable" a project.

  From Steven Knight:

  - Add a must_exist flag to Delete() to let the user control whether
    it's an error if the specified entry doesn't exist.  The default
    behavior is now to silently do nothing if it doesn't exist.

  - Package up the new Platform/darwin.py, mistakenly left out of 0.96.

  - Make the scons.bat REM statements into @REM so they aren't printed.

  - Make the SCons packaging SConscript files platform independent.

  From Anthony Roach:

  - Fix scanning of pre-compiled header (.pch) files for #includes,
    broken in 0.96.



RELEASE 0.96 - Wed, 18 Aug 2004 13:36:40 +0000

  From Chad Austin:

  - Make the CacheDir() directory if it doesn't already exist.

  - Allow construction variable substitutions in $LIBS specifications.

  - Allow the emitter argument to a Builder() to be or expand to a list
    of emitter functions, which will be called in sequence.

  - Suppress null values in construction variables like $LIBS that use
    the internal _concat() function.

  - Remove .dll files from the construction variables searched for
    libraries that can be fed to Win32 compilers.

  From Chad Austin and Christoph Wiedemann:

  - Add support for a $RPATH variable to supply a list of directories
    to search for shared libraries when linking a program.  Used by
    the GNU and IRIX linkers (gnulink and sgilink).

  From Charles Crain:

  - Restore the ability to do construction variable substitutions in all
    kinds of *PATH variables, even when the substitution returns a Node
    or other object.

  From Tom Epperly:

  - Allow the Java() Builder to take more than one source directory.

  From Ralf W. Grosse-Kunstleve:

  - Have SConsignFile() use, by default, a custom "dblite.py" that we can
    control and guarantee to work on all Python versions (or nearly so).

  From Jonathan Gurley:

  - Add support for the newer "ifort" versions of the Intel Fortran
    Compiler for Linux.

  From Bob Halley:

  - Make the new *FLAGS variable type work with copied Environments.

  From Chris Hoeppler:

  - Initialize the name of a Scanner.Classic scanner correctly.

  From James Juhasz:

  - Add support for the .dylib shared library suffix and the -dynamiclib
    linker option on Mac OS X.

  From Steven Knight:

  - Add an Execute() method for executing actions directly.

  - Support passing environment override keyword arguments to Command().

  - Fix use of $MSVS_IGNORE_IDE_PATHS, which was broken when we added
    support for $MSVS_USE_MFC_DIRS last release.

  - Make env.Append() and env.Prepend() act like the underlying Python
    behavior when the variable being appended to is a UserList object.

  - Fix a regression that prevented the Command() global function in
    0.95 from working with command-line strings as actions.

  - Fix checking out a file from a source code management system when
    the env.SourceCode() method was called with an individual file name
    or node, not a directory name or node.

  - Enhance the Task.make_ready() method to create a list of the
    out-of-date Nodes for the task for use by the wrapping interface.

  - Allow Scanners to pull the list of suffixes from the construction
    environment when the "skeys" keyword argument is a string containing
    a construction variable to be expanded.

  - Support new $CPPSUFFIXES, $DSUFFIXES $FORTRANSUFFIXES, and
    $IDLSUFFIXES.  construction variables that contain the default list
    of suffixes to be scanned by a given type of scanner, allowing these
    suffix lists to be easily added to or overridden.

  - Speed up Node creation when calling a Builder by comparing whether two
    Environments are the same object, not if their underlying dictionaries
    are equivalent.

  - Add a --debug=explain option that reports the reason(s) why SCons
    thinks it must rebuild something.

  - Add support for functions that return platform-independent Actions
    to Chmod(), Copy(), Delete(), Mkdir(), Move() and Touch() files
    and/or directories.  Like any other Actions, the returned Action
    object may be executed directly using the Execute() global function
    or env.Execute() environment method, or may be used as a Builder
    action or in an env.Command() action list.

  - Add support for the strfunction argument to all types of Actions:
    CommandAction, ListAction, and CommandGeneratorAction.

  - Speed up turning file system Nodes into strings by caching the
    values after we're finished reading the SConscript files.

  - Have ParseConfig() recognize and supporting adding the -Wa, -Wl,
    and -Wp, flags to ASFLAGS, LINKFLAGS and CPPFLAGS, respectively.

  - Change the .sconsign format and the checks for whether a Node is
    up-to-date to make dependency checks more efficient and correct.

  - Add wrapper Actions to SCons.Defaults for $ASCOM, $ASPPCOM, $LINKCOM,
    $SHLINKCOM, $ARCOM, $LEXCOM and $YACCCOM.  This makes it possible
    to replace the default print behavior with a custom strfunction()
    for each of these.

  - When a Node has been built, don't walk the whole tree back to delete
    the parents's implicit dependencies, let returning up the normal
    Taskmaster descent take care of it for us.

  - Add documented support for separate target_scanner and source_scanner
    arguments to Builder creation, which allows different scanners to
    be applied to source files

  - Don't re-install or (re-generate) .h files when a subsidiary #included
    .h file changes.  This eliminates incorrect circular dependencies
    with .h files generated from other source files.

  - Slim down the internal Sig.Calculator class by eliminating methods
    whose functionality is now covered by Node methods.

  - Document use of the target_factory and source_factory keyword
    arguments when creating Builder objects.  Enhance Dir Nodes so that
    they can be created with user-specified Builder objects.

  - Don't blow up with stack trace when the external $PATH environment
    variable isn't set.

  - Make Builder calls return lists all the time, even if there's only
    one target.  This keeps things consistent and easier to program to
    across platforms.

  - Add a Flatten() function to make it easier to deal with the Builders
    all returning lists of targets, not individual targets.

  - Performance optimizations in Node.FS.__doLookup().

  - Man page fixes:  formatting typos, misspellings, bad example.

  - User's Guide fixes: Fix the signatures of the various example
    *Options() calls.  Triple-quote properly a multi-line Split example.

  - User's Guide additions:  Chapter describing File and Directory
    Nodes.  Section describing declarative nature of SCons functions in
    SConscript files.  Better organization and clarification of points
    raised by Robert P. J. Day.  Chapter describing SConf (Autoconf-like)
    functionality.  Chapter describing how to install Python and
    SCons.  Chapter describing Java builds.

  From Chris Murray:

  - Add a .win32 attribute to force file names to expand with
    Windows backslash path separators.

  - Fix escaping file names on command lines when the expansion is
    concatenated with another string.

  - Add support for Fortran 90 and Fortran 95.  This adds $FORTRAN*
    variables that specify a default compiler, command-line, flags,
    etc. for all Fortran versions, plus separate $F90* and $F95*
    variables for when different compilers/flags/etc. must be specified
    for different Fortran versions.

  - Have individual tools that create libraries override the default
    $LIBPREFIX and $LIBSUFFIX values set by the platform.  This makes
    it easier to use Microsoft Visual Studio tools on a CygWin platform.

  From Gary Oberbrunner:

  - Add a --debug=presub option to print actions prior to substitution.

  - Add a warning upon use of the override keywords "targets" and
    "sources" when calling Builders.  These are usually mistakes which
    are otherwise silently (and confusingly) turned into construction
    variable overrides.

  - Try to find the ICL license file path name in the external environment
    and the registry before resorting to the hard-coded path name.

  - Add support for fetching command-line keyword=value arguments in
    order from an ARGLIST list.

  - Avoid stack traces when trying to read dangling symlinks.

  - Treat file "extensions" that only contain digits as part of the
    file basename.  This supports version numbers as part of shared
    library names, for example.

  - Avoid problems when there are null entries (None or '') in tool
    lists or CPPPATH.

  - Add an example and explanation of how to use "tools = ['default', ..."
    when creating a construction environment.

  - Add a section describing File and Directory Nodes and some of their
    attributes and methods.

  - Have ParseConfig() add a returned -pthread flag to both $CCFLAGS
    and $LINKFLAGS.

  - Fix some test portability issues on Mac OS X (darwin).

  From Simon Perkins:

  - Fix a bug introduced in building shared libraries under MinGW.

  From Kevin Quick:

  - Handling SCons exceptions according to Pythonic standards.

  - Fix test/chained-build.py on systems that execute within one second.

  - Fix tests on systems where 'ar' warns about archive creation.

  From Anthony Roach:

  - Fix use of the --implicit-cache option with timestamp signatures.

  - If Visual Studio is installed, assume the C/C++ compiler, the linker
    and the MIDL compiler that comes with it are available, too.

  - Better error messages when evaluating a construction variable
    expansion yields a Python syntax error.

  - Change the generation of PDB files when using Visual Studio from
    compile time to link time.

  From sam th:

  - Allow SConf.CheckLib() to search a list of libraries, like the
    Autoconf AC_SEARCH_LIBS macro.

  - Allow the env.WhereIs() method to take a "reject" argument to
    let it weed out specific path names.

  From Christoph Wiedemann:

  - Add new Moc() and Uic() Builders for more explicit control over
    Qt builds, plus new construction variables to control them:
    $QT_AUTOSCAN, $QT_DEBUG, $QT_MOCCXXPREFIX, $QT_MOCCXXSUFFIX,
    $QT_MOCHPREFIX, $QT_MOCHSUFFIX, $QT_UICDECLPREFIX, $QT_UICDECLSUFFIX,
    $QT_UICIMPLPREFIX, $QT_UICIMPLSUFFIX and $QT_UISUFFIX.

  - Add a new single_source keyword argument for Builders that enforces
    a single source file on calls to the Builder.



RELEASE 0.95 - Mon, 08 Mar 2004 06:43:20 -0600

  From Chad Austin:

  - Replace print statements with calls to sys.stdout.write() so output
    lines stay together when -j is used.

  - Add portability fixes for a number of tests.

  - Accomodate the fact that Cygwin's os.path.normcase() lies about
    the underlying system being case-sensitive.

  - Fix an incorrect _concat() call in the $RCINCFLAGS definition for
    the mingw Tool.

  - Fix a problem with the msvc tool with Python versions prior to 2.3.

  - Add support for a "toolpath" Tool() and Environment keyword that
    allows Tool modules to be found in specified local directories.

  - Work around Cygwin Python's silly fiction that it's using a
    case-sensitive file system.

  - More robust handling of data in VCComponents.dat.

  - If the "env" command is available, spawn commands with the more
    general "env -" instead of "env -i".

  From Kerim Borchaev:

  - Fix a typo in a msvc.py's registry lookup:  "VCComponents.dat", not
    "VSComponents.dat".

  From Chris Burghart:

  - Fix the ability to save/restore a PackageOption to a file.

  From Steve Christensen:

  - Update the MSVS .NET and MSVC 6.0/7.0 path detection.

  From David M. Cooke:

  - Make the Fortran scanner case-insensitive for the INCLUDE string.

  From Charles Crain:

  - If no version of MSVC is detected but the tool is specified,
    use the MSVC 6.0 paths by default.

  - Ignore any "6.1" version of MSVC found in the registry; this is a
    phony version number (created by later service packs?) and would
    throw off the logic if the user had any non-default paths configure.

  - Correctly detect if the user has independently configured the MSVC
    "include," "lib" or "path" in the registry and use the appropriate
    values.  Previously, SCons would only use the values if all three
    were set in the registry.

  - Make sure side-effect nodes are prepare()d before building their
    corresponding target.

  - Preserve the ability to call BuildDir() multiple times with the
    same target and source directory arguments.

  From Andy Friesen:

  - Add support for the Digital Mars "D" programming language.

  From Scott Lystig Fritchie:

  - Fix the ability to use a custom _concat() function in the
    construction environment when calling _stripixes().

  - Make the message about ignoring a missing SConscript file into a
    suppressable Warning, not a hard-coded sys.stderr.write().

  - If a builder can be called multiple times for a target (because
    the sources and overrides are identical, or it's a builder with the
    "multi" flag set), allow the builder to be called through multiple
    environments so long as the builders have the same signature for
    the environments in questions (that is, they're the same action).

  From Bob Halley:

  - When multiple targets are built by a single action, retrieve all
    of them from cache, not just the first target, and exec the build
    command if any of the targets isn't present in the cache.

  From Zephaniah Hull:

  - Fix command-line ARGUMENTS with multiple = in them.

  From Steven Knight:

  - Fix EnsureSConsVersion() so it checks against the SCons version,
    not the Python version, on Pythons with sys.version_info.

  - Don't swallow the AttributeError when someone uses an expansion like
    $TARGET.bak, so we can supply a more informative error message.

  - Fix an odd double-quote escape sequence in the man page.

  - Fix looking up a naked drive letter as a directory (Dir('C:')).

  - Support using File nodes in the LIBS construction variable.

  - Allow the LIBS construction variable to be a single string or File
    node, not a list, when only one library is needed.

  - Fix typos in the man page:  JAVACHDIR => JARCHDIR; add "for_signature"
    to the __call__() example in the "Variable Substitution" section.

  - Correct error message spellings of "non-existant" to "non-existent."

  - When scanning for libraries to link with, don't append $LIBPREFIXES
    or $LIBSUFFIXES values to the $LIBS values if they're already present.

  - Add a ZIPCOMPRESSION construction variable to control whether the
    internal Python action for the Zip Builder compresses the file or
    not.  The default value is zipfile.ZIP_DEFLATED, which generates
    a compressed file.

  - Refactor construction variable expansion to support recursive
    expansion of variables (e.g. CCFLAGS = "$CCFLAGS -g") without going
    into an infinite loop.  Support this in all construction variable
    overrides, as well as when copying Environments.

  - Fix calling Configure() from more than one subsidiary SConscript file.

  - Fix the env.Action() method so it returns the correct type of
    Action for its argument(s).

  - Fix specifying .class files as input to JavaH with the .class suffix
    when they weren't generated using the Java Builder.

  - Make the check for whether all of the objects going into a
    SharedLibrary() are shared work even if the object was built in a
    previous run.

  - Supply meaningful error messages, not stack traces, if we try to add
    a non-Node as a source, dependency, or ignored dependency of a Node.

  - Generate MSVS Project files that re-invoke SCons properly regardless
    of whether the file was built via scons.bat or scons.py.
    (Thanks to Niall Douglas for contributing code and testing.)

  - Fix TestCmd.py, runtest.py and specific tests to accomodate being
    run from directories whose paths include white space.

  - Provide a more useful error message if a construction variable
    expansion contains a syntax error during evaluation.

  - Fix transparent checkout of implicit dependency files from SCCS
    and RCS.

  - Added new --debug=count, --debug=memory and --debug=objects options.
    --debug=count and --debug=objects only print anything when run
    under Python 2.1 or later.

  - Deprecate the "overrides" keyword argument to Builder() creation
    in favor of using keyword argument values directly (like we do
    for builder execution and the like).

  - Always use the Builder overrides in substitutions, not just if
    there isn't a target-specific environment.

  - Add new "rsrcpath" and "rsrcdir" and attributes to $TARGET/$SOURCE,
    so Builder command lines can find things in Repository source
    directories when using BuildDir.

  - Fix the M4 Builder so that it chdirs to the Repository directory
    when the input file is in the source directory of a BuildDir.

  - Save memory at build time by allowing Nodes to delete their build
    environments after they've been built.

  - Add AppendUnique() and PrependUnique() Environment methods, which
    add values to construction variables like Append() and Prepend()
    do, but suppress any duplicate elements in the list.

  - Allow the 'qt' tool to still be used successfully from a copied
    Environment.  The include and library directories previously ended up
    having the same string re-appended to the end, yielding an incorrect
    path name.

  - Supply a more descriptive error message when the source for a target
    can't be found.

  - Initialize all *FLAGS variables with objects do the right thing with
    appending flags as strings or lists.

  - Make things like ${TARGET.dir} work in *PATH construction variables.

  - Allow a $MSVS_USE_MFC_DIRS construction variable to control whether
    ATL and MFC directories are included in the default INCLUDE and
    LIB paths.

  - Document the dbm_module argument to the SConsignFile() function.

  From Vincent Risi:

  - Add support for the bcc32, ilink32 and tlib Borland tools.

  From Anthony Roach:

  - Supply an error message if the user tries to configure a BuildDir
    for a directory that already has one.

  - Remove documentation of the still-unimplemented -e option.

  - Add -H help text listing the legal --debug values.

  - Don't choke if a construction variable is a non-string value.

  - Build Type Libraries in the target directory, not the source
    directory.

  - Add an appendix to the User's Guide showing how to accomplish
    various common tasks in Python.

  From Greg Spencer:

  - Add support for Microsoft Visual Studio 2003 (version 7.1).

  - Evaluate $MSVSPROJECTSUFFIX and $MSVSSOLUTIONSUFFIX when the Builder
    is invoked, not when the tool is initialized.

  From Christoph Wiedemann:

  - When compiling Qt, make sure the moc_*.cc files are compiled using
    the flags from the environment used to specify the target, not
    the environment that first has the Qt Builders attached.



RELEASE 0.94 - Fri, 07 Nov 2003 05:29:48 -0600

  From Hartmut Goebel:

  - Add several new types of canned functions to help create options:
    BoolOption(), EnumOption(), ListOption(), PackageOption(),
    PathOption().

  From Steven Knight:

  - Fix use of CPPDEFINES with C++ source files.

  - Fix env.Append() when the operand is an object with a __cmp__()
    method (like a Scanner instance).

  - Fix subclassing the Environment and Scanner classes.

  - Add BUILD_TARGETS, COMMAND_LINE_TARGETS and DEFAULT_TARGETS variables.

  From Steve Leblanc:

  - SGI fixes:  Fix C++ compilation, add a separate Tool/sgic++.py module.

  From Gary Oberbrunner:

  - Fix how the man page un-indents after examples in some browsers.

  From Vincent Risi:

  - Fix the C and C++ tool specifications for AIX.



RELEASE 0.93 - Thu, 23 Oct 2003 07:26:55 -0500

  From J.T. Conklin:

  - On POSIX, execute commands with the more modern os.spawnvpe()
    function, if it's available.

  - Scan .S, .spp and .SPP files for C preprocessor dependencies.

  - Refactor the Job.Parallel() class to use a thread pool without a
    condition variable.  This improves parallel build performance and
    handles keyboard interrupts properly when -j is used.

  From Charles Crain:

  - Add support for a JARCHDIR variable to control changing to a
    directory using the jar -C option.

  - Add support for detecting Java manifest files when using jar,
    and specifying them using the jar m flag.

  - Fix some Python 2.2 specific things in various tool modules.

  - Support directories as build sources, so that a rebuild of a target
    can be triggered if anything underneath the directory changes.

  - Have the scons.bat and scons.py files look for the SCons modules
    in site-packages as well.

  From Christian Engel:

  - Support more flexible inclusion of separate C and C++ compilers.

  - Use package management tools on AIX and Solaris to find where
    the comilers are installed, and what version they are.

  - Add support for CCVERSION and CXXVERSION variables for a number
    of C and C++ compilers.

  From Sergey Fogel:

  - Add test cases for the new capabilities to run bibtex and to rerun
    latex as needed.

  From Ralf W. Grosse-Kunstleve:

  - Accomodate anydbm modules that don't have a sync() method.

  - Allow SConsignFile() to take an argument specifying the DBM
    module to be used.

  From Stephen Kennedy:

  - Add support for a configurable global .sconsign.dbm file which
    can be used to avoid cluttering each directory with an individual
    .sconsign file.

  From John Johnson:

  - Fix (re-)scanning of dependencies in generated or installed
    header files.

  From Steven Knight:

  - The -Q option suppressed too many messages; fix it so that it only
    suppresses the Reading/Building messages.

  - Support #include when there's no space before the opening quote
    or angle bracket.

  - Accomodate alphanumeric version strings in EnsurePythonVersion().

  - Support arbitrary expansion of construction variables within
    file and directory arguments to Builder calls and Environment methods.

  - Add Environment-method versions of the following global functions:
    Action(), AddPostAction(), AddPreAction(), Alias(), Builder(),
    BuildDir(), CacheDir(), Clean(), Configure(), Default(),
    EnsurePythonVersion(), EnsureSConsVersion(), Environment(),
    Exit(), Export(), FindFile(), GetBuildPath(), GetOption(), Help(),
    Import(), Literal(), Local(), Platform(), Repository(), Scanner(),
    SConscriptChdir(), SConsignFile(), SetOption(), SourceSignatures(),
    Split(), TargetSignatures(), Tool(), Value().

  - Add the following global functions that correspond to the same-named
    Environment methods:  AlwaysBuild(), Command(), Depends(), Ignore(),
    Install(), InstallAs(), Precious(), SideEffect() and SourceCode().

  - Add the following global functions that correspond to the default
    Builder methods supported by SCons: CFile(), CXXFile(), DVI(), Jar(),
    Java(), JavaH(), Library(), M4(), MSVSProject(), Object(), PCH(),
    PDF(), PostScript(), Program(), RES(), RMIC(), SharedLibrary(),
    SharedObject(), StaticLibrary(), StaticObject(), Tar(), TypeLibrary()
    and Zip().

  - Rearrange the man page to show construction environment methods and
    global functions in the same list, and to explain the difference.

  - Alphabetize the explanations of the builder methods in the man page.

  - Rename the Environment.Environment class to Enviroment.Base.
    Allow the wrapping interface to extend an Environment by using its own
    subclass of Environment.Base and setting a new Environment.Environment
    variable as the calling entry point.

  - Deprecate the ParseConfig() global function in favor of a same-named
    construction environment method.

  - Allow the Environment.WhereIs() method to take explicit path and
    pathext arguments (like the underlying SCons.Util.WhereIs() function).

  - Remove the long-obsolete {Get,Set}CommandHandler() functions.

  - Enhance env.Append() to suppress null values when appropriate.

  - Fix ParseConfig() so it works regardless of initial construction
    variable values.

    Extend CheckHeader(), CheckCHeader(), CheckCXXHeader() and
    CheckLibWithHeader() to accept a list of header files that will be
    #included in the test.  The last one in the list is assumed to be
    the one being checked for.  (Prototype code contributed by Gerard
    Patel and Niall Douglas).

  - Supply a warning when -j is used and threading isn't built in to
    the current version of Python.

  - First release of the User's Guide (finally, and despite a lot
    of things still missing from it...).

  From Clark McGrew:

  - Generalize the action for .tex files so that it will decide whether
    a file is TeX or LaTeX, check the .aux output to decide if it should
    run bibtex, and check the .log output to re-run LaTeX if needed.

  From Bram Moolenaar:

  - Split the non-SCons-specific functionality from SConf.py to a new,
    re-usable Conftest.py module.

  From Gary Oberbrunner:

  - Allow a directory to be the target or source or dependency of a
    Depends(), Ignore(), Precious() or SideEffect() call.

  From Gerard Patel:

  - Use the %{_mandir} macro when building our RPM package.

  From Marko Rauhamaa:

  - Have the closing message say "...terminated because of errors" if
    there were any.

  From Anthony Roach:

  - On Win32 systems, only use "rm" to delete files if Cygwin is being
    used.   ("rm" doesn't understand Win32-format path names.)

  From Christoph Wiedemann:

  - Fix test/SWIG.py to find the Python include directory in all cases.

  - Fix a bug in detection of Qt installed on the local system.

  - Support returning Python 2.3 BooleanType values from Configure checks.

  - Provide an error message if someone mistakenly tries to call a
    Configure check from within a Builder function.

  - Support calling a Builder when a Configure context is still open.

  - Handle interrupts better by eliminating all try:-except: blocks
    which caught any and all exceptions, including KeyboardInterrupt.

  - Add a --duplicate= option to control how files are duplicated.



RELEASE 0.92 - Wed, 20 Aug 2003 03:45:28 -0500

  From Charles Crain and Gary Oberbrunner:

  - Fix Tool import problems with the Intel and PharLap linkers.

  From Steven Knight

  - Refactor the DictCmdGenerator class to be a Selector subclass.

  - Allow the DefaultEnvironment() function to take arguments and pass
    them to instantiation of the default construction environment.

  - Update the Debian package so it uses Python 2.2 and more closely
    resembles the currently official Debian packaging info.

  From Gerard Patel

  - When the yacc -d flag is used, take the .h file base name from the
    target .c file, not the source (matching what yacc does).



RELEASE 0.91 - Thu, 14 Aug 2003 13:00:44 -0500

  From Chad Austin:

  - Support specifying a list of tools when calling Environment.Copy().

  - Give a Value Nodes a timestamp of the system time when they're
    created, so they'll work when using timestamp-based signatures.

  - Add a DefaultEnvironment() function that only creates a default
    environment on-demand (for fetching source files, e.g.).

  - Portability fix for test/M4.py.

  From Steven Knight:

  - Tighten up the scons -H help output.

  - When the input yacc file ends in .yy and the -d flag is specified,
    recognize that a .hpp file (not a .h file) will be created.

  - Make builder prefixes work correctly when deducing a target
    from a source file name in another directory.

  - Documentation fixes: typo in the man page; explain up-front about
    not propagating the external environment.

  - Use "cvs co -d" instead of "cvs co -p >" when checking out something
    from CVS with a specified module name.  This avoids zero-length
    files when there is a checkout error.

  - Add an "sconsign" script to print the contents of .sconsign files.

  - Speed up maintaining the various lists of Node children by using
    dictionaries to avoid "x in list" searches.

  - Cache the computed list of Node children minus those being Ignored
    so it's only calculated once.

  - Fix use of the --cache-show option when building a Program()
    (or using any other arbitrary action) by making sure all Action
    instances have strfunction() methods.

  - Allow the source of Command() to be a directory.

  - Better error handling of things like raw TypeErrors in SConscripts.

  - When installing using "setup.py install --prefix=", suppress the
    distutils warning message about adding the (incorrect) library
    directory to your search path.

  - Correct the spelling of the "validater" option to "validator."
    Add a DeprecatedWarning when the old spelling is used.

  - Allow a Builder's emitter to be a dictionary that maps source file
    suffixes to emitter functions, using the suffix of the first file
    in the source list to pick the right one.

  - Refactor the creation of the Program, *Object and *Library Builders
    so that they're moved out of SCons.Defaults and created on demand.

  - Don't split SConscript file names on white space.

  - Document the SConscript function's "dirs" and "name" keywords.

  - Remove the internal (and superfluous) SCons.Util.argmunge() function.

  - Add /TP to the default CXXFLAGS for msvc, so it can compile all
    of the suffixes we use as C++ files.

  - Allow the "prefix" and "suffix" attributes of a Builder to be
    callable objects that return generated strings, or dictionaries
    that map a source file suffix to the right prefix/suffix.

  - Support a MAXLINELINELENGTH construction variable on Win32 systems
    to control when a temporary file is used for long command lines.

  - Make how we build .rpm packages not depend on the installation
    locations from the distutils being used.

  - When deducing a target Node, create it directly from the first
    source Node, not by trying to create the right string to pass to
    arg2nodes().

  - Add support for SWIG.

  From Bram Moolenaar:

  - Test portability fixes for FreeBSD.

  From Gary Oberbrunner:

  - Report the target being built in error messages when building
    multiple sources from different extensions, or when the target file
    extension can't be deduced, or when we don't have an action for a
    file suffix.

  - Provide helpful error messages when the arguments to env.Install()
    are incorrect.

  - Fix the value returned by the Node.prevsiginfo() method to conform
    to a previous change when checking whether a node is current.

  - Supply a stack trace if the Taskmaster catches an exception.

  - When using a temporary file for a long link line on Win32 systems,
    (also) print the command line that is being executed through the
    temporary file.

  - Initialize the LIB environment variable when using the Intel
    compiler (icl).

  - Documentation fixes:  better explain the AlwaysBuild() function.

  From Laurent Pelecq:

  - When the -debug=pdb option is specified, use pdb.Pdb().runcall() to
    call pdb directly, don't call Python recursively.

  From Ben Scott:

  - Add support for a platform-independent CPPDEFINES variable.

  From Christoph Wiedemann:

  - Have the g++ Tool actually use g++ in preference to c++.

  - Have the gcc Tool actually use gcc in preference to cc.

  - Add a gnutools.py test of the GNU tool chain.

  - Be smarter about linking: use $CC by default and $CXX only if we're
    linking with any C++ objects.

  - Avoid SCons hanging when a piped command has a lot of output to read.

  - Add QT support for preprocessing .ui files into .c files.



RELEASE 0.90 - Wed, 25 Jun 2003 14:24:52 -0500

  From Chad Austin:

  - Fix the _concat() documentation, and add a test for it.

  - Portability fixes for non-GNU versions of lex and yacc.

  From Matt Balvin:

  - Fix handling of library prefixes when the subdirectory matches
    the prefix.

  From Timothee Bessett:

  - Add an M4 Builder.

  From Charles Crain:

  - Use '.lnk' as the suffix on the temporary file for linking long
    command lines (necessary for the Phar Lap linkloc linker).

  - Save non-string Options values as their actual type.

  - Save Options string values that contain a single quote correctly.

  - Save any Options values that are changed from the default
    Environment values, not just ones changed on the command line or in
    an Options file.

  - Make closing the Options file descriptor exception-safe.

  From Steven Knight:

  - SCons now enforces (with an error) that construction variables
    must have the same form as valid Python identifiers.

  - Fix man page bugs: remove duplicate AddPostAction() description;
    document no_import_lib; mention that CPPFLAGS does not contain
    $_CPPINCFLAGS; mention that F77FLAGS does not contain $_F77INCFLAGS;
    mention that LINKFLAGS and SHLINKFLAGS contains neither $_LIBFLAGS
    nor $_LIBDIRFLAGS.

  - Eliminate a dependency on the distutils.fancy_getopt module by
    copying and pasting its wrap_text() function directly.

  - Make the Script.Options() subclass match the underlying base class
    implementation.

  - When reporting a target is up to date, quote the target like make
    (backquote-quote) instead of with double quotes.

  - Fix handling of ../* targets when using -U, -D or -u.

  From Steve Leblanc:

  - Don't update the .sconsign files when run with -n.

  From Gary Oberbrunner:

  - Add support for the Intel C Compiler (icl.exe).

  From Anthony Roach

  - Fix Import('*').

  From David Snopek

  - Fix use of SConf in paths with white space in them.

  - Add CheckFunc and CheckType functionality to SConf.

  - Fix use of SConf with Builders that return a list of nodes.

  From David Snopek and Christoph Wiedemann

  - Fix use of the SConf subsystem with SConscriptChdir().

  From Greg Spencer

  - Check for the existence of MS Visual Studio on disk before using it,
    to avoid getting fooled by leftover junk in the registry.

  - Add support for MSVC++ .NET.

  - Add support for MS Visual Studio project files (DSP, DSW,
    SLN and VCPROJ files).

  From Christoph Wiedemann

  - SConf now works correctly when the -n and -q options are used.



RELEASE 0.14 - Wed, 21 May 2003 05:16:32 -0500

  From Chad Austin:

  - Use .dll (not .so) for shared libraries on Cygwin; use -fPIC
    when compiling them.

  - Use 'rm' to remove files under Cygwin.

  - Add a PLATFORM variable to construction environments.

  - Remove the "platform" argument from tool specifications.

  - Propogate PYTHONPATH when running the regression tests so distutils
    can be found in non-standard locations.

  - Using MSVC long command-line linking when running Cygwin.

  - Portability fixes for a lot of tests.

  - Add a Value Node class for dependencies on in-core Python values.

  From Allen Bierbaum:

  - Pass an Environment to the Options validator method, and
    add an Options.Save() method.

  From Steve Christensen:

  - Add an optional sort function argument to the GenerateHelpText()
    Options function.

  - Evaluate the "varlist" variables when computing the signature of a
    function action.

  From Charles Crain:

  - Parse the source .java files for class names (including inner class
    names) to figure out the target .class files that will be created.

  - Make Java support work with Repositories and SConscriptChdir(0).

  - Pass Nodes, not strings, to Builder emitter functions.

  - Refactor command-line interpolation and signature calculation
    so we can use real Node attributes.

  From Steven Knight:

  - Add Java support (javac, javah, jar and rmic).

  - Propagate the external SYSTEMROOT environment variable into ENV on
    Win32 systems, so external commands that use sockets will work.

  - Add a .posix attribute to PathList expansions.

  - Check out CVS source files using POSIX path names (forward slashes
    as separators) even on Win32.

  - Add Node.clear() and Node.FS.Entry.clear() methods to wipe out a
    Node's state, allowing it to be re-evaluated by continuous
    integration build interfaces.

  - Change the name of the Set{Build,Content}SignatureType() functions
    to {Target,Source}Signatures().  Deprecate the old names but support
    them for backwards compatibility.

  - Add internal SCons.Node.FS.{Dir,File}.Entry() methods.

  - Interpolate the null string if an out-of-range subscript is used
    for a construction variable.

  - Fix the internal Link function so that it properly links or copies
    files in subsidiary BuildDir directories.

  - Refactor the internal representation of a single execution instance
    of an action to eliminate redundant signature calculations.

  - Eliminate redundant signature calculations for Nodes.

  - Optimize out calling hasattr() before accessing attributes.

  - Say "Cleaning targets" (not "Building...") when the -c option is
    used.

  From Damyan Pepper:

  - Quote the "Entering directory" message like Make.

  From Stefan Reichor:

  - Add support for using Ghostscript to convert Postscript to PDF files.

  From Anthony Roach:

  - Add a standalone "Alias" function (separate from an Environment).

  - Make Export() work for local variables.

  - Support passing a dictionary to Export().

  - Support Import('*') to import everything that's been Export()ed.

  - Fix an undefined exitvalmap on Win32 systems.

  - Support new SetOption() and GetOption() functions for setting
    various command-line options from with an SConscript file.

  - Deprecate the old SetJobs() and GetJobs() functions in favor of
    using the new generic {Set,Get}Option() functions.

  - Fix a number of tests that searched for a Fortran compiler using the
    external PATH instead of what SCons would use.

  - Fix the interaction of SideEffect() and BuildDir() so that (for
    example) PDB files get put correctly in a BuildDir().

  From David Snopek:

  - Contribute the "Autoscons" code for Autoconf-like checking for
    the existence of libraries, header files and the like.

  - Have the Tool() function add the tool name to the $TOOLS
    construction variable.

  From Greg Spencer:

  - Support the C preprocessor #import statement.

  - Allow the SharedLibrary() Builder on Win32 systems to be able to
    register a newly-built dll using regsvr32.

  - Add a Builder for Windows type library (.tlb) files from IDL files.

  - Add an IDL scanner.

  - Refactor the Fortran, C and IDL scanners to share common logic.

  - Add .srcpath and .srcdir attributes to $TARGET and $SOURCE.

  From Christoph Wiedemann:

  - Integrate David Snopek's "Autoscons" code as the new SConf
    configuration subsystem, including caching of values between
    runs (using normal SCons dependency mechanisms), tests, and
    documentation.



RELEASE 0.13 - Mon, 31 Mar 2003 20:22:00 -0600

  From Charles Crain:

  - Fix a bug when BuildDir(duplicate=0) is used and SConscript
    files are called from within other SConscript files.

  - Support (older) versions of Perforce which don't set the Windows
    registry.



RELEASE 0.12 - Thu, 27 Mar 2003 23:52:09 -0600

  From Charles Crain:

  - Added support for the Perforce source code management system.

  - Fix str(Node.FS) so that it returns a path relative to the calling
    SConscript file's directory, not the top-level directory.

  - Added support for a separate src_dir argument to SConscript()
    that allows explicit specification of where the source files
    for an SConscript file can be found.

  - Support more easily re-usable flavors of command generators by
    calling callable variables when strings are expanded.

  From Steven Knight:

  - Added an INSTALL construction variable that can be set to a function
    to control how the Install() and InstallAs() Builders install files.
    The default INSTALL function now copies, not links, files.

  - Remove deprecated features:  the "name" argument to Builder objects,
    and the Environment.Update() method.

  - Add an Environment.SourceCode() method to support fetching files
    from source code systems.  Add factory methods that create Builders
    to support BitKeeper, CVS, RCS, and SCCS.  Add support for fetching
    files from RCS or SCCS transparently (like GNU Make).

  - Make the internal to_String() function more efficient.

  - Make the error message the same as other build errors when there's a
    problem unlinking a target file in preparation for it being built.

  - Make TARGET, TARGETS, SOURCE and SOURCES reserved variable names and
    warn if the user tries to set them in a construction environment.

  - Add support for Tar and Zip files.

  - Better documentation of the different ways to export variables to a
    subsidiary SConscript file.  Fix documentation bugs in a tools
    example, places that still assumed SCons split strings on white
    space, and typos.

  - Support fetching arbitrary files from the TARGETS or SOURCES lists
    (e.g. ${SOURCES[2]}) when calculating the build signature of a
    command.

  - Don't silently swallow exceptions thrown by Scanners (or other
    exceptions while finding a node's dependent children).

  - Push files to CacheDir() before calling the superclass built()
    method (which may clear the build signature as part of clearing
    cached implicit dependencies, if the file has a source scanner).
    (Bug reported by Jeff Petkau.)

  - Raise an internal error if we attempt to push a file to CacheDir()
    with a build signature of None.

  - Add an explicit Exit() function for terminating early.

  - Change the documentation to correctly describe that the -f option
    doesn't change to the directory in which the specified file lives.

  - Support changing directories locally with SConscript directory
    path names relative to any SConstruct file specified with -f.
    This allows you to build in another directory by simply changing
    there and pointing at the SConstruct file in another directory.

  - Change the default SConscriptChdir() behavior to change to the
    SConscript directory while it's being read.

  - Fix an exception thrown when the -U option was used with no
    Default() target specified.

  - Fix -u so that it builds things in corresponding build directories
    when used in a source directory.

  From Lachlan O'Dea:

  - Add SharedObject() support to the masm tool.

  - Fix WhereIs() to return normalized paths.

  From Jeff Petkau:

  - Don't copy a built file to a CacheDir() if it's already there.

  - Avoid partial copies of built files in a CacheDir() by copying
    to a temporary file and renaming.

  From Anthony Roach:

  - Fix incorrect dependency-cycle errors when an Aliased source doesn't
    exist.



RELEASE 0.11 - Tue, 11 Feb 2003 05:24:33 -0600

  From Chad Austin:

  - Add support for IRIX and the SGI MIPSPro tool chain.

  - Support using the MSVC tool chain when running Cygwin Python.

  From Michael Cook:

  - Avoid losing signal bits in the exit status from a command,
    helping terminate builds on interrupt (CTRL+C).

  From Charles Crain:

  - Added new AddPreAction() and AddPostAction() functions that support
    taking additional actions before or after building specific targets.

  - Add support for the PharLap ETS tool chain.

  From Steven Knight:

  - Allow Python function Actions to specify a list of construction
    variables that should be included in the Action's signature.

  - Allow libraries in the LIBS variable to explicitly include the prefix
    and suffix, even when using the GNU linker.
    (Bug reported by Neal Becker.)

  - Use DOS-standard CR-LF line endings in the scons.bat file.
    (Bug reported by Gary Ruben.)

  - Doc changes:  Eliminate description of deprecated "name" keyword
    argument from Builder definition (reported by Gary Ruben).

  - Support using env.Append() on BUILDERS (and other dictionaries).
    (Bug reported by Bj=F6rn Bylander.)

  - Setting the BUILDERS construction variable now properly clears
    the previous Builder attributes from the construction Environment.
    (Bug reported by Bj=F6rn Bylander.)

  - Fix adding a prefix to a file when the target isn't specified.
    (Bug reported by Esa Ilari Vuokko.)

  - Clean up error messages from problems duplicating into read-only
    BuildDir directories or into read-only files.

  - Add a CommandAction.strfunction() method, and add an "env" argument
    to the FunctionAction.strfunction() method, so that all Action
    objects have strfunction() methods, and the functions for building
    and returning a string both take the same arguments.

  - Add support for new CacheDir() functionality to share derived files
    between builds, with related options --cache-disable, --cache-force,
    and --cache-show.

  - Change the default behavior when no targets are specified to build
    everything in the current directory and below (like Make).  This
    can be disabled by specifying Default(None) in an SConscript.

  - Revamp SCons installation to fix a case-sensitive installation
    on Win32 systems, and to add SCons-specific --standard-lib,
    --standalone-lib, and --version-lib options for easier user
    control of where the libraries get installed.

  - Fix the ability to directly import and use Platform and Tool modules
    that have been implicitly imported into an Environment().

  - Add support for allowing an embedding interface to annotate a node
    when it's created.

  - Extend the SConscript() function to accept build_dir and duplicate
    keyword arguments that function like a BuildDir() call.

  From Steve Leblanc:

  - Fix the output of -c -n when directories are involved, so it
    matches -c.

  From Anthony Roach:

  - Use a different shared object suffix (.os) when using gcc so shared
    and static objects can exist side-by-side in the same directory.

  - Allow the same object files on Win32 to be linked into either
    shared or static libraries.

  - Cache implicit cache values when using --implicit-cache.



RELEASE 0.10 - Thu, 16 Jan 2003 04:11:46 -0600

  From Derrick 'dman' Hudson:

  - Support Repositories on other file systems by symlinking or
    copying files when hard linking won't work.

  From Steven Knight:

  - Remove Python bytecode (*.pyc) files from the scons-local packages.

  - Have FunctionActions print a description of what they're doing
    (a representation of the Python call).

  - Fix the Install() method so that, like other actions, it prints
    what would have happened when the -n option is used.

  - Don't create duplicate source files in a BuildDir when the -n
    option is used.

  - Refactor the Scanner interface to eliminate unnecessary Scanner
    calls and make it easier to write efficient scanners.

  - Added a "recursive" flag to Scanner creation that specifies the
    Scanner should be invoked recursively on dependency files returned
    by the scanner.

  - Significant performance improvement from using a more efficient
    check, throughout the code, for whether a Node has a Builder.

  - Fix specifying only the source file to MultiStepBuilders such as
    the Program Builder.  (Bug reported by Dean Bair.)

  - Fix an exception when building from a file with the same basename as
    the subdirectory in which it lives.  (Bug reported by Gerard Patel.)

  - Fix automatic deduction of a target file name when there are
    multiple source files specified; the target is now deduced from just
    the first source file in the list.

  - Documentation fixes: better initial explanation of SConscript files;
    fix a misformatted "table" in the StaticObject explanation.

  From Steven Knight and Steve Leblanc:

  - Fix the -c option so it will remove symlinks.

  From Steve Leblanc:

  - Add a Clean() method to support removing user-specified targets
    when using the -c option.

  - Add a development script for running SCons through PyChecker.

  - Clean up things found by PyChecker (mostly unnecessary imports).

  - Add a script to use HappyDoc to create HTML class documentation.

  From Lachlan O'Dea:

  - Make the Environment.get() method return None by default.

  From Anthony Roach:

  - Add SetJobs() and GetJobs() methods to allow configuration of the
    number of default jobs (still overridden by -j).

  - Convert the .sconsign file format from ASCII to a pickled Python
    data structure.

  - Error message cleanups:  Made consistent the format of error
    messages (now all start with "scons: ***") and warning messages (now
    all start with "scons: warning:").  Caught more cases with the "Do
    not know how to build" error message.

  - Added support for the MinGW tool chain.

  - Added a --debug=includes option.



RELEASE 0.09 - Thu,  5 Dec 2002 04:48:25 -0600

  From Chad Austin:

  - Add a Prepend() method to Environments, to append values to
    the beginning of construction variables.

  From Matt Balvin:

  - Add long command-line support to the "lib" Tool (Microsoft library
    archiver), too.

  From Charles Crain:

  - Allow $$ in a string to be passed through as $.

  - Support file names with odd characters in them.

  - Add support for construction variable substition on scanner
    directories (in CPPPATH, F77PATH, LIBPATH, etc.).

  From Charles Crain and Steven Knight:

  - Add Repository() functionality, including the -Y option.

  From Steven Knight:

  - Fix auto-deduction of target names so that deduced targets end
    up in the same subdirectory as the source.

  - Don't remove source files specified on the command line!

  - Suport the Intel Fortran Compiler (ifl.exe).

  - Supply an error message if there are no command-line or
    Default() targets specified.

  - Fix the ASPPCOM values for the GNU assembler.
    (Bug reported by Brett Polivka.)

  - Fix an exception thrown when a Default() directory was specified
    when using the -U option.

  - Issue a warning when -c can't remove a target.

  - Eliminate unnecessary Scanner calls by checking for the
    existence of a file before scanning it.  (This adds a generic
    hook to check an arbitrary condition before scanning.)

  - Add explicit messages to tell when we're "Reading SConscript files
    ...," "done reading SConscript files," "Building targets," and
    "done building targets."  Add a -Q option to supress these.

  - Add separate $SHOBJPREFIX and $SHOBJSUFFIX construction variables
    (by default, the same as $OBJPREFIX and $OBJSUFFIX).

  - Add Make-like error messages when asked to build a source file,
    and before trying to build a file that doesn't have all its source
    files (including when an invalid drive letter is used on WIN32).

  - Add an scons-local-{version} package (in both .tar.gz and .zip
    flavors) to help people who want to ship SCons as a stand-alone
    build tool in their software packages.

  - Prevent SCons from unlinking files in certain situations when
    the -n option is used.

  - Change the name of Tool/lib.py to Tool/mslib.py.

  From Steven Knight and Anthony Roach:

  - Man page:  document the fact that Builder calls return Node objects.

  From Steve LeBlanc:

  - Refactor option processing to use our own version of Greg Ward's
    Optik module, modified to run under Python 1.5.2.

  - Add a ParseConfig() command to modify an environment based on
    parsing output from a *-config command.

  From Jeff Petkau:

  - Fix interpretation of '#/../foo' on Win32 systems.

  From Anthony Roach:

  - Fixed use of command lines with spaces in their arguments,
    and use of Nodes with spaces in their string representation.

  - Make access and modification times of files in a BuildDir match
    the source file, even when hard linking isn't available.

  - Make -U be case insensitive on Win32 systems.

  - Issue a warning and continue when finding a corrupt .sconsign file.

  - Fix using an alias as a dependency of a target so that if one of the
    alias' dependencies gets rebuilt, the resulting target will, too.

  - Fix differently ordered targets causing unnecessary rebuilds
    on case insensitive systems.

  - Use os.system() to execute external commands whenever the "env"
    utility is available, which is much faster than fork()/exec(),
    and fixes the -j option on several platforms.

  - Fix use of -j with multiple targets.

  - Add an Options() object for friendlier accomodation of command-
    line arguments.

  - Add support for Microsoft VC++ precompiled header (.pch) files,
    debugger (.pdb) files, and resource (.rc) files.

  - Don't compute the $_CPPINCFLAGS, $_F77INCFLAGS, $_LIBFLAGS and
    $_LIBDIRFLAGS variables each time a command is executed, define
    them so they're computed only as needed.  Add a new _concat
    function to the Environment that allows people to define their
    own similar variables.

  - Fix dependency scans when $LIBS is overridden.

  - Add EnsurePythonVersion() and EnsureSConsVersion() functions.

  - Fix the overly-verbose stack trace on ListBuilder build errors.

  - Add a SetContentSignatureType() function, allowing use of file
    timestamps instead of MD5 signatures.

  - Make -U and Default('source') fail gracefully.

  - Allow the File() and Dir() methods to take a path-name string as
    the starting directory, in addition to a Dir object.

  - Allow the command handler to be selected via the SPAWN, SHELL
    and ESCAPE construction variables.

  - Allow construction variables to be overridden when a Builder
    is called.

  From sam th:

  - Dynamically check for the existence of utilities with which to
    initialize Environments by default.



RELEASE 0.08 - Mon, 15 Jul 2002 12:08:51 -0500

  From Charles Crain:

  - Fixed a bug with relative CPPPATH dirs when using BuildDir().
    (Bug reported by Bob Summerwill.)

  - Added a warnings framework and a --warn option to enable or
    disable warnings.

  - Make the C scanner warn users if files referenced by #include
    directives cannot be found and --warn=dependency is specified.

  - The BUILDERS construction variable should now be a dictionary
    that maps builder names to actions.  Existing uses of lists,
    and the Builder name= keyword argument, generate warnings
    about use of deprecated features.

  - Removed the "shared" keyword argument from the Object and
    Library builders.

  - Added separated StaticObject, SharedObject, StaticLibrary and
    SharedLibrary builders.  Made Object and Library synonyms for
    StaticObject and StaticLibrary, respectively.

  - Add LIBS and LIBPATH dependencies for shared libraries.

  - Removed support for the prefix, suffix and src_suffix arguments
    to Builder() to be callable functions.

  - Fix handling file names with multiple dots.

  - Allow a build directory to be outside of the SConstruct tree.

  - Add a FindFile() function that searches for a file node with a
    specified name.

  - Add $CPPFLAGS to the shared-object command lines for g++ and gcc.

  From Charles Crain and Steven Knight:

  - Add a "tools=" keyword argument to Environment instantiation,
    and a separate Tools() method, for more flexible specification
    of tool-specific environment changes.

  From Steven Knight:

  - Add a "platform=" keyword argument to Environment instantiation,
    and a separate Platform() method, for more flexible specification
    of platform-specific environment changes.

  - Updated README instructions and setup.py code to catch an
    installation failure from not having distutils installed.

  - Add descriptions to the -H help text for -D, -u and -U so
    people can tell them apart.

  - Remove the old feature of automatically splitting strings
    of file names on white space.

  - Add a dependency Scanner for native Fortran "include" statements,
    using a new "F77PATH" construction variable.

  - Fix C #include scanning to detect file names with characters like
    '-' in them.

  - Add more specific version / build output to the -v option.

  - Add support for the GNU as, Microsoft masm, and nasm assemblers.

  - Allow the "target" argument to a Builder call to be omitted, in
    which case the target(s) are deduced from the source file(s) and the
    Builder's specified suffix.

  - Add a tar archive builder.

  - Add preliminary support for the OS/2 Platform, including the icc
    and ilink Tools.

  From Jeff Petkau:

  - Fix --implicit-cache if the scanner returns an empty list.

  From Anthony Roach:

  - Add a "multi" keyword argument to Builder creation that specifies
    it's okay to call the builder multiple times for a target.

  - Set a "multi" on Aliases so multiple calls will append to an Alias.

  - Fix emitter functions' use of path names when using BuildDir or
    in subdirectories.

  - Fix --implicit-cache causing redundant rebuilds when the header
    file list changed.

  - Fix --implicit-cache when a file has no implicit dependencies and
    its source is generated.

  - Make the drive letters on Windows always be the same case, so that
    changes in the case of drive letters don't cause a rebuild.

  - Fall back to importing the SCons.TimeStamp module if the SCons.MD5
    module can't be imported.

  - Fix interrupt handling to guarantee that a single interrupt will
    halt SCons both when using -j and not.

  - Fix .sconsign signature storage so that output files of one build
    can be safely used as input files to another build.

  - Added a --debug=time option to print SCons execution times.

  - Print an error message if a file can't be unlinked before being
    built, rather than just silently terminating the build.

  - Add a SideEffect() method that can be used to tell the build
    engine that a given file is created as a side effect of building
    a target.  A file can be specified as a side effect of more than
    one build comand, in which case the commands will not be executed
    simultaneously.

  - Significant performance gains from not using our own version of
    the inefficient stock os.path.splitext() method, caching source
    suffix computation, code cleanup in MultiStepBuilder.__call__(),
    and replicating some logic in scons_subst().

  - Add --implicit-deps-changed and --implicit-deps-unchanged options.

  - Add a GetLaunchDir() function.

  - Add a SetBuildSignatureType() function.

  From Zed Shaw:

  - Add an Append() method to Environments, to append values to
    construction variables.

  - Change the name of Update() to Replace().  Keep Update() as a
    deprecated synonym, at least for now.

  From Terrel Shumway:

  - Use a $PYTHON construction variable, initialized to sys.executable,
    when using Python to build parts of the SCons packages.

  - Use sys.prefix, not sys.exec_prefix, to find pdb.py.



RELEASE 0.07 - Thu,  2 May 2002 13:37:16 -0500

  From Chad Austin:

  - Changes to build SCons packages on IRIX (and other *NIces).

  - Don't create a directory Node when a file already exists there,
    and vice versa.

  - Add 'dirs' and 'names' keyword arguments to SConscript for
    easier specification of subsidiary SConscript files.

  From Charles Crain:

  - Internal cleanup of environment passing to function Actions.

  - Builders can now take arbitrary keyword arguments to create
    attributes to be passed to: command generator functions,
    FunctionAction functions, Builder emitter functions (below),
    and prefix/suffix generator functions (below).

  - Command generator functions can now return ANYTHING that can be
    converted into an Action (a function, a string, a CommandGenerator
    instance, even an ActionBase instance).

  - Actions now call get_contents() with the actual target and source
    nodes used for the build.

  - A new DictCmdGenerator class replaces CompositeBuilder to support
    more flexible Builder behavior internally.

  - Builders can now take an emitter= keyword argument.  An emitter
    is a function that takes target, source, and env argument, then
    return a 2-tuple of (new sources, new targets).  The emitter is
    called when the Builder is __call__'ed, allowing a user to modify
    source and target lists.

  - The prefix, suffix and src_suffix Builder arguments now take a
    callable as well a string.  The callable is passed the Environment
    and any extra Builder keyword arguments and is expected to return
    the appropriate prefix or suffix.

  - CommandActions can now be a string, a list of command + argument
    strings, or a list of commands (strings or lists).

  - Added shared library support.  The Object and Library Builders now
    take a "shared=1" keyword argument to specify that a shared object
    or shared library should be built.  It is an error to try to build
    static objects into a shared library or vice versa.

  - Win32 support for .def files has been added.  Added the Win32-specific
    construction variables $WIN32DEFPREFIX, $WIN32DEFSUFFIX,
    $WIN32DLLPREFIX and $WIN32IMPLIBPREFIX.  When building a .dll,
    the new construction variable $WIN32_INSERT_DEF, controls whether
    the appropriately-named .def file is inserted into the target
    list (if not already present).  A .lib file is always added to
    a Library build if not present in the list of targets.

  - ListBuilder now passes all targets to the action, not just the first.

  - Fix so that -c now deletes generated yacc .h files.

  - Builder actions and emitter functions can now be initialized, through
    construction variables, to things other than strings.

  - Make top-relative '#/dir' lookups work like '#dir'.

  - Fix for relative CPPPATH directories in subsidiary SConscript files
    (broken in 0.06).

  - Add a for_signature argument to command generators, so that
    generators that need to can return distinct values for the
    command signature and for executing the command.

  From Alex Jacques:

  - Create a better scons.bat file from a py2bat.py script on the Python
    mailing list two years ago (modeled after pl2bat.pl).

  From Steven Knight:

  - Fix so that -c -n does *not* remove the targets!

  - Man page:  Add a hierarchical libraries + Program example.

  - Support long MSVC linker command lines through a builder action
    that writes to a temporary file and uses the magic MSVC "link @file"
    argument syntax if the line is longer than 2K characters.

  - Fix F77 command-line options on Win32 (use /Fo instead of -o).

  - Use the same action to build from .c (lower case) and .C (upper
    case) files on case-insensitive systems like Win32.

  - Support building a PDF file directly from a TeX or LaTeX file
    using pdftex or pdflatex.

  - Add a -x option to runtest.py to specify the script being tested.
    A -X option indicates it's an executable, not a script to feed
    to the Python interpreter.

  - Add a Split() function (identical to SCons.Util.argmunge()) for use
    in the next release, when Builders will no longer automatically split
    strings on white space.

  From Steve Leblanc:

  - Add the SConscriptChdir() method.

  From Anthony Roach:

  - Fix --debug=tree when used with directory targets.

  - Significant internal restructuring of Scanners and Taskmaster.

  - Added new --debug=dtree option.

  - Fixes for --profile option.

  - Performance improvement in construction variable substitution.

  - Implemented caching of content signatures, plus added --max-drift
    option to control caching.

  - Implemented caching of dependency signatures, enabled by new
    --implicit-cache option.

  - Added abspath construction variable modifier.

  - Added $SOURCE variable as a synonym for $SOURCES[0].

  - Write out .sconsign files on error or interrupt so intermediate
    build results are saved.

  - Change the -U option to -D.  Make a new -U that builds just the
    targets from the local SConscript file.

  - Fixed use of sys.path so Python modules can be imported from
    the SConscript directory.

  - Fix for using Aliases with the -u, -U and -D options.

  - Fix so that Nodes can be passed to SConscript files.

  From Moshe Zadka:

  - Changes for official Debian packaging.



RELEASE 0.06 - Thu, 28 Mar 2002 01:24:29 -0600

  From Charles Crain:

  - Fix command generators to expand construction variables.

  - Make FunctionAction arguments be Nodes, not strings.

  From Stephen Kennedy:

  - Performance:  Use a dictionary, not a list, for a Node's parents.

  From Steven Knight:

  - Add .zip files to the packages we build.

  - Man page:  document LIBS, fix a typo, document ARGUMENTS.

  - Added RANLIB and RANLIBFLAGS construction variables.  Only use them
    in ARCOM if there's a "ranlib" program on the system.

  - Add a configurable CFILESUFFIX for the Builder of .l and .y files
    into C files.

  - Add a CXXFile Builder that turns .ll and .yy files into .cc files
    (configurable via a CXXFILESUFFIX construction variable).

  - Use the POSIX-standard lex -t flag, not the GNU-specific -o flag.
    (Bug reported by Russell Christensen.)

  - Fixed an exception when CPPPATH or LIBPATH is a null string.
    (Bug reported by Richard Kiss.)

  - Add a --profile=FILE option to make profiling SCons easier.

  - Modify the new DVI builder to create .dvi files from LaTeX (.ltx
    and .latex) files.

  - Add support for Aliases (phony targets).

  - Add a WhereIs() method for searching for path names to executables.

  - Add PDF and PostScript document builders.

  - Add support for compiling Fortran programs from a variety of
    suffixes (a la GNU Make):  .f, .F, .for, .FOR, .fpp and .FPP

  - Support a CPPFLAGS variable on all default commands that use the
    C preprocessor.

  From Steve Leblanc:

  - Add support for the -U option.

  - Allow CPPPATH, LIBPATH and LIBS to be specified as white-space
    separated strings.

  - Add a document builder to create .dvi files from TeX (.tex) files.

  From Anthony Roach:

  - Fix:  Construction variables with values of 0 were incorrectly
    interpolated as ''.

  - Support env['VAR'] to fetch construction variable values.

  - Man page:  document Precious().



RELEASE 0.05 - Thu, 21 Feb 2002 16:50:03 -0600

  From Chad Austin:

  - Set PROGSUFFIX to .exe under Cygwin.

  From Charles Crain:

  - Allow a library to specified as a command-line source file, not just
    in the LIBS construction variable.

  - Compensate for a bug in os.path.normpath() that returns '' for './'
    on WIN32.

  - More performance optimizations:  cache #include lines from files,
    eliminate unnecessary calls.

  - If a prefix or suffix contains white space, treat the resulting
    concatenation as separate arguments.

  - Fix irregularities in the way we fetch DevStudio information from
    the Windows registry, and in our registry error handling.

  From Steven Knight:

  - Flush stdout after print so it intermixes correctly with stderr
    when redirected.

  - Allow Scanners to return a list of strings, and document how to
    write your own Scanners.

  - Look up implicit (scanned) dependencies relative to the directory
    of file being scanned.

  - Make writing .sconsign files more robust by first trying to write
    to a temp file that gets renamed.

  - Create all of the directories for a list of targets before trying
    to build any of the targets.

  - WIN32 portability fixes in tests.

  - Allow the list of variables exported to an SConscript file to be
    a UserList, too.

  - Document the overlooked LIBPATH construction variable.
    (Bug reported by Eicke Godehardt.)

  - Fix so that Ignore() ignores indirect, implicit dependencies
    (included files), not just direct dependencies.

  - Put the man page in the Debian distribution.

  - Run HTML docs through tidy to clean up the HTML (for Konqueror).

  - Add preliminary support for Unicode strings.

  - Efficiency:  don't scan dependencies more than once during the
    walk of a tree.

  - Fix the -c option so it doesn't stop removing targets if one doesn't
    already exist.
    (Bug reported by Paul Connell.)

  - Fix the --debug=pdb option when run on Windows NT.
    (Bug reported by Paul Connell.)

  - Add support for the -q option.

  From Steve Leblanc:

  - Add support for the -u option.

  - Add .cc and .hh file suffixes to the C Scanner.

  From Anthony Roach:

  - Make the scons script return an error code on failures.

  - Add support for using code to generate a command to build a target.



RELEASE 0.04 - Wed, 30 Jan 2002 11:09:42 -0600

  From Charles Crain:

  - Significant performance improvements in the Node.FS and
    Scanner subsystems.

  - Fix signatures of binary files on Win32 systems.

  - Allow LIBS and LIBPATH to be strings, not just arrays.

  - Print a traceback if a Python-function builder throws an exception.

  From Steven Knight:

  - Fix using a directory as a Default(), and allow Default() to
    support white space in file names for strings in arrays.

  - Man page updates:  corrected some mistakes, documented various
    missing Environment methods, alphabetized the construction
    variables and other functions, defined begin and end macros for
    the example sections, regularized white space separation, fixed
    the use of Export() in the Multiple Variants example.

  - Function action fixes:  None is now a successful return value.
    Exceptions are now reported.  Document function actions.

  - Add 'Action' and 'Scanner' to the global keywords so SConscript
    files can use them too.

  - Removed the Wrapper class between Nodes and Walkers.

  - Add examples using Library, LIBS, and LIBPATH.

  - The C Scanner now always returns a sorted list of dependencies
    so order changes don't cause unnecessary rebuilds.

  - Strip $(-$) bracketed text from command lines.  Use this to
    surround $_INCDIRS and $_LIBDIRS so we don't rebuild in response
    to changes to -I or -L options.

  - Add the Ignore() method to ignore dependencies.

  - Provide an error message when a nonexistent target is specified
    on the command line.

  - Remove targets before building them, and add an Environment
    Precious() method to override that.

  - Eliminate redundant calls to the same builder when the target is a
    list of targets:  Add a ListBuilder class that wraps Builders to
    handle lists atomically.  Extend the Task class to support building
    and updating multiple targets in a single Task.  Simplify the
    interface between Task and Taskmaster.

  - Add a --debug=pdb option to re-run SCons under the Python debugger.

  - Only compute a build signature once for each node.

  - Changes to our sys.path[] manipulation to support installation into
    an arbitrary --prefix value.

  From Steve Leblanc:

  - Add var=value command-line arguments.



RELEASE 0.03 - Fri, 11 Jan 2002 01:09:30 -0600

  From Charles Crain:

  - Performance improvements in the Node.FS and Sig.Calculator classes.

  - Add the InstallAs() method.

  - Execute commands through an external interpreter (sh, cmd.exe, or
    command.com) to handle redirection metacharacters.

  - Allow the user to supply a command handler.

  From Steven Knight:

  - Search both /usr/lib and /usr/local/lib for scons directories by
    adding them both to sys.path, with whichever is in sys.prefix first.

  - Fix interpreting strings of multiple white-space separated file names
    as separate file names, allowing prefixes and suffixes to be appended
    to each individually.

  - Refactor to move CompositeBuilder initialization logic from the
    factory wrapper to the __init__() method, and allow a Builder to
    have both an action and a src_builder (or array of them).

  - Refactor BuilderBase.__call__() to separate Node creation/lookup
    from initialization of the Node's builder information.

  - Add a CFile Builder object that supports turning lex (.l) and
    yacc (.y) files into .c files.

  - Document: variable interpretation attributes; how to propogate
    the user's environment variables to executed commands; how to
    build variants in multiple BuildDirs.

  - Collect String, Dict, and List type-checking in common utility
    routines so we can accept User{String,Dict,List}s all over.

  - Put the Action factory and classes into their own module.

  - Use one CPlusPlusAction in the Object Builder's action dictionary,
    instead of letting it create multiple identical instances.

  - Document the Install() and InstallAs() methods.

  From Steve Leblanc:

  - Require that a Builder be given a name argument, supplying a
    useful error message when it isn't.

  From Anthony Roach:

  - Add a "duplicate" keyword argument to BuildDir() that can be set
    to prevent linking/copying source files into build directories.

  - Add a "--debug=tree" option to print an ASCII dependency tree.

  - Fetch the location of the Microsoft Visual C++ compiler(s) from
    the Registry, instead of hard-coding the location.

  - Made Scanner objects take Nodes, not path names.

  - Have the C Scanner cache the #include file names instead of
    (re-)scanning the file each time it's called.

  - Created a separate class for parent "nodes" of file system roots,
    eliminating the need for separate is-parent-null checks everywhere.

  - Removed defined __hash__() and __cmp() methods from FS.Entry, in
    favor of Python's more efficient built-in identity comparisons.



RELEASE 0.02 - Sun, 23 Dec 2001 19:05:09 -0600

  From Charles Crain:

  - Added the Install(), BuildDir(), and Export() methods.

  - Fix the -C option by delaying setting the top of the FS tree.

  - Avoid putting the directory path on the libraries in the LIBS
    construction variable.

  - Added a GetBuildPath() method to return the full path to the
    Node for a specified string.

  - Fixed variable substitution in CPPPATH and LIBPATH.

  From Steven Knight:

  - Fixed the version comment in the scons.bat (the UNIX geek used
    # instead of @rem).

  - Fix to setup.py so it doesn't require a sys.argv[1] argument.

  - Provide make-like warning message for "command not found" and
    similar errors.

  - Added an EXAMPLES section to the man page.

  - Make Default() targets properly relative to their SConscript
    file's subdirectory.

  From Anthony Roach:

  - Documented CXXFLAGS, CXXCOM, and CPPPATH.

  - Fixed SCONS_LIB_DIR to work as documented.

  - Made Default() accept Nodes as arguments.

  - Changed Export() to make it easier to use.

  - Added the Import() and Return() methods.



RELEASE 0.01 - Thu Dec 13 19:25:23 CST 2001

A brief overview of important functionality available in release 0.01:

  - C and C++ compilation on POSIX and Windows NT.

  - Automatic scanning of C/C++ source files for #include dependencies.

  - Support for building libraries; setting construction variables
    allows creation of shared libraries.

  - Library and C preprocessor search paths.

  - File changes detected using MD5 signatures.

  - User-definable Builder objects for building files.

  - User-definable Scanner objects for scanning for dependencies.

  - Parallel build (-j) support.

  - Dependency cycles detected.

  - Linux packages available in RPM and Debian format.

  - Windows installer available.



__COPYRIGHT__
__FILE__ __REVISION__ __DATE__ __DEVELOPER__<|MERGE_RESOLUTION|>--- conflicted
+++ resolved
@@ -188,8 +188,6 @@
       sources, allowing directories to be passed, which was causing test/Java/JAR.py to fail.
 
   From William Deegan:
-<<<<<<< HEAD
-=======
     - Fix issue where code in utility routine to_String_for_subst() had code whose result was never
       properly returned.
       (Found by: James Rinkevich https://pairlist4.pair.net/pipermail/scons-users/2017-October/006358.html )
@@ -198,13 +196,16 @@
       value. (True = normal sort). Manpage also updated.
     - Fixed Tool loading logic from exploding sys.path with many site_scons/site_tools prepended on py3.
     - Added additional output with time to process each SConscript file when using --debug=time.
+    - Rename internal function subst_dict() to create_subst_target_source_dict()
+    - Fix broken subst logic where a string with "$$(abc)" was being treated as "$(abc) and the
+      logic for removing the signature escapes was then failing because there was no closing "$)".
+      This was introduced by a pull request to allow recursive variable evaluations to yield a string
+      such as "$( $( some stuff $) $)".
 
   From Thomas Berg:
     - Fixed a regression in scons-3.0.0 where "from __future__ import print_function" was imposed
       on the scope where SConstruct is executed, breaking existing builds using PY 2.7.
->>>>>>> e342d031
-
-    - Rename internal function subst_dict() to create_subst_target_source_dict()
+
 
   From Zachary Tessler:
     - Fix incorrect warning for repeated identical builder calls that use overrides
