

                 SCons - a software construction tool

                            Change Log

<<<<<<< HEAD
RELEASE 2.3.2.alpha.yyyymmdd - NEW DATE WILL BE INSERTED HERE
  From Anatoly Techtonik:
    - Several improvements for running scons.py from source:
      * engine files form source directory take priority over all other
        importable versions
      * message about scons.py running from source is removed to fix tests
        that were failing because of this extra line in the output
      * error message when SCons import fails now lists lookup paths
  From Dirk Baechle:
    - Update XML doc editor configuration

RELEASE 2.3.1
=======

RELEASE 2.3.2.alpha.yyyymmdd - NEW DATE WILL BE INSERTED HERE

  From Anatoly Techtonik:
    - Remove support for QMTest harness from runtest.py


RELEASE 2.3.1 - Mon, 02 Mar 2014 13:53:45 -0400
>>>>>>> 31bc313b

  From Andrew Featherstone:
    - Added support for EPUB output format to the DocBook tool.

  From Tom Tanner:
    - Stop leaking file handles to subprocesses by switching to using subprocess
      always.
    - Allow multiple options to be specified with --debug=a,b,c
    - Add support for a readonly cache (--cache-readonly)
    - Always print stats if requested
    - Generally try harder to print out a message on build errors
    - Adds a switch to warn on missing targets
    - Add Pseudo command to mark targets which should not exist after
      they are built.

  From Bogdan Tenea:
    - Check for 8.3 filenames on cygwin as well as win32 to make variant_dir work properly.

  From Alexandre Feblot:
    - Make sure SharedLibrary depends on all dependent libs (by depending on SHLINKCOM)

  From Stefan Sperling:
    - Fixed the setup of linker flags for a versioned SharedLibrary
      under OpenBSD (#2916).

  From Antonio Cavallo:
    - Improve error if Visual Studio bat file not found.

  From Manuel Francisco Naranjo:
    - Allow Subst.Literal string objects to be compared with each other,
      so they work better in AddUnique() and Remove().

  From David Rothenberger:
    - Added cyglink linker that uses Cygwin naming conventions for
      shared libraries and automatically generates import libraries.

  From Dirk Baechle:
    - Update bootstrap.py so it can be used from any dir, to run
      SCons from a source (non-installed) dir.
    - Count statistics of instances are now collected only when
      the --debug=count command-line option is used (#2922).
    - Added release_target_info() to File nodes, which helps to
      reduce memory consumption in clean builds and update runs
      of large projects.
    - Fixed the handling of long options in the command-line
      parsing (#2929).
    - Fixed misspelled variable in intelc.py (#2928).

  From Gary Oberbrunner:
    - Test harness: fail_test() can now print a message to help debugging.

  From Anatoly Techtonik:
    - Require rpmbuild when building SCons package.
    - Print full stack on certain errors, for debugging.
    - Improve documentation for Textfile builder.

  From William Deegan:
    - VS2012 & VS2010 Resolve initialization issues by adding path to reg.exe
      in shell used to run batch files.
    - MSVC Support fixed defaulting TARGET_ARCH to HOST_ARCH. It should be
      None if not explicitly set.
    - MSVC Fixed issue where if more than one Architectures compilers are
      detected, it would take the last one found, and not the first.

  From Philipp Kraus:
    - Added optional ZIPROOT to Zip tool.

  From Dirk Baechle:
    - Replaced old SGML-based documentation toolchain with a more modern
      approach, that also requires less external dependencies (programs and
      Python packages). Added a customized Docbook XSD for strict validation of
      all input XML files.

  From Luca Falavigna:
    - Fixed spelling errors in MAN pages (#2897).

  From Michael McDougall:
    - Fixed description of ignore_case for EnumVariable in the
      MAN page (#2774).


RELEASE 2.3.0 - Mon, 02 Mar 2013 13:22:29 -0400

  From Anatoly Techtonik:
    - Added ability to run scripts/scons.py directly from source checkout
    - Hide deprecated --debug={dtree,stree,tree} from --help output
    - Error messages from option parser now include hints about valid choices
    - Cleaned up some Python 1.5 and pre-2.3 code, so don't expect SCons
      to run on anything less than Python 2.4 anymore
    - Several fixes for runtest.py:
      * exit with an error if no tests were found
      * removed --noqmtest option - this behavior is by default
      * replaced `-o FILE --xml` combination with `--xml FILE`
      * changed `-o, --output FILE` option to capture stdout/stderr output
        from runtest.py
    - Remove os_spawnv_fix.diff patch required to enable parallel builds
      support prior to Python 2.2

  From Juan Lang:
    - Fix WiX Tool to use .wixobj rather than .wxiobj for compiler output
    - Support building with WiX releases after 2.0

  From Alexey Klimkin:
    - Fix nested LIBPATH expansion by flattening sequences in subst_path.

  From eyan on Bitbucket:
    - Print target name with command execution time with --debug=time

  From Thomas Berg and Evgeny Podjachev:
    - Fix subprocess spawning on Windows.  Work around a Windows
      bug that can crash python occasionally when using -jN. (#2449)

  From Dirk Baechle:
    - Updated test framework to support dir and file fixtures and
      added ability to test external (out-of-tree) tools (#2862).
      See doc in QMTest/test-framework.rst.
    - Fixed several errors in the test suite (Java paths, MSVS version
      detection, Tool import), additionally
      * provided MinGW command-line support for the CXX, AS and
        Fortran tests,
      * refactored the detection of the gcc version and the according
        Fortran startup library,
      * provided a new module rpmutils.py, wrapping the RPM naming rules
        for target files and further hardware-dependent info (compatibility,
        compiler flags, ...),
      * added new test methods must_exist_one_of() and
        must_not_exist_any_of() and
      * removed Aegis support from runtest.py. (#2872)

  From Gary Oberbrunner:
    - Add -jN support to runtest.py to run tests in parallel
    - Add MSVC10 and MSVC11 support to get_output low-level bat script runner.
    - Fix MSVS solution generation for VS11, and fixed tests.

  From Rob Managan:
    - Updated the TeX builder to support the \newglossary command
      in LaTeX's glossaries package and the files it creates.
    - Improve support for new versions of biblatex in the TeX builder
      so biber is called automatically if biblatex requires it.
    - Add SHLIBVERSION as an option that tells SharedLibrary to build
      a versioned shared library and create the required symlinks.
      Add builder InstallVersionedLib to create the required symlinks
      installing a versioned shared library.


RELEASE 2.2.0 - Mon, 05 Aug 2012 15:37:48 +0000

  From dubcanada on Bitbucket:
    - Fix 32-bit Visual Express C++ on 64-bit Windows (generate 32-bit code)

  From Paweł Tomulik:
    - Added gettext toolset
    - Fixed FindSourceFiles to find final sources (leaf nodes).

  From Greg Ward:
    - Allow Node objects in Java path (#2825)

  From Joshua Hughes:
    - Make Windows not redefine builtin file as un-inheritable (#2857)
    - Fix WINDOWS_INSERT_DEF on MinGW (Windows) (#2856)

  From smallbub on Bitbucket:
    - Fix LINKCOMSTR, SHLINKCOMSTR, and LDMODULECOMSTR on Windows (#2833).

  From Mortoray:
    - Make -s (silent mode) be silent about entering subdirs (#2976).
    - Fix cloning of builders when cloning environment (#2821).

  From Gary Oberbrunner:
    - Show valid Visual Studio architectures in error message
       when user passes invalid arch.

  From Alexey Petruchik:
    - Support for Microsoft Visual Studio 11 (both using it
      and generating MSVS11 solution files).

  From Alexey Klimkin:
    - Fixed the Taskmaster, curing spurious build failures in
      multi-threaded runs (#2720).

  From Dirk Baechle:
    - Improved documentation of command-line variables (#2809).
    - Fixed scons-doc.py to properly convert main XML files (#2812).

  From Rob Managan:
    - Updated the TeX builder to support LaTeX's multibib package.
    - Updated the TeX builder to support LaTeX's biblatex package.
    - Added support for using biber instead of bibtex by setting
      env['BIBTEX'] = 'biber'

  From Arve Knudsen:
    - Test for FORTRANPPFILESUFFIXES (#2129).


RELEASE 2.1.0 - Mon, 09 Sep 2011 20:54:57 -0700

  From Anton Lazarev:
    - Fix Windows resource compiler scanner to accept DOS line endings.

  From Matthias:
    - Update MSVS documents to remove note indicating that only one
      project is currently supported per solution file.

  From Grzegorz Bizoń:
    - Fix long compile lines in batch mode by using TEMPFILE
    - Fix MSVC_BATCH=False (was treating it as true)

  From Justin Gullingsrud:
    - support -std=c++0x and related CXXFLAGS in pkgconfig (ParseFlags)

  From Vincent Beffara:
    - Support -dylib_file in pkgconfig (ParseFlags)

  From Gary Oberbrunner and Sohail Somani:
    - new construction variable WINDOWS_EMBED_MANIFEST to automatically
      embed manifests in Windows EXEs and DLLs.

  From Gary Oberbrunner:
    - Fix Visual Studio project generation when CPPPATH contains Dir nodes
    - Ensure Visual Studio project is regenerated when CPPPATH or CPPDEFINES change
    - Fix unicode error when using non-ASCII filenames with Copy or Install
    - Put RPATH in LINKCOM rather than LINKFLAGS so resetting
      LINKFLAGS doesn't kill RPATH
    - Fix precompiled headers on Windows when variant dir name has spaces.
    - Adding None to an Action no longer fails (just returns original action)
    - New --debug=prepare option to show each target as it's being
      prepared, whether or not anything needs to be done for it.
    - New debug option --debug=duplicate to print a line for each
      unlink/relink (or copy) of a variant file from its source file.
    - Improve error message for EnumVariables to show legal values.
    - Fix Intel compiler to sort versions >9 correctly (esp. on Linux)
    - Fix Install() when the source and target are directories and the
      target directory exists.

  From David Garcia Garzon:
    - Fix Delete to be able to delete broken symlinks and dir
      symlinks.

  From Imran Fanaswala and Robert Lehr:
    - Handle .output file generated by bison/yacc properly. Cleaning it
      when necessary.

  From Antoine Dechaume:
    - Handle SWIG file where there is whitespace after the module name
      properly. Previously the generated files would include
      the whitespace.

  From Dmitry R.:
    - Handle Environment in case __semi_deepcopy is None

  From Benoit Belley:

    - Much improved support for Windows UNC paths (\\SERVERNAME).

  From Jean-Baptiste Lab:

    - Fix problems with appending CPPDEFINES that contain
      dictionaries, and related issues with Parse/MergeFlags and
      CPPDEFINES.

  From Allen Weeks:

    - Fix for an issue with implicit-cache with multiple targets
      when dependencies are removed on disk.

  From Evgeny Podjachev and Alexey Petruchick:

    - Support generation of Microsoft Visual Studio 2008 (9.0)
      and 2010 (10.0) project and solution files.

  From Ken Deeter:

    - Fix a problem when FS Entries which are actually Dirs have builders.

  From Luca Falavigna:

    - Support Fortran 03

  From Gary Oberbrunner:

    - Print the path to the SCons package in scons --version

  From Jean-Franï¿½ois Colson:

    - Improve Microsoft Visual Studio Solution generation, and fix
      various errors in the generated solutions especially when using
      MSVS_SCC_PROVIDER, and when generating multiple projects.  The
      construction variable MSVS_SCC_PROJECT_BASE_PATH, which never
      worked properly, is removed.  Users can use the new variable
      MSVS_SCC_CONNECTION_ROOT instead if desired.

  From Anatoly Techtonik:

    - Use subprocess in bootstrap.py instead of os.execve to avoid
      losing output control on Windows (http://bugs.python.org/issue9148)

    - Revert patch for adding SCons to App Paths, because standard cmd
      shell doesn't search there. This is confusing, because `scons` can
      be executed from explorer, but fail to start from console.

    - Fix broken installation with easy_install on Windows (issue #2051)
      SCons traditionally installed in a way that allowed to run multiple
      versions side by side. This custom logic was incompatible with
      easy_install way of doing things.

    - Use epydoc module for generating API docs in HTML if command line
      utility is not found in PATH. Actual for Windows.

  From Alexander Goomenyuk:

    - Add .sx to assembly source scanner list so .sx files
      get their header file dependencies detected.

  From Arve Knudsen:

    - Set module metadata when loading site_scons/site_init.py
      so it is treated as a proper module; __doc__, __file__ and
      __name__ now refer to the site_init.py file.

  From Russel Winder:

    - Users Guide updates explaining that Tools can be packages as
      well as python modules.

  From Gary Oberbrunner:

    - New systemwide and per-user site_scons dirs.

  From Dirk Baechle:

    - XML fixes in User's Guide.
    - Fixed the detection of 'jar' and 'rmic' during
      the initialization of the respective Tools (#2730).
    - Improved docs for custom Decider functions and
      custom Scanner objects (#2711, #2713).
    - Corrected SWIG module names for generated *.i files (#2707).

  From Joe Zuntz:

    - Fixed a case-sensitivity problem with Fortran modules.

  From Bauke Conijn:

    - Added Users Guide example for auto-generated source code

  From Steven Knight:

    - Fix explicit dependencies (Depends()) on Nodes that don't have
      attached Builders.

    - Fix use of the global Alias() function with command actions.

  From Matt Hughes:

    - Fix the ability to append to default $*FLAGS values (which are
      implemented as CLVar instances) in a copied construction environment
      without affecting the original construction environment's value.

  From Rob Managan:

    - Updated the TeX command strings to include a /D on Windows in
      case the new directory is on a different drive letter.

    - Fixed the LaTeX scanner so dependencies are found in commands that
      are broken across lines with a comment or have embedded spaces.

    - The TeX builders should now work with tex files that are generated
      by another program. Thanks to Hans-Martin von Gaudecker for
      isolating the cause of this bug.

    - Added support for INDEXSTYLE environment variable so makeindex can
      find style files.

    - Added support for the bibunits package so we call bibtex on all
      the bu*.aux files.

    - Add support of finding path information on OSX for TeX applications
      MacPorts and Fink paths need to be added by the user

  From Russel Winder:

    - Add support for DMD version 2 (the phobos2 library).

  From William Deegan:

    - Add initial support for VS/VC 2010 (express and non-express versions)
    - Remove warning for not finding MS VC/VS install.
      "scons: warning: No version of Visual Studio compiler found
        - C/C++ compilers most likely not set correctly"
    - Add support for Linux 3.0


RELEASE 2.0.1 - Mon, 15 Aug 2010 15:46:32 -0700

  From Dirk Baechle:

    - Fix XML in documentation.

  From Joe Zuntz:

    - Fixed a case-sensitivity problem with Fortran modules.

  From Bauke Conijn:

    - Added Users Guide example for auto-generated source code

  From Steven Knight:

    - Fix explicit dependencies (Depends()) on Nodes that don't have
      attached Builders.

  From Matt Hughes:

    - Fix the ability to append to default $*FLAGS values (which are
      implemented as CLVar instances) in a copied construction environment
      without affecting the original construction environment's value.

  From Rob Managan:

    - Updated the TeX command strings to include a /D on Windows in
      case the new directory is on a different drive letter.

    - Fixed the LaTeX scanner so dependencies are found in commands that
      are broken across lines with a comment or have embedded spaces.


RELEASE 2.0.0.final.0 - Mon, 14 Jun 2010 22:01:37 -0700

  From Dirk Baechle:

    - Fix XML in documentation.

  From Steven Knight:

    - Provide forward compatibility for the 'profile' module.

    - Provide forward compatibility for the 'pickle' module.

    - Provide forward compatibility for the 'io' module.

    - Provide forward compatibility for the 'queue' module.

    - Provide forward compatibility for the 'collections' module.

    - Provide forward compatibility for the 'builtins' module.

    - Provide forward compatibility for 'sys.intern()'.

    - Convert to os.walk() from of os.path.walk().

    - Remove compatibility logic no longer needed.

    - Add a '-3' option to runtest to print 3.x incompatibility warnings.

    - Convert old-style classes into new-style classes.

    - Fix "Ignoring corrupt sconsign entry" warnings when building
      in a tree with a pre-2.0 .sconsign file.

    - Fix propagation from environment of VS*COMNTOOLS to resolve issues
      initializing MSVC/MSVS/SDK issues.

    - Handle detecting Visual C++ on Python verions with upper-case
      platform architectures like 'AMD64'.

  From W. Trevor King:

    - Revisions to README.

  From Greg Noel:

    - Apply numerous Python fixers to update code to more modern idioms.
      Find where fixers should be applied to code in test strings and
      apply the fixers there, too.

    - Write a fixer to convert string functions to string methods.

    - Modify the 'dict' fixer to be less conservative.

    - Modify the 'apply' fixer to handle more cases.

    - Create a modified 'types' fixer that converts types to 2.x
      equivalents rather than 3.x equivalents.

    - Write a 'division' fixer to highlight uses of the old-style
      division operator.  Correct usage where needed.

    - Add forward compatibility for the new 'memoryview' function
      (which replaces the 'buffer' function).

    - Add forward compatibility for the 'winreg' module.

    - Remove no-longer-needed 'platform' module.

    - Run tests with the '-3' option to Python 2.6 and clear up
      various reported incompatibilities.

    - Comb out code paths specialized to Pythons older than 2.4.

    - Update deprecation warnings; most now become mandatory.

    - Start deprecation cycle for BuildDir() and build_dir.

    - Start deprecation cycle for SourceCode() and related factories

    - Fixed a problem with is_Dict() not identifying some objects derived
      from UserDict.

  From Jim Randall:

    - Document the AllowSubstExceptions() function in the User's Guide.

  From William Deegan:

    - Migrate MSVC/MSVS/SDK improvements from 1.3 branch.


RELEASE 1.3.0 - Tue, 23 Mar 2010 21:44:19 -0400

  From Steven Knight:

    - Update man page and documentation.

  From William Deegan (plus minor patch from Gary Oberbrunner):

    - Support Visual Studio 8.0 Express

RELEASE 1.2.0.d20100306 - Sat, 06 Mar 2010 16:18:33 -0800

  From Luca Falavigna:

    - Fix typos in the man page.

  From Gottfried Ganssauge:

    - Support execution when SCons is installed via easy_install.

  From Steven Knight:

    - Make the messages for Configure checks of compilers consistent.

    - Issue an error message if a BUILDERS entry is not a Builder
      object or a callable wrapper.

  From Rob Managan:

    - Update tex builder to handle the case where a \input{foo}
      command tries to work with a directory named foo instead of the
      file foo.tex. The builder now ignores a directory and continues
      searching to find the correct file. Thanks to Lennart Sauerbeck
      for the test case and initial patch

      Also allow the \include of files in subdirectories when variantDir
      is used with duplicate=0. Previously latex would crash since
      the directory in which the .aux file is written was not created.
      Thanks to Stefan Hepp for finding this and part of the solution.

  From James Teh:
    - Patches to fix some issues using MS SDK V7.0

  From William Deegan:
    - Lots of testing and minor patches to handle mixed MS VC and SDK
      installations, as well as having only the SDK installed.


RELEASE 1.2.0.d20100117 - Sun, 17 Jan 2010 14:26:59 -0800

  From Jim Randall:
    - Fixed temp filename race condition on Windows with long cmd lines.

  From David Cournapeau:
    - Fixed tryRun when sconf directory is in a variant dir.
    - Do not add -fPIC for ifort tool on non-posix platforms (darwin and
      windows).
    - Fix bug 2294 (spurious CheckCC failures).
    - Fix scons bootstrap process on windows 64 (wrong wininst name)

  From William Deegan:
    - Final merge from vs_revamp branch to main

    - Added definition and usage of HOST_OS, HOST_ARCH, TARGET_OS,
      TARGET_ARCH, currently only defined/used by Visual Studio
      Compilers. This will be rolled out to other platforms/tools
      in the future.

    - Add check for python >= 3.0.0 and exit gracefully.
      For 1.3 python >= 1.5.2 and < 3.0.0 are supported

    - Fix bug 1944 - Handle non-existent .i file in swig emitter, previously
      it would crash with an IOError exception. Now it will try to make an
      educated guess on the module name based on the filename.

  From Lukas Erlinghagen:

    - Have AddOption() remove variables from the list of
      seen-but-unknown variables (which are reported later).

    - An option name and aliases can now be specified as a tuple.

  From Hartmut Goebel:

    - Textfile builder.

  From Jared Grubb:

    - use "is/is not" in comparisons with None instead of "==" or "!=".

  From Jim Hunziker:

    - Avoid adding -gphobos to a command line multiple times
      when initializing use of the DMD compiler.

  From Jason Kenney:

    - Sugguested HOST/TARGET OS/ARCH separation.

  From Steven Knight:

    - Fix the -n option when used with VariantDir(duplicate=1)
      and the variant directory doesn't already exist.

    - Fix scanning of Unicode files for both UTF-16 endian flavors.

    - Fix a TypeError on #include of file names with Unicode characters.

    - Fix an exception if a null command-line argument is passed in.

    - Evaluate Requires() prerequisites before a Node's direct children
      (sources and dependencies).

  From Greg Noel:

    - Remove redundant __metaclass__ initializations in Environment.py.

    - Correct the documentation of text returned by sconf.Result().

    - Document that filenames with '.' as the first character are
      ignored by Glob() by default (matching UNIX glob semantics).

    - Fix SWIG testing infrastructure to work on Mac OS X.

    - Restructure a test that occasionally hung so that the test would
      detect when it was stuck and fail instead.

    - Substfile builder.

  From Gary Oberbrunner:

    - When reporting a target that SCons doesn't know how to make,
      specify whether it's a File, Dir, etc.

  From Ben Webb:

    - Fix use of $SWIGOUTDIR when generating Python wrappers.

    - Add $SWIGDIRECTORSUFFIX and $SWIGVERSION construction variables.

  From Rob Managan:

    - Add -recorder flag to Latex commands and updated internals to
      use the output to find files TeX creates. This allows the MiKTeX
      installations to find the created files

    - Notify user of Latex errors that would get buried in the
      Latex output

    - Remove LATEXSUFFIXES from environments that don't initialize Tex.

    - Add support for the glossaries package for glossaries and acronyms

    - Fix problem that pdftex, latex, and pdflatex tools by themselves did
      not create the actions for bibtex, makeindex,... by creating them
      and other environment settings in one routine called by all four
      tex tools.

    - Fix problem with filenames of sideeffects when the user changes
      the name of the output file from the latex default

    - Add scanning of files included in Latex by means of \lstinputlisting{}
      Patch from Stefan Hepp.

    - Change command line for epstopdf to use --outfile= instead of -o
      since this works on all platforms.
      Patch from Stefan Hepp.

    - Change scanner to properly search for included file from the
      directory of the main file instead of the file it is included from.
      Also update the emitter to add the .aux file associated with
      \include{filename} commands. This makes sure the required directories
      if any are created for variantdir cases.
      Half of the patch from Stefan Hepp.

RELEASE 1.2.0.d20090223 - Mon, 23 Feb 2009 08:41:06 -0800

  From Stanislav Baranov:

    - Make suffix-matching for scanners case-insensitive on Windows.

  From David Cournapeau:

    - Change the way SCons finds versions of Visual C/C++ and Visual
      Studio to find and use the Microsoft v*vars.bat files.

  From Robert P. J. Day:

    - User's Guide updates.

  From Dan Eaton:

    - Fix generation of Visual Studio 8 project files on x64 platforms.

  From Allan Erskine:

    - Set IncludeSearchPath and PreprocessorDefinitions in generated
      Visual Studio 8 project files, to help IntelliSense work.

  From Mateusz Gruca:

    - Fix deletion of broken symlinks by the --clean option.

  From Steven Knight:

    - Fix the error message when use of a non-existent drive on Windows
      is detected.

    - Add sources for files whose targets don't exist in $CHANGED_SOURCES.

    - Detect implicit dependencies on commands even when the command is
      quoted.

    - Fix interaction of $CHANGED_SOURCES with the --config=force option.

    - Fix finding #include files when the string contains escaped
      backslashes like "C:\\some\\include.h".

    - Pass $CCFLAGS to Visual C/C++ precompiled header compilation.

    - Remove unnecessary nested $( $) around $_LIBDIRFLAGS on link lines
      for the Microsoft linker, the OS/2 ilink linker and the Phar Lap
      linkloc linker.

    - Spell the Windows environment variables consistently "SystemDrive"
      and "SystemRoot" instead of "SYSTEMDRIVE" and "SYSTEMROOT".



RELEASE 1.2.0.d20090113 - Tue, 13 Jan 2009 02:50:30 -0800

  From Stanislav Baranov, Ted Johnson and Steven Knight:

    - Add support for batch compilation of Visual Studio C/C++ source
      files, controlled by a new $MSVC_BATCH construction variable.

  From Steven Knight:

    - Print the message, "scons: Build interrupted." on error output,
      not standard output.

    - Add a --warn=future-deprecated option for advance warnings about
      deprecated features that still have warnings hidden by default.

    - Fix use of $SOURCE and $SOURCES attributes when there are no
      sources specified in the Builder call.

    - Add support for new $CHANGED_SOURCES, $CHANGED_TARGETS,
      $UNCHANGED_SOURCES and $UNCHANGED_TARGETS variables.

    - Add general support for batch builds through new batch_key= and
      targets= keywords to Action object creation.

  From Arve Knudsen:

    - Make linker tools differentiate properly between SharedLibrary
      and LoadableModule.

    - Document TestCommon.shobj_prefix variable.

    - Support $SWIGOUTDIR values with spaces.

  From Rob Managan:

    - Don't automatically try to build .pdf graphics files for
      .eps files in \includegraphics{} calls in TeX/LaTeX files
      when building with the PDF builder (and thus using pdflatex).

  From Gary Oberbrunner:

    - Allow AppendENVPath() and PrependENVPath() to interpret '#'
      for paths relative to the top-level SConstruct directory.

    - Use the Borland ilink -e option to specify the output file name.

    - Document that the msvc Tool module uses $PCH, $PCHSTOP and $PDB.

    - Allow WINDOWS_INSERT_DEF=0 to disable --output-def when linking
      under MinGW.

  From Zia Sobhani:

    - Fix typos in the User's Guide.

  From Greg Spencer:

    - Support implicit dependency scanning of files encoded in utf-8
      and utf-16.

  From Roberto de Vecchi:

    - Remove $CCFLAGS from the the default definitions of $CXXFLAGS for
      Visual C/C++ and MIPSpro C++ on SGI so, they match other tools
      and avoid flag duplication on C++ command lines.

  From Ben Webb:

    - Handle quoted module names in SWIG source files.

    - Emit *_wrap.h when SWIG generates header file for directors

  From Matthew Wesley:

    - Copy file attributes so we identify, and can link a shared library
      from, shared object files in a Repository.



RELEASE 1.2.0 - Sat, 20 Dec 2008 22:47:29 -0800

  From Steven Knight:

    - Don't fail if can't import a _subprocess module on Windows.

    - Add warnings for use of the deprecated Options object.



RELEASE 1.1.0.d20081207 - Sun, 07 Dec 2008 19:17:23 -0800

  From Benoit Belley:

    - Improve the robustness of GetBuildFailures() by refactoring
      SCons exception handling (especially BuildError exceptions).

    - Have the --taskmastertrace= option print information about
      individual Task methods, not just the Taskmaster control flow.

    - Eliminate some spurious dependency cycles by being more aggressive
      about pruning pending children from the Taskmaster walk.

    - Suppress mistaken reports of a dependency cycle when a child
      left on the pending list is a single Node in EXECUTED state.

  From David Cournapeau:

    - Fix $FORTRANMODDIRPREFIX for the ifort (Intel Fortran) tool.

  From Brad Fitzpatrick:

    - Don't pre-generate an exception message (which will likely be
      ignored anyway) when an EntryProxy re-raises an AttributeError.

  From Jared Grubb:

    - Clean up coding style and white space in Node/FS.py.

    - Fix a typo in the documentation for $_CPPDEFFLAGS.

    - Issue 2401: Fix usage of comparisons with None.

  From Ludwig Hï¿½hne:

    - Handle Java inner classes declared within a method.

  From Steven Knight:

    - Fix label placement by the "scons-time.py func" subcommand
      when a profile value was close to (or equal to) 0.0.

    - Fix env.Append() and env.Prepend()'s ability to add a string to
      list-like variables like $CCFLAGS under Python 2.6.

    - Other Python2.6 portability:  don't use "as" (a Python 2.6 keyword).
      Don't use the deprecated Exception.message attribute.

    - Support using the -f option to search for a different top-level
      file name when walking up with the -D, -U or -u options.

    - Fix use of VariantDir when the -n option is used and doesn't,
      therefore, actually create the variant directory.

    - Fix a stack trace from the --debug=includes option when passed a
      static or shared library as an argument.

    - Speed up the internal find_file() function (used for searching
      CPPPATH, LIBPATH, etc.).

    - Add support for using the Python "in" keyword on construction
      environments (for example, if "CPPPATH" in env: ...).

    - Fix use of Glob() when a repository or source directory contains
      an in-memory Node without a corresponding on-disk file or directory.

    - Add a warning about future reservation of $CHANGED_SOURCES,
      $CHANGED_TARGETS, $UNCHANGED_SOURCES and $UNCHANGED_TARGETS.

    - Enable by default the existing warnings about setting the resource
      $SOURCE, $SOURCES, $TARGET and $TARGETS variable.

  From Rob Managan:

    - Scan for TeX files in the paths specified in the $TEXINPUTS
      construction variable and the $TEXINPUTS environment variable.

    - Configure the PDF() and PostScript() Builders as single_source so
      they know each source file generates a separate target file.

    - Add $EPSTOPDF, $EPSTOPDFFLAGS and $EPSTOPDFCOM

    - Add .tex as a valid extension for the PDF() builder.

    - Add regular expressions to find \input, \include and
      \includegraphics.

    - Support generating a .pdf file from a .eps source.

    - Recursive scan included input TeX files.

    - Handle requiring searched-for TeX input graphics files to have
      extensions (to avoid trying to build a .eps from itself, e.g.).

  From Greg Noel:

    - Make the Action() function handle positional parameters consistently.

    - Clarify use of Configure.CheckType().

    - Make the File.{Dir,Entry,File}() methods create their entries
      relative to the calling File's directory, not the SConscript
      directory.

    - Use the Python os.devnull variable to discard error output when
      looking for the $CC or $CXX version.

    - Mention LoadableModule() in the SharedLibrary() documentation.

  From Gary Oberbrunner:

    - Update the User's Guide to clarify use of the site_scons/
      directory and the site_init.py module.

    - Make env.AppendUnique() and env.PrependUnique remove duplicates
      within a passed-in list being added, too.

  From Randall Spangler:

    - Fix Glob() so an on-disk file or directory beginning with '#'
      doesn't throw an exception.



RELEASE 1.1.0 - Thu, 09 Oct 2008 08:33:47 -0700

  From Chris AtLee

    - Use the specified environment when checking for the GCC compiler
      version.

  From Ian P. Cardenas:

    - Fix Glob() polluting LIBPATH by returning copy of list

  From David Cournapeau:

    - Add CheckCC, CheckCXX, CheckSHCC and CheckSHCXX tests to
      configuration contexts.

    - Have the --profile= argument use the much faster cProfile module
      (if it's available in the running Python version).

    - Reorder MSVC compilation arguments so the /Fo is first.

  From Bill Deegan:

    - Add scanning Windows resource (.rc) files for implicit dependencies.

  From John Gozde:

    - When scanning for a #include file, don't use a directory that
      has the same name as the file.

  From Ralf W. Grosse-Kunstleve

    - Suppress error output when checking for the GCC compiler version.

  From Jared Grubb:

    - Fix VariantDir duplication of #included files in subdirectories.

  From Ludwig Hï¿½hne:

    - Reduce memory usage when a directory is used as a dependency of
      another Node (such as an Alias) by returning a concatenation
      of the children's signatures + names, not the children's contents,
      as the directory contents.

    - Raise AttributeError, not KeyError, when a Builder can't be found.

    - Invalidate cached Node information (such as the contenst returned
      by the get_contents() method) when calling actions with Execute().

    - Avoid object reference cycles from frame objects.

    - Reduce memory usage from Null Executor objects.

    - Compute MD5 checksums of large files without reading the entire
      file contents into memory.  Add a new --md5-chunksize option to
      control the size of each chunk read into memory.

  From Steven Knight:

    - Fix the ability of the add_src_builder() method to add a new
      source builder to any other builder.

    - Avoid an infinite loop on non-Windows systems trying to find the
      SCons library directory if the Python library directory does not
      begin with the string "python".

    - Search for the SCons library directory in "scons-local" (with
      no version number) after "scons-local-{VERSION}".

  From Rob Managan:

    - Fix the user's ability to interrupt the TeX build chain.

    - Fix the TeX builder's allowing the user to specify the target name,
      instead of always using its default output name based on the source.

    - Iterate building TeX output files until all warning are gone
      and the auxiliary files stop changing, or until we reach the
      (configurable) maximum number of retries.

    - Add TeX scanner support for:  glossaries, nomenclatures, lists of
      figures, lists of tables, hyperref and beamer.

    - Use the $BIBINPUTS, $BSTINPUTS, $TEXINPUTS and $TEXPICTS construction
      variables as search paths for the relevant types of input file.

    - Fix building TeX with VariantDir(duplicate=0) in effect.

    - Fix the LaTeX scanner to search for graphics on the TEXINPUTS path.

    - Have the PDFLaTeX scanner search for .gif files as well.

  From Greg Noel:

    - Fix typos and format bugs in the man page.

    - Add a first draft of a wrapper module for Python's subprocess
      module.

    - Refactor use of the SCons.compat module so other modules don't
      have to import it individually.

    - Add .sx as a suffix for assembly language files that use the
      C preprocessor.

  From Gary Oberbrunner:

    - Make Glob() sort the returned list of Files or Nodes
      to prevent spurious rebuilds.

    - Add a delete_existing keyword argument to the AppendENVPath()
      and PrependENVPath() Environment methods.

    - Add ability to use "$SOURCE" when specifying a target to a builder

  From Damyan Pepper:

    - Add a test case to verify that SConsignFile() files can be
      created in previously non-existent subdirectories.

  From Jim Randall:

    - Make the subdirectory in which the SConsignFile() file will
      live, if the subdirectory doesn't already exist.

  From Ali Tofigh:

    - Add a test to verify duplication of files in VariantDir subdirectories.



RELEASE 1.0.1 - Sat, 06 Sep 2008 07:29:34 -0700

  From Greg Noel:

    - Add a FindFile() section to the User's Guide.

    - Fix the FindFile() documentation in the man page.

    - Fix formatting errors in the Package() description in the man page.

    - Escape parentheses that appear within variable names when spawning
      command lines using os.system().



RELEASE 1.0.0 - XXX

  From Jared Grubb:

    - Clear the Node state when turning a generic Entry into a Dir.

  From Ludwig Hï¿½hne:

    - Fix sporadic output-order failures in test/GetBuildFailures/parallel.py.

    - Document the ParseDepends() function in the User's Guide.

  From khomenko:

    - Create a separate description and long_description for RPM packages.

  From Steven Knight:

    - Document the GetLaunchDir() function in the User's Guide.

    - Have the env.Execute() method print an error message if the
      executed command fails.

    - Add a script for creating a standard SCons development system on
      Ubuntu Hardy.  Rewrite subsidiary scripts for install Python and
      SCons versions in Python (from shell).

  From Greg Noel:

    - Handle yacc/bison on newer Mac OS X versions creating file.hpp,
      not file.cpp.h.

    - In RPCGEN tests, ignore stderr messages from older versions of
      rpcgen on some versions of Mac OS X.

    - Fix typos in man page descriptions of Tag() and Package(), and in
      the scons-time man page.

    - Fix documentation of SConf.CheckLibWithHeader and other SConf methods.

    - Update documentation of SConscript(variant_dir) usage.

    - Fix SWIG tests for (some versions of) Mac OS X.

  From Jonas Olsson:

    - Print the warning about -j on Windows being potentially unreliable if
      the pywin32 extensions are unavailable or lack file handle operations.

  From Jim Randall:

    - Fix the env.WhereIs() method to expand construction variables.

  From Rogier Schouten:

    - Enable building of shared libraries with the Bordand ilink32 linker.



RELEASE 1.0.0 - Sat, 09 Aug 2008 12:19:44 -0700

  From Luca Falavigna:

    - Fix SCons man page indentation under Debian's man page macros.

  From Steven Knight:

    - Clarify the man page description of the SConscript(src_dir) argument.

    - User's Guide updates:

       -  Document the BUILD_TARGETS, COMMAND_LINE_TARGETS and
          DEFAULT_TARGETS variables.

       -  Document the AddOption(), GetOption() and SetOption() functions.

       -  Document the Requires() function; convert to the Variables
          object, its UnknownOptions() method, and its associated
          BoolVariable(), EnumVariable(), ListVariable(), PackageVariable()
          and PathVariable() functions.

       -  Document the Progress() function.

       -  Reorganize the chapter and sections describing the different
          types of environments and how they interact.  Document the
          SetDefault() method.  Document the PrependENVPath() and
          AppendENVPath() functions.

       -  Reorganize the command-line arguments chapter.  Document the
          ARGLIST variable.

       -  Collect some miscellaneous sections into a chapter about
          configuring build output.

    - Man page updates:

       -  Document suggested use of the Visual C/C++ /FC option to fix
          the ability to double-click on file names in compilation error
          messages.

       -  Document the need to use Clean() for any SideEffect() files that
          must be explicitly removed when their targets are removed.

       -  Explicitly document use of Node lists as input to Dependency().

  From Greg Noel:

    - Document MergeFlags(), ParseConfig(), ParseFlags() and SideEffect()
      in the User's Guide.

  From Gary Oberbrunner:

    - Document use of the GetBuildFailures() function in the User's Guide.

  From Adam Simpkins:

    - Add man page text clarifying the behavior of AddPreAction() and
      AddPostAction() when called with multiple targets.

  From Alexey Zezukin:

    - Fix incorrectly swapped man page descriptions of the --warn= options
      for duplicate-environment and missing-sconscript.



RELEASE 0.98.5 - Sat, 07 Jun 2008 08:20:35 -0700

  From Benoit Belley:

  - Fix the Intel C++ compiler ABI specification for EMT64 processors.

  From David Cournapeau:

  - Issue a (suppressable) warning, not an error, when trying to link
    C++ and Fortran object files into the same executable.

  From Steven Knight:

  - Update the scons.bat file so that it returns the real exit status
    from SCons, even though it uses setlocal + endlocal.

  - Fix the --interactive post-build messages so it doesn't get stuck
    mistakenly reporting failures after any individual build fails.

  - Fix calling File() as a File object method in some circumstances.

  - Fix setup.py installation on Mac OS X so SCons gets installed
    under /usr/lcoal by default, not in the Mac OS X Python framework.



RELEASE 0.98.4 - Sat, 17 May 2008 22:14:46 -0700

  From Benoit Belley:

  - Fix calculation of signatures for Python function actions with
    closures in Python versions before 2.5.

  From David Cournapeau:

  - Fix the initialization of $SHF77FLAGS so it includes $F77FLAGS.

  From Jonas Olsson:

  - Fix a syntax error in the Intel C compiler support on Windows.

  From Steven Knight:

  - Change how we represent Python Value Nodes when printing and when
    stored in .sconsign files (to avoid blowing out memory by storing
    huge strings in .sconsign files after multiple runs using Configure
    contexts cause the Value strings to be re-escaped each time).

  - Fix a regression in not executing configuration checks after failure
    of any configuration check that used the same compiler or other tool.

  - Handle multiple destinations in Visual Studio 8 settings for the
    analogues to the INCLUDE, LIBRARY and PATH variables.

  From Greg Noel:

  - Update man page text for VariantDir().



RELEASE 0.98.3 - Tue, 29 Apr 2008 22:40:12 -0700

  From Greg Noel:

  - Fix use of $CXXFLAGS when building C++ shared object files.

  From Steven Knight:

  - Fix a regression when a Builder's source_scanner doesn't select
    a more specific scanner for the suffix of a specified source file.

  - Fix the Options object backwards compatibility so people can still
    "import SCons.Options.{Bool,Enum,List,Package,Path}Option" submodules.

  - Fix searching for implicit dependencies when an Entry Node shows up
    in the search path list.

  From Stefano:

  - Fix expansion of $FORTRANMODDIR in the default Fortran command line(s)
    when it's set to something like ${TARGET.dir}.



RELEASE 0.98.2 - Sun, 20 Apr 2008 23:38:56 -0700

  From Steven Knight:

  - Fix a bug in Fortran suffix computation that would cause SCons to
    run out of memory on Windows systems.

  - Fix being able to specify --interactive mode command lines with
    \ (backslash) path name separators on Windows.

  From Gary Oberbrunner:

  - Document Glob() in the User's Guide.



RELEASE 0.98.1 - Fri, 18 Apr 2008 19:11:58 -0700

  From Benoit Belley:

  - Speed up the SCons.Util.to_string*() functions.

  - Optimize various Node intialization and calculations.

  - Optimize Executor scanning code.

  - Optimize Taskmaster execution, including dependency-cycle checking.

  - Fix the --debug=stree option so it prints its tree once, not twice.

  From Johan Boulï¿½:

  - Fix the ability to use LoadableModule() under MinGW.

  From David Cournapeau:

  - Various missing Fortran-related construction variables have been added.

  - SCons now uses the program specified in the $FORTRAN construction
    variable to link Fortran object files.

  - Fortran compilers on Linux (Intel, g77 and gfortran) now add the -fPIC
    option by default when compilling shared objects.

  - New 'sunf77', 'sunf90' and 'sunf95' Tool modules have been added to
    support Sun Fortran compilers.  On Solaris, the Sun Fortran compilers
    are used in preference to other compilers by default.

  - Fortran support now uses gfortran in preference to g77.

  - Fortran file suffixes are now configurable through the
    $F77FILESUFFIXES, $F90FILESUFFIXES, $F95FILESUFFIXES and
    $FORTRANFILESUFFIXES variables.

  From Steven Knight:

  - Make the -d, -e, -w and --no-print-directory options "Ignored for
    compatibility."  (We're not going to implement them.)

  - Fix a serious inefficiency in how SCons checks for whether any source
    files are missing when a Builder call creates many targets from many
    input source files.

  - In Java projects, make the target .class files depend only on the
    specific source .java files where the individual classes are defined.

  - Don't store duplicate source file entries  in the .sconsign file so
    we don't endlessly rebuild the target(s) for no reason.

  - Add a Variables object as the first step towards deprecating the
    Options object name.  Similarly, add BoolVariable(), EnumVariable(),
    ListVariable(), PackageVariable() and PathVariable() functions
    as first steps towards replacing BoolOption(), EnumOption(),
    ListOption(), PackageOption() and PathOption().

  - Change the options= keyword argument to the Environment() function
    to variables=, to avoid confusion with SCons command-line options.
    Continue supporting the options= keyword for backwards compatibility.

  - When $SWIGFLAGS contains the -python flag, expect the generated .py
    file to be in the same (sub)directory as the target.

  - When compiling C++ files, allow $CCFLAGS settings to show up on the
    command line even when $CXXFLAGS has been redefined.

  - Fix --interactive with -u/-U/-D when a VariantDir() is used.

  From Anatoly Techtonik:

  - Have the scons.bat file add the script execution directory to its
    local %PATH% on Windows, so the Python executable can be found.

  From Mike Wake:

  - Fix passing variable names as a list to the Return() function.

  From Matthew Wesley:

  - Add support for the GDC 'D' language compiler.



RELEASE 0.98 - Sun, 30 Mar 2008 23:33:05 -0700

  From Benoit Belley:

  - Fix the --keep-going flag so it builds all possible targets even when
    a later top-level target depends on a child that failed its build.

  - Fix being able to use $PDB and $WINDWOWS_INSERT_MANIFEST together.

  - Don't crash if un-installing the Intel C compiler leaves left-over,
    dangling entries in the Windows registry.

  - Improve support for non-standard library prefixes and suffixes by
    stripping all prefixes/suffixes from file name string as appropriate.

  - Reduce the default stack size for -j worker threads to 256 Kbytes.
    Provide user control over this value by adding --stack-size and
    --warn=stack-size options, and a SetOption('stack_size') function.

  - Fix a crash on Linux systems when trying to use the Intel C compiler
    and no /opt/intel_cc_* directories are found.

  - Improve using Python functions as actions by incorporating into
    a FunctionAction's signature:
      - literal values referenced by the byte code.
      - values of default arguments
      - code of nested functions
      - values of variables captured by closures
      - names of referenced global variables and functions

  - Fix the closing message when --clean and --keep-going are both
    used and no errors occur.

  - Add support for the Intel C compiler on Mac OS X.

  - Speed up reading SConscript files by about 20% (for some
    configurations) by:  1) optimizing the SCons.Util.is_*() and
    SCons.Util.flatten() functions; 2) avoiding unnecessary os.stat()
    calls by using a File's .suffix attribute directly instead of
    stringifying it.

  From JÃ©rÃ´me Berger:

  - Have the D language scanner search for .di files as well as .d files.

  - Add a find_include_names() method to the Scanner.Classic class to
    abstract out how included names can be generated by subclasses.

  - Allow the D language scanner to detect multiple modules imported by
    a single statement.

  From Konstantin Bozhikov:

  - Support expansion of construction variables that contain or refer
    to lists of other variables or Nodes within expansions like $CPPPATH.

  - Change variable substitution (the env.subst() method) so that an
    input sequence (list or tuple) is preserved as a list in the output.

  From David Cournapeau:

  - Add a CheckDeclaration() call to configure contexts.

  - Improve the CheckTypeSize() code.

  - Add a Define() call to configure contexts, to add arbitrary #define
    lines to a generated configure header file.

  - Add a "gfortran" Tool module for the GNU F95/F2003 compiler.

  - Avoid use of -rpath with the Mac OS X linker.

  - Add comment lines to the generated config.h file to describe what
    the various #define/#undef lines are doing.

  From Steven Knight:

  - Support the ability to subclass the new-style "str" class as input
    to Builders.

  - Improve the performance of our type-checking by using isinstance()
    with new-style classes.

  - Fix #include (and other $*PATH variables searches) of files with
    absolute path names.  Don't die if they don't exist (due to being
    #ifdef'ed out or the like).

  - Fix --interactive mode when Default(None) is used.

  - Fix --debug=memoizer to work around a bug in base Python 2.2 metaclass
    initialization (by just not allowing Memoization in Python versions
    that have the bug).

  - Have the "scons-time time" subcommand handle empty log files, and
    log files that contain no results specified by the --which option.

  - Fix the max Y of vertical bars drawn by "scons-time --fmt=gnuplot".

  - On Mac OS X, account for the fact that the header file generated
    from a C++ file will be named (e.g.) file.cpp.h, not file.hpp.

  - Fix floating-point numbers confusing the Java parser about
    generated .class file names in some configurations.

  - Document (nearly) all the values you can now fetch with GetOption().

  - Fix use of file names containing strings of multiple spaces when
    using ActionFactory instances like the Copy() or Move() function.

  - Fix a 0.97 regression when using a variable expansion (like
    $OBJSUFFIX) in a source file name to a builder with attached source
    builders that match suffix (like Program()+Object()).

  - Have the Java parser recognize generics (surrounded by angle brackets)
    so they don't interfere with identifying anonymous inner classes.

  - Avoid an infinite loop when trying to use saved copies of the
    env.Install() or env.InstallAs() after replacing the method
    attributes.

  - Improve the performance of setting construction variables.

  - When cloning a construction environment, avoid over-writing an
    attribute for an added method if the user explicitly replaced it.

  - Add a warning about deprecated support for Python 1.5, 2.0 and 2.1.

  - Fix being able to SetOption('warn', ...) in SConscript files.

  - Add a warning about env.Copy() being deprecated.

  - Add warnings about the --debug={dtree,stree,tree} options
    being deprecated.

  - Add VariantDir() as the first step towards deprecating BuildDir().
    Add the keyword argument "variant_dir" as the replacement for
    "build_dir".

  - Add warnings about the {Target,Source}Signatures() methods and
    functions being deprecated.

  From Rob Managan:

  - Enhance TeX and LaTeX support to work with BuildDir(duplicate=0).

  - Re-run LaTeX when it issues a package warning that it must be re-run.

  From Leanid Nazdrynau:

  - Have the Copy() action factory preserve file modes and times
    when copying individual files.

  From Jan Nijtmans:

  - If $JARCHDIR isn't set explicitly, use the .java_classdir attribute
    that was set when the Java() Builder built the .class files.

  From Greg Noel:

  - Document the Dir(), File() and Entry() methods of Dir and File Nodes.

  - Add the parse_flags option when creating Environments

  From Gary Oberbrunner:

  - Make File(), Dir() and Entry() return a list of Nodes when passed
    a list of names, instead of trying to make a string from the name
    list and making a Node from that string.

  - Fix the ability to build an Alias in --interactive mode.

  - Fix the ability to hash the contents of actions for nested Python
    functions on Python versions where the inability to pickle them
    returns a TypeError (instead of the documented PicklingError).

  From Jonas Olsson:

  - Fix use of the Intel C compiler when the top compiler directory,
    but not the compiler version, is specified.

  - Handle Intel C compiler network license files (port@system).

  From Jim Randall:

  - Fix how Python Value Nodes are printed in --debug=explain output.

  From Adam Simpkins:

  - Add a --interactive option that starts a session for building (or
    cleaning) targets without re-reading the SConscript files every time.

  - Fix use of readline command-line editing in --interactive mode.

  - Have the --interactive mode "build" command with no arguments
    build the specified Default() targets.

  - Fix the Chmod(), Delete(), Mkdir() and Touch() Action factories to
    take a list (of Nodes or strings) as arguments.

  From Vaclav Smilauer:

  - Fix saving and restoring an Options value of 'all' on Python
    versions where all() is a builtin function.

  From Daniel Svensson:

  - Code correction in SCons.Util.is_List().

  From Ben Webb:

  - Support the SWIG %module statement with following modifiers in
    parenthese (e.g., '%module(directors="1")').



RELEASE 0.97.0d20071212 - Wed, 12 Dec 2007 09:29:32 -0600

  From Benoit Belley:

  - Fix occasional spurious rebuilds and inefficiency when using
    --implicit-cache and Builders that produce multiple targets.

  - Allow SCons to not have to know about the builders of generated
    files when BuildDir(duplicate=0) is used, potentially allowing some
    SConscript files to be ignored for smaller builds.

  From David Cournapeau:

  - Add a CheckTypeSize() call to configure contexts.

  From Ken Deeter:

  - Make the "contents" of Alias Nodes a concatenation of the children's
    content signatures (MD5 checksums), not a concatenation of the
    children's contents, to avoid using large amounts of memory during
    signature calculation.

  From Malte Helmert:

  - Fix a lot of typos in the man page and User's Guide.

  From Geoffrey Irving:

  - Speed up conversion of paths in .sconsign files to File or Dir Nodes.

  From Steven Knight:

  - Add an Options.UnknownOptions() method that returns any settings
    (from the command line, or whatever dictionary was passed in)
    that aren't known to the Options object.

  - Add a Glob() function.

  - When removing targets with the -c option, use the absolute path (to
    avoid problems interpreting BuildDir() when the top-level directory
    is the source directory).

  - Fix problems with Install() and InstallAs() when called through a
    clone (of a clone, ...) of a cloned construction environment.

  - When executing a file containing Options() settings, add the file's
    directory to sys.path (so modules can be imported from there) and
    explicity set __name__ to the name of the file so the statement's
    in the file can deduce the location if they need to.

  - Fix an O(n^2) performance problem when adding sources to a target
    through calls to a multi Builder (including Aliases).

  - Redefine the $WINDOWSPROGMANIFESTSUFFIX and
    $WINDOWSSHLIBMANIFESTSUFFIX variables so they pick up changes to
    the underlying $SHLIBSUFFIX and $PROGSUFFIX variables.

  - Add a GetBuildFailures() function that can be called from functions
    registered with the Python atexit module to print summary information
    about any failures encountered while building.

  - Return a NodeList object, not a Python list, when a single_source
    Builder like Object() is called with more than one file.

  - When searching for implicit dependency files in the directories
    in a $*PATH list, don't create Dir Nodes for directories that
    don't actually exist on-disk.

  - Add a Requires() function to allow the specification of order-only
    prerequisites, which will be updated before specified "downstream"
    targets but which don't actually cause the target to be rebuilt.

  - Restore the FS.{Dir,File,Entry}.rel_path() method.

  - Make the default behavior of {Source,Target}Signatures('timestamp')
    be equivalent to 'timestamp-match', not 'timestamp-newer'.

  - Fix use of CacheDir with Decider('timestamp-newer') by updating
    the modification time when copying files from the cache.

  - Fix random issues with parallel (-j) builds on Windows when Python
    holds open file handles (especially for SCons temporary files,
    or targets built by Python function actions) across process creation.

  From Maxim Kartashev:

  - Fix test scripts when run on Solaris.

  From Gary Oberbrunner:

  - Fix Glob() when a pattern is in an explicitly-named subdirectory.

  From Philipp Scholl:

  - Fix setting up targets if multiple Package builders are specified
    at once.



RELEASE 0.97.0d20070918 - Tue, 18 Sep 2007 10:51:27 -0500

  From Steven Knight:

  - Fix the wix Tool module to handle null entries in $PATH variables.

  - Move the documentation of Install() and InstallAs() from the list
    of functions to the list of Builders (now that they're implemented
    as such).

  - Allow env.CacheDir() to be set per construction environment.  The
    global CacheDir() function now sets an overridable global default.

  - Add an env.Decider() method and a Node.Decider() method that allow
    flexible specification of an arbitrary function to decide if a given
    dependency has changed since the last time a target was built.

  - Don't execute Configure actions (while reading SConscript files)
    when cleaning (-c) or getting help (-h or -H).

  - Add to each target an implicit dependency on the external command(s)
    used to build the target, as found by searching env['ENV']['PATH']
    for the first argument on each executed command line.

  - Add support for a $IMPLICIT_COMMAND_DEPENDENCIES construction
    variabe that can be used to disable the automatic implicit
    dependency on executed commands.

  - Add an "ensure_suffix" keyword to Builder() definitions that, when
    true, will add the configured suffix to the targets even if it looks
    like they already have a different suffix.

  - Add a Progress() function that allows for calling a function or string
    (or list of strings) to display progress while walking the DAG.

  - Allow ParseConfig(), MergeFlags() and ParseFlags() to handle output
    from a *config command with quoted path names that contain spaces.

  - Make the Return() function stop processing the SConscript file and
    return immediately.  Add a "stop=" keyword argument that can be set
    to False to preserve the old behavior.

  - Fix use of exitstatfunc on an Action.

  - Introduce all man page function examples with "Example:" or "Examples:".

  - When a file gets added to a directory, make sure the directory gets
    re-scanned for the new implicit dependency.

  - Fix handling a file that's specified multiple times in a target
    list so that it doesn't cause dependent Nodes to "disappear" from
    the dependency graph walk.

  From Carsten Koch:

  - Avoid race conditions with same-named files and directory creation
    when pushing copies of files to CacheDir().

  From Tzvetan Mikov:

  - Handle $ in Java class names.

  From Gary Oberbrunner:

  - Add support for the Intel C compiler on Windows64.

  - On SGI IRIX, have $SHCXX use $CXX by default (like other platforms).

  From Sohail Somani:

  - When Cloning a construction environment, set any variables before
    applying tools (so the tool module can access the configured settings)
    and re-set them after (so they end up matching what the user set).

  From Matthias Troffaes:

  - Make sure extra auxiliary files generated by some LaTeX packages
    and not ending in .aux also get deleted by scons -c.

  From Greg Ward:

  - Add a $JAVABOOTCLASSPATH variable for directories to be passed to the
    javac -bootclasspath option.

  From Christoph Wiedemann:

  - Add implicit dependencies on the commands used to build a target.




RELEASE 0.97.0d20070809 - Fri, 10 Aug 2007 10:51:27 -0500

  From Lars Albertsson:

  - Don't error if a #include line happens to match a directory
    somewhere on a path (like $CPPPATH, $FORTRANPATH, etc.).

  From Mark Bertoglio:

  - Fix listing multiple projects in Visual Studio 7.[01] solution files,
    including generating individual project GUIDs instead of re-using
    the solution GUID.

  From Jean Brouwers:

  - Add /opt/SUNWspro/bin to the default execution PATH on Solaris.

  From Allan Erskine:

  - Only expect the Microsoft IDL compiler to emit *_p.c and *_data.c
    files if the /proxy and /dlldata switches are used (respectively).

  From Steven Knight:

  - Have --debug=explain report if a target is being rebuilt because
    AlwaysBuild() is specified (instead of "unknown reasons").

  - Support {Get,Set}Option('help') to make it easier for SConscript
    files to tell if a help option (-h, --help, etc.) has been specified.

  - Support {Get,Set}Option('random') so random-dependency interaction
    with CacheDir() is controllable from SConscript files.

  - Add a new AddOption() function to support user-defined command-
    line flags (like --prefix=, --force, etc.).

  - Replace modified Optik version with new optparse compatibility module
    for command line processing in Scripts/SConsOptions.py

  - Push and retrieve built symlinks to/from a CacheDir() as actual
    symlinks, not by copying the file contents.

  - Fix how the Action module handles stringifying the shared library
    generator in the Tool/mingw.py module.

  - When generating a config.h file, print "#define HAVE_{FEATURE} 1"
    instad of just "#define HAVE_{FEATURE}", for more compatibility
    with Autoconf-style projects.

  - Fix expansion of $TARGET, $TARGETS, $SOURCE and $SOURCES keywords in
    Visual C/C++ PDB file names.

  - Fix locating Visual C/C++ PDB files in build directories.

  - Support an env.AddMethod() method and an AddMethod() global function
    for adding a new method, respectively, to a construction environment
    or an arbitrary object (such as a class).

  - Fix the --debug=time option when the -j option is specified and all
    files are up to date.

  - Add a $SWIGOUTDIR variable to allow setting the swig -outdir option,
    and use it to identify files created by the swig -java option.

  - Add a $SWIGPATH variable that specifies the path to be searched
    for included SWIG files, Also add related $SWIGINCPREFIX and
    $SWIGINCSUFFIX variables that specify the prefix and suffix to
    be be added to each $SWIGPATH directory when expanded on the SWIG
    command line.

  - More efficient copying of construction environments (mostly borrowed
    from copy.deepcopy() in the standard Python library).

  - When printing --tree=prune output, don't print [brackets] around
    source files, only do so for built targets with children.

  - Fix interpretation of Builder source arguments when the Builder has
    a src_suffix *and* a source_builder and the argument has no suffix.

  - Fix use of expansions like ${TARGET.dir} or ${SOURCE.dir} in the
    following construction variables:  $FORTRANMODDIR, $JARCHDIR,
    $JARFLAGS, $LEXFLAGS, $SWIGFLAGS, $SWIGOUTDIR and $YACCFLAGS.

  - Fix dependencies on Java files generated by SWIG so they can be
    detected and built in one pass.

  - Fix SWIG when used with a BuildDir().

  From Leanid Nazdrynau:

  - When applying Tool modules after a construction environment has
    already been created, don't overwrite existing $CFILESUFFIX and
    $CXXFILESUFFIX value.

  - Support passing the Java() builder a list of explicit .java files
    (not only a list of directories to be scanned for .java files).

  - Support passing .java files to the Jar() and JavaH() builders, which
    then use the builder underlying the Java() builder to turn them into
    .class files.  (That is, the Jar()-Java() chain of builders become
    multi-step, like the Program()-Object()-CFile() builders.)

  - Support passing SWIG .i files to the Java builders (Java(),
    Jar(), JavaH()), to cause intermediate .java files to be created
    automatically.

  - Add $JAVACLASSPATH and $JAVASOURCEPATH variables, that get added to
    the javac "-classpath" and "-sourcepath" options.  (Note that SCons
    does *not* currently search these paths for implicit dependencies.)

  - Commonize initialization of Java-related builders.

  From Jan Nijtmans:

  - Find Java anonymous classes when the next token after the name is
    an open parenthesis.

  From Gary Oberbrunner:

  - Fix a code example in the man page.

  From Tilo Prutz:

  - Add support for the file names that Java 1.5 (and 1.6) generates for
    nested anonymous inner classes, which are different from Java 1.4.

  From Adam Simpkins:

  - Allow worker threads to terminate gracefully when all jobs are
    finished.

  From Sohail Somani:

  - Add LaTeX scanner support for finding dependencies specified with
    the \usepackage{} directive.



RELEASE 0.97 - Thu, 17 May 2007 08:59:41 -0500

  From Steven Knight:

  - Fix a bug that would make parallel builds stop in their tracks if
    Nodes that depended on lists that contained some Nodes built together
    caused the reference count to drop below 0 if the Nodes were visited
    and commands finished in the wrong order.

  - Make sure the DirEntryScanner doesn't choke if it's handed something
    that's not a directory (Node.FS.Dir) Node.



RELEASE 0.96.96 - Thu, 12 Apr 2007 12:36:25 -0500

  NOTE:  This is (Yet) a(nother) pre-release of 0.97 for testing purposes.

  From Joe Bloggs:

  - Man page fix:  remove cut-and-paste sentence in NoCache() description.

  From Dmitry Grigorenko and Gary Oberbrunner:

  - Use the Intel C++ compiler, not $CC, to link C++ source.

  From Helmut Grohne:

  - Fix the man page example of propagating a user's external environment.

  From Steven Knight:

  - Back out (most of) the Windows registry installer patch, which
    seems to not work on some versions of Windows.

  - Don't treat Java ".class" attributes as defining an inner class.

  - Fix detecting an erroneous Java anonymous class when the first
    non-skipped token after a "new" keyword is a closing brace.

  - Fix a regression when a CPPDEFINES list contains a tuple, the second
    item of which (the option value) is a construction variable expansion
    (e.g. $VALUE) and the value of the variable isn't a string.

  - Improve the error message if an IOError (like trying to read a
    directory as a file) occurs while deciding if a node is up-to-date.

  - Fix "maximum recursion" / "unhashable type" errors in $CPPPATH
    PathList expansion if a subsidiary expansion yields a stringable,
    non-Node object.

  - Generate API documentation from the docstrings (using epydoc).

  - Fix use of --debug=presub with Actions for out-of-the-box Builders.

  - Fix handling nested lists within $CPPPATH, $LIBPATH, etc.

  - Fix a "builders_used" AttributeError that real-world Qt initialization
    triggered in the refactored suffix handling for Builders.

  - Make the reported --debug=time timings meaningful when used with -j.
    Better documentation of what the times mean.

  - User Guide updates: --random, AlwaysBuild(), --tree=,
    --debug=findlibs, --debug=presub, --debug=stacktrace,
    --taskmastertrace.

  - Document (in both man page and User's Guide) that --implicit-cache
    ignores changes in $CPPPATH, $LIBPATH, etc.

  From Jean-Baptiste Lab:

  - Remove hard-coded dependency on Python 2.2 from Debian packaging files.

  From Jeff Mahovsky:

  - Handle spaces in the build target name in Visual Studio project files.

  From Rob Managan:

  - Re-run LaTeX after BibTeX has been re-run in response to a changed
    .bib file.

  From Joel B. Mohler:

  - Make additional TeX auxiliary files (.toc, .idx and .bbl files)
    Precious so their removal doesn't affect whether the necessary
    sections are included in output PDF or PostScript files.

  From Gary Oberbrunner:

  - Fix the ability to import modules in the site_scons directory from
    a subdirectory.

  From Adam Simpkins:

  - Make sure parallel (-j) builds all targets even if they show up
    multiple times in the child list (as a source and a dependency).

  From Matthias Troffaes:

  - Don't re-run TeX if the triggering strings (\makeindex, \bibliography
    \tableofcontents) are commented out.

  From Richard Viney:

  - Fix use of custom include and lib paths with Visual Studio 8.

  - Select the default .NET Framework SDK Dir based on the version of
    Visual Studio being used.



RELEASE 0.96.95 - Mon, 12 Feb 2007 20:25:16 -0600

  From Anatoly Techtonik:

  - Add the scons.org URL and a package description to the setup.py
    arguments.

  - Have the Windows installer add a registry entry for scons.bat in the
    "App Paths" key, so scons.bat can be executed without adding the
    directory to the %PATH%.  (Python itself works this way.)

  From Anonymous:

  - Fix looking for default paths in Visual Studio 8.0 (and later).

  - Add -lm to the list of default D libraries for linking.

  From Matt Doar:

  - Provide a more complete write-your-own-Scanner example in the man page.

  From Ralf W. Grosse-Kunstleve:

  - Contributed upstream Python change to our copied subprocess.py module
    for more efficient standard input processing.

  From Steven Knight:

  - Fix the Node.FS.Base.rel_path() method when the two nodes are on
    different drive letters.  (This caused an infinite loop when
    trying to write .sconsign files.)

  - Fully support Scanners that use a dictionary to map file suffixes
    to other scanners.

  - Support delayed evaluation of the $SPAWN variable to allow selection
    of a function via ${} string expansions.

  - Add --srcdir as a synonym for -Y/--repository.

  - Document limitations of #include "file.h" with Repository().

  - Fix use of a toolpath under the source directory of a BuildDir().

  - Fix env.Install() with a file name portion that begins with '#'.

  - Fix ParseConfig()'s handling of multiple options in a string that's
    replaced a *FLAGS construction variable.

  - Have the C++ tools initialize common C compilation variables ($CCFLAGS,
    $SHCCFLAGS and $_CCCOMCOM) even if the 'cc' Tool isn't loaded.

  From Leanid Nazdrynau:

  - Fix detection of Java anonymous classes if a newline precedes the
    opening brace.

  From Gary Oberbrunner:

  - Document use of ${} to execute arbitrary Python code.

  - Add support for:
    1) automatically adding a site_scons subdirectory (in the top-level
       SConstruct directory) to sys.path (PYTHONPATH);
    2) automatically importing site_scons/site_init.py;
    3) automatically adding site_scons/site_tools to the toolpath.

  From John Pye:

  - Change ParseConfig() to preserve white space in arguments passed in
    as a list.

  From a smith:

  - Fix adding explicitly-named Java inner class files (and any
    other file names that may contain a '$') to Jar files.

  From David Vitek:

  - Add a NoCache() function to mark targets as unsuitable for propagating
    to (or retrieving from) a CacheDir().

  From Ben Webb:

  - If the swig -noproxy option is used, it won't generate a .py file,
    so don't emit it as a target that we expect to be built.



RELEASE 0.96.94 - Sun, 07 Jan 2007 18:36:20 -0600

  NOTE:  This is a pre-release of 0.97 for testing purposes.

  From Anonymous:

  - Allow arbitrary white space after a SWIG %module declaration.

  From Paul:

  - When compiling resources under MinGW, make sure there's a space
    between the --include-dir option and its argument.

  From Jay Kint:

  - Alleviate long command line issues on Windows by executing command
    lines directly via os.spawnv() if the command line doesn't need
    shell interpretation (has no pipes, redirection, etc.).

  From Walter Franzini:

  - Exclude additional Debian packaging files from the copyright check.

  From Fawad Halim:

  - Handle the conflict between the impending Python 2.6 'as' keyword
    and our Tool/as.py module name.

  From Steven Knight:

  - Speed up the Node.FS.Dir.rel_path() method used to generate path names
    that get put into the .sconsign* file(s).

  - Optimize Node.FS.Base.get_suffix() by computing the suffix once, up
    front, when we set the Node's name.  (Duh...)

  - Reduce the Memoizer's responsibilities to simply counting hits and
    misses when the --debug=memoizer option is used, not to actually
    handling the key calculation and memoization itself.  This speeds
    up some configurations significantly, and should cause no functional
    differences.

  - Add a new scons-time script with subcommands for generating
    consistent timing output from SCons configurations, extracting
    various information from those timings, and displaying them in
    different formats.

  - Reduce some unnecessary stat() calls from on-disk entry type checks.

  - Fix SideEffect() when used with -j, which was badly broken in 0.96.93.

  - Propagate TypeError exceptions when evaluating construction variable
    expansions up the stack, so users can see what's going on.

  - When disambiguating a Node.FS.Entry into a Dir or File, don't look
    in the on-disk source directory until we've confirmed there's no
    on-disk entry locally and there *is* one in the srcdir.  This avoids
    creating a phantom Node that can interfere with dependencies on
    directory contents.

  - Add an AllowSubstExceptions() function that gives the SConscript
    files control over what exceptions cause a string to expand to ''
    vs. terminating processing with an error.

  - Allow the f90.py and f95.py Tool modules to compile earlier source
    source files of earlier Fortran version.

  - Fix storing signatures of files retrieved from CacheDir() so they're
    correctly identified as up-to-date next invocation.

  - Make sure lists of computed source suffixes cached by Builder objects
    don't persist across changes to the list of source Builders (so the
    addition of suffixes like .ui by the qt.py Tool module take effect).

  - Enhance the bootstrap.py script to allow it to be used to execute
    SCons more easily from a checked-out source tree.

  From Ben Leslie:

  - Fix post-Memoizer value caching misspellings in Node.FS._doLookup().

  From Rob Managan, Dmitry Mikhin and Joel B. Mohler:

  - Handle TeX/LaTeX files in subdirectories by changing directory
    before invoking TeX/LaTeX.

  - Scan LaTeX files for \bibliography lines.

  - Support multiple file names in a "\bibliography{file1,file2}" string.

  - Handle TeX warnings about undefined citations.

  - Support re-running LaTeX if necessary due to a Table of Contents.

  From Dmitry Mikhin:

  - Return LaTeX if "Rerun to get citations correct" shows up on the next
    line after the "Warning:" string.

  From Gary Oberbrunner:

  - Add #include lines to fix portability issues in two tests.

  - Eliminate some unnecessary os.path.normpath() calls.

  - Add a $CFLAGS variable for C-specific options, leaving $CCFLAGS
    for options common to C and C++.

  From Tom Parker:

  - Have the error message print the missing file that Qt can't find.

  From John Pye:

  - Fix env.MergeFlags() appending to construction variable value of None.

  From Steve Robbins:

  - Fix the "sconsign" script when the .sconsign.dblite file is explicitly
    specified on the command line (and not intuited from the old way of
    calling it with just ".sconsign").

  From Jose Pablo Ezequiel "Pupeno" Fernandez Silva:

  - Give the 'lex' tool knowledge of the additional target files produced
    by the flex "--header-file=" and "--tables-file=" options.

  - Give the 'yacc' tool knowledge of the additional target files produced
    by the bison "-g", "--defines=" and "--graph=" options.

  - Generate intermediate files with Objective C file suffixes (.m) when
    the lex and yacc source files have appropriate suffixes (.lm and .ym).

  From Sohail Somain:

  - Have the mslink.py Tool only look for a 'link' executable on Windows
    systems.

  From Vaclav Smilauer:

  - Add support for a "srcdir" keyword argument when calling a Builder,
    which will add a srcdir prefix to all non-relative string sources.

  From Jonathan Ultis:

  - Allow Options converters to take the construction environment as
    an optional argument.



RELEASE 0.96.93 - Mon, 06 Nov 2006 00:44:11 -0600

  NOTE:  This is a pre-release of 0.97 for testing purposes.

  From Anonymous:

  - Allow Python Value Nodes to be Builder targets.

  From Matthias:

  - Only filter Visual Studio common filename prefixes on complete
    directory names.

  From Chad Austin:

  - Fix the build of the SCons documentation on systems that don't
    have "python" in the $PATH.

  From Ken Boortz:

  - Enhance ParseConfig() to recognize options that begin with '+'.

  From John Calcote, Elliot Murphy:

  - Document ways to override the CCPDBFLAGS variable to use the
    Microsoft linker's /Zi option instead of the default /Z7.

  From Christopher Drexler:

  - Make SCons aware bibtex must be called if any \include files
    cause creation of a bibliography.

  - Make SCons aware that "\bilbiography" in TeX source files means
    that related .bbl and .blg bibliography files will be created.
    (NOTE:  This still needs to search for the string in \include files.)

  From David Gruener:

  - Fix inconsistent handling of Action strfunction arguments.

  - Preserve white space in display Action strfunction strings.

  From James Y. Knight and Gerard Patel:

  - Support creation of shared object files from assembly language.

  From Steven Knight:

  - Speed up the Taskmaster significantly by avoiding unnecessary
    re-scans of Nodes to find out if there's work to be done, having it
    track the currently-executed top-level target directly and not
    through its presence on the target list, and eliminating some other
    minor list(s), method(s) and manipulation.

  - Fix the expansion of $TARGET and $SOURCE in the expansion of
    $INSTALLSTR displayed for non-environment calls to InstallAs().

  - Fix the ability to have an Alias() call refer to a directory
    name that's not identified as a directory until later.

  - Enhance runtest.py with an option to use QMTest as the harness.
    This will become the default behavior as we add more functionality
    to the QMTest side.

  - Let linking on mingw use the default function that chooses $CC (gcc)
    or $CXX (g++) depending on whether there are any C++ source files.

  - Work around a bug in early versions of the Python 2.4 profile module
    that caused the --profile= option to fail.

  - Only call Options validators and converters once when initializing a
    construction environment.

  - Fix the ability of env.Append() and env.Prepend(), in all known Python
    versions, to handle different input value types when the construction
    variable being updated is a dictionary.

  - Add a --cache-debug option for information about what files it's
    looking for in a CacheDir().

  - Document the difference in construction variable expansion between
    {Action,Builder}() and env.{Action,Builder}().

  - Change the name of env.Copy() to env.Clone(), keeping the old name
    around for backwards compatibility (with the intention of eventually
    phasing it out to avoid confusion with the Copy() Action factory).

  From Arve Knudsen:

  - Support cleaning and scanning SWIG-generated files.

  From Carsten Koch:

  - Allow selection of Visual Studio version by setting $MSVS_VERSION
    after construction environment initialization.

  From Jean-Baptiste Lab:

  - Try using zipimport if we can't import Tool or Platform modules
    using the normal "imp" module.  This allows SCons to be packaged
    using py2exe's all-in-one-zip-file approach.

  From Ben Liblit:

  - Do not re-scan files if the scanner returns no implicit dependencies.

  From Sanjoy Mahajan:

  - Change use of $SOURCES to $SOURCE in all TeX-related Tool modules.

  From Joel B. Mohler:

  - Make SCons aware that "\makeindex" in TeX source files means that
    related .ilg, .ind and .idx index files will be created.
    (NOTE:  This still needs to search for the string in \include files.)

  - Prevent scanning the TeX .aux file for additional files from
    trying to remove it twice when the -c option is used.

  From Leanid Nazdrynau:

  - Give the MSVC RES (resource) Builder a src_builder list and a .rc
    src_suffix so other builders can generate .rc files.

  From Matthew A. Nicholson:

  - Enhance Install() and InstallAs() to handle directory trees as sources.

  From Jan Nijtmans:

  - Don't use the -fPIC flag when using gcc on Windows (e.g. MinGW).

  From Greg Noel:

  - Add an env.ParseFlags() method that provides separate logic for
    parsing GNU tool chain flags into a dictionary.

  - Add an env.MergeFlags() method to apply an arbitrary dictionary
    of flags to a construction environment's variables.

  From Gary Oberbrunner:

  - Fix parsing tripartite Intel C compiler version numbers on Linux.

  - Extend the ParseConfig() function to recognize -arch and
    -isysroot options.

  - Have the error message list the known suffixes when a Builder call
    can't build a source file with an unknown suffix.

  From Karol Pietrzak:

  - Avoid recursive calls to main() in the program snippet used by the
    SConf subsystem to test linking against libraries.  This changes the
    default behavior of CheckLib() and CheckLibWithHeader() to print
    "Checking for C library foo..." instead of "Checking for main()
    in C library foo...".

  From John Pye:

  - Throw an exception if a command called by ParseConfig() or
    ParseFlags() returns an error.

  From Stefan Seefeld:

  - Initial infrastructure for running SCons tests under QMTest.

  From Sohail Somani:

  - Fix tests that fail due to gcc warnings.

  From Dobes Vandermeer:

  - In stack traces, print the full paths of SConscript files.

  From Atul Varma:

  - Fix detection of Visual C++ Express Edition.

  From Dobes Vandermeer:

  - Let the src_dir option to the SConscript() function affect all the
    the source file paths, instead of treating all source files paths
    as relative to the SConscript directory itself.

  From Nicolas Vigier:

  - Fix finding Fortran modules in build directories.

  - Fix use of BuildDir() when the source file in the source directory
    is a symlink with a relative path.

  From Edward Wang:

  - Fix the Memoizer when the SCons Python modules are executed from
    .pyo files at different locations from where they were compiled.

  From Johan Zander:

  - Fix missing os.path.join() when constructing the $FRAMEWORKSDKDIR/bin.



RELEASE 0.96.92 - Mon, 10 Apr 2006 21:08:22 -0400

  NOTE:  This was a pre-release of 0.97 for testing purposes.

  From Anonymous:

  - Fix the intelc.py Tool module to not throw an exception if the
    only installed version is something other than ia32.

  - Set $CCVERSION when using gcc.

  From Matthias:

  - Support generating project and solution files for Microsoft
    Visual Studio version 8.

  - Support generating more than one project file for a Microsoft
    Visual Studio solution file.

  - Add support for a support "runfile" parameter to Microsoft
    Visual Studio project file creation.

  - Put the project GUID, not the solution GUID, in the right spot
    in the solution file.

  From Erling Andersen:

  - Fix interpretation of Node.FS objects wrapped in Proxy instances,
    allowing expansion of things like ${File(TARGET)} in command lines.

  From Stanislav Baranov:

  - Add a separate MSVSSolution() Builder, with support for the
    following new construction variables: $MSVSBUILDCOM, $MSVSCLEANCOM,
    $MSVSENCODING, $MSVSREBUILDCOM, $MSVSSCONS, $MSVSSCONSCOM,
    $MSVSSCONSFLAGS, $MSVSSCONSCRIPT and $MSVSSOLUTIONCOM.

  From Ralph W. Grosse-Kunstleve and Patrick Mezard:

  - Remove unneceesary (and incorrect) SCons.Util strings on some function
    calls in SCons.Util.

  From Bob Halley:

  - Fix C/C++ compiler selection on AIX to not always use the external $CC
    environment variable.

  From August HÃ¶randl:

  - Add a scanner for \include and \import files, with support for
    searching a directory list in $TEXINPUTS (imported from the external
    environment).

  - Support $MAKEINDEX, $MAKEINDEXCOM, $MAKEINDEXCOMSTR and
    $MAKEINDEXFLAGS for generating indices from .idx files.

  From Steven Johnson:

  - Add a NoClean() Environment method and function to override removal
    of targets during a -c clean, including documentation and tests.

  From Steven Knight:

  - Check for whether files exist on disk by listing the directory
    contents, not calling os.path.exists() file by file.  This is
    somewhat more efficient in general, and may be significantly
    more efficient on Windows.

  - Minor speedups in the internal is_Dict(), is_List() and is_String()
    functions.

  - Fix a signature refactoring bug that caused Qt header files to
    get re-generated every time.

  - Don't fail when writing signatures if the .sconsign.dblite file is
    owned by a different user (e.g. root) from a previous run.

  - When deleting variables from stacked OverrideEnvironments, don't
    throw a KeyError if we were able to delte the variable from any
    Environment in the stack.

  - Get rid of the last indentation tabs in the SCons source files and
    add -tt to the Python invocations in the packaging build and the
    tests so they don't creep back in.

  - In Visual Studio project files, put quotes around the -C directory
    so everything works even if the path has spaces in it.

  - The Intel Fortran compiler uses -object:$TARGET, not "-o $TARGET",
    when building object files on Windows.  Have the the ifort Tool
    modify the default command lines appropriately.

  - Document the --debug=explain option in the man page.  (How did we
    miss this?)

  - Add a $LATEXRETRIES variable to allow configuration of the number of
    times LaTex can be re-called to try to resolve undefined references.

  - Change the order of the arguments to Configure.Checklib() to match
    the documentation.

  - Handle signature calculation properly when the Python function used
    for a FunctionAction is an object method.

  - On Windows, assume that absolute path names without a drive letter
    refer to the drive on which the SConstruct file lives.

  - Add /usr/ccs/bin to the end of the the default external execution
    PATH on Solaris.

  - Add $PKGCHK and $PKGINFO variables for use on Solaris when searching
    for the SunPRO C++ compiler.  Make the default value for $PKGCHK
    be /usr/sbin/pgkchk (since /usr/sbin isn't usually on the external
    execution $PATH).

  - Fix a man page example of overriding variables when calling
    SharedLibrary() to also set the $LIBSUFFIXES variable.

  - Add a --taskmastertrace=FILE option to give some insight on how
    the taskmaster decides what Node to build next.

  - Changed the names of the old $WIN32DEFPREFIX, $WIN32DEFSUFFIX,
    $WIN32DLLPREFIX and $WIN32IMPLIBPREFIX construction variables to
    new $WINDOWSDEFPREFIX, $WINDOWSDEFSUFFIX, $WINDOWSDLLPREFIX and
    $WINDOWSIMPLIBPREFIX construction variables.  The old names are now
    deprecated, but preserved for backwards compatibility.

  - Fix (?) a runtest.py hang on Windows when the --xml option is used.

  - Change the message when an error occurs trying to interact with the
    file system to report the target(s) in square brackets (as before) and
    the actual file or directory that encountered the error afterwards.

  From Chen Lee:

  - Add x64 support for Microsoft Visual Studio 8.

  From Baptiste Lepilleur:

  - Support the --debug=memory option on Windows when the Python version
    has the win32process and win32api modules.

  - Add support for Visual Studio 2005 Pro.

  - Fix portability issues in various tests: test/Case.py,
    Test/Java/{JAR,JARCHDIR,JARFLAGS,JAVAC,JAVACFLAGS,JAVAH,RMIC}.py,
    test/MSVS/vs-{6.0,7.0,7.1,8.0}-exec.py,
    test/Repository/{Java,JavaH,RMIC}.py,
    test/QT/{generated-ui,installed,up-to-date,warnings}.py,
    test/ZIP/ZIP.py.

  - Ignore pkgchk errors on Solaris when searching for the C++ compiler.

  - Speed up the SCons/EnvironmentTests.py unit tests.

  - Add a --verbose= option to runtest.py to print executed commands
    and their output at various levels.

  From Christian Maaser:

  - Add support for Visual Studio Express Editions.

  - Add support for Visual Studio 8 *.manifest files, includng
    new $WINDOWS_INSERT_MANIFEST, $WINDOWSPROGMANIFESTSUFFIX,
    $WINDOWSPROGMANIFESTPREFIX, $WINDOWSPROGMANIFESTSUFFIX,
    $WINDOWSSHLIBMANIFESTPREFIX and $WINDOWSSHLIBMANIFESTSUFFIX
    construction variables.

  From Adam MacBeth:

  - Fix detection of additional Java inner classes following use of a
    "new" keyword inside an inner class.

  From Sanjoy Mahajan:

  - Correct TeX-related command lines to just $SOURCE, not $SOURCES

  From Patrick Mezard:

  - Execute build commands for a command-line target if any of the
    files built along with the target is out of date or non-existent,
    not just if the command-line target itself is out of date.

  - Fix the -n option when used with -c to print all of the targets
    that will be removed for a multi-target Builder call.

  - If there's no file in the source directory, make sure there isn't
    one in the build directory, too, to avoid dangling files left
    over from previous runs when a source file is removed.

  - Allow AppendUnique() and PrependUnique() to append strings (and
    other atomic objects) to lists.

  From Joel B. Mohler:

  - Extend latex.py, pdflatex.py, pdftex.py and tex.py so that building
    from both TeX and LaTeX files uses the same logic to call $BIBTEX
    when it's necessary, to call $MAKEINDEX when it's necessary, and to
    call $TEX or $LATEX multiple times to handle undefined references.

  - Add an emitter to the various TeX builders so that the generated
    .aux and .log files also get deleted by the -c option.

  From Leanid Nazdrynau:

  - Fix the Qt UIC scanner to work with generated .ui files (by using
    the FindFile() function instead of checking by-hand for the file).

  From Jan Nieuwenhuizen:

  - Fix a problem with interpreting quoted argument lists on command lines.

  From Greg Noel:

  - Add /sw/bin to the default execution PATH on Mac OS X.

  From Kian Win Ong:

  - When building a .jar file and there is a $JARCHDIR, put the -C
    in front of each .class file on the command line.

  - Recognize the Java 1.5 enum keyword.

  From Asfand Yar Qazi:

  - Add /opt/bin to the default execution PATH on all POSIX platforms
    (between /usr/local/bin and /bin).

  From Jon Rafkind:

  - Fix the use of Configure() contexts from nested subsidiary
    SConscript files.

  From Christoph Schulz:

  - Add support for $CONFIGUREDIR and $CONFIGURELOG variables to control
    the directory and logs for configuration tests.

  - Add support for a $INSTALLSTR variable.

  - Add support for $RANLIBCOM and $RANLIBCOMSTR variables (which fixes
    a bug when setting $ARCOMSTR).

  From Amir Szekely:

  - Add use of $CPPDEFINES to $RCCOM (resource file compilation) on MinGW.

  From Erick Tryzelaar:

  - Fix the error message when trying to report that a given option is
    not gettable/settable from an SConscript file.

  From Dobes Vandermeer:

  - Add support for SCC and other settings in Microsoft Visual
    Studio project and solution files:  $MSVS_PROJECT_BASE_PATH,
    $MSVS_PROJECT_GUID, $MSVS_SCC_AUX_PATH, $MSVS_SCC_LOCAL_PATH,
    $MSVS_SCC_PROJECT_NAME, $MSVS_SCC_PROVIDER,

  - Add support for using a $SCONS_HOME variable (imported from the
    external environment, or settable internally) to put a shortened
    SCons execution line in the Visual Studio project file.

  From David J. Van Maren:

  - Only filter common prefixes from source files names in Visual Studio
    project files if the prefix is a complete (sub)directory name.

  From Thad Ward:

  - If $MSVSVERSIONS is already set, don't overwrite it with
    information from the registry.



RELEASE 0.96.91 - Thu, 08 Sep 2005 07:18:23 -0400

  NOTE:  This was a pre-release of 0.97 for testing purposes.

  From Chad Austin:

  - Have the environment store the toolpath and re-use it to find Tools
    modules during later Copy() or Tool() calls (unless overridden).

  - Normalize the directory path names in SConsignFile() database
    files so the same signature file can interoperate on Windows and
    non-Windows systems.

  - Make --debug=stacktrace print a stacktrace when a UserError is thrown.

  - Remove an old, erroneous cut-and-paste comment in Scanner/Dir.py.

  From Stanislav Baranov:

  - Make it possible to support with custom Alias (sub-)classes.

  - Allow Builders to take empty source lists when called.

  - Allow access to both TARGET and SOURCE in $*PATH expansions.

  - Allow SConscript files to modify BUILD_TARGETS.

  From Timothee Besset:

  - Add support for Objective C/C++ .m and .mm file suffixes (for
    Mac OS X).

  From Charles Crain

  - Fix the PharLap linkloc.py module to use target+source arguments
    when calling env.subst().

  From Bjorn Eriksson:

  - Fix an incorrect Command() keyword argument in the man page.

  - Add a $TEMPFILEPREFIX variable to control the prefix or flag used
    to pass a long-command-line-execution tempfile to a command.

  From Steven Knight:

  - Enhanced the SCons setup.py script to install man pages on
    UNIX/Linux systems.

  - Add support for an Options.FormatOptionHelpText() method that can
    be overridden to customize the format of Options help text.

  - Add a global name for the Entry class (which had already been
    documented).

  - Fix re-scanning of generated source files for implicit dependencies
    when the -j option is used.

  - Fix a dependency problem that caused $LIBS scans to not be added
    to all of the targets in a multiple-target builder call, which
    could cause out-of-order builds when the -j option is used.

  - Store the paths of source files and dependencies in the .sconsign*
    file(s) relative to the target's directory, not relative to the
    top-level SConstruct directory.  This starts to make it possible to
    subdivide the dependency tree arbitrarily by putting an SConstruct
    file in every directory and using content signatures.

  - Add support for $YACCHFILESUFFIX and $YACCHXXFILESUFFIX variables
    that accomodate parser generators that write header files to a
    different suffix than the hard-coded .hpp when the -d option is used.

  - The default behavior is now to store signature information in a
    single .sconsign.dblite file in the top-level SConstruct directory.
    The old behavior of a separate .sconsign file in each directory can
    be specified by calling SConsignFile(None).

  - Remove line number byte codes within the signature calculation
    of Python function actions, so that changing the location of an
    otherwise unmodified Python function doesn't cause rebuilds.

  - Fix AddPreAction() and AddPostAction() when an action has more than
    one target file:  attach the actions to the Executor, not the Node.

  - Allow the source directory of a BuildDir / build_dir to be outside
    of the top-level SConstruct directory tree.

  - Add a --debug=nomemoizer option that disables the Memoizer for clearer
    looks at the counts and profiles of the underlying function calls,
    not the Memoizer wrappers.

  - Print various --debug= stats even if we exit early (e.g. using -h).

  - Really only use the cached content signature value if the file
    is older than --max-drift, not just if --max-drift is set.

  - Remove support for conversion from old (pre 0.96) .sconsign formats.

  - Add support for a --diskcheck option to enable or disable various
    on-disk checks:  that File and Dir nodes match on-disk entries;
    whether an RCS file exists for a missing source file; whether an
    SCCS file exists for a missing source file.

  - Add a --raw argument to the sconsign script, so it can print a
    raw representation of each entry's NodeInfo dictionary.

  - Add the 'f90' and 'f95' tools to the list of Fortran compilers
    searched for by default.

  - Add the +Z option by default when compiling shared objects on
    HP-UX.

  From Chen Lee:

  - Handle Visual Studio project and solution files in Unicode.

  From Sanjoy Mahajan:

  - Fix a bad use of Copy() in an example in the man page, and a
    bad regular expression example in the man page and User's Guide.

  From Shannon Mann:

  - Have the Visual Studio project file(s) echo "Starting SCons" before
    executing SCons, mainly to work around a quote-stripping bug in
    (some versions of?) the Windows cmd command executor.

  From Georg Mischler:

  - Remove the space after the -o option when invoking the Borland
    BCC compiler; some versions apparently require that the file name
    argument be concatenated with the option.

  From Leanid Nazdrynau:

  - Fix the Java parser's handling of backslashes in strings.

  From Greg Noel:

  - Add construction variables to support frameworks on Mac OS X:
    $FRAMEWORKS, $FRAMEWORKPREFIX, $FRAMEWORKPATH, $FRAMEWORKPATHPREFIX.

  - Re-order link lines so the -o option always comes right after the
    command name.

  From Gary Oberbrunner:

  - Add support for Intel C++ beta 9.0 (both 32 and 64 bit versions).

  - Document the new $FRAMEWORK* variables for Mac OS X.

  From Karol Pietrzak:

  - Add $RPATH (-R) support to the Sun linker Tool (sunlink).

  - Add a description of env.subst() to the man page.

  From Chris Prince:

  - Look in the right directory, not always the local directory, for a
    same-named file or directory conflict on disk.

  - On Windows, preserve the external environment's %SYSTEMDRIVE%
    variable, too.

  From Craig Scott:

  - Have the Fortran module emitter look for Fortan modules to be created
    relative to $FORTRANMODDIR, not the top-level directory.

  - When saving Options to a file, run default values through the
    converter before comparing them with the set values.  This correctly
    suppresses Boolean Option values from getting written to the saved
    file when they're one of the many synonyms for a default True or
    False value.

  - Fix the Fortran Scanner's ability to handle a module being used
    in the same file in which it is defined.

  From Steve-o:

  - Add the -KPIC option by default when compiling shared objects on
    Solaris.

  - Change the default suffix for Solaris objects to .o, to conform to
    Sun WorkShop's expectations.  Change the profix to so_ so they can
    still be differentiated from static objects in the same directory.

  From Amir Szekely:

  - When calling the resource compiler on MinGW, add --include-dir and
    the source directory so it finds the source file.

  - Update EnsureSConsVersion() to support revision numbers.

  From Greg Ward:

  - Fix a misplaced line in the man page.



RELEASE 0.96.90 - Tue, 15 Feb 2005 21:21:12 +0000

  NOTE:  This was a pre-release of 0.97 for testing purposes.

  From Anonymous:

  - Fix Java parsing to avoid erroneously identifying a new array
    of class instances as an anonymous inner class.

  - Fix a typo in the man page description of PathIsDirCreate.

  From Chad Austin:

  - Allow Help() to be called multiple times, appending to the help
    text each call.

  - Allow Tools found on a toolpath to import Python modules from
    their local directory.

  From Steve Christensen:

  - Handle exceptions from Python functions as build actions.

  - Add a set of canned PathOption validators:  PathExists (the default),
    PathIsFile, PathIsDir and PathIsDirCreate.

  From Matthew Doar:

  - Add support for .lex and .yacc file suffixes for Lex and Yacc files.

  From Eric Frias:

  - Huge performance improvement:  wrap the tuples representing an
    include path in an object, so that the time it takes to hash the
    path doesn't grow porportionally to the length of the path.

  From Gottfried Ganssauge:

  - Fix SCons on SuSE/AMD-64 Linux by having the wrapper script also
    check for the build engine in the parent directory of the Python
    library directory (/usr/lib64 instead of /usr/lib).

  From Stephen Kennedy:

  - Speed up writing the .sconsign file at the end of a run by only
    calling sync() once at the end, not after every entry.

  From Steven Knight:

  - When compiling with Microsoft Visual Studio, don't include the ATL and
    MFC directories in the default INCLUDE and LIB environment variables.

  - Remove the following deprecated features:  the ParseConfig()
    global function (deprecated in 0.93); the misspelled "validater"
    keyword to the Options.Add() method (deprecated in 0.91); the
    SetBuildSignatureType(), SetContentSignatureType(), SetJobs() and
    GetJobs() global functions (deprecated in 0.14).

  - Fix problems with corrupting the .sconsign.dblite file when
    interrupting builds by writing to a temporary file and renaming,
    not writing the file directly.

  - Fix a 0.96 regression where when running with -k, targets built from
    walking dependencies later on the command line would not realize
    that a dependency had failed an earlier build attempt, and would
    try to rebuild the dependent targets.

  - Change the final messages when using -k and errors occur from
    "{building,cleaning} terminated because of errors" to "done
    {building,cleaning} targets (errors occurred during {build,clean})."

  - Allow Configure.CheckFunc() to take an optional header argument
    (already supported by Conftest.py) to specify text at the top of
    the compiled test file.

  - Fix the --debug=explain output when a Python function action changed
    so it prints a meaningful string, not the binary representation of
    the function contents.

  - Allow a ListOption's default value(s) to be a Python list of specified
    values, not just a string containing a comma-separated list of names.

  - Add a ParseDepends() function that will parse up a list of explicit
    dependencies from a "make depend" style file.

  - Support the ability to change directory when executing an Action
    through "chdir" keyword arguments to Action and Builder creation
    and calls.

  - Fix handling of Action ojects (and other callables that don't match
    our calling arguments) in construction variable expansions.

  - On Win32, install scons.bat in the Python directory when installing
    from setup.py.  (The bdist_wininst installer was already doing this.)

  - Fix env.SConscript() when called with a list of SConscipt files.
    (The SConscript() global function already worked properly.)

  - Add a missing newline to the end of the --debug=explain "unknown
    reasons" message.

  - Enhance ParseConfig() to work properly for spaces in between the -I,
    -L and -l options and their arguments.

  - Packaging build fix:  Rebuild the files that are use to report the
    --version of SCons whenever the development version number changes.

  - Fix the ability to specify a target_factory of Dir() to a Builder,
    which the default create-a-directory Builder was interfering with.

  - Mark a directory as built if it's created as part of the preparation
    for another target, to avoid trying to build it again when it comes
    up in the target list.

  - Allow a function with the right calling signature to be put directly
    in an Environment's BUILDERS dictionary, making for easier creation
    and use of wrappers (pseudo-Builders) that call other Builders.

  - On Python 2.x, wrap lists of Nodes returned by Builders in a UserList
    object that adds a method that makes str() object return a string
    with all of the Nodes expanded to their path names.  (Builders under
    Python 1.5.2 still return lists to avoid TypeErrors when trying
    to extend() list, so Python 1.5.2 doesn't get pretty-printing of Node
    lists, but everything should still function.)

  - Allow Aliases to have actions that will be executed whenever
    any of the expanded Alias targets are out of date.

  - Fix expansion of env.Command() overrides within target and
    source file names.

  - Support easier customization of what's displayed by various default
    actions by adding lots of new construction variables: $ARCOMSTR,
    $ASCOMSTR, $ASPPCOMSTR, $BIBTEXCOMSTR, $BITKEEPERCOMSTR, $CCCOMSTR,
    $CVSCOMSTR, $CXXCOMSTR, $DCOMSTR, $DVIPDFCOMSTR, $F77COMSTR,
    $F90COMSTR, $F95COMSTR, $FORTRANCOMSTR, $GSCOMSTR, $JARCOMSTR,
    $JAVACCOMSTR, $JAVAHCOMSTR, $LATEXCOMSTR, $LEXCOMSTR, $LINKCOMSTR,
    $M4COMSTR, $MIDLCOMSTR, $P4COMSTR, $PCHCOMSTR, $PDFLATEXCOMSTR,
    $PDFTEXCOMSTR, $PSCOMSTR, $QT_MOCFROMCXXCOMSTR, $QT_MOCFROMHCOMSTR,
    $QT_UICCOMSTR, $RCCOMSTR, $REGSVRCOMSTR, $RCS_COCOMSTR, $RMICCOMSTR,
    $SCCSCOMSTR, $SHCCCOMSTR, $SHCXXCOMSTR, $SHF77COMSTR, $SHF90COMSTR,
    $SHF95COMSTR, $SHFORTRANCOMSTR, $SHLINKCOMSTR, $SWIGCOMSTR,
    $TARCOMSTR, $TEXCOMSTR, $YACCCOMSTR and $ZIPCOMSTR.

  - Add an optional "map" keyword argument to ListOption() that takes a
    dictionary to map user-specified values to legal values from the list
    (like EnumOption() already doee).

  - Add specific exceptions to try:-except: blocks without any listed,
    so that they won't catch and mask keyboard interrupts.

  - Make --debug={tree,dtree,stree} print something even when there's
    a build failure.

  - Fix how Scanners sort the found dependencies so that it doesn't
    matter whether the dependency file is in a Repository or not.
    This may cause recompilations upon upgrade to this version.

  - Make AlwaysBuild() work with Alias and Python value Nodes (making
    it much simpler to support aliases like "clean" that just invoke
    an arbitrary action).

  - Have env.ParseConfig() use AppendUnique() by default to suppress
    duplicate entries from multiple calls.  Add a "unique" keyword
    argument to allow the old behavior to be specified.

  - Allow the library modules imported by an SConscript file to get at
    all of the normally-available global functions and variables by saying
    "from SCons.Script import *".

  - Add a --debug=memoizer option to print Memoizer hit/mass statistics.

  - Allow more than one --debug= option to be set at a time.

  - Change --debug=count to report object counts before and after
    reading SConscript files and before and after building targets.

  - Change --debug=memory output to line up the numbers and to better
    match (more or less) the headers on the --debug=count columns.

  - Speed things up when there are lists of targets and/or sources by
    getting rid of some N^2 walks of the lists involved.

  - Cache evaluation of LazyActions so we don't create a new object
    for each invocation.

  - When scanning, don't create Nodes for include files that don't
    actually exist on disk.

  - Make supported global variables CScanner, DScanner, ProgramScanner and
    SourceFileScanner.  Make SourceFileScanner.add_scanner() a supported
    part of the public interface.  Keep the old SCons.Defaults.*Scan names
    around for a while longer since some people were already using them.

  - By default, don't scan directories for on-disk files.  Add a
    DirScanner global scanner that can be used in Builders or Command()
    calls that want source directory trees scanned for on-disk changes.
    Have the Tar() and Zip() Builders use the new DirScanner to preserve
    the behavior of rebuilding a .tar or .zip file if any file or
    directory under a source tree changes.  Add Command() support for
    a source_scanner keyword argument to Command() that can be set to
    DirScanner to get this behavior.

  - Documentation changes:  Explain that $CXXFLAGS contains $CCFLAGS
    by default.  Fix a bad target_factory example in the man page.
    Add appendices to the User's Guide to cover the available Tools,
    Builders and construction variables.  Comment out the build of
    the old Python 10 paper, which doesn't build on all systems and
    is old enough at this point that it probably isn't worth the
    effort to make it do so.

  From Wayne Lee:

  - Avoid "maximum recursion limit" errors when removing $(-$) pairs
    from long command lines.

  From Clive Levinson:

  - Make ParseConfig() recognize and add -mno-cygwin to $LINKFLAGS and
    $CCFLAGS, and -mwindows to $LINKFLAGS.

  From Michael McCracken:

  - Add a new "applelink" tool to handle the things like Frameworks and
    bundles that Apple has added to gcc for linking.

  - Use more appropriate default search lists of linkers, compilers and
    and other tools for the 'darwin' platform.

  - Add a LoadableModule Builder that builds a bundle on Mac OS X (Darwin)
    and a shared library on other systems.

  - Improve SWIG tests for use on Mac OS X (Darwin).

  From Elliot Murphy:

  - Enhance the tests to guarantee persistence of ListOption
    values in saved options files.

  - Supply the help text when -h is used with the -u, -U or -D options.

  From Christian Neeb:

  - Fix the Java parser's handling of string definitions to avoid ignoring
    subsequent code.

  From Han-Wen Nienhuys:

  - Optimize variable expansion by:  using the re.sub() method (when
    possible); not using "eval" for variables for which we can fetch the
    value directory; avoiding slowing substitution logic when there's no
    '$' in the string.

  From Gary Oberbrunner:

  - Add an Environment.Dump() method to print the contents of a
    construction environment.

  - Allow $LIBS (and similar variables) to contain explicit File Nodes.

  - Change ParseConfig to add the found library names directly to the
    $LIBS variable, instead of returning them.

  - Add ParseConfig() support for the -framework GNU linker option.

  - Add a PRINT_CMD_LINE_FUNC construction variable to allow people
    to filter (or log) command-line output.

  - Print an internal Python stack trace in response to an otherwise
    unexplained error when --debug=stacktrace is specified.

  - Add a --debug=findlibs option to print what's happening when
    the scanner is searching for libraries.

  - Allow Tool specifications to be passed a dictionary of keyword
    arguments.

  - Support an Options default value of None, in which case the variable
    will not be added to the construction environment unless it's set
    explicitly by the user or from an Options file.

  - Avoid copying __builtin__ values into a construction environment's
    dictionary when evaluating construction variables.

  - Add a new cross-platform intelc.py Tool that can detect and
    configure the Intel C++ v8 compiler on both Windows, where it's
    named icl, and Linux, where it's named icc.  It also checks that
    the directory specified in the Windows registry exists, and sets a
    new $INTEL_C_COMPILER_VERSION construction variable to identify the
    version being used.  (Niall Douglas contributed an early prototype
    of parts of this module.)

  - Fix the private Conftest._Have() function so it doesn't change
    non-alphanumeric characters to underscores.

  - Supply a better error message when a construction variable expansion
    has an unknown attribute.

  - Documentation changes:  Update the man page to describe use of
    filenames or Nodes in $LIBS.

  From Chris Pawling:

  - Have the linkloc tool use $MSVS_VERSION to select the Microsoft
    Visual Studio version to use.

  From Kevin Quick:

  - Fix the Builder name returned from ListBuilders and other instances
    of subclasses of the BuilderBase class.

  - Add Builders and construction variables to support rpcgen:
    RPCGenClient(), RPCGenHeader(), RPCGenService(), RPCGenXDR(),
    $RPCGEN, $RPCGENFLAGS, $RPCGENCLIENTFLAGS, $RPCGENHEADERFLAGS,
    $RPCGENSERVICEFLAGS, $RPCGENXDRFLAGS.

  - Update the man page to document that prefix and suffix Builder
    keyword arguments can be strings, callables or dictionaries.

  - Provide more info in the error message when a user tries to build
    a target multiple ways.

  - Fix Delete() when a file doesn't exist and must_exist=1.  (We were
    unintentionally dependent on a bug in versions of the Python shutil.py
    module prior to Python 2.3, which would generate an exception for
    a nonexistent file even when ignore_errors was set.)

  - Only replace a Node's builder with a non-null source builder.

  - Fix a stack trace when a suffix selection dictionary is passed
    an empty source file list.

  - Allow optional names to be attached to Builders, for default
    Builders that don't get attached to construction environments.

  - Fix problems with Parallel Task Exception handling.

  - Build targets in an associated BuildDir even if there are targets
    or subdirectories locally in the source directory.

  - If a FunctionAction has a callable class as its underlying Python
    function, use its strfunction() method (if any) to display the
    action.

  - Fix handling when BuildDir() exists but is unwriteable.  Add
    "Stop." to those error messages for consistency.

  - Catch incidents of bad builder creation (without an action) and
    supply meaningful error messages.

  - Fix handling of src_suffix values that aren't extensions (don't
    begin with a '.').

  - Don't retrieve files from a CacheDir, but report what would happen,
    when the -n option is used.

  - Use the source_scanner from the target Node, not the source node
    itself.

  - Internal Scanners fixes:  Make sure Scanners are only passed Nodes.
    Fix how a Scanner.Selector called its base class initialization.
    Make comparisons of Scanner objects more robust.  Add a name to
    an internal default ObjSourceScanner.

  - Add a deprecated warning for use of the old "scanner" keyword argument
    to Builder creation.

  - Improve the --debug=explain message when the build action changes.

  - Test enhancements in SourceCode.py, option-n.py, midl.py.  Better
    Command() and Scanner test coverage.  Improved test infrastructure
    for -c output.

  - Refactor the interface between Action and Executor objects to treat
    Actions atomically.

  - The --debug=presub option will now report the pre-substitution
    each action seprately, instead of reporting the entire list before
    executing the actions one by one.

  - The --debug=explain option explaining a changed action will now
    (more correctly) show pre-substitution action strings, instead of
    the commands with substituted file names.

  - A Node (file) will now be rebuilt if its PreAction or PostAction
    actions change.

  - Python Function actions now have their calling signature (target,
    source, env) reported correctly when displayed.

  - Fix BuildDir()/build_dir handling when the build_dir is underneath
    the source directory and trying to use entries from the build_dir
    as sources for other targets in the build-dir.

  - Fix hard-coding of JDK path names in various Java tests.

  - Handle Python stack traces consistently (stop at the SConscript stack
    frame, by default) even if the Python source code isn't available.

  - Improve the performance of the --debug={tree,dtree} options.

  - Add --debug=objects logging of creation of OverrideWarner,
    EnvironmentCopy and EnvironmentOverride objects.

  - Fix command-line expansion of Python Value Nodes.

  - Internal cleanups:  Remove an unnecessary scan argument.  Associate
    Scanners only with Builders, not nodes.  Apply overrides once when
    a Builder is called, not in multiple places.  Cache results from the
    Node.FS.get_suffix() and Node.get_build_env() methods.  Use the Python
    md5 modules' hexdigest() method, if there is one.  Have Taskmaster
    call get_stat() once for each Node and re-use the value instead of
    calling it each time it needs the value.  Have Node.depends_on()
    re-use the list from the children() method instead of calling it
    multiple times.

  - Use the correct scanner if the same source file is used for targets in
    two different environments with the same path but different scanners.

  - Collect logic for caching values in memory in a Memoizer class,
    which cleans up a lot of special-case code in various methods and
    caches additional values to speed up most configurations.

  - Add a PathAccept validator to the list of new canned PathOption
    validators.

  From Jeff Squyres:

  - Documentation changes:  Use $CPPDEFINES instead of $CCFLAGS in man
    page examples.

  From Levi Stephen:

  - Allow $JARCHDIR to be expanded to other construction variables.

  From Christoph Wiedemann:

  - Add an Environment.SetDefault() method that only sets values if
    they aren't already set.

  - Have the qt.py Tool not override variables already set by the user.

  - Add separate $QT_BINPATH, $QT_CPPPATH and $QT_LIBPATH variables
    so these can be set individually, instead of being hard-wired
    relative to $QTDIR.

  - The %TEMP% and %TMP% external environment variables are now propagated
    automatically to the command execution environment on Windows systems.

  - A new --config= command-line option allows explicit control of
    of when the Configure() tests are run:  --config=force forces all
    checks to be run, --config=cache uses all previously cached values,
    --config=auto (the default) runs tests only when dependency analysis
    determines it's necessary.

  - The Configure() subsystem can now write a config.h file with values
    like HAVE_STDIO_H, HAVE_LIBM, etc.

  - The Configure() subsystem now executes its checks silently when the
    -Q option is specified.

  - The Configure() subsystem now reports if a test result is being
    taken from cache, and prints the standard output and error output
    of tests even when cached.

  - Configure() test results are now reported as "yes" or "no" instead of
    "ok" or "failed."

  - Fixed traceback printing when calling the env.Configure() method
    instead of the Configure() global function.

  - The Configure() subsystem now caches build failures in a .sconsign
    file in the subdirectory, not a .cache file.  This may cause
    tests to be re-executed the first time after you install 0.97.

  - Additional significant internal cleanups in the Configure() subsystem
    and its tests.

  - Have the Qt Builder make uic-generated files dependent on the .ui.h
    file, if one exists.

  - Add a test to make sure that SCons source code does not contain
    try:-except: blocks that catch all errors, which potentially catch
    and mask keyboard interrupts.

  - Fix us of TargetSignatures('content') with the SConf subsystem.

  From Russell Yanofsky:

  - Add support for the Metrowerks Codewarrior compiler and linker
    (mwcc and mwld).



RELEASE 0.96.1 - Mon, 23 Aug 2004 12:55:50 +0000

  From Craig Bachelor:

  - Handle white space in the executable Python path name within in MSVS
    project files by quoting the path.

  - Correct the format of a GUID string in a solution (.dsw) file so
    MSVS can correctly "build enable" a project.

  From Steven Knight:

  - Add a must_exist flag to Delete() to let the user control whether
    it's an error if the specified entry doesn't exist.  The default
    behavior is now to silently do nothing if it doesn't exist.

  - Package up the new Platform/darwin.py, mistakenly left out of 0.96.

  - Make the scons.bat REM statements into @REM so they aren't printed.

  - Make the SCons packaging SConscript files platform independent.

  From Anthony Roach:

  - Fix scanning of pre-compiled header (.pch) files for #includes,
    broken in 0.96.



RELEASE 0.96 - Wed, 18 Aug 2004 13:36:40 +0000

  From Chad Austin:

  - Make the CacheDir() directory if it doesn't already exist.

  - Allow construction variable substitutions in $LIBS specifications.

  - Allow the emitter argument to a Builder() to be or expand to a list
    of emitter functions, which will be called in sequence.

  - Suppress null values in construction variables like $LIBS that use
    the internal _concat() function.

  - Remove .dll files from the construction variables searched for
    libraries that can be fed to Win32 compilers.

  From Chad Austin and Christoph Wiedemann:

  - Add support for a $RPATH variable to supply a list of directories
    to search for shared libraries when linking a program.  Used by
    the GNU and IRIX linkers (gnulink and sgilink).

  From Charles Crain:

  - Restore the ability to do construction variable substitutions in all
    kinds of *PATH variables, even when the substitution returns a Node
    or other object.

  From Tom Epperly:

  - Allow the Java() Builder to take more than one source directory.

  From Ralf W. Grosse-Kunstleve:

  - Have SConsignFile() use, by default, a custom "dblite.py" that we can
    control and guarantee to work on all Python versions (or nearly so).

  From Jonathan Gurley:

  - Add support for the newer "ifort" versions of the Intel Fortran
    Compiler for Linux.

  From Bob Halley:

  - Make the new *FLAGS variable type work with copied Environments.

  From Chris Hoeppler:

  - Initialize the name of a Scanner.Classic scanner correctly.

  From James Juhasz:

  - Add support for the .dylib shared library suffix and the -dynamiclib
    linker option on Mac OS X.

  From Steven Knight:

  - Add an Execute() method for executing actions directly.

  - Support passing environment override keyword arguments to Command().

  - Fix use of $MSVS_IGNORE_IDE_PATHS, which was broken when we added
    support for $MSVS_USE_MFC_DIRS last release.

  - Make env.Append() and env.Prepend() act like the underlying Python
    behavior when the variable being appended to is a UserList object.

  - Fix a regression that prevented the Command() global function in
    0.95 from working with command-line strings as actions.

  - Fix checking out a file from a source code management system when
    the env.SourceCode() method was called with an individual file name
    or node, not a directory name or node.

  - Enhance the Task.make_ready() method to create a list of the
    out-of-date Nodes for the task for use by the wrapping interface.

  - Allow Scanners to pull the list of suffixes from the construction
    environment when the "skeys" keyword argument is a string containing
    a construction variable to be expanded.

  - Support new $CPPSUFFIXES, $DSUFFIXES $FORTRANSUFFIXES, and
    $IDLSUFFIXES.  construction variables that contain the default list
    of suffixes to be scanned by a given type of scanner, allowing these
    suffix lists to be easily added to or overridden.

  - Speed up Node creation when calling a Builder by comparing whether two
    Environments are the same object, not if their underlying dictionaries
    are equivalent.

  - Add a --debug=explain option that reports the reason(s) why SCons
    thinks it must rebuild something.

  - Add support for functions that return platform-independent Actions
    to Chmod(), Copy(), Delete(), Mkdir(), Move() and Touch() files
    and/or directories.  Like any other Actions, the returned Action
    object may be executed directly using the Execute() global function
    or env.Execute() environment method, or may be used as a Builder
    action or in an env.Command() action list.

  - Add support for the strfunction argument to all types of Actions:
    CommandAction, ListAction, and CommandGeneratorAction.

  - Speed up turning file system Nodes into strings by caching the
    values after we're finished reading the SConscript files.

  - Have ParseConfig() recognize and supporting adding the -Wa, -Wl,
    and -Wp, flags to ASFLAGS, LINKFLAGS and CPPFLAGS, respectively.

  - Change the .sconsign format and the checks for whether a Node is
    up-to-date to make dependency checks more efficient and correct.

  - Add wrapper Actions to SCons.Defaults for $ASCOM, $ASPPCOM, $LINKCOM,
    $SHLINKCOM, $ARCOM, $LEXCOM and $YACCCOM.  This makes it possible
    to replace the default print behavior with a custom strfunction()
    for each of these.

  - When a Node has been built, don't walk the whole tree back to delete
    the parents's implicit dependencies, let returning up the normal
    Taskmaster descent take care of it for us.

  - Add documented support for separate target_scanner and source_scanner
    arguments to Builder creation, which allows different scanners to
    be applied to source files

  - Don't re-install or (re-generate) .h files when a subsidiary #included
    .h file changes.  This eliminates incorrect circular dependencies
    with .h files generated from other source files.

  - Slim down the internal Sig.Calculator class by eliminating methods
    whose functionality is now covered by Node methods.

  - Document use of the target_factory and source_factory keyword
    arguments when creating Builder objects.  Enhance Dir Nodes so that
    they can be created with user-specified Builder objects.

  - Don't blow up with stack trace when the external $PATH environment
    variable isn't set.

  - Make Builder calls return lists all the time, even if there's only
    one target.  This keeps things consistent and easier to program to
    across platforms.

  - Add a Flatten() function to make it easier to deal with the Builders
    all returning lists of targets, not individual targets.

  - Performance optimizations in Node.FS.__doLookup().

  - Man page fixes:  formatting typos, misspellings, bad example.

  - User's Guide fixes: Fix the signatures of the various example
    *Options() calls.  Triple-quote properly a multi-line Split example.

  - User's Guide additions:  Chapter describing File and Directory
    Nodes.  Section describing declarative nature of SCons functions in
    SConscript files.  Better organization and clarification of points
    raised by Robert P. J. Day.  Chapter describing SConf (Autoconf-like)
    functionality.  Chapter describing how to install Python and
    SCons.  Chapter describing Java builds.

  From Chris Murray:

  - Add a .win32 attribute to force file names to expand with
    Windows backslash path separators.

  - Fix escaping file names on command lines when the expansion is
    concatenated with another string.

  - Add support for Fortran 90 and Fortran 95.  This adds $FORTRAN*
    variables that specify a default compiler, command-line, flags,
    etc. for all Fortran versions, plus separate $F90* and $F95*
    variables for when different compilers/flags/etc. must be specified
    for different Fortran versions.

  - Have individual tools that create libraries override the default
    $LIBPREFIX and $LIBSUFFIX values set by the platform.  This makes
    it easier to use Microsoft Visual Studio tools on a CygWin platform.

  From Gary Oberbrunner:

  - Add a --debug=presub option to print actions prior to substitution.

  - Add a warning upon use of the override keywords "targets" and
    "sources" when calling Builders.  These are usually mistakes which
    are otherwise silently (and confusingly) turned into construction
    variable overrides.

  - Try to find the ICL license file path name in the external environment
    and the registry before resorting to the hard-coded path name.

  - Add support for fetching command-line keyword=value arguments in
    order from an ARGLIST list.

  - Avoid stack traces when trying to read dangling symlinks.

  - Treat file "extensions" that only contain digits as part of the
    file basename.  This supports version numbers as part of shared
    library names, for example.

  - Avoid problems when there are null entries (None or '') in tool
    lists or CPPPATH.

  - Add an example and explanation of how to use "tools = ['default', ..."
    when creating a construction environment.

  - Add a section describing File and Directory Nodes and some of their
    attributes and methods.

  - Have ParseConfig() add a returned -pthread flag to both $CCFLAGS
    and $LINKFLAGS.

  - Fix some test portability issues on Mac OS X (darwin).

  From Simon Perkins:

  - Fix a bug introduced in building shared libraries under MinGW.

  From Kevin Quick:

  - Handling SCons exceptions according to Pythonic standards.

  - Fix test/chained-build.py on systems that execute within one second.

  - Fix tests on systems where 'ar' warns about archive creation.

  From Anthony Roach:

  - Fix use of the --implicit-cache option with timestamp signatures.

  - If Visual Studio is installed, assume the C/C++ compiler, the linker
    and the MIDL compiler that comes with it are available, too.

  - Better error messages when evaluating a construction variable
    expansion yields a Python syntax error.

  - Change the generation of PDB files when using Visual Studio from
    compile time to link time.

  From sam th:

  - Allow SConf.CheckLib() to search a list of libraries, like the
    Autoconf AC_SEARCH_LIBS macro.

  - Allow the env.WhereIs() method to take a "reject" argument to
    let it weed out specific path names.

  From Christoph Wiedemann:

  - Add new Moc() and Uic() Builders for more explicit control over
    Qt builds, plus new construction variables to control them:
    $QT_AUTOSCAN, $QT_DEBUG, $QT_MOCCXXPREFIX, $QT_MOCCXXSUFFIX,
    $QT_MOCHPREFIX, $QT_MOCHSUFFIX, $QT_UICDECLPREFIX, $QT_UICDECLSUFFIX,
    $QT_UICIMPLPREFIX, $QT_UICIMPLSUFFIX and $QT_UISUFFIX.

  - Add a new single_source keyword argument for Builders that enforces
    a single source file on calls to the Builder.



RELEASE 0.95 - Mon, 08 Mar 2004 06:43:20 -0600

  From Chad Austin:

  - Replace print statements with calls to sys.stdout.write() so output
    lines stay together when -j is used.

  - Add portability fixes for a number of tests.

  - Accomodate the fact that Cygwin's os.path.normcase() lies about
    the underlying system being case-sensitive.

  - Fix an incorrect _concat() call in the $RCINCFLAGS definition for
    the mingw Tool.

  - Fix a problem with the msvc tool with Python versions prior to 2.3.

  - Add support for a "toolpath" Tool() and Environment keyword that
    allows Tool modules to be found in specified local directories.

  - Work around Cygwin Python's silly fiction that it's using a
    case-sensitive file system.

  - More robust handling of data in VCComponents.dat.

  - If the "env" command is available, spawn commands with the more
    general "env -" instead of "env -i".

  From Kerim Borchaev:

  - Fix a typo in a msvc.py's registry lookup:  "VCComponents.dat", not
    "VSComponents.dat".

  From Chris Burghart:

  - Fix the ability to save/restore a PackageOption to a file.

  From Steve Christensen:

  - Update the MSVS .NET and MSVC 6.0/7.0 path detection.

  From David M. Cooke:

  - Make the Fortran scanner case-insensitive for the INCLUDE string.

  From Charles Crain:

  - If no version of MSVC is detected but the tool is specified,
    use the MSVC 6.0 paths by default.

  - Ignore any "6.1" version of MSVC found in the registry; this is a
    phony version number (created by later service packs?) and would
    throw off the logic if the user had any non-default paths configure.

  - Correctly detect if the user has independently configured the MSVC
    "include," "lib" or "path" in the registry and use the appropriate
    values.  Previously, SCons would only use the values if all three
    were set in the registry.

  - Make sure side-effect nodes are prepare()d before building their
    corresponding target.

  - Preserve the ability to call BuildDir() multiple times with the
    same target and source directory arguments.

  From Andy Friesen:

  - Add support for the Digital Mars "D" programming language.

  From Scott Lystig Fritchie:

  - Fix the ability to use a custom _concat() function in the
    construction environment when calling _stripixes().

  - Make the message about ignoring a missing SConscript file into a
    suppressable Warning, not a hard-coded sys.stderr.write().

  - If a builder can be called multiple times for a target (because
    the sources and overrides are identical, or it's a builder with the
    "multi" flag set), allow the builder to be called through multiple
    environments so long as the builders have the same signature for
    the environments in questions (that is, they're the same action).

  From Bob Halley:

  - When multiple targets are built by a single action, retrieve all
    of them from cache, not just the first target, and exec the build
    command if any of the targets isn't present in the cache.

  From Zephaniah Hull:

  - Fix command-line ARGUMENTS with multiple = in them.

  From Steven Knight:

  - Fix EnsureSConsVersion() so it checks against the SCons version,
    not the Python version, on Pythons with sys.version_info.

  - Don't swallow the AttributeError when someone uses an expansion like
    $TARGET.bak, so we can supply a more informative error message.

  - Fix an odd double-quote escape sequence in the man page.

  - Fix looking up a naked drive letter as a directory (Dir('C:')).

  - Support using File nodes in the LIBS construction variable.

  - Allow the LIBS construction variable to be a single string or File
    node, not a list, when only one library is needed.

  - Fix typos in the man page:  JAVACHDIR => JARCHDIR; add "for_signature"
    to the __call__() example in the "Variable Substitution" section.

  - Correct error message spellings of "non-existant" to "non-existent."

  - When scanning for libraries to link with, don't append $LIBPREFIXES
    or $LIBSUFFIXES values to the $LIBS values if they're already present.

  - Add a ZIPCOMPRESSION construction variable to control whether the
    internal Python action for the Zip Builder compresses the file or
    not.  The default value is zipfile.ZIP_DEFLATED, which generates
    a compressed file.

  - Refactor construction variable expansion to support recursive
    expansion of variables (e.g. CCFLAGS = "$CCFLAGS -g") without going
    into an infinite loop.  Support this in all construction variable
    overrides, as well as when copying Environments.

  - Fix calling Configure() from more than one subsidiary SConscript file.

  - Fix the env.Action() method so it returns the correct type of
    Action for its argument(s).

  - Fix specifying .class files as input to JavaH with the .class suffix
    when they weren't generated using the Java Builder.

  - Make the check for whether all of the objects going into a
    SharedLibrary() are shared work even if the object was built in a
    previous run.

  - Supply meaningful error messages, not stack traces, if we try to add
    a non-Node as a source, dependency, or ignored dependency of a Node.

  - Generate MSVS Project files that re-invoke SCons properly regardless
    of whether the file was built via scons.bat or scons.py.
    (Thanks to Niall Douglas for contributing code and testing.)

  - Fix TestCmd.py, runtest.py and specific tests to accomodate being
    run from directories whose paths include white space.

  - Provide a more useful error message if a construction variable
    expansion contains a syntax error during evaluation.

  - Fix transparent checkout of implicit dependency files from SCCS
    and RCS.

  - Added new --debug=count, --debug=memory and --debug=objects options.
    --debug=count and --debug=objects only print anything when run
    under Python 2.1 or later.

  - Deprecate the "overrides" keyword argument to Builder() creation
    in favor of using keyword argument values directly (like we do
    for builder execution and the like).

  - Always use the Builder overrides in substitutions, not just if
    there isn't a target-specific environment.

  - Add new "rsrcpath" and "rsrcdir" and attributes to $TARGET/$SOURCE,
    so Builder command lines can find things in Repository source
    directories when using BuildDir.

  - Fix the M4 Builder so that it chdirs to the Repository directory
    when the input file is in the source directory of a BuildDir.

  - Save memory at build time by allowing Nodes to delete their build
    environments after they've been built.

  - Add AppendUnique() and PrependUnique() Environment methods, which
    add values to construction variables like Append() and Prepend()
    do, but suppress any duplicate elements in the list.

  - Allow the 'qt' tool to still be used successfully from a copied
    Environment.  The include and library directories previously ended up
    having the same string re-appended to the end, yielding an incorrect
    path name.

  - Supply a more descriptive error message when the source for a target
    can't be found.

  - Initialize all *FLAGS variables with objects do the right thing with
    appending flags as strings or lists.

  - Make things like ${TARGET.dir} work in *PATH construction variables.

  - Allow a $MSVS_USE_MFC_DIRS construction variable to control whether
    ATL and MFC directories are included in the default INCLUDE and
    LIB paths.

  - Document the dbm_module argument to the SConsignFile() function.

  From Vincent Risi:

  - Add support for the bcc32, ilink32 and tlib Borland tools.

  From Anthony Roach:

  - Supply an error message if the user tries to configure a BuildDir
    for a directory that already has one.

  - Remove documentation of the still-unimplemented -e option.

  - Add -H help text listing the legal --debug values.

  - Don't choke if a construction variable is a non-string value.

  - Build Type Libraries in the target directory, not the source
    directory.

  - Add an appendix to the User's Guide showing how to accomplish
    various common tasks in Python.

  From Greg Spencer:

  - Add support for Microsoft Visual Studio 2003 (version 7.1).

  - Evaluate $MSVSPROJECTSUFFIX and $MSVSSOLUTIONSUFFIX when the Builder
    is invoked, not when the tool is initialized.

  From Christoph Wiedemann:

  - When compiling Qt, make sure the moc_*.cc files are compiled using
    the flags from the environment used to specify the target, not
    the environment that first has the Qt Builders attached.



RELEASE 0.94 - Fri, 07 Nov 2003 05:29:48 -0600

  From Hartmut Goebel:

  - Add several new types of canned functions to help create options:
    BoolOption(), EnumOption(), ListOption(), PackageOption(),
    PathOption().

  From Steven Knight:

  - Fix use of CPPDEFINES with C++ source files.

  - Fix env.Append() when the operand is an object with a __cmp__()
    method (like a Scanner instance).

  - Fix subclassing the Environment and Scanner classes.

  - Add BUILD_TARGETS, COMMAND_LINE_TARGETS and DEFAULT_TARGETS variables.

  From Steve Leblanc:

  - SGI fixes:  Fix C++ compilation, add a separate Tool/sgic++.py module.

  From Gary Oberbrunner:

  - Fix how the man page un-indents after examples in some browsers.

  From Vincent Risi:

  - Fix the C and C++ tool specifications for AIX.



RELEASE 0.93 - Thu, 23 Oct 2003 07:26:55 -0500

  From J.T. Conklin:

  - On POSIX, execute commands with the more modern os.spawnvpe()
    function, if it's available.

  - Scan .S, .spp and .SPP files for C preprocessor dependencies.

  - Refactor the Job.Parallel() class to use a thread pool without a
    condition variable.  This improves parallel build performance and
    handles keyboard interrupts properly when -j is used.

  From Charles Crain:

  - Add support for a JARCHDIR variable to control changing to a
    directory using the jar -C option.

  - Add support for detecting Java manifest files when using jar,
    and specifying them using the jar m flag.

  - Fix some Python 2.2 specific things in various tool modules.

  - Support directories as build sources, so that a rebuild of a target
    can be triggered if anything underneath the directory changes.

  - Have the scons.bat and scons.py files look for the SCons modules
    in site-packages as well.

  From Christian Engel:

  - Support more flexible inclusion of separate C and C++ compilers.

  - Use package management tools on AIX and Solaris to find where
    the comilers are installed, and what version they are.

  - Add support for CCVERSION and CXXVERSION variables for a number
    of C and C++ compilers.

  From Sergey Fogel:

  - Add test cases for the new capabilities to run bibtex and to rerun
    latex as needed.

  From Ralf W. Grosse-Kunstleve:

  - Accomodate anydbm modules that don't have a sync() method.

  - Allow SConsignFile() to take an argument specifying the DBM
    module to be used.

  From Stephen Kennedy:

  - Add support for a configurable global .sconsign.dbm file which
    can be used to avoid cluttering each directory with an individual
    .sconsign file.

  From John Johnson:

  - Fix (re-)scanning of dependencies in generated or installed
    header files.

  From Steven Knight:

  - The -Q option suppressed too many messages; fix it so that it only
    suppresses the Reading/Building messages.

  - Support #include when there's no space before the opening quote
    or angle bracket.

  - Accomodate alphanumeric version strings in EnsurePythonVersion().

  - Support arbitrary expansion of construction variables within
    file and directory arguments to Builder calls and Environment methods.

  - Add Environment-method versions of the following global functions:
    Action(), AddPostAction(), AddPreAction(), Alias(), Builder(),
    BuildDir(), CacheDir(), Clean(), Configure(), Default(),
    EnsurePythonVersion(), EnsureSConsVersion(), Environment(),
    Exit(), Export(), FindFile(), GetBuildPath(), GetOption(), Help(),
    Import(), Literal(), Local(), Platform(), Repository(), Scanner(),
    SConscriptChdir(), SConsignFile(), SetOption(), SourceSignatures(),
    Split(), TargetSignatures(), Tool(), Value().

  - Add the following global functions that correspond to the same-named
    Environment methods:  AlwaysBuild(), Command(), Depends(), Ignore(),
    Install(), InstallAs(), Precious(), SideEffect() and SourceCode().

  - Add the following global functions that correspond to the default
    Builder methods supported by SCons: CFile(), CXXFile(), DVI(), Jar(),
    Java(), JavaH(), Library(), M4(), MSVSProject(), Object(), PCH(),
    PDF(), PostScript(), Program(), RES(), RMIC(), SharedLibrary(),
    SharedObject(), StaticLibrary(), StaticObject(), Tar(), TypeLibrary()
    and Zip().

  - Rearrange the man page to show construction environment methods and
    global functions in the same list, and to explain the difference.

  - Alphabetize the explanations of the builder methods in the man page.

  - Rename the Environment.Environment class to Enviroment.Base.
    Allow the wrapping interface to extend an Environment by using its own
    subclass of Environment.Base and setting a new Environment.Environment
    variable as the calling entry point.

  - Deprecate the ParseConfig() global function in favor of a same-named
    construction environment method.

  - Allow the Environment.WhereIs() method to take explicit path and
    pathext arguments (like the underlying SCons.Util.WhereIs() function).

  - Remove the long-obsolete {Get,Set}CommandHandler() functions.

  - Enhance env.Append() to suppress null values when appropriate.

  - Fix ParseConfig() so it works regardless of initial construction
    variable values.

    Extend CheckHeader(), CheckCHeader(), CheckCXXHeader() and
    CheckLibWithHeader() to accept a list of header files that will be
    #included in the test.  The last one in the list is assumed to be
    the one being checked for.  (Prototype code contributed by Gerard
    Patel and Niall Douglas).

  - Supply a warning when -j is used and threading isn't built in to
    the current version of Python.

  - First release of the User's Guide (finally, and despite a lot
    of things still missing from it...).

  From Clark McGrew:

  - Generalize the action for .tex files so that it will decide whether
    a file is TeX or LaTeX, check the .aux output to decide if it should
    run bibtex, and check the .log output to re-run LaTeX if needed.

  From Bram Moolenaar:

  - Split the non-SCons-specific functionality from SConf.py to a new,
    re-usable Conftest.py module.

  From Gary Oberbrunner:

  - Allow a directory to be the target or source or dependency of a
    Depends(), Ignore(), Precious() or SideEffect() call.

  From Gerard Patel:

  - Use the %{_mandir} macro when building our RPM package.

  From Marko Rauhamaa:

  - Have the closing message say "...terminated because of errors" if
    there were any.

  From Anthony Roach:

  - On Win32 systems, only use "rm" to delete files if Cygwin is being
    used.   ("rm" doesn't understand Win32-format path names.)

  From Christoph Wiedemann:

  - Fix test/SWIG.py to find the Python include directory in all cases.

  - Fix a bug in detection of Qt installed on the local system.

  - Support returning Python 2.3 BooleanType values from Configure checks.

  - Provide an error message if someone mistakenly tries to call a
    Configure check from within a Builder function.

  - Support calling a Builder when a Configure context is still open.

  - Handle interrupts better by eliminating all try:-except: blocks
    which caught any and all exceptions, including KeyboardInterrupt.

  - Add a --duplicate= option to control how files are duplicated.



RELEASE 0.92 - Wed, 20 Aug 2003 03:45:28 -0500

  From Charles Crain and Gary Oberbrunner:

  - Fix Tool import problems with the Intel and PharLap linkers.

  From Steven Knight

  - Refactor the DictCmdGenerator class to be a Selector subclass.

  - Allow the DefaultEnvironment() function to take arguments and pass
    them to instantiation of the default construction environment.

  - Update the Debian package so it uses Python 2.2 and more closely
    resembles the currently official Debian packaging info.

  From Gerard Patel

  - When the yacc -d flag is used, take the .h file base name from the
    target .c file, not the source (matching what yacc does).



RELEASE 0.91 - Thu, 14 Aug 2003 13:00:44 -0500

  From Chad Austin:

  - Support specifying a list of tools when calling Environment.Copy().

  - Give a Value Nodes a timestamp of the system time when they're
    created, so they'll work when using timestamp-based signatures.

  - Add a DefaultEnvironment() function that only creates a default
    environment on-demand (for fetching source files, e.g.).

  - Portability fix for test/M4.py.

  From Steven Knight:

  - Tighten up the scons -H help output.

  - When the input yacc file ends in .yy and the -d flag is specified,
    recognize that a .hpp file (not a .h file) will be created.

  - Make builder prefixes work correctly when deducing a target
    from a source file name in another directory.

  - Documentation fixes: typo in the man page; explain up-front about
    not propagating the external environment.

  - Use "cvs co -d" instead of "cvs co -p >" when checking out something
    from CVS with a specified module name.  This avoids zero-length
    files when there is a checkout error.

  - Add an "sconsign" script to print the contents of .sconsign files.

  - Speed up maintaining the various lists of Node children by using
    dictionaries to avoid "x in list" searches.

  - Cache the computed list of Node children minus those being Ignored
    so it's only calculated once.

  - Fix use of the --cache-show option when building a Program()
    (or using any other arbitrary action) by making sure all Action
    instances have strfunction() methods.

  - Allow the source of Command() to be a directory.

  - Better error handling of things like raw TypeErrors in SConscripts.

  - When installing using "setup.py install --prefix=", suppress the
    distutils warning message about adding the (incorrect) library
    directory to your search path.

  - Correct the spelling of the "validater" option to "validator."
    Add a DeprecatedWarning when the old spelling is used.

  - Allow a Builder's emitter to be a dictionary that maps source file
    suffixes to emitter functions, using the suffix of the first file
    in the source list to pick the right one.

  - Refactor the creation of the Program, *Object and *Library Builders
    so that they're moved out of SCons.Defaults and created on demand.

  - Don't split SConscript file names on white space.

  - Document the SConscript function's "dirs" and "name" keywords.

  - Remove the internal (and superfluous) SCons.Util.argmunge() function.

  - Add /TP to the default CXXFLAGS for msvc, so it can compile all
    of the suffixes we use as C++ files.

  - Allow the "prefix" and "suffix" attributes of a Builder to be
    callable objects that return generated strings, or dictionaries
    that map a source file suffix to the right prefix/suffix.

  - Support a MAXLINELINELENGTH construction variable on Win32 systems
    to control when a temporary file is used for long command lines.

  - Make how we build .rpm packages not depend on the installation
    locations from the distutils being used.

  - When deducing a target Node, create it directly from the first
    source Node, not by trying to create the right string to pass to
    arg2nodes().

  - Add support for SWIG.

  From Bram Moolenaar:

  - Test portability fixes for FreeBSD.

  From Gary Oberbrunner:

  - Report the target being built in error messages when building
    multiple sources from different extensions, or when the target file
    extension can't be deduced, or when we don't have an action for a
    file suffix.

  - Provide helpful error messages when the arguments to env.Install()
    are incorrect.

  - Fix the value returned by the Node.prevsiginfo() method to conform
    to a previous change when checking whether a node is current.

  - Supply a stack trace if the Taskmaster catches an exception.

  - When using a temporary file for a long link line on Win32 systems,
    (also) print the command line that is being executed through the
    temporary file.

  - Initialize the LIB environment variable when using the Intel
    compiler (icl).

  - Documentation fixes:  better explain the AlwaysBuild() function.

  From Laurent Pelecq:

  - When the -debug=pdb option is specified, use pdb.Pdb().runcall() to
    call pdb directly, don't call Python recursively.

  From Ben Scott:

  - Add support for a platform-independent CPPDEFINES variable.

  From Christoph Wiedemann:

  - Have the g++ Tool actually use g++ in preference to c++.

  - Have the gcc Tool actually use gcc in preference to cc.

  - Add a gnutools.py test of the GNU tool chain.

  - Be smarter about linking: use $CC by default and $CXX only if we're
    linking with any C++ objects.

  - Avoid SCons hanging when a piped command has a lot of output to read.

  - Add QT support for preprocessing .ui files into .c files.



RELEASE 0.90 - Wed, 25 Jun 2003 14:24:52 -0500

  From Chad Austin:

  - Fix the _concat() documentation, and add a test for it.

  - Portability fixes for non-GNU versions of lex and yacc.

  From Matt Balvin:

  - Fix handling of library prefixes when the subdirectory matches
    the prefix.

  From Timothee Bessett:

  - Add an M4 Builder.

  From Charles Crain:

  - Use '.lnk' as the suffix on the temporary file for linking long
    command lines (necessary for the Phar Lap linkloc linker).

  - Save non-string Options values as their actual type.

  - Save Options string values that contain a single quote correctly.

  - Save any Options values that are changed from the default
    Environment values, not just ones changed on the command line or in
    an Options file.

  - Make closing the Options file descriptor exception-safe.

  From Steven Knight:

  - SCons now enforces (with an error) that construction variables
    must have the same form as valid Python identifiers.

  - Fix man page bugs: remove duplicate AddPostAction() description;
    document no_import_lib; mention that CPPFLAGS does not contain
    $_CPPINCFLAGS; mention that F77FLAGS does not contain $_F77INCFLAGS;
    mention that LINKFLAGS and SHLINKFLAGS contains neither $_LIBFLAGS
    nor $_LIBDIRFLAGS.

  - Eliminate a dependency on the distutils.fancy_getopt module by
    copying and pasting its wrap_text() function directly.

  - Make the Script.Options() subclass match the underlying base class
    implementation.

  - When reporting a target is up to date, quote the target like make
    (backquote-quote) instead of with double quotes.

  - Fix handling of ../* targets when using -U, -D or -u.

  From Steve Leblanc:

  - Don't update the .sconsign files when run with -n.

  From Gary Oberbrunner:

  - Add support for the Intel C Compiler (icl.exe).

  From Anthony Roach

  - Fix Import('*').

  From David Snopek

  - Fix use of SConf in paths with white space in them.

  - Add CheckFunc and CheckType functionality to SConf.

  - Fix use of SConf with Builders that return a list of nodes.

  From David Snopek and Christoph Wiedemann

  - Fix use of the SConf subsystem with SConscriptChdir().

  From Greg Spencer

  - Check for the existence of MS Visual Studio on disk before using it,
    to avoid getting fooled by leftover junk in the registry.

  - Add support for MSVC++ .NET.

  - Add support for MS Visual Studio project files (DSP, DSW,
    SLN and VCPROJ files).

  From Christoph Wiedemann

  - SConf now works correctly when the -n and -q options are used.



RELEASE 0.14 - Wed, 21 May 2003 05:16:32 -0500

  From Chad Austin:

  - Use .dll (not .so) for shared libraries on Cygwin; use -fPIC
    when compiling them.

  - Use 'rm' to remove files under Cygwin.

  - Add a PLATFORM variable to construction environments.

  - Remove the "platform" argument from tool specifications.

  - Propogate PYTHONPATH when running the regression tests so distutils
    can be found in non-standard locations.

  - Using MSVC long command-line linking when running Cygwin.

  - Portability fixes for a lot of tests.

  - Add a Value Node class for dependencies on in-core Python values.

  From Allen Bierbaum:

  - Pass an Environment to the Options validator method, and
    add an Options.Save() method.

  From Steve Christensen:

  - Add an optional sort function argument to the GenerateHelpText()
    Options function.

  - Evaluate the "varlist" variables when computing the signature of a
    function action.

  From Charles Crain:

  - Parse the source .java files for class names (including inner class
    names) to figure out the target .class files that will be created.

  - Make Java support work with Repositories and SConscriptChdir(0).

  - Pass Nodes, not strings, to Builder emitter functions.

  - Refactor command-line interpolation and signature calculation
    so we can use real Node attributes.

  From Steven Knight:

  - Add Java support (javac, javah, jar and rmic).

  - Propagate the external SYSTEMROOT environment variable into ENV on
    Win32 systems, so external commands that use sockets will work.

  - Add a .posix attribute to PathList expansions.

  - Check out CVS source files using POSIX path names (forward slashes
    as separators) even on Win32.

  - Add Node.clear() and Node.FS.Entry.clear() methods to wipe out a
    Node's state, allowing it to be re-evaluated by continuous
    integration build interfaces.

  - Change the name of the Set{Build,Content}SignatureType() functions
    to {Target,Source}Signatures().  Deprecate the old names but support
    them for backwards compatibility.

  - Add internal SCons.Node.FS.{Dir,File}.Entry() methods.

  - Interpolate the null string if an out-of-range subscript is used
    for a construction variable.

  - Fix the internal Link function so that it properly links or copies
    files in subsidiary BuildDir directories.

  - Refactor the internal representation of a single execution instance
    of an action to eliminate redundant signature calculations.

  - Eliminate redundant signature calculations for Nodes.

  - Optimize out calling hasattr() before accessing attributes.

  - Say "Cleaning targets" (not "Building...") when the -c option is
    used.

  From Damyan Pepper:

  - Quote the "Entering directory" message like Make.

  From Stefan Reichor:

  - Add support for using Ghostscript to convert Postscript to PDF files.

  From Anthony Roach:

  - Add a standalone "Alias" function (separate from an Environment).

  - Make Export() work for local variables.

  - Support passing a dictionary to Export().

  - Support Import('*') to import everything that's been Export()ed.

  - Fix an undefined exitvalmap on Win32 systems.

  - Support new SetOption() and GetOption() functions for setting
    various command-line options from with an SConscript file.

  - Deprecate the old SetJobs() and GetJobs() functions in favor of
    using the new generic {Set,Get}Option() functions.

  - Fix a number of tests that searched for a Fortran compiler using the
    external PATH instead of what SCons would use.

  - Fix the interaction of SideEffect() and BuildDir() so that (for
    example) PDB files get put correctly in a BuildDir().

  From David Snopek:

  - Contribute the "Autoscons" code for Autoconf-like checking for
    the existence of libraries, header files and the like.

  - Have the Tool() function add the tool name to the $TOOLS
    construction variable.

  From Greg Spencer:

  - Support the C preprocessor #import statement.

  - Allow the SharedLibrary() Builder on Win32 systems to be able to
    register a newly-built dll using regsvr32.

  - Add a Builder for Windows type library (.tlb) files from IDL files.

  - Add an IDL scanner.

  - Refactor the Fortran, C and IDL scanners to share common logic.

  - Add .srcpath and .srcdir attributes to $TARGET and $SOURCE.

  From Christoph Wiedemann:

  - Integrate David Snopek's "Autoscons" code as the new SConf
    configuration subsystem, including caching of values between
    runs (using normal SCons dependency mechanisms), tests, and
    documentation.



RELEASE 0.13 - Mon, 31 Mar 2003 20:22:00 -0600

  From Charles Crain:

  - Fix a bug when BuildDir(duplicate=0) is used and SConscript
    files are called from within other SConscript files.

  - Support (older) versions of Perforce which don't set the Windows
    registry.



RELEASE 0.12 - Thu, 27 Mar 2003 23:52:09 -0600

  From Charles Crain:

  - Added support for the Perforce source code management system.

  - Fix str(Node.FS) so that it returns a path relative to the calling
    SConscript file's directory, not the top-level directory.

  - Added support for a separate src_dir argument to SConscript()
    that allows explicit specification of where the source files
    for an SConscript file can be found.

  - Support more easily re-usable flavors of command generators by
    calling callable variables when strings are expanded.

  From Steven Knight:

  - Added an INSTALL construction variable that can be set to a function
    to control how the Install() and InstallAs() Builders install files.
    The default INSTALL function now copies, not links, files.

  - Remove deprecated features:  the "name" argument to Builder objects,
    and the Environment.Update() method.

  - Add an Environment.SourceCode() method to support fetching files
    from source code systems.  Add factory methods that create Builders
    to support BitKeeper, CVS, RCS, and SCCS.  Add support for fetching
    files from RCS or SCCS transparently (like GNU Make).

  - Make the internal to_String() function more efficient.

  - Make the error message the same as other build errors when there's a
    problem unlinking a target file in preparation for it being built.

  - Make TARGET, TARGETS, SOURCE and SOURCES reserved variable names and
    warn if the user tries to set them in a construction environment.

  - Add support for Tar and Zip files.

  - Better documentation of the different ways to export variables to a
    subsidiary SConscript file.  Fix documentation bugs in a tools
    example, places that still assumed SCons split strings on white
    space, and typos.

  - Support fetching arbitrary files from the TARGETS or SOURCES lists
    (e.g. ${SOURCES[2]}) when calculating the build signature of a
    command.

  - Don't silently swallow exceptions thrown by Scanners (or other
    exceptions while finding a node's dependent children).

  - Push files to CacheDir() before calling the superclass built()
    method (which may clear the build signature as part of clearing
    cached implicit dependencies, if the file has a source scanner).
    (Bug reported by Jeff Petkau.)

  - Raise an internal error if we attempt to push a file to CacheDir()
    with a build signature of None.

  - Add an explicit Exit() function for terminating early.

  - Change the documentation to correctly describe that the -f option
    doesn't change to the directory in which the specified file lives.

  - Support changing directories locally with SConscript directory
    path names relative to any SConstruct file specified with -f.
    This allows you to build in another directory by simply changing
    there and pointing at the SConstruct file in another directory.

  - Change the default SConscriptChdir() behavior to change to the
    SConscript directory while it's being read.

  - Fix an exception thrown when the -U option was used with no
    Default() target specified.

  - Fix -u so that it builds things in corresponding build directories
    when used in a source directory.

  From Lachlan O'Dea:

  - Add SharedObject() support to the masm tool.

  - Fix WhereIs() to return normalized paths.

  From Jeff Petkau:

  - Don't copy a built file to a CacheDir() if it's already there.

  - Avoid partial copies of built files in a CacheDir() by copying
    to a temporary file and renaming.

  From Anthony Roach:

  - Fix incorrect dependency-cycle errors when an Aliased source doesn't
    exist.



RELEASE 0.11 - Tue, 11 Feb 2003 05:24:33 -0600

  From Chad Austin:

  - Add support for IRIX and the SGI MIPSPro tool chain.

  - Support using the MSVC tool chain when running Cygwin Python.

  From Michael Cook:

  - Avoid losing signal bits in the exit status from a command,
    helping terminate builds on interrupt (CTRL+C).

  From Charles Crain:

  - Added new AddPreAction() and AddPostAction() functions that support
    taking additional actions before or after building specific targets.

  - Add support for the PharLap ETS tool chain.

  From Steven Knight:

  - Allow Python function Actions to specify a list of construction
    variables that should be included in the Action's signature.

  - Allow libraries in the LIBS variable to explicitly include the prefix
    and suffix, even when using the GNU linker.
    (Bug reported by Neal Becker.)

  - Use DOS-standard CR-LF line endings in the scons.bat file.
    (Bug reported by Gary Ruben.)

  - Doc changes:  Eliminate description of deprecated "name" keyword
    argument from Builder definition (reported by Gary Ruben).

  - Support using env.Append() on BUILDERS (and other dictionaries).
    (Bug reported by Bj=F6rn Bylander.)

  - Setting the BUILDERS construction variable now properly clears
    the previous Builder attributes from the construction Environment.
    (Bug reported by Bj=F6rn Bylander.)

  - Fix adding a prefix to a file when the target isn't specified.
    (Bug reported by Esa Ilari Vuokko.)

  - Clean up error messages from problems duplicating into read-only
    BuildDir directories or into read-only files.

  - Add a CommandAction.strfunction() method, and add an "env" argument
    to the FunctionAction.strfunction() method, so that all Action
    objects have strfunction() methods, and the functions for building
    and returning a string both take the same arguments.

  - Add support for new CacheDir() functionality to share derived files
    between builds, with related options --cache-disable, --cache-force,
    and --cache-show.

  - Change the default behavior when no targets are specified to build
    everything in the current directory and below (like Make).  This
    can be disabled by specifying Default(None) in an SConscript.

  - Revamp SCons installation to fix a case-sensitive installation
    on Win32 systems, and to add SCons-specific --standard-lib,
    --standalone-lib, and --version-lib options for easier user
    control of where the libraries get installed.

  - Fix the ability to directly import and use Platform and Tool modules
    that have been implicitly imported into an Environment().

  - Add support for allowing an embedding interface to annotate a node
    when it's created.

  - Extend the SConscript() function to accept build_dir and duplicate
    keyword arguments that function like a BuildDir() call.

  From Steve Leblanc:

  - Fix the output of -c -n when directories are involved, so it
    matches -c.

  From Anthony Roach:

  - Use a different shared object suffix (.os) when using gcc so shared
    and static objects can exist side-by-side in the same directory.

  - Allow the same object files on Win32 to be linked into either
    shared or static libraries.

  - Cache implicit cache values when using --implicit-cache.



RELEASE 0.10 - Thu, 16 Jan 2003 04:11:46 -0600

  From Derrick 'dman' Hudson:

  - Support Repositories on other file systems by symlinking or
    copying files when hard linking won't work.

  From Steven Knight:

  - Remove Python bytecode (*.pyc) files from the scons-local packages.

  - Have FunctionActions print a description of what they're doing
    (a representation of the Python call).

  - Fix the Install() method so that, like other actions, it prints
    what would have happened when the -n option is used.

  - Don't create duplicate source files in a BuildDir when the -n
    option is used.

  - Refactor the Scanner interface to eliminate unnecessary Scanner
    calls and make it easier to write efficient scanners.

  - Added a "recursive" flag to Scanner creation that specifies the
    Scanner should be invoked recursively on dependency files returned
    by the scanner.

  - Significant performance improvement from using a more efficient
    check, throughout the code, for whether a Node has a Builder.

  - Fix specifying only the source file to MultiStepBuilders such as
    the Program Builder.  (Bug reported by Dean Bair.)

  - Fix an exception when building from a file with the same basename as
    the subdirectory in which it lives.  (Bug reported by Gerard Patel.)

  - Fix automatic deduction of a target file name when there are
    multiple source files specified; the target is now deduced from just
    the first source file in the list.

  - Documentation fixes: better initial explanation of SConscript files;
    fix a misformatted "table" in the StaticObject explanation.

  From Steven Knight and Steve Leblanc:

  - Fix the -c option so it will remove symlinks.

  From Steve Leblanc:

  - Add a Clean() method to support removing user-specified targets
    when using the -c option.

  - Add a development script for running SCons through PyChecker.

  - Clean up things found by PyChecker (mostly unnecessary imports).

  - Add a script to use HappyDoc to create HTML class documentation.

  From Lachlan O'Dea:

  - Make the Environment.get() method return None by default.

  From Anthony Roach:

  - Add SetJobs() and GetJobs() methods to allow configuration of the
    number of default jobs (still overridden by -j).

  - Convert the .sconsign file format from ASCII to a pickled Python
    data structure.

  - Error message cleanups:  Made consistent the format of error
    messages (now all start with "scons: ***") and warning messages (now
    all start with "scons: warning:").  Caught more cases with the "Do
    not know how to build" error message.

  - Added support for the MinGW tool chain.

  - Added a --debug=includes option.



RELEASE 0.09 - Thu,  5 Dec 2002 04:48:25 -0600

  From Chad Austin:

  - Add a Prepend() method to Environments, to append values to
    the beginning of construction variables.

  From Matt Balvin:

  - Add long command-line support to the "lib" Tool (Microsoft library
    archiver), too.

  From Charles Crain:

  - Allow $$ in a string to be passed through as $.

  - Support file names with odd characters in them.

  - Add support for construction variable substition on scanner
    directories (in CPPPATH, F77PATH, LIBPATH, etc.).

  From Charles Crain and Steven Knight:

  - Add Repository() functionality, including the -Y option.

  From Steven Knight:

  - Fix auto-deduction of target names so that deduced targets end
    up in the same subdirectory as the source.

  - Don't remove source files specified on the command line!

  - Suport the Intel Fortran Compiler (ifl.exe).

  - Supply an error message if there are no command-line or
    Default() targets specified.

  - Fix the ASPPCOM values for the GNU assembler.
    (Bug reported by Brett Polivka.)

  - Fix an exception thrown when a Default() directory was specified
    when using the -U option.

  - Issue a warning when -c can't remove a target.

  - Eliminate unnecessary Scanner calls by checking for the
    existence of a file before scanning it.  (This adds a generic
    hook to check an arbitrary condition before scanning.)

  - Add explicit messages to tell when we're "Reading SConscript files
    ...," "done reading SConscript files," "Building targets," and
    "done building targets."  Add a -Q option to supress these.

  - Add separate $SHOBJPREFIX and $SHOBJSUFFIX construction variables
    (by default, the same as $OBJPREFIX and $OBJSUFFIX).

  - Add Make-like error messages when asked to build a source file,
    and before trying to build a file that doesn't have all its source
    files (including when an invalid drive letter is used on WIN32).

  - Add an scons-local-{version} package (in both .tar.gz and .zip
    flavors) to help people who want to ship SCons as a stand-alone
    build tool in their software packages.

  - Prevent SCons from unlinking files in certain situations when
    the -n option is used.

  - Change the name of Tool/lib.py to Tool/mslib.py.

  From Steven Knight and Anthony Roach:

  - Man page:  document the fact that Builder calls return Node objects.

  From Steve LeBlanc:

  - Refactor option processing to use our own version of Greg Ward's
    Optik module, modified to run under Python 1.5.2.

  - Add a ParseConfig() command to modify an environment based on
    parsing output from a *-config command.

  From Jeff Petkau:

  - Fix interpretation of '#/../foo' on Win32 systems.

  From Anthony Roach:

  - Fixed use of command lines with spaces in their arguments,
    and use of Nodes with spaces in their string representation.

  - Make access and modification times of files in a BuildDir match
    the source file, even when hard linking isn't available.

  - Make -U be case insensitive on Win32 systems.

  - Issue a warning and continue when finding a corrupt .sconsign file.

  - Fix using an alias as a dependency of a target so that if one of the
    alias' dependencies gets rebuilt, the resulting target will, too.

  - Fix differently ordered targets causing unnecessary rebuilds
    on case insensitive systems.

  - Use os.system() to execute external commands whenever the "env"
    utility is available, which is much faster than fork()/exec(),
    and fixes the -j option on several platforms.

  - Fix use of -j with multiple targets.

  - Add an Options() object for friendlier accomodation of command-
    line arguments.

  - Add support for Microsoft VC++ precompiled header (.pch) files,
    debugger (.pdb) files, and resource (.rc) files.

  - Don't compute the $_CPPINCFLAGS, $_F77INCFLAGS, $_LIBFLAGS and
    $_LIBDIRFLAGS variables each time a command is executed, define
    them so they're computed only as needed.  Add a new _concat
    function to the Environment that allows people to define their
    own similar variables.

  - Fix dependency scans when $LIBS is overridden.

  - Add EnsurePythonVersion() and EnsureSConsVersion() functions.

  - Fix the overly-verbose stack trace on ListBuilder build errors.

  - Add a SetContentSignatureType() function, allowing use of file
    timestamps instead of MD5 signatures.

  - Make -U and Default('source') fail gracefully.

  - Allow the File() and Dir() methods to take a path-name string as
    the starting directory, in addition to a Dir object.

  - Allow the command handler to be selected via the SPAWN, SHELL
    and ESCAPE construction variables.

  - Allow construction variables to be overridden when a Builder
    is called.

  From sam th:

  - Dynamically check for the existence of utilities with which to
    initialize Environments by default.



RELEASE 0.08 - Mon, 15 Jul 2002 12:08:51 -0500

  From Charles Crain:

  - Fixed a bug with relative CPPPATH dirs when using BuildDir().
    (Bug reported by Bob Summerwill.)

  - Added a warnings framework and a --warn option to enable or
    disable warnings.

  - Make the C scanner warn users if files referenced by #include
    directives cannot be found and --warn=dependency is specified.

  - The BUILDERS construction variable should now be a dictionary
    that maps builder names to actions.  Existing uses of lists,
    and the Builder name= keyword argument, generate warnings
    about use of deprecated features.

  - Removed the "shared" keyword argument from the Object and
    Library builders.

  - Added separated StaticObject, SharedObject, StaticLibrary and
    SharedLibrary builders.  Made Object and Library synonyms for
    StaticObject and StaticLibrary, respectively.

  - Add LIBS and LIBPATH dependencies for shared libraries.

  - Removed support for the prefix, suffix and src_suffix arguments
    to Builder() to be callable functions.

  - Fix handling file names with multiple dots.

  - Allow a build directory to be outside of the SConstruct tree.

  - Add a FindFile() function that searches for a file node with a
    specified name.

  - Add $CPPFLAGS to the shared-object command lines for g++ and gcc.

  From Charles Crain and Steven Knight:

  - Add a "tools=" keyword argument to Environment instantiation,
    and a separate Tools() method, for more flexible specification
    of tool-specific environment changes.

  From Steven Knight:

  - Add a "platform=" keyword argument to Environment instantiation,
    and a separate Platform() method, for more flexible specification
    of platform-specific environment changes.

  - Updated README instructions and setup.py code to catch an
    installation failure from not having distutils installed.

  - Add descriptions to the -H help text for -D, -u and -U so
    people can tell them apart.

  - Remove the old feature of automatically splitting strings
    of file names on white space.

  - Add a dependency Scanner for native Fortran "include" statements,
    using a new "F77PATH" construction variable.

  - Fix C #include scanning to detect file names with characters like
    '-' in them.

  - Add more specific version / build output to the -v option.

  - Add support for the GNU as, Microsoft masm, and nasm assemblers.

  - Allow the "target" argument to a Builder call to be omitted, in
    which case the target(s) are deduced from the source file(s) and the
    Builder's specified suffix.

  - Add a tar archive builder.

  - Add preliminary support for the OS/2 Platform, including the icc
    and ilink Tools.

  From Jeff Petkau:

  - Fix --implicit-cache if the scanner returns an empty list.

  From Anthony Roach:

  - Add a "multi" keyword argument to Builder creation that specifies
    it's okay to call the builder multiple times for a target.

  - Set a "multi" on Aliases so multiple calls will append to an Alias.

  - Fix emitter functions' use of path names when using BuildDir or
    in subdirectories.

  - Fix --implicit-cache causing redundant rebuilds when the header
    file list changed.

  - Fix --implicit-cache when a file has no implicit dependencies and
    its source is generated.

  - Make the drive letters on Windows always be the same case, so that
    changes in the case of drive letters don't cause a rebuild.

  - Fall back to importing the SCons.TimeStamp module if the SCons.MD5
    module can't be imported.

  - Fix interrupt handling to guarantee that a single interrupt will
    halt SCons both when using -j and not.

  - Fix .sconsign signature storage so that output files of one build
    can be safely used as input files to another build.

  - Added a --debug=time option to print SCons execution times.

  - Print an error message if a file can't be unlinked before being
    built, rather than just silently terminating the build.

  - Add a SideEffect() method that can be used to tell the build
    engine that a given file is created as a side effect of building
    a target.  A file can be specified as a side effect of more than
    one build comand, in which case the commands will not be executed
    simultaneously.

  - Significant performance gains from not using our own version of
    the inefficient stock os.path.splitext() method, caching source
    suffix computation, code cleanup in MultiStepBuilder.__call__(),
    and replicating some logic in scons_subst().

  - Add --implicit-deps-changed and --implicit-deps-unchanged options.

  - Add a GetLaunchDir() function.

  - Add a SetBuildSignatureType() function.

  From Zed Shaw:

  - Add an Append() method to Environments, to append values to
    construction variables.

  - Change the name of Update() to Replace().  Keep Update() as a
    deprecated synonym, at least for now.

  From Terrel Shumway:

  - Use a $PYTHON construction variable, initialized to sys.executable,
    when using Python to build parts of the SCons packages.

  - Use sys.prefix, not sys.exec_prefix, to find pdb.py.



RELEASE 0.07 - Thu,  2 May 2002 13:37:16 -0500

  From Chad Austin:

  - Changes to build SCons packages on IRIX (and other *NIces).

  - Don't create a directory Node when a file already exists there,
    and vice versa.

  - Add 'dirs' and 'names' keyword arguments to SConscript for
    easier specification of subsidiary SConscript files.

  From Charles Crain:

  - Internal cleanup of environment passing to function Actions.

  - Builders can now take arbitrary keyword arguments to create
    attributes to be passed to: command generator functions,
    FunctionAction functions, Builder emitter functions (below),
    and prefix/suffix generator functions (below).

  - Command generator functions can now return ANYTHING that can be
    converted into an Action (a function, a string, a CommandGenerator
    instance, even an ActionBase instance).

  - Actions now call get_contents() with the actual target and source
    nodes used for the build.

  - A new DictCmdGenerator class replaces CompositeBuilder to support
    more flexible Builder behavior internally.

  - Builders can now take an emitter= keyword argument.  An emitter
    is a function that takes target, source, and env argument, then
    return a 2-tuple of (new sources, new targets).  The emitter is
    called when the Builder is __call__'ed, allowing a user to modify
    source and target lists.

  - The prefix, suffix and src_suffix Builder arguments now take a
    callable as well a string.  The callable is passed the Environment
    and any extra Builder keyword arguments and is expected to return
    the appropriate prefix or suffix.

  - CommandActions can now be a string, a list of command + argument
    strings, or a list of commands (strings or lists).

  - Added shared library support.  The Object and Library Builders now
    take a "shared=1" keyword argument to specify that a shared object
    or shared library should be built.  It is an error to try to build
    static objects into a shared library or vice versa.

  - Win32 support for .def files has been added.  Added the Win32-specific
    construction variables $WIN32DEFPREFIX, $WIN32DEFSUFFIX,
    $WIN32DLLPREFIX and $WIN32IMPLIBPREFIX.  When building a .dll,
    the new construction variable $WIN32_INSERT_DEF, controls whether
    the appropriately-named .def file is inserted into the target
    list (if not already present).  A .lib file is always added to
    a Library build if not present in the list of targets.

  - ListBuilder now passes all targets to the action, not just the first.

  - Fix so that -c now deletes generated yacc .h files.

  - Builder actions and emitter functions can now be initialized, through
    construction variables, to things other than strings.

  - Make top-relative '#/dir' lookups work like '#dir'.

  - Fix for relative CPPPATH directories in subsidiary SConscript files
    (broken in 0.06).

  - Add a for_signature argument to command generators, so that
    generators that need to can return distinct values for the
    command signature and for executing the command.

  From Alex Jacques:

  - Create a better scons.bat file from a py2bat.py script on the Python
    mailing list two years ago (modeled after pl2bat.pl).

  From Steven Knight:

  - Fix so that -c -n does *not* remove the targets!

  - Man page:  Add a hierarchical libraries + Program example.

  - Support long MSVC linker command lines through a builder action
    that writes to a temporary file and uses the magic MSVC "link @file"
    argument syntax if the line is longer than 2K characters.

  - Fix F77 command-line options on Win32 (use /Fo instead of -o).

  - Use the same action to build from .c (lower case) and .C (upper
    case) files on case-insensitive systems like Win32.

  - Support building a PDF file directly from a TeX or LaTeX file
    using pdftex or pdflatex.

  - Add a -x option to runtest.py to specify the script being tested.
    A -X option indicates it's an executable, not a script to feed
    to the Python interpreter.

  - Add a Split() function (identical to SCons.Util.argmunge()) for use
    in the next release, when Builders will no longer automatically split
    strings on white space.

  From Steve Leblanc:

  - Add the SConscriptChdir() method.

  From Anthony Roach:

  - Fix --debug=tree when used with directory targets.

  - Significant internal restructuring of Scanners and Taskmaster.

  - Added new --debug=dtree option.

  - Fixes for --profile option.

  - Performance improvement in construction variable substitution.

  - Implemented caching of content signatures, plus added --max-drift
    option to control caching.

  - Implemented caching of dependency signatures, enabled by new
    --implicit-cache option.

  - Added abspath construction variable modifier.

  - Added $SOURCE variable as a synonym for $SOURCES[0].

  - Write out .sconsign files on error or interrupt so intermediate
    build results are saved.

  - Change the -U option to -D.  Make a new -U that builds just the
    targets from the local SConscript file.

  - Fixed use of sys.path so Python modules can be imported from
    the SConscript directory.

  - Fix for using Aliases with the -u, -U and -D options.

  - Fix so that Nodes can be passed to SConscript files.

  From Moshe Zadka:

  - Changes for official Debian packaging.



RELEASE 0.06 - Thu, 28 Mar 2002 01:24:29 -0600

  From Charles Crain:

  - Fix command generators to expand construction variables.

  - Make FunctionAction arguments be Nodes, not strings.

  From Stephen Kennedy:

  - Performance:  Use a dictionary, not a list, for a Node's parents.

  From Steven Knight:

  - Add .zip files to the packages we build.

  - Man page:  document LIBS, fix a typo, document ARGUMENTS.

  - Added RANLIB and RANLIBFLAGS construction variables.  Only use them
    in ARCOM if there's a "ranlib" program on the system.

  - Add a configurable CFILESUFFIX for the Builder of .l and .y files
    into C files.

  - Add a CXXFile Builder that turns .ll and .yy files into .cc files
    (configurable via a CXXFILESUFFIX construction variable).

  - Use the POSIX-standard lex -t flag, not the GNU-specific -o flag.
    (Bug reported by Russell Christensen.)

  - Fixed an exception when CPPPATH or LIBPATH is a null string.
    (Bug reported by Richard Kiss.)

  - Add a --profile=FILE option to make profiling SCons easier.

  - Modify the new DVI builder to create .dvi files from LaTeX (.ltx
    and .latex) files.

  - Add support for Aliases (phony targets).

  - Add a WhereIs() method for searching for path names to executables.

  - Add PDF and PostScript document builders.

  - Add support for compiling Fortran programs from a variety of
    suffixes (a la GNU Make):  .f, .F, .for, .FOR, .fpp and .FPP

  - Support a CPPFLAGS variable on all default commands that use the
    C preprocessor.

  From Steve Leblanc:

  - Add support for the -U option.

  - Allow CPPPATH, LIBPATH and LIBS to be specified as white-space
    separated strings.

  - Add a document builder to create .dvi files from TeX (.tex) files.

  From Anthony Roach:

  - Fix:  Construction variables with values of 0 were incorrectly
    interpolated as ''.

  - Support env['VAR'] to fetch construction variable values.

  - Man page:  document Precious().



RELEASE 0.05 - Thu, 21 Feb 2002 16:50:03 -0600

  From Chad Austin:

  - Set PROGSUFFIX to .exe under Cygwin.

  From Charles Crain:

  - Allow a library to specified as a command-line source file, not just
    in the LIBS construction variable.

  - Compensate for a bug in os.path.normpath() that returns '' for './'
    on WIN32.

  - More performance optimizations:  cache #include lines from files,
    eliminate unnecessary calls.

  - If a prefix or suffix contains white space, treat the resulting
    concatenation as separate arguments.

  - Fix irregularities in the way we fetch DevStudio information from
    the Windows registry, and in our registry error handling.

  From Steven Knight:

  - Flush stdout after print so it intermixes correctly with stderr
    when redirected.

  - Allow Scanners to return a list of strings, and document how to
    write your own Scanners.

  - Look up implicit (scanned) dependencies relative to the directory
    of file being scanned.

  - Make writing .sconsign files more robust by first trying to write
    to a temp file that gets renamed.

  - Create all of the directories for a list of targets before trying
    to build any of the targets.

  - WIN32 portability fixes in tests.

  - Allow the list of variables exported to an SConscript file to be
    a UserList, too.

  - Document the overlooked LIBPATH construction variable.
    (Bug reported by Eicke Godehardt.)

  - Fix so that Ignore() ignores indirect, implicit dependencies
    (included files), not just direct dependencies.

  - Put the man page in the Debian distribution.

  - Run HTML docs through tidy to clean up the HTML (for Konqueror).

  - Add preliminary support for Unicode strings.

  - Efficiency:  don't scan dependencies more than once during the
    walk of a tree.

  - Fix the -c option so it doesn't stop removing targets if one doesn't
    already exist.
    (Bug reported by Paul Connell.)

  - Fix the --debug=pdb option when run on Windows NT.
    (Bug reported by Paul Connell.)

  - Add support for the -q option.

  From Steve Leblanc:

  - Add support for the -u option.

  - Add .cc and .hh file suffixes to the C Scanner.

  From Anthony Roach:

  - Make the scons script return an error code on failures.

  - Add support for using code to generate a command to build a target.



RELEASE 0.04 - Wed, 30 Jan 2002 11:09:42 -0600

  From Charles Crain:

  - Significant performance improvements in the Node.FS and
    Scanner subsystems.

  - Fix signatures of binary files on Win32 systems.

  - Allow LIBS and LIBPATH to be strings, not just arrays.

  - Print a traceback if a Python-function builder throws an exception.

  From Steven Knight:

  - Fix using a directory as a Default(), and allow Default() to
    support white space in file names for strings in arrays.

  - Man page updates:  corrected some mistakes, documented various
    missing Environment methods, alphabetized the construction
    variables and other functions, defined begin and end macros for
    the example sections, regularized white space separation, fixed
    the use of Export() in the Multiple Variants example.

  - Function action fixes:  None is now a successful return value.
    Exceptions are now reported.  Document function actions.

  - Add 'Action' and 'Scanner' to the global keywords so SConscript
    files can use them too.

  - Removed the Wrapper class between Nodes and Walkers.

  - Add examples using Library, LIBS, and LIBPATH.

  - The C Scanner now always returns a sorted list of dependencies
    so order changes don't cause unnecessary rebuilds.

  - Strip $(-$) bracketed text from command lines.  Use this to
    surround $_INCDIRS and $_LIBDIRS so we don't rebuild in response
    to changes to -I or -L options.

  - Add the Ignore() method to ignore dependencies.

  - Provide an error message when a nonexistent target is specified
    on the command line.

  - Remove targets before building them, and add an Environment
    Precious() method to override that.

  - Eliminate redundant calls to the same builder when the target is a
    list of targets:  Add a ListBuilder class that wraps Builders to
    handle lists atomically.  Extend the Task class to support building
    and updating multiple targets in a single Task.  Simplify the
    interface between Task and Taskmaster.

  - Add a --debug=pdb option to re-run SCons under the Python debugger.

  - Only compute a build signature once for each node.

  - Changes to our sys.path[] manipulation to support installation into
    an arbitrary --prefix value.

  From Steve Leblanc:

  - Add var=value command-line arguments.



RELEASE 0.03 - Fri, 11 Jan 2002 01:09:30 -0600

  From Charles Crain:

  - Performance improvements in the Node.FS and Sig.Calculator classes.

  - Add the InstallAs() method.

  - Execute commands through an external interpreter (sh, cmd.exe, or
    command.com) to handle redirection metacharacters.

  - Allow the user to supply a command handler.

  From Steven Knight:

  - Search both /usr/lib and /usr/local/lib for scons directories by
    adding them both to sys.path, with whichever is in sys.prefix first.

  - Fix interpreting strings of multiple white-space separated file names
    as separate file names, allowing prefixes and suffixes to be appended
    to each individually.

  - Refactor to move CompositeBuilder initialization logic from the
    factory wrapper to the __init__() method, and allow a Builder to
    have both an action and a src_builder (or array of them).

  - Refactor BuilderBase.__call__() to separate Node creation/lookup
    from initialization of the Node's builder information.

  - Add a CFile Builder object that supports turning lex (.l) and
    yacc (.y) files into .c files.

  - Document: variable interpretation attributes; how to propogate
    the user's environment variables to executed commands; how to
    build variants in multiple BuildDirs.

  - Collect String, Dict, and List type-checking in common utility
    routines so we can accept User{String,Dict,List}s all over.

  - Put the Action factory and classes into their own module.

  - Use one CPlusPlusAction in the Object Builder's action dictionary,
    instead of letting it create multiple identical instances.

  - Document the Install() and InstallAs() methods.

  From Steve Leblanc:

  - Require that a Builder be given a name argument, supplying a
    useful error message when it isn't.

  From Anthony Roach:

  - Add a "duplicate" keyword argument to BuildDir() that can be set
    to prevent linking/copying source files into build directories.

  - Add a "--debug=tree" option to print an ASCII dependency tree.

  - Fetch the location of the Microsoft Visual C++ compiler(s) from
    the Registry, instead of hard-coding the location.

  - Made Scanner objects take Nodes, not path names.

  - Have the C Scanner cache the #include file names instead of
    (re-)scanning the file each time it's called.

  - Created a separate class for parent "nodes" of file system roots,
    eliminating the need for separate is-parent-null checks everywhere.

  - Removed defined __hash__() and __cmp() methods from FS.Entry, in
    favor of Python's more efficient built-in identity comparisons.



RELEASE 0.02 - Sun, 23 Dec 2001 19:05:09 -0600

  From Charles Crain:

  - Added the Install(), BuildDir(), and Export() methods.

  - Fix the -C option by delaying setting the top of the FS tree.

  - Avoid putting the directory path on the libraries in the LIBS
    construction variable.

  - Added a GetBuildPath() method to return the full path to the
    Node for a specified string.

  - Fixed variable substitution in CPPPATH and LIBPATH.

  From Steven Knight:

  - Fixed the version comment in the scons.bat (the UNIX geek used
    # instead of @rem).

  - Fix to setup.py so it doesn't require a sys.argv[1] argument.

  - Provide make-like warning message for "command not found" and
    similar errors.

  - Added an EXAMPLES section to the man page.

  - Make Default() targets properly relative to their SConscript
    file's subdirectory.

  From Anthony Roach:

  - Documented CXXFLAGS, CXXCOM, and CPPPATH.

  - Fixed SCONS_LIB_DIR to work as documented.

  - Made Default() accept Nodes as arguments.

  - Changed Export() to make it easier to use.

  - Added the Import() and Return() methods.



RELEASE 0.01 - Thu Dec 13 19:25:23 CST 2001

A brief overview of important functionality available in release 0.01:

  - C and C++ compilation on POSIX and Windows NT.

  - Automatic scanning of C/C++ source files for #include dependencies.

  - Support for building libraries; setting construction variables
    allows creation of shared libraries.

  - Library and C preprocessor search paths.

  - File changes detected using MD5 signatures.

  - User-definable Builder objects for building files.

  - User-definable Scanner objects for scanning for dependencies.

  - Parallel build (-j) support.

  - Dependency cycles detected.

  - Linux packages available in RPM and Debian format.

  - Windows installer available.



__COPYRIGHT__
__FILE__ __REVISION__ __DATE__ __DEVELOPER__<|MERGE_RESOLUTION|>--- conflicted
+++ resolved
@@ -4,8 +4,8 @@
 
                             Change Log
 
-<<<<<<< HEAD
 RELEASE 2.3.2.alpha.yyyymmdd - NEW DATE WILL BE INSERTED HERE
+
   From Anatoly Techtonik:
     - Several improvements for running scons.py from source:
       * engine files form source directory take priority over all other
@@ -13,20 +13,12 @@
       * message about scons.py running from source is removed to fix tests
         that were failing because of this extra line in the output
       * error message when SCons import fails now lists lookup paths
+    - Remove support for QMTest harness from runtest.py
+
   From Dirk Baechle:
     - Update XML doc editor configuration
 
 RELEASE 2.3.1
-=======
-
-RELEASE 2.3.2.alpha.yyyymmdd - NEW DATE WILL BE INSERTED HERE
-
-  From Anatoly Techtonik:
-    - Remove support for QMTest harness from runtest.py
-
-
-RELEASE 2.3.1 - Mon, 02 Mar 2014 13:53:45 -0400
->>>>>>> 31bc313b
 
   From Andrew Featherstone:
     - Added support for EPUB output format to the DocBook tool.
@@ -106,7 +98,6 @@
   From Michael McDougall:
     - Fixed description of ignore_case for EnumVariable in the
       MAN page (#2774).
-
 
 RELEASE 2.3.0 - Mon, 02 Mar 2013 13:22:29 -0400
 
@@ -171,7 +162,6 @@
       Add builder InstallVersionedLib to create the required symlinks
       installing a versioned shared library.
 
-
 RELEASE 2.2.0 - Mon, 05 Aug 2012 15:37:48 +0000
 
   From dubcanada on Bitbucket:
