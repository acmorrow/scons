

                 SCons - a software construction tool

                            Change Log

RELEASE 2.3.1.alpha.yyyymmdd - NEW DATE WILL BE INSERTED HERE

<<<<<<< HEAD
  From Gary Oberbrunner:
    - Test harness: fail_test() can now print a message to help debugging.

  From Philipp Kraus:
    - Added optional ZIPROOT to Zip tool.

RELEASE 2.3.0 - Mon, 02 Mar 2013 13:22:29 -0400
=======
  From William Deegan:
    - VS2012 & VS2010 Resolve initialization issues by adding path to reg.exe
      in shell used to run batch files.
    - MSVC Support fixed defaulting TARGET_ARCH to HOST_ARCH. It should be 
      None if not explicitly set.
    - MSVC Fixed issue where if more than one Architectures compilers are
      detected, it would take the last one found, and not the first. 


RELEASE 2.X.X - 
>>>>>>> 08f0348e

  From Anatoly Techtonik:
    - Added ability to run scripts/scons.py directly from source checkout
    - Hide deprecated --debug={dtree,stree,tree} from --help output
    - Error messages from option parser now include hints about valid choices
    - Cleaned up some Python 1.5 and pre-2.3 code, so don't expect SCons
      to run on anything less than Python 2.4 anymore
    - Several fixes for runtest.py:
      * exit with an error if no tests were found
      * removed --noqmtest option - this behavior is by default
      * replaced `-o FILE --xml` combination with `--xml FILE`
      * changed `-o, --output FILE` option to capture stdout/stderr output
        from runtest.py
    - Remove os_spawnv_fix.diff patch required to enable parallel builds
      support prior to Python 2.2

  From Juan Lang:
    - Fix WiX Tool to use .wixobj rather than .wxiobj for compiler output
    - Support building with WiX releases after 2.0

  From Alexey Klimkin:
    - Fix nested LIBPATH expansion by flattening sequences in subst_path.

  From eyan on Bitbucket:
    - Print target name with command execution time with --debug=time

  From Thomas Berg and Evgeny Podjachev:
    - Fix subprocess spawning on Windows.  Work around a Windows
      bug that can crash python occasionally when using -jN. (#2449)

  From Dirk Baechle:
    - Updated test framework to support dir and file fixtures and
      added ability to test external (out-of-tree) tools (#2862).
      See doc in QMTest/test-framework.rst.
    - Fixed several errors in the test suite (Java paths, MSVS version
      detection, Tool import), additionally
      * provided MinGW command-line support for the CXX, AS and
        Fortran tests,
      * refactored the detection of the gcc version and the according
        Fortran startup library,
      * provided a new module rpmutils.py, wrapping the RPM naming rules
        for target files and further hardware-dependent info (compatibility,
        compiler flags, ...),
      * added new test methods must_exist_one_of() and
        must_not_exist_any_of() and
      * removed Aegis support from runtest.py. (#2872)

  From Gary Oberbrunner:
    - Add -jN support to runtest.py to run tests in parallel
    - Add MSVC10 and MSVC11 support to get_output low-level bat script runner.
    - Fix MSVS solution generation for VS11, and fixed tests.

  From Rob Managan:
    - Updated the TeX builder to support the \newglossary command
      in LaTeX's glossaries package and the files it creates.
    - Improve support for new versions of biblatex in the TeX builder
      so biber is called automatically if biblatex requires it.
    - Add SHLIBVERSION as an option that tells SharedLibrary to build
      a versioned shared library and create the required symlinks.
      Add builder InstallVersionedLib to create the required symlinks
      installing a versioned shared library.

RELEASE 2.2.0 - Mon, 05 Aug 2012 15:37:48 +0000

  From dubcanada on Bitbucket:
    - Fix 32-bit Visual Express C++ on 64-bit Windows (generate 32-bit code)

  From Paweł Tomulik:
    - Added gettext toolset
    - Fixed FindSourceFiles to find final sources (leaf nodes).

  From Greg Ward:
    - Allow Node objects in Java path (#2825)

  From Joshua Hughes:
    - Make Windows not redefine builtin file as un-inheritable (#2857)
    - Fix WINDOWS_INSERT_DEF on MinGW (Windows) (#2856)

  From smallbub on Bitbucket:
    - Fix LINKCOMSTR, SHLINKCOMSTR, and LDMODULECOMSTR on Windows (#2833).

  From Mortoray:
    - Make -s (silent mode) be silent about entering subdirs (#2976).
    - Fix cloning of builders when cloning environment (#2821).

  From Gary Oberbrunner:
    - Show valid Visual Studio architectures in error message
       when user passes invalid arch.

  From Alexey Petruchik:
    - Support for Microsoft Visual Studio 11 (both using it
      and generating MSVS11 solution files).

  From Alexey Klimkin:
    - Fixed the Taskmaster, curing spurious build failures in
      multi-threaded runs (#2720).

  From Dirk Baechle:
    - Improved documentation of command-line variables (#2809).
    - Fixed scons-doc.py to properly convert main XML files (#2812).

  From Rob Managan:
    - Updated the TeX builder to support LaTeX's multibib package.
    - Updated the TeX builder to support LaTeX's biblatex package.
    - Added support for using biber instead of bibtex by setting
      env['BIBTEX'] = 'biber'

  From Arve Knudsen:
    - Test for FORTRANPPFILESUFFIXES (#2129).


RELEASE 2.1.0 - Mon, 09 Sep 2011 20:54:57 -0700

  From Anton Lazarev:
    - Fix Windows resource compiler scanner to accept DOS line endings.

  From Matthias:
    - Update MSVS documents to remove note indicating that only one
      project is currently supported per solution file.

  From Grzegorz Bizoń:
    - Fix long compile lines in batch mode by using TEMPFILE
    - Fix MSVC_BATCH=False (was treating it as true)

  From Justin Gullingsrud:
    - support -std=c++0x and related CXXFLAGS in pkgconfig (ParseFlags)

  From Vincent Beffara:
    - Support -dylib_file in pkgconfig (ParseFlags)

  From Gary Oberbrunner and Sohail Somani:
    - new construction variable WINDOWS_EMBED_MANIFEST to automatically
      embed manifests in Windows EXEs and DLLs.

  From Gary Oberbrunner:
    - Fix Visual Studio project generation when CPPPATH contains Dir nodes
    - Ensure Visual Studio project is regenerated when CPPPATH or CPPDEFINES change
    - Fix unicode error when using non-ASCII filenames with Copy or Install
    - Put RPATH in LINKCOM rather than LINKFLAGS so resetting
      LINKFLAGS doesn't kill RPATH
    - Fix precompiled headers on Windows when variant dir name has spaces.
    - Adding None to an Action no longer fails (just returns original action)
    - New --debug=prepare option to show each target as it's being
      prepared, whether or not anything needs to be done for it.
    - New debug option --debug=duplicate to print a line for each
      unlink/relink (or copy) of a variant file from its source file.
    - Improve error message for EnumVariables to show legal values.
    - Fix Intel compiler to sort versions >9 correctly (esp. on Linux)
    - Fix Install() when the source and target are directories and the
      target directory exists.

  From David Garcia Garzon:
    - Fix Delete to be able to delete broken symlinks and dir
      symlinks.

  From Robert Lehr:
    - Handle .output file generated by bison/yacc properly. Cleaning it
      when necessary.

  From Antoine Dechaume:
    - Handle SWIG file where there is whitespace after the module name
      properly. Previously the generated files would include
      the whitespace.

  From Dmitry R.:
    - Handle Environment in case __semi_deepcopy is None

  From Benoit Belley:

    - Much improved support for Windows UNC paths (\\SERVERNAME).

  From Jean-Baptiste Lab:

    - Fix problems with appending CPPDEFINES that contain
      dictionaries, and related issues with Parse/MergeFlags and
      CPPDEFINES.

  From Allen Weeks:

    - Fix for an issue with implicit-cache with multiple targets
      when dependencies are removed on disk.

  From Evgeny Podjachev and Alexey Petruchick:

    - Support generation of Microsoft Visual Studio 2008 (9.0)
      and 2010 (10.0) project and solution files.

  From Ken Deeter:

    - Fix a problem when FS Entries which are actually Dirs have builders.

  From Luca Falavigna:

    - Support Fortran 03

  From Gary Oberbrunner:

    - Print the path to the SCons package in scons --version

  From Jean-Franï¿½ois Colson:

    - Improve Microsoft Visual Studio Solution generation, and fix
      various errors in the generated solutions especially when using
      MSVS_SCC_PROVIDER, and when generating multiple projects.  The
      construction variable MSVS_SCC_PROJECT_BASE_PATH, which never
      worked properly, is removed.  Users can use the new variable
      MSVS_SCC_CONNECTION_ROOT instead if desired.

  From Anatoly Techtonik:

    - Use subprocess in bootstrap.py instead of os.execve to avoid
      losing output control on Windows (http://bugs.python.org/issue9148)

    - Revert patch for adding SCons to App Paths, because standard cmd
      shell doesn't search there. This is confusing, because `scons` can
      be executed from explorer, but fail to start from console.

    - Fix broken installation with easy_install on Windows (issue #2051)
      SCons traditionally installed in a way that allowed to run multiple
      versions side by side. This custom logic was incompatible with
      easy_install way of doing things.

    - Use epydoc module for generating API docs in HTML if command line
      utility is not found in PATH. Actual for Windows.

  From Alexander Goomenyuk:

    - Add .sx to assembly source scanner list so .sx files
      get their header file dependencies detected.

  From Arve Knudsen:

    - Set module metadata when loading site_scons/site_init.py
      so it is treated as a proper module; __doc__, __file__ and
      __name__ now refer to the site_init.py file.

  From Russel Winder:

    - Users Guide updates explaining that Tools can be packages as
      well as python modules.

  From Gary Oberbrunner:

    - New systemwide and per-user site_scons dirs.

  From Dirk Baechle:

    - XML fixes in User's Guide.
    - Fixed the detection of 'jar' and 'rmic' during
      the initialization of the respective Tools (#2730).
    - Improved docs for custom Decider functions and
      custom Scanner objects (#2711, #2713).
    - Corrected SWIG module names for generated *.i files (#2707).

  From Joe Zuntz:

    - Fixed a case-sensitivity problem with Fortran modules.

  From Bauke Conijn:

    - Added Users Guide example for auto-generated source code

  From Steven Knight:

    - Fix explicit dependencies (Depends()) on Nodes that don't have
      attached Builders.

    - Fix use of the global Alias() function with command actions.

  From Matt Hughes:

    - Fix the ability to append to default $*FLAGS values (which are
      implemented as CLVar instances) in a copied construction environment
      without affecting the original construction environment's value.

  From Rob Managan:

    - Updated the TeX command strings to include a /D on Windows in
      case the new directory is on a different drive letter.

    - Fixed the LaTeX scanner so dependencies are found in commands that
      are broken across lines with a comment or have embedded spaces.

    - The TeX builders should now work with tex files that are generated
      by another program. Thanks to Hans-Martin von Gaudecker for
      isolating the cause of this bug.

    - Added support for INDEXSTYLE environment variable so makeindex can
      find style files.

    - Added support for the bibunits package so we call bibtex on all
      the bu*.aux files.

    - Add support of finding path information on OSX for TeX applications
      MacPorts and Fink paths need to be added by the user

  From Russel Winder:

    - Add support for DMD version 2 (the phobos2 library).

  From William Deegan:

    - Add initial support for VS/VC 2010 (express and non-express versions)
    - Remove warning for not finding MS VC/VS install.
      "scons: warning: No version of Visual Studio compiler found
        - C/C++ compilers most likely not set correctly"
    - Add support for Linux 3.0


RELEASE 2.0.1 - Mon, 15 Aug 2010 15:46:32 -0700

  From Dirk Baechle:

    - Fix XML in documentation.

  From Joe Zuntz:

    - Fixed a case-sensitivity problem with Fortran modules.

  From Bauke Conijn:

    - Added Users Guide example for auto-generated source code

  From Steven Knight:

    - Fix explicit dependencies (Depends()) on Nodes that don't have
      attached Builders.

  From Matt Hughes:

    - Fix the ability to append to default $*FLAGS values (which are
      implemented as CLVar instances) in a copied construction environment
      without affecting the original construction environment's value.

  From Rob Managan:

    - Updated the TeX command strings to include a /D on Windows in
      case the new directory is on a different drive letter.

    - Fixed the LaTeX scanner so dependencies are found in commands that
      are broken across lines with a comment or have embedded spaces.


RELEASE 2.0.0.final.0 - Mon, 14 Jun 2010 22:01:37 -0700

  From Dirk Baechle:

    - Fix XML in documentation.

  From Steven Knight:

    - Provide forward compatibility for the 'profile' module.

    - Provide forward compatibility for the 'pickle' module.

    - Provide forward compatibility for the 'io' module.

    - Provide forward compatibility for the 'queue' module.

    - Provide forward compatibility for the 'collections' module.

    - Provide forward compatibility for the 'builtins' module.

    - Provide forward compatibility for 'sys.intern()'.

    - Convert to os.walk() from of os.path.walk().

    - Remove compatibility logic no longer needed.

    - Add a '-3' option to runtest to print 3.x incompatibility warnings.

    - Convert old-style classes into new-style classes.

    - Fix "Ignoring corrupt sconsign entry" warnings when building
      in a tree with a pre-2.0 .sconsign file.

    - Fix propagation from environment of VS*COMNTOOLS to resolve issues
      initializing MSVC/MSVS/SDK issues.

    - Handle detecting Visual C++ on Python verions with upper-case
      platform architectures like 'AMD64'.

  From W. Trevor King:

    - Revisions to README.

  From Greg Noel:

    - Apply numerous Python fixers to update code to more modern idioms.
      Find where fixers should be applied to code in test strings and
      apply the fixers there, too.

    - Write a fixer to convert string functions to string methods.

    - Modify the 'dict' fixer to be less conservative.

    - Modify the 'apply' fixer to handle more cases.

    - Create a modified 'types' fixer that converts types to 2.x
      equivalents rather than 3.x equivalents.

    - Write a 'division' fixer to highlight uses of the old-style
      division operator.  Correct usage where needed.

    - Add forward compatibility for the new 'memoryview' function
      (which replaces the 'buffer' function).

    - Add forward compatibility for the 'winreg' module.

    - Remove no-longer-needed 'platform' module.

    - Run tests with the '-3' option to Python 2.6 and clear up
      various reported incompatibilities.

    - Comb out code paths specialized to Pythons older than 2.4.

    - Update deprecation warnings; most now become mandatory.

    - Start deprecation cycle for BuildDir() and build_dir.

    - Start deprecation cycle for SourceCode() and related factories

    - Fixed a problem with is_Dict() not identifying some objects derived
      from UserDict.

  From Jim Randall:

    - Document the AllowSubstExceptions() function in the User's Guide.

  From William Deegan:

    - Migrate MSVC/MSVS/SDK improvements from 1.3 branch.


RELEASE 1.3.0 - Tue, 23 Mar 2010 21:44:19 -0400

  From Steven Knight:

    - Update man page and documentation.

  From William Deegan (plus minor patch from Gary Oberbrunner):

    - Support Visual Studio 8.0 Express

RELEASE 1.2.0.d20100306 - Sat, 06 Mar 2010 16:18:33 -0800

  From Luca Falavigna:

    - Fix typos in the man page.

  From Gottfried Ganssauge:

    - Support execution when SCons is installed via easy_install.

  From Steven Knight:

    - Make the messages for Configure checks of compilers consistent.

    - Issue an error message if a BUILDERS entry is not a Builder
      object or a callable wrapper.

  From Rob Managan:

    - Update tex builder to handle the case where a \input{foo}
      command tries to work with a directory named foo instead of the
      file foo.tex. The builder now ignores a directory and continues
      searching to find the correct file. Thanks to Lennart Sauerbeck
      for the test case and initial patch

      Also allow the \include of files in subdirectories when variantDir
      is used with duplicate=0. Previously latex would crash since
      the directory in which the .aux file is written was not created.
      Thanks to Stefan Hepp for finding this and part of the solution.

  From James Teh:
    - Patches to fix some issues using MS SDK V7.0

  From William Deegan:
    - Lots of testing and minor patches to handle mixed MS VC and SDK
      installations, as well as having only the SDK installed.


RELEASE 1.2.0.d20100117 - Sun, 17 Jan 2010 14:26:59 -0800

  From Jim Randall:
    - Fixed temp filename race condition on Windows with long cmd lines.

  From David Cournapeau:
    - Fixed tryRun when sconf directory is in a variant dir.
    - Do not add -fPIC for ifort tool on non-posix platforms (darwin and
      windows).
    - Fix bug 2294 (spurious CheckCC failures).
    - Fix scons bootstrap process on windows 64 (wrong wininst name)

  From William Deegan:
    - Final merge from vs_revamp branch to main

    - Added definition and usage of HOST_OS, HOST_ARCH, TARGET_OS,
      TARGET_ARCH, currently only defined/used by Visual Studio
      Compilers. This will be rolled out to other platforms/tools
      in the future.

    - Add check for python >= 3.0.0 and exit gracefully.
      For 1.3 python >= 1.5.2 and < 3.0.0 are supported

    - Fix bug 1944 - Handle non-existent .i file in swig emitter, previously
      it would crash with an IOError exception. Now it will try to make an
      educated guess on the module name based on the filename.

  From Lukas Erlinghagen:

    - Have AddOption() remove variables from the list of
      seen-but-unknown variables (which are reported later).

    - An option name and aliases can now be specified as a tuple.

  From Hartmut Goebel:

    - Textfile builder.

  From Jared Grubb:

    - use "is/is not" in comparisons with None instead of "==" or "!=".

  From Jim Hunziker:

    - Avoid adding -gphobos to a command line multiple times
      when initializing use of the DMD compiler.

  From Jason Kenney:

    - Sugguested HOST/TARGET OS/ARCH separation.

  From Steven Knight:

    - Fix the -n option when used with VariantDir(duplicate=1)
      and the variant directory doesn't already exist.

    - Fix scanning of Unicode files for both UTF-16 endian flavors.

    - Fix a TypeError on #include of file names with Unicode characters.

    - Fix an exception if a null command-line argument is passed in.

    - Evaluate Requires() prerequisites before a Node's direct children
      (sources and dependencies).

  From Greg Noel:

    - Remove redundant __metaclass__ initializations in Environment.py.

    - Correct the documentation of text returned by sconf.Result().

    - Document that filenames with '.' as the first character are
      ignored by Glob() by default (matching UNIX glob semantics).

    - Fix SWIG testing infrastructure to work on Mac OS X.

    - Restructure a test that occasionally hung so that the test would
      detect when it was stuck and fail instead.

    - Substfile builder.

  From Gary Oberbrunner:

    - When reporting a target that SCons doesn't know how to make,
      specify whether it's a File, Dir, etc.

  From Ben Webb:

    - Fix use of $SWIGOUTDIR when generating Python wrappers.

    - Add $SWIGDIRECTORSUFFIX and $SWIGVERSION construction variables.

  From Rob Managan:

    - Add -recorder flag to Latex commands and updated internals to
      use the output to find files TeX creates. This allows the MiKTeX
      installations to find the created files

    - Notify user of Latex errors that would get buried in the
      Latex output

    - Remove LATEXSUFFIXES from environments that don't initialize Tex.

    - Add support for the glossaries package for glossaries and acronyms

    - Fix problem that pdftex, latex, and pdflatex tools by themselves did
      not create the actions for bibtex, makeindex,... by creating them
      and other environment settings in one routine called by all four
      tex tools.

    - Fix problem with filenames of sideeffects when the user changes
      the name of the output file from the latex default

    - Add scanning of files included in Latex by means of \lstinputlisting{}
      Patch from Stefan Hepp.

    - Change command line for epstopdf to use --outfile= instead of -o
      since this works on all platforms.
      Patch from Stefan Hepp.

    - Change scanner to properly search for included file from the
      directory of the main file instead of the file it is included from.
      Also update the emitter to add the .aux file associated with
      \include{filename} commands. This makes sure the required directories
      if any are created for variantdir cases.
      Half of the patch from Stefan Hepp.

RELEASE 1.2.0.d20090223 - Mon, 23 Feb 2009 08:41:06 -0800

  From Stanislav Baranov:

    - Make suffix-matching for scanners case-insensitive on Windows.

  From David Cournapeau:

    - Change the way SCons finds versions of Visual C/C++ and Visual
      Studio to find and use the Microsoft v*vars.bat files.

  From Robert P. J. Day:

    - User's Guide updates.

  From Dan Eaton:

    - Fix generation of Visual Studio 8 project files on x64 platforms.

  From Allan Erskine:

    - Set IncludeSearchPath and PreprocessorDefinitions in generated
      Visual Studio 8 project files, to help IntelliSense work.

  From Mateusz Gruca:

    - Fix deletion of broken symlinks by the --clean option.

  From Steven Knight:

    - Fix the error message when use of a non-existent drive on Windows
      is detected.

    - Add sources for files whose targets don't exist in $CHANGED_SOURCES.

    - Detect implicit dependencies on commands even when the command is
      quoted.

    - Fix interaction of $CHANGED_SOURCES with the --config=force option.

    - Fix finding #include files when the string contains escaped
      backslashes like "C:\\some\\include.h".

    - Pass $CCFLAGS to Visual C/C++ precompiled header compilation.

    - Remove unnecessary nested $( $) around $_LIBDIRFLAGS on link lines
      for the Microsoft linker, the OS/2 ilink linker and the Phar Lap
      linkloc linker.

    - Spell the Windows environment variables consistently "SystemDrive"
      and "SystemRoot" instead of "SYSTEMDRIVE" and "SYSTEMROOT".



RELEASE 1.2.0.d20090113 - Tue, 13 Jan 2009 02:50:30 -0800

  From Stanislav Baranov, Ted Johnson and Steven Knight:

    - Add support for batch compilation of Visual Studio C/C++ source
      files, controlled by a new $MSVC_BATCH construction variable.

  From Steven Knight:

    - Print the message, "scons: Build interrupted." on error output,
      not standard output.

    - Add a --warn=future-deprecated option for advance warnings about
      deprecated features that still have warnings hidden by default.

    - Fix use of $SOURCE and $SOURCES attributes when there are no
      sources specified in the Builder call.

    - Add support for new $CHANGED_SOURCES, $CHANGED_TARGETS,
      $UNCHANGED_SOURCES and $UNCHANGED_TARGETS variables.

    - Add general support for batch builds through new batch_key= and
      targets= keywords to Action object creation.

  From Arve Knudsen:

    - Make linker tools differentiate properly between SharedLibrary
      and LoadableModule.

    - Document TestCommon.shobj_prefix variable.

    - Support $SWIGOUTDIR values with spaces.

  From Rob Managan:

    - Don't automatically try to build .pdf graphics files for
      .eps files in \includegraphics{} calls in TeX/LaTeX files
      when building with the PDF builder (and thus using pdflatex).

  From Gary Oberbrunner:

    - Allow AppendENVPath() and PrependENVPath() to interpret '#'
      for paths relative to the top-level SConstruct directory.

    - Use the Borland ilink -e option to specify the output file name.

    - Document that the msvc Tool module uses $PCH, $PCHSTOP and $PDB.

    - Allow WINDOWS_INSERT_DEF=0 to disable --output-def when linking
      under MinGW.

  From Zia Sobhani:

    - Fix typos in the User's Guide.

  From Greg Spencer:

    - Support implicit dependency scanning of files encoded in utf-8
      and utf-16.

  From Roberto de Vecchi:

    - Remove $CCFLAGS from the the default definitions of $CXXFLAGS for
      Visual C/C++ and MIPSpro C++ on SGI so, they match other tools
      and avoid flag duplication on C++ command lines.

  From Ben Webb:

    - Handle quoted module names in SWIG source files.

    - Emit *_wrap.h when SWIG generates header file for directors

  From Matthew Wesley:

    - Copy file attributes so we identify, and can link a shared library
      from, shared object files in a Repository.



RELEASE 1.2.0 - Sat, 20 Dec 2008 22:47:29 -0800

  From Steven Knight:

    - Don't fail if can't import a _subprocess module on Windows.

    - Add warnings for use of the deprecated Options object.



RELEASE 1.1.0.d20081207 - Sun, 07 Dec 2008 19:17:23 -0800

  From Benoit Belley:

    - Improve the robustness of GetBuildFailures() by refactoring
      SCons exception handling (especially BuildError exceptions).

    - Have the --taskmastertrace= option print information about
      individual Task methods, not just the Taskmaster control flow.

    - Eliminate some spurious dependency cycles by being more aggressive
      about pruning pending children from the Taskmaster walk.

    - Suppress mistaken reports of a dependency cycle when a child
      left on the pending list is a single Node in EXECUTED state.

  From David Cournapeau:

    - Fix $FORTRANMODDIRPREFIX for the ifort (Intel Fortran) tool.

  From Brad Fitzpatrick:

    - Don't pre-generate an exception message (which will likely be
      ignored anyway) when an EntryProxy re-raises an AttributeError.

  From Jared Grubb:

    - Clean up coding style and white space in Node/FS.py.

    - Fix a typo in the documentation for $_CPPDEFFLAGS.

    - Issue 2401: Fix usage of comparisons with None.

  From Ludwig Hï¿½hne:

    - Handle Java inner classes declared within a method.

  From Steven Knight:

    - Fix label placement by the "scons-time.py func" subcommand
      when a profile value was close to (or equal to) 0.0.

    - Fix env.Append() and env.Prepend()'s ability to add a string to
      list-like variables like $CCFLAGS under Python 2.6.

    - Other Python2.6 portability:  don't use "as" (a Python 2.6 keyword).
      Don't use the deprecated Exception.message attribute.

    - Support using the -f option to search for a different top-level
      file name when walking up with the -D, -U or -u options.

    - Fix use of VariantDir when the -n option is used and doesn't,
      therefore, actually create the variant directory.

    - Fix a stack trace from the --debug=includes option when passed a
      static or shared library as an argument.

    - Speed up the internal find_file() function (used for searching
      CPPPATH, LIBPATH, etc.).

    - Add support for using the Python "in" keyword on construction
      environments (for example, if "CPPPATH" in env: ...).

    - Fix use of Glob() when a repository or source directory contains
      an in-memory Node without a corresponding on-disk file or directory.

    - Add a warning about future reservation of $CHANGED_SOURCES,
      $CHANGED_TARGETS, $UNCHANGED_SOURCES and $UNCHANGED_TARGETS.

    - Enable by default the existing warnings about setting the resource
      $SOURCE, $SOURCES, $TARGET and $TARGETS variable.

  From Rob Managan:

    - Scan for TeX files in the paths specified in the $TEXINPUTS
      construction variable and the $TEXINPUTS environment variable.

    - Configure the PDF() and PostScript() Builders as single_source so
      they know each source file generates a separate target file.

    - Add $EPSTOPDF, $EPSTOPDFFLAGS and $EPSTOPDFCOM

    - Add .tex as a valid extension for the PDF() builder.

    - Add regular expressions to find \input, \include and
      \includegraphics.

    - Support generating a .pdf file from a .eps source.

    - Recursive scan included input TeX files.

    - Handle requiring searched-for TeX input graphics files to have
      extensions (to avoid trying to build a .eps from itself, e.g.).

  From Greg Noel:

    - Make the Action() function handle positional parameters consistently.

    - Clarify use of Configure.CheckType().

    - Make the File.{Dir,Entry,File}() methods create their entries
      relative to the calling File's directory, not the SConscript
      directory.

    - Use the Python os.devnull variable to discard error output when
      looking for the $CC or $CXX version.

    - Mention LoadableModule() in the SharedLibrary() documentation.

  From Gary Oberbrunner:

    - Update the User's Guide to clarify use of the site_scons/
      directory and the site_init.py module.

    - Make env.AppendUnique() and env.PrependUnique remove duplicates
      within a passed-in list being added, too.

  From Randall Spangler:

    - Fix Glob() so an on-disk file or directory beginning with '#'
      doesn't throw an exception.



RELEASE 1.1.0 - Thu, 09 Oct 2008 08:33:47 -0700

  From Chris AtLee

    - Use the specified environment when checking for the GCC compiler
      version.

  From Ian P. Cardenas:

    - Fix Glob() polluting LIBPATH by returning copy of list

  From David Cournapeau:

    - Add CheckCC, CheckCXX, CheckSHCC and CheckSHCXX tests to
      configuration contexts.

    - Have the --profile= argument use the much faster cProfile module
      (if it's available in the running Python version).

    - Reorder MSVC compilation arguments so the /Fo is first.

  From Bill Deegan:

    - Add scanning Windows resource (.rc) files for implicit dependencies.

  From John Gozde:

    - When scanning for a #include file, don't use a directory that
      has the same name as the file.

  From Ralf W. Grosse-Kunstleve

    - Suppress error output when checking for the GCC compiler version.

  From Jared Grubb:

    - Fix VariantDir duplication of #included files in subdirectories.

  From Ludwig Hï¿½hne:

    - Reduce memory usage when a directory is used as a dependency of
      another Node (such as an Alias) by returning a concatenation
      of the children's signatures + names, not the children's contents,
      as the directory contents.

    - Raise AttributeError, not KeyError, when a Builder can't be found.

    - Invalidate cached Node information (such as the contenst returned
      by the get_contents() method) when calling actions with Execute().

    - Avoid object reference cycles from frame objects.

    - Reduce memory usage from Null Executor objects.

    - Compute MD5 checksums of large files without reading the entire
      file contents into memory.  Add a new --md5-chunksize option to
      control the size of each chunk read into memory.

  From Steven Knight:

    - Fix the ability of the add_src_builder() method to add a new
      source builder to any other builder.

    - Avoid an infinite loop on non-Windows systems trying to find the
      SCons library directory if the Python library directory does not
      begin with the string "python".

    - Search for the SCons library directory in "scons-local" (with
      no version number) after "scons-local-{VERSION}".

  From Rob Managan:

    - Fix the user's ability to interrupt the TeX build chain.

    - Fix the TeX builder's allowing the user to specify the target name,
      instead of always using its default output name based on the source.

    - Iterate building TeX output files until all warning are gone
      and the auxiliary files stop changing, or until we reach the
      (configurable) maximum number of retries.

    - Add TeX scanner support for:  glossaries, nomenclatures, lists of
      figures, lists of tables, hyperref and beamer.

    - Use the $BIBINPUTS, $BSTINPUTS, $TEXINPUTS and $TEXPICTS construction
      variables as search paths for the relevant types of input file.

    - Fix building TeX with VariantDir(duplicate=0) in effect.

    - Fix the LaTeX scanner to search for graphics on the TEXINPUTS path.

    - Have the PDFLaTeX scanner search for .gif files as well.

  From Greg Noel:

    - Fix typos and format bugs in the man page.

    - Add a first draft of a wrapper module for Python's subprocess
      module.

    - Refactor use of the SCons.compat module so other modules don't
      have to import it individually.

    - Add .sx as a suffix for assembly language files that use the
      C preprocessor.

  From Gary Oberbrunner:

    - Make Glob() sort the returned list of Files or Nodes
      to prevent spurious rebuilds.

    - Add a delete_existing keyword argument to the AppendENVPath()
      and PrependENVPath() Environment methods.

    - Add ability to use "$SOURCE" when specifying a target to a builder

  From Damyan Pepper:

    - Add a test case to verify that SConsignFile() files can be
      created in previously non-existent subdirectories.

  From Jim Randall:

    - Make the subdirectory in which the SConsignFile() file will
      live, if the subdirectory doesn't already exist.

  From Ali Tofigh:

    - Add a test to verify duplication of files in VariantDir subdirectories.



RELEASE 1.0.1 - Sat, 06 Sep 2008 07:29:34 -0700

  From Greg Noel:

    - Add a FindFile() section to the User's Guide.

    - Fix the FindFile() documentation in the man page.

    - Fix formatting errors in the Package() description in the man page.

    - Escape parentheses that appear within variable names when spawning
      command lines using os.system().



RELEASE 1.0.0 - XXX

  From Jared Grubb:

    - Clear the Node state when turning a generic Entry into a Dir.

  From Ludwig Hï¿½hne:

    - Fix sporadic output-order failures in test/GetBuildFailures/parallel.py.

    - Document the ParseDepends() function in the User's Guide.

  From khomenko:

    - Create a separate description and long_description for RPM packages.

  From Steven Knight:

    - Document the GetLaunchDir() function in the User's Guide.

    - Have the env.Execute() method print an error message if the
      executed command fails.

    - Add a script for creating a standard SCons development system on
      Ubuntu Hardy.  Rewrite subsidiary scripts for install Python and
      SCons versions in Python (from shell).

  From Greg Noel:

    - Handle yacc/bison on newer Mac OS X versions creating file.hpp,
      not file.cpp.h.

    - In RPCGEN tests, ignore stderr messages from older versions of
      rpcgen on some versions of Mac OS X.

    - Fix typos in man page descriptions of Tag() and Package(), and in
      the scons-time man page.

    - Fix documentation of SConf.CheckLibWithHeader and other SConf methods.

    - Update documentation of SConscript(variant_dir) usage.

    - Fix SWIG tests for (some versions of) Mac OS X.

  From Jonas Olsson:

    - Print the warning about -j on Windows being potentially unreliable if
      the pywin32 extensions are unavailable or lack file handle operations.

  From Jim Randall:

    - Fix the env.WhereIs() method to expand construction variables.

  From Rogier Schouten:

    - Enable building of shared libraries with the Bordand ilink32 linker.



RELEASE 1.0.0 - Sat, 09 Aug 2008 12:19:44 -0700

  From Luca Falavigna:

    - Fix SCons man page indentation under Debian's man page macros.

  From Steven Knight:

    - Clarify the man page description of the SConscript(src_dir) argument.

    - User's Guide updates:

       -  Document the BUILD_TARGETS, COMMAND_LINE_TARGETS and
          DEFAULT_TARGETS variables.

       -  Document the AddOption(), GetOption() and SetOption() functions.

       -  Document the Requires() function; convert to the Variables
          object, its UnknownOptions() method, and its associated
          BoolVariable(), EnumVariable(), ListVariable(), PackageVariable()
          and PathVariable() functions.

       -  Document the Progress() function.

       -  Reorganize the chapter and sections describing the different
          types of environments and how they interact.  Document the
          SetDefault() method.  Document the PrependENVPath() and
          AppendENVPath() functions.

       -  Reorganize the command-line arguments chapter.  Document the
          ARGLIST variable.

       -  Collect some miscellaneous sections into a chapter about
          configuring build output.

    - Man page updates:

       -  Document suggested use of the Visual C/C++ /FC option to fix
          the ability to double-click on file names in compilation error
          messages.

       -  Document the need to use Clean() for any SideEffect() files that
          must be explicitly removed when their targets are removed.

       -  Explicitly document use of Node lists as input to Dependency().

  From Greg Noel:

    - Document MergeFlags(), ParseConfig(), ParseFlags() and SideEffect()
      in the User's Guide.

  From Gary Oberbrunner:

    - Document use of the GetBuildFailures() function in the User's Guide.

  From Adam Simpkins:

    - Add man page text clarifying the behavior of AddPreAction() and
      AddPostAction() when called with multiple targets.

  From Alexey Zezukin:

    - Fix incorrectly swapped man page descriptions of the --warn= options
      for duplicate-environment and missing-sconscript.



RELEASE 0.98.5 - Sat, 07 Jun 2008 08:20:35 -0700

  From Benoit Belley:

  - Fix the Intel C++ compiler ABI specification for EMT64 processors.

  From David Cournapeau:

  - Issue a (suppressable) warning, not an error, when trying to link
    C++ and Fortran object files into the same executable.

  From Steven Knight:

  - Update the scons.bat file so that it returns the real exit status
    from SCons, even though it uses setlocal + endlocal.

  - Fix the --interactive post-build messages so it doesn't get stuck
    mistakenly reporting failures after any individual build fails.

  - Fix calling File() as a File object method in some circumstances.

  - Fix setup.py installation on Mac OS X so SCons gets installed
    under /usr/lcoal by default, not in the Mac OS X Python framework.



RELEASE 0.98.4 - Sat, 17 May 2008 22:14:46 -0700

  From Benoit Belley:

  - Fix calculation of signatures for Python function actions with
    closures in Python versions before 2.5.

  From David Cournapeau:

  - Fix the initialization of $SHF77FLAGS so it includes $F77FLAGS.

  From Jonas Olsson:

  - Fix a syntax error in the Intel C compiler support on Windows.

  From Steven Knight:

  - Change how we represent Python Value Nodes when printing and when
    stored in .sconsign files (to avoid blowing out memory by storing
    huge strings in .sconsign files after multiple runs using Configure
    contexts cause the Value strings to be re-escaped each time).

  - Fix a regression in not executing configuration checks after failure
    of any configuration check that used the same compiler or other tool.

  - Handle multiple destinations in Visual Studio 8 settings for the
    analogues to the INCLUDE, LIBRARY and PATH variables.

  From Greg Noel:

  - Update man page text for VariantDir().



RELEASE 0.98.3 - Tue, 29 Apr 2008 22:40:12 -0700

  From Greg Noel:

  - Fix use of $CXXFLAGS when building C++ shared object files.

  From Steven Knight:

  - Fix a regression when a Builder's source_scanner doesn't select
    a more specific scanner for the suffix of a specified source file.

  - Fix the Options object backwards compatibility so people can still
    "import SCons.Options.{Bool,Enum,List,Package,Path}Option" submodules.

  - Fix searching for implicit dependencies when an Entry Node shows up
    in the search path list.

  From Stefano:

  - Fix expansion of $FORTRANMODDIR in the default Fortran command line(s)
    when it's set to something like ${TARGET.dir}.



RELEASE 0.98.2 - Sun, 20 Apr 2008 23:38:56 -0700

  From Steven Knight:

  - Fix a bug in Fortran suffix computation that would cause SCons to
    run out of memory on Windows systems.

  - Fix being able to specify --interactive mode command lines with
    \ (backslash) path name separators on Windows.

  From Gary Oberbrunner:

  - Document Glob() in the User's Guide.



RELEASE 0.98.1 - Fri, 18 Apr 2008 19:11:58 -0700

  From Benoit Belley:

  - Speed up the SCons.Util.to_string*() functions.

  - Optimize various Node intialization and calculations.

  - Optimize Executor scanning code.

  - Optimize Taskmaster execution, including dependency-cycle checking.

  - Fix the --debug=stree option so it prints its tree once, not twice.

  From Johan Boulï¿½:

  - Fix the ability to use LoadableModule() under MinGW.

  From David Cournapeau:

  - Various missing Fortran-related construction variables have been added.

  - SCons now uses the program specified in the $FORTRAN construction
    variable to link Fortran object files.

  - Fortran compilers on Linux (Intel, g77 and gfortran) now add the -fPIC
    option by default when compilling shared objects.

  - New 'sunf77', 'sunf90' and 'sunf95' Tool modules have been added to
    support Sun Fortran compilers.  On Solaris, the Sun Fortran compilers
    are used in preference to other compilers by default.

  - Fortran support now uses gfortran in preference to g77.

  - Fortran file suffixes are now configurable through the
    $F77FILESUFFIXES, $F90FILESUFFIXES, $F95FILESUFFIXES and
    $FORTRANFILESUFFIXES variables.

  From Steven Knight:

  - Make the -d, -e, -w and --no-print-directory options "Ignored for
    compatibility."  (We're not going to implement them.)

  - Fix a serious inefficiency in how SCons checks for whether any source
    files are missing when a Builder call creates many targets from many
    input source files.

  - In Java projects, make the target .class files depend only on the
    specific source .java files where the individual classes are defined.

  - Don't store duplicate source file entries  in the .sconsign file so
    we don't endlessly rebuild the target(s) for no reason.

  - Add a Variables object as the first step towards deprecating the
    Options object name.  Similarly, add BoolVariable(), EnumVariable(),
    ListVariable(), PackageVariable() and PathVariable() functions
    as first steps towards replacing BoolOption(), EnumOption(),
    ListOption(), PackageOption() and PathOption().

  - Change the options= keyword argument to the Environment() function
    to variables=, to avoid confusion with SCons command-line options.
    Continue supporting the options= keyword for backwards compatibility.

  - When $SWIGFLAGS contains the -python flag, expect the generated .py
    file to be in the same (sub)directory as the target.

  - When compiling C++ files, allow $CCFLAGS settings to show up on the
    command line even when $CXXFLAGS has been redefined.

  - Fix --interactive with -u/-U/-D when a VariantDir() is used.

  From Anatoly Techtonik:

  - Have the scons.bat file add the script execution directory to its
    local %PATH% on Windows, so the Python executable can be found.

  From Mike Wake:

  - Fix passing variable names as a list to the Return() function.

  From Matthew Wesley:

  - Add support for the GDC 'D' language compiler.



RELEASE 0.98 - Sun, 30 Mar 2008 23:33:05 -0700

  From Benoit Belley:

  - Fix the --keep-going flag so it builds all possible targets even when
    a later top-level target depends on a child that failed its build.

  - Fix being able to use $PDB and $WINDWOWS_INSERT_MANIFEST together.

  - Don't crash if un-installing the Intel C compiler leaves left-over,
    dangling entries in the Windows registry.

  - Improve support for non-standard library prefixes and suffixes by
    stripping all prefixes/suffixes from file name string as appropriate.

  - Reduce the default stack size for -j worker threads to 256 Kbytes.
    Provide user control over this value by adding --stack-size and
    --warn=stack-size options, and a SetOption('stack_size') function.

  - Fix a crash on Linux systems when trying to use the Intel C compiler
    and no /opt/intel_cc_* directories are found.

  - Improve using Python functions as actions by incorporating into
    a FunctionAction's signature:
      - literal values referenced by the byte code.
      - values of default arguments
      - code of nested functions
      - values of variables captured by closures
      - names of referenced global variables and functions

  - Fix the closing message when --clean and --keep-going are both
    used and no errors occur.

  - Add support for the Intel C compiler on Mac OS X.

  - Speed up reading SConscript files by about 20% (for some
    configurations) by:  1) optimizing the SCons.Util.is_*() and
    SCons.Util.flatten() functions; 2) avoiding unnecessary os.stat()
    calls by using a File's .suffix attribute directly instead of
    stringifying it.

  From JÃ©rÃ´me Berger:

  - Have the D language scanner search for .di files as well as .d files.

  - Add a find_include_names() method to the Scanner.Classic class to
    abstract out how included names can be generated by subclasses.

  - Allow the D language scanner to detect multiple modules imported by
    a single statement.

  From Konstantin Bozhikov:

  - Support expansion of construction variables that contain or refer
    to lists of other variables or Nodes within expansions like $CPPPATH.

  - Change variable substitution (the env.subst() method) so that an
    input sequence (list or tuple) is preserved as a list in the output.

  From David Cournapeau:

  - Add a CheckDeclaration() call to configure contexts.

  - Improve the CheckTypeSize() code.

  - Add a Define() call to configure contexts, to add arbitrary #define
    lines to a generated configure header file.

  - Add a "gfortran" Tool module for the GNU F95/F2003 compiler.

  - Avoid use of -rpath with the Mac OS X linker.

  - Add comment lines to the generated config.h file to describe what
    the various #define/#undef lines are doing.

  From Steven Knight:

  - Support the ability to subclass the new-style "str" class as input
    to Builders.

  - Improve the performance of our type-checking by using isinstance()
    with new-style classes.

  - Fix #include (and other $*PATH variables searches) of files with
    absolute path names.  Don't die if they don't exist (due to being
    #ifdef'ed out or the like).

  - Fix --interactive mode when Default(None) is used.

  - Fix --debug=memoizer to work around a bug in base Python 2.2 metaclass
    initialization (by just not allowing Memoization in Python versions
    that have the bug).

  - Have the "scons-time time" subcommand handle empty log files, and
    log files that contain no results specified by the --which option.

  - Fix the max Y of vertical bars drawn by "scons-time --fmt=gnuplot".

  - On Mac OS X, account for the fact that the header file generated
    from a C++ file will be named (e.g.) file.cpp.h, not file.hpp.

  - Fix floating-point numbers confusing the Java parser about
    generated .class file names in some configurations.

  - Document (nearly) all the values you can now fetch with GetOption().

  - Fix use of file names containing strings of multiple spaces when
    using ActionFactory instances like the Copy() or Move() function.

  - Fix a 0.97 regression when using a variable expansion (like
    $OBJSUFFIX) in a source file name to a builder with attached source
    builders that match suffix (like Program()+Object()).

  - Have the Java parser recognize generics (surrounded by angle brackets)
    so they don't interfere with identifying anonymous inner classes.

  - Avoid an infinite loop when trying to use saved copies of the
    env.Install() or env.InstallAs() after replacing the method
    attributes.

  - Improve the performance of setting construction variables.

  - When cloning a construction environment, avoid over-writing an
    attribute for an added method if the user explicitly replaced it.

  - Add a warning about deprecated support for Python 1.5, 2.0 and 2.1.

  - Fix being able to SetOption('warn', ...) in SConscript files.

  - Add a warning about env.Copy() being deprecated.

  - Add warnings about the --debug={dtree,stree,tree} options
    being deprecated.

  - Add VariantDir() as the first step towards deprecating BuildDir().
    Add the keyword argument "variant_dir" as the replacement for
    "build_dir".

  - Add warnings about the {Target,Source}Signatures() methods and
    functions being deprecated.

  From Rob Managan:

  - Enhance TeX and LaTeX support to work with BuildDir(duplicate=0).

  - Re-run LaTeX when it issues a package warning that it must be re-run.

  From Leanid Nazdrynau:

  - Have the Copy() action factory preserve file modes and times
    when copying individual files.

  From Jan Nijtmans:

  - If $JARCHDIR isn't set explicitly, use the .java_classdir attribute
    that was set when the Java() Builder built the .class files.

  From Greg Noel:

  - Document the Dir(), File() and Entry() methods of Dir and File Nodes.

  - Add the parse_flags option when creating Environments

  From Gary Oberbrunner:

  - Make File(), Dir() and Entry() return a list of Nodes when passed
    a list of names, instead of trying to make a string from the name
    list and making a Node from that string.

  - Fix the ability to build an Alias in --interactive mode.

  - Fix the ability to hash the contents of actions for nested Python
    functions on Python versions where the inability to pickle them
    returns a TypeError (instead of the documented PicklingError).

  From Jonas Olsson:

  - Fix use of the Intel C compiler when the top compiler directory,
    but not the compiler version, is specified.

  - Handle Intel C compiler network license files (port@system).

  From Jim Randall:

  - Fix how Python Value Nodes are printed in --debug=explain output.

  From Adam Simpkins:

  - Add a --interactive option that starts a session for building (or
    cleaning) targets without re-reading the SConscript files every time.

  - Fix use of readline command-line editing in --interactive mode.

  - Have the --interactive mode "build" command with no arguments
    build the specified Default() targets.

  - Fix the Chmod(), Delete(), Mkdir() and Touch() Action factories to
    take a list (of Nodes or strings) as arguments.

  From Vaclav Smilauer:

  - Fix saving and restoring an Options value of 'all' on Python
    versions where all() is a builtin function.

  From Daniel Svensson:

  - Code correction in SCons.Util.is_List().

  From Ben Webb:

  - Support the SWIG %module statement with following modifiers in
    parenthese (e.g., '%module(directors="1")').



RELEASE 0.97.0d20071212 - Wed, 12 Dec 2007 09:29:32 -0600

  From Benoit Belley:

  - Fix occasional spurious rebuilds and inefficiency when using
    --implicit-cache and Builders that produce multiple targets.

  - Allow SCons to not have to know about the builders of generated
    files when BuildDir(duplicate=0) is used, potentially allowing some
    SConscript files to be ignored for smaller builds.

  From David Cournapeau:

  - Add a CheckTypeSize() call to configure contexts.

  From Ken Deeter:

  - Make the "contents" of Alias Nodes a concatenation of the children's
    content signatures (MD5 checksums), not a concatenation of the
    children's contents, to avoid using large amounts of memory during
    signature calculation.

  From Malte Helmert:

  - Fix a lot of typos in the man page and User's Guide.

  From Geoffrey Irving:

  - Speed up conversion of paths in .sconsign files to File or Dir Nodes.

  From Steven Knight:

  - Add an Options.UnknownOptions() method that returns any settings
    (from the command line, or whatever dictionary was passed in)
    that aren't known to the Options object.

  - Add a Glob() function.

  - When removing targets with the -c option, use the absolute path (to
    avoid problems interpreting BuildDir() when the top-level directory
    is the source directory).

  - Fix problems with Install() and InstallAs() when called through a
    clone (of a clone, ...) of a cloned construction environment.

  - When executing a file containing Options() settings, add the file's
    directory to sys.path (so modules can be imported from there) and
    explicity set __name__ to the name of the file so the statement's
    in the file can deduce the location if they need to.

  - Fix an O(n^2) performance problem when adding sources to a target
    through calls to a multi Builder (including Aliases).

  - Redefine the $WINDOWSPROGMANIFESTSUFFIX and
    $WINDOWSSHLIBMANIFESTSUFFIX variables so they pick up changes to
    the underlying $SHLIBSUFFIX and $PROGSUFFIX variables.

  - Add a GetBuildFailures() function that can be called from functions
    registered with the Python atexit module to print summary information
    about any failures encountered while building.

  - Return a NodeList object, not a Python list, when a single_source
    Builder like Object() is called with more than one file.

  - When searching for implicit dependency files in the directories
    in a $*PATH list, don't create Dir Nodes for directories that
    don't actually exist on-disk.

  - Add a Requires() function to allow the specification of order-only
    prerequisites, which will be updated before specified "downstream"
    targets but which don't actually cause the target to be rebuilt.

  - Restore the FS.{Dir,File,Entry}.rel_path() method.

  - Make the default behavior of {Source,Target}Signatures('timestamp')
    be equivalent to 'timestamp-match', not 'timestamp-newer'.

  - Fix use of CacheDir with Decider('timestamp-newer') by updating
    the modification time when copying files from the cache.

  - Fix random issues with parallel (-j) builds on Windows when Python
    holds open file handles (especially for SCons temporary files,
    or targets built by Python function actions) across process creation.

  From Maxim Kartashev:

  - Fix test scripts when run on Solaris.

  From Gary Oberbrunner:

  - Fix Glob() when a pattern is in an explicitly-named subdirectory.

  From Philipp Scholl:

  - Fix setting up targets if multiple Package builders are specified
    at once.



RELEASE 0.97.0d20070918 - Tue, 18 Sep 2007 10:51:27 -0500

  From Steven Knight:

  - Fix the wix Tool module to handle null entries in $PATH variables.

  - Move the documentation of Install() and InstallAs() from the list
    of functions to the list of Builders (now that they're implemented
    as such).

  - Allow env.CacheDir() to be set per construction environment.  The
    global CacheDir() function now sets an overridable global default.

  - Add an env.Decider() method and a Node.Decider() method that allow
    flexible specification of an arbitrary function to decide if a given
    dependency has changed since the last time a target was built.

  - Don't execute Configure actions (while reading SConscript files)
    when cleaning (-c) or getting help (-h or -H).

  - Add to each target an implicit dependency on the external command(s)
    used to build the target, as found by searching env['ENV']['PATH']
    for the first argument on each executed command line.

  - Add support for a $IMPLICIT_COMMAND_DEPENDENCIES construction
    variabe that can be used to disable the automatic implicit
    dependency on executed commands.

  - Add an "ensure_suffix" keyword to Builder() definitions that, when
    true, will add the configured suffix to the targets even if it looks
    like they already have a different suffix.

  - Add a Progress() function that allows for calling a function or string
    (or list of strings) to display progress while walking the DAG.

  - Allow ParseConfig(), MergeFlags() and ParseFlags() to handle output
    from a *config command with quoted path names that contain spaces.

  - Make the Return() function stop processing the SConscript file and
    return immediately.  Add a "stop=" keyword argument that can be set
    to False to preserve the old behavior.

  - Fix use of exitstatfunc on an Action.

  - Introduce all man page function examples with "Example:" or "Examples:".

  - When a file gets added to a directory, make sure the directory gets
    re-scanned for the new implicit dependency.

  - Fix handling a file that's specified multiple times in a target
    list so that it doesn't cause dependent Nodes to "disappear" from
    the dependency graph walk.

  From Carsten Koch:

  - Avoid race conditions with same-named files and directory creation
    when pushing copies of files to CacheDir().

  From Tzvetan Mikov:

  - Handle $ in Java class names.

  From Gary Oberbrunner:

  - Add support for the Intel C compiler on Windows64.

  - On SGI IRIX, have $SHCXX use $CXX by default (like other platforms).

  From Sohail Somani:

  - When Cloning a construction environment, set any variables before
    applying tools (so the tool module can access the configured settings)
    and re-set them after (so they end up matching what the user set).

  From Matthias Troffaes:

  - Make sure extra auxiliary files generated by some LaTeX packages
    and not ending in .aux also get deleted by scons -c.

  From Greg Ward:

  - Add a $JAVABOOTCLASSPATH variable for directories to be passed to the
    javac -bootclasspath option.

  From Christoph Wiedemann:

  - Add implicit dependencies on the commands used to build a target.




RELEASE 0.97.0d20070809 - Fri, 10 Aug 2007 10:51:27 -0500

  From Lars Albertsson:

  - Don't error if a #include line happens to match a directory
    somewhere on a path (like $CPPPATH, $FORTRANPATH, etc.).

  From Mark Bertoglio:

  - Fix listing multiple projects in Visual Studio 7.[01] solution files,
    including generating individual project GUIDs instead of re-using
    the solution GUID.

  From Jean Brouwers:

  - Add /opt/SUNWspro/bin to the default execution PATH on Solaris.

  From Allan Erskine:

  - Only expect the Microsoft IDL compiler to emit *_p.c and *_data.c
    files if the /proxy and /dlldata switches are used (respectively).

  From Steven Knight:

  - Have --debug=explain report if a target is being rebuilt because
    AlwaysBuild() is specified (instead of "unknown reasons").

  - Support {Get,Set}Option('help') to make it easier for SConscript
    files to tell if a help option (-h, --help, etc.) has been specified.

  - Support {Get,Set}Option('random') so random-dependency interaction
    with CacheDir() is controllable from SConscript files.

  - Add a new AddOption() function to support user-defined command-
    line flags (like --prefix=, --force, etc.).

  - Replace modified Optik version with new optparse compatibility module
    for command line processing in Scripts/SConsOptions.py

  - Push and retrieve built symlinks to/from a CacheDir() as actual
    symlinks, not by copying the file contents.

  - Fix how the Action module handles stringifying the shared library
    generator in the Tool/mingw.py module.

  - When generating a config.h file, print "#define HAVE_{FEATURE} 1"
    instad of just "#define HAVE_{FEATURE}", for more compatibility
    with Autoconf-style projects.

  - Fix expansion of $TARGET, $TARGETS, $SOURCE and $SOURCES keywords in
    Visual C/C++ PDB file names.

  - Fix locating Visual C/C++ PDB files in build directories.

  - Support an env.AddMethod() method and an AddMethod() global function
    for adding a new method, respectively, to a construction environment
    or an arbitrary object (such as a class).

  - Fix the --debug=time option when the -j option is specified and all
    files are up to date.

  - Add a $SWIGOUTDIR variable to allow setting the swig -outdir option,
    and use it to identify files created by the swig -java option.

  - Add a $SWIGPATH variable that specifies the path to be searched
    for included SWIG files, Also add related $SWIGINCPREFIX and
    $SWIGINCSUFFIX variables that specify the prefix and suffix to
    be be added to each $SWIGPATH directory when expanded on the SWIG
    command line.

  - More efficient copying of construction environments (mostly borrowed
    from copy.deepcopy() in the standard Python library).

  - When printing --tree=prune output, don't print [brackets] around
    source files, only do so for built targets with children.

  - Fix interpretation of Builder source arguments when the Builder has
    a src_suffix *and* a source_builder and the argument has no suffix.

  - Fix use of expansions like ${TARGET.dir} or ${SOURCE.dir} in the
    following construction variables:  $FORTRANMODDIR, $JARCHDIR,
    $JARFLAGS, $LEXFLAGS, $SWIGFLAGS, $SWIGOUTDIR and $YACCFLAGS.

  - Fix dependencies on Java files generated by SWIG so they can be
    detected and built in one pass.

  - Fix SWIG when used with a BuildDir().

  From Leanid Nazdrynau:

  - When applying Tool modules after a construction environment has
    already been created, don't overwrite existing $CFILESUFFIX and
    $CXXFILESUFFIX value.

  - Support passing the Java() builder a list of explicit .java files
    (not only a list of directories to be scanned for .java files).

  - Support passing .java files to the Jar() and JavaH() builders, which
    then use the builder underlying the Java() builder to turn them into
    .class files.  (That is, the Jar()-Java() chain of builders become
    multi-step, like the Program()-Object()-CFile() builders.)

  - Support passing SWIG .i files to the Java builders (Java(),
    Jar(), JavaH()), to cause intermediate .java files to be created
    automatically.

  - Add $JAVACLASSPATH and $JAVASOURCEPATH variables, that get added to
    the javac "-classpath" and "-sourcepath" options.  (Note that SCons
    does *not* currently search these paths for implicit dependencies.)

  - Commonize initialization of Java-related builders.

  From Jan Nijtmans:

  - Find Java anonymous classes when the next token after the name is
    an open parenthesis.

  From Gary Oberbrunner:

  - Fix a code example in the man page.

  From Tilo Prutz:

  - Add support for the file names that Java 1.5 (and 1.6) generates for
    nested anonymous inner classes, which are different from Java 1.4.

  From Adam Simpkins:

  - Allow worker threads to terminate gracefully when all jobs are
    finished.

  From Sohail Somani:

  - Add LaTeX scanner support for finding dependencies specified with
    the \usepackage{} directive.



RELEASE 0.97 - Thu, 17 May 2007 08:59:41 -0500

  From Steven Knight:

  - Fix a bug that would make parallel builds stop in their tracks if
    Nodes that depended on lists that contained some Nodes built together
    caused the reference count to drop below 0 if the Nodes were visited
    and commands finished in the wrong order.

  - Make sure the DirEntryScanner doesn't choke if it's handed something
    that's not a directory (Node.FS.Dir) Node.



RELEASE 0.96.96 - Thu, 12 Apr 2007 12:36:25 -0500

  NOTE:  This is (Yet) a(nother) pre-release of 0.97 for testing purposes.

  From Joe Bloggs:

  - Man page fix:  remove cut-and-paste sentence in NoCache() description.

  From Dmitry Grigorenko and Gary Oberbrunner:

  - Use the Intel C++ compiler, not $CC, to link C++ source.

  From Helmut Grohne:

  - Fix the man page example of propagating a user's external environment.

  From Steven Knight:

  - Back out (most of) the Windows registry installer patch, which
    seems to not work on some versions of Windows.

  - Don't treat Java ".class" attributes as defining an inner class.

  - Fix detecting an erroneous Java anonymous class when the first
    non-skipped token after a "new" keyword is a closing brace.

  - Fix a regression when a CPPDEFINES list contains a tuple, the second
    item of which (the option value) is a construction variable expansion
    (e.g. $VALUE) and the value of the variable isn't a string.

  - Improve the error message if an IOError (like trying to read a
    directory as a file) occurs while deciding if a node is up-to-date.

  - Fix "maximum recursion" / "unhashable type" errors in $CPPPATH
    PathList expansion if a subsidiary expansion yields a stringable,
    non-Node object.

  - Generate API documentation from the docstrings (using epydoc).

  - Fix use of --debug=presub with Actions for out-of-the-box Builders.

  - Fix handling nested lists within $CPPPATH, $LIBPATH, etc.

  - Fix a "builders_used" AttributeError that real-world Qt initialization
    triggered in the refactored suffix handling for Builders.

  - Make the reported --debug=time timings meaningful when used with -j.
    Better documentation of what the times mean.

  - User Guide updates: --random, AlwaysBuild(), --tree=,
    --debug=findlibs, --debug=presub, --debug=stacktrace,
    --taskmastertrace.

  - Document (in both man page and User's Guide) that --implicit-cache
    ignores changes in $CPPPATH, $LIBPATH, etc.

  From Jean-Baptiste Lab:

  - Remove hard-coded dependency on Python 2.2 from Debian packaging files.

  From Jeff Mahovsky:

  - Handle spaces in the build target name in Visual Studio project files.

  From Rob Managan:

  - Re-run LaTeX after BibTeX has been re-run in response to a changed
    .bib file.

  From Joel B. Mohler:

  - Make additional TeX auxiliary files (.toc, .idx and .bbl files)
    Precious so their removal doesn't affect whether the necessary
    sections are included in output PDF or PostScript files.

  From Gary Oberbrunner:

  - Fix the ability to import modules in the site_scons directory from
    a subdirectory.

  From Adam Simpkins:

  - Make sure parallel (-j) builds all targets even if they show up
    multiple times in the child list (as a source and a dependency).

  From Matthias Troffaes:

  - Don't re-run TeX if the triggering strings (\makeindex, \bibliography
    \tableofcontents) are commented out.

  From Richard Viney:

  - Fix use of custom include and lib paths with Visual Studio 8.

  - Select the default .NET Framework SDK Dir based on the version of
    Visual Studio being used.



RELEASE 0.96.95 - Mon, 12 Feb 2007 20:25:16 -0600

  From Anatoly Techtonik:

  - Add the scons.org URL and a package description to the setup.py
    arguments.

  - Have the Windows installer add a registry entry for scons.bat in the
    "App Paths" key, so scons.bat can be executed without adding the
    directory to the %PATH%.  (Python itself works this way.)

  From Anonymous:

  - Fix looking for default paths in Visual Studio 8.0 (and later).

  - Add -lm to the list of default D libraries for linking.

  From Matt Doar:

  - Provide a more complete write-your-own-Scanner example in the man page.

  From Ralf W. Grosse-Kunstleve:

  - Contributed upstream Python change to our copied subprocess.py module
    for more efficient standard input processing.

  From Steven Knight:

  - Fix the Node.FS.Base.rel_path() method when the two nodes are on
    different drive letters.  (This caused an infinite loop when
    trying to write .sconsign files.)

  - Fully support Scanners that use a dictionary to map file suffixes
    to other scanners.

  - Support delayed evaluation of the $SPAWN variable to allow selection
    of a function via ${} string expansions.

  - Add --srcdir as a synonym for -Y/--repository.

  - Document limitations of #include "file.h" with Repository().

  - Fix use of a toolpath under the source directory of a BuildDir().

  - Fix env.Install() with a file name portion that begins with '#'.

  - Fix ParseConfig()'s handling of multiple options in a string that's
    replaced a *FLAGS construction variable.

  - Have the C++ tools initialize common C compilation variables ($CCFLAGS,
    $SHCCFLAGS and $_CCCOMCOM) even if the 'cc' Tool isn't loaded.

  From Leanid Nazdrynau:

  - Fix detection of Java anonymous classes if a newline precedes the
    opening brace.

  From Gary Oberbrunner:

  - Document use of ${} to execute arbitrary Python code.

  - Add support for:
    1) automatically adding a site_scons subdirectory (in the top-level
       SConstruct directory) to sys.path (PYTHONPATH);
    2) automatically importing site_scons/site_init.py;
    3) automatically adding site_scons/site_tools to the toolpath.

  From John Pye:

  - Change ParseConfig() to preserve white space in arguments passed in
    as a list.

  From a smith:

  - Fix adding explicitly-named Java inner class files (and any
    other file names that may contain a '$') to Jar files.

  From David Vitek:

  - Add a NoCache() function to mark targets as unsuitable for propagating
    to (or retrieving from) a CacheDir().

  From Ben Webb:

  - If the swig -noproxy option is used, it won't generate a .py file,
    so don't emit it as a target that we expect to be built.



RELEASE 0.96.94 - Sun, 07 Jan 2007 18:36:20 -0600

  NOTE:  This is a pre-release of 0.97 for testing purposes.

  From Anonymous:

  - Allow arbitrary white space after a SWIG %module declaration.

  From Paul:

  - When compiling resources under MinGW, make sure there's a space
    between the --include-dir option and its argument.

  From Jay Kint:

  - Alleviate long command line issues on Windows by executing command
    lines directly via os.spawnv() if the command line doesn't need
    shell interpretation (has no pipes, redirection, etc.).

  From Walter Franzini:

  - Exclude additional Debian packaging files from the copyright check.

  From Fawad Halim:

  - Handle the conflict between the impending Python 2.6 'as' keyword
    and our Tool/as.py module name.

  From Steven Knight:

  - Speed up the Node.FS.Dir.rel_path() method used to generate path names
    that get put into the .sconsign* file(s).

  - Optimize Node.FS.Base.get_suffix() by computing the suffix once, up
    front, when we set the Node's name.  (Duh...)

  - Reduce the Memoizer's responsibilities to simply counting hits and
    misses when the --debug=memoizer option is used, not to actually
    handling the key calculation and memoization itself.  This speeds
    up some configurations significantly, and should cause no functional
    differences.

  - Add a new scons-time script with subcommands for generating
    consistent timing output from SCons configurations, extracting
    various information from those timings, and displaying them in
    different formats.

  - Reduce some unnecessary stat() calls from on-disk entry type checks.

  - Fix SideEffect() when used with -j, which was badly broken in 0.96.93.

  - Propagate TypeError exceptions when evaluating construction variable
    expansions up the stack, so users can see what's going on.

  - When disambiguating a Node.FS.Entry into a Dir or File, don't look
    in the on-disk source directory until we've confirmed there's no
    on-disk entry locally and there *is* one in the srcdir.  This avoids
    creating a phantom Node that can interfere with dependencies on
    directory contents.

  - Add an AllowSubstExceptions() function that gives the SConscript
    files control over what exceptions cause a string to expand to ''
    vs. terminating processing with an error.

  - Allow the f90.py and f95.py Tool modules to compile earlier source
    source files of earlier Fortran version.

  - Fix storing signatures of files retrieved from CacheDir() so they're
    correctly identified as up-to-date next invocation.

  - Make sure lists of computed source suffixes cached by Builder objects
    don't persist across changes to the list of source Builders (so the
    addition of suffixes like .ui by the qt.py Tool module take effect).

  - Enhance the bootstrap.py script to allow it to be used to execute
    SCons more easily from a checked-out source tree.

  From Ben Leslie:

  - Fix post-Memoizer value caching misspellings in Node.FS._doLookup().

  From Rob Managan, Dmitry Mikhin and Joel B. Mohler:

  - Handle TeX/LaTeX files in subdirectories by changing directory
    before invoking TeX/LaTeX.

  - Scan LaTeX files for \bibliography lines.

  - Support multiple file names in a "\bibliography{file1,file2}" string.

  - Handle TeX warnings about undefined citations.

  - Support re-running LaTeX if necessary due to a Table of Contents.

  From Dmitry Mikhin:

  - Return LaTeX if "Rerun to get citations correct" shows up on the next
    line after the "Warning:" string.

  From Gary Oberbrunner:

  - Add #include lines to fix portability issues in two tests.

  - Eliminate some unnecessary os.path.normpath() calls.

  - Add a $CFLAGS variable for C-specific options, leaving $CCFLAGS
    for options common to C and C++.

  From Tom Parker:

  - Have the error message print the missing file that Qt can't find.

  From John Pye:

  - Fix env.MergeFlags() appending to construction variable value of None.

  From Steve Robbins:

  - Fix the "sconsign" script when the .sconsign.dblite file is explicitly
    specified on the command line (and not intuited from the old way of
    calling it with just ".sconsign").

  From Jose Pablo Ezequiel "Pupeno" Fernandez Silva:

  - Give the 'lex' tool knowledge of the additional target files produced
    by the flex "--header-file=" and "--tables-file=" options.

  - Give the 'yacc' tool knowledge of the additional target files produced
    by the bison "-g", "--defines=" and "--graph=" options.

  - Generate intermediate files with Objective C file suffixes (.m) when
    the lex and yacc source files have appropriate suffixes (.lm and .ym).

  From Sohail Somain:

  - Have the mslink.py Tool only look for a 'link' executable on Windows
    systems.

  From Vaclav Smilauer:

  - Add support for a "srcdir" keyword argument when calling a Builder,
    which will add a srcdir prefix to all non-relative string sources.

  From Jonathan Ultis:

  - Allow Options converters to take the construction environment as
    an optional argument.



RELEASE 0.96.93 - Mon, 06 Nov 2006 00:44:11 -0600

  NOTE:  This is a pre-release of 0.97 for testing purposes.

  From Anonymous:

  - Allow Python Value Nodes to be Builder targets.

  From Matthias:

  - Only filter Visual Studio common filename prefixes on complete
    directory names.

  From Chad Austin:

  - Fix the build of the SCons documentation on systems that don't
    have "python" in the $PATH.

  From Ken Boortz:

  - Enhance ParseConfig() to recognize options that begin with '+'.

  From John Calcote, Elliot Murphy:

  - Document ways to override the CCPDBFLAGS variable to use the
    Microsoft linker's /Zi option instead of the default /Z7.

  From Christopher Drexler:

  - Make SCons aware bibtex must be called if any \include files
    cause creation of a bibliography.

  - Make SCons aware that "\bilbiography" in TeX source files means
    that related .bbl and .blg bibliography files will be created.
    (NOTE:  This still needs to search for the string in \include files.)

  From David Gruener:

  - Fix inconsistent handling of Action strfunction arguments.

  - Preserve white space in display Action strfunction strings.

  From James Y. Knight and Gerard Patel:

  - Support creation of shared object files from assembly language.

  From Steven Knight:

  - Speed up the Taskmaster significantly by avoiding unnecessary
    re-scans of Nodes to find out if there's work to be done, having it
    track the currently-executed top-level target directly and not
    through its presence on the target list, and eliminating some other
    minor list(s), method(s) and manipulation.

  - Fix the expansion of $TARGET and $SOURCE in the expansion of
    $INSTALLSTR displayed for non-environment calls to InstallAs().

  - Fix the ability to have an Alias() call refer to a directory
    name that's not identified as a directory until later.

  - Enhance runtest.py with an option to use QMTest as the harness.
    This will become the default behavior as we add more functionality
    to the QMTest side.

  - Let linking on mingw use the default function that chooses $CC (gcc)
    or $CXX (g++) depending on whether there are any C++ source files.

  - Work around a bug in early versions of the Python 2.4 profile module
    that caused the --profile= option to fail.

  - Only call Options validators and converters once when initializing a
    construction environment.

  - Fix the ability of env.Append() and env.Prepend(), in all known Python
    versions, to handle different input value types when the construction
    variable being updated is a dictionary.

  - Add a --cache-debug option for information about what files it's
    looking for in a CacheDir().

  - Document the difference in construction variable expansion between
    {Action,Builder}() and env.{Action,Builder}().

  - Change the name of env.Copy() to env.Clone(), keeping the old name
    around for backwards compatibility (with the intention of eventually
    phasing it out to avoid confusion with the Copy() Action factory).

  From Arve Knudsen:

  - Support cleaning and scanning SWIG-generated files.

  From Carsten Koch:

  - Allow selection of Visual Studio version by setting $MSVS_VERSION
    after construction environment initialization.

  From Jean-Baptiste Lab:

  - Try using zipimport if we can't import Tool or Platform modules
    using the normal "imp" module.  This allows SCons to be packaged
    using py2exe's all-in-one-zip-file approach.

  From Ben Liblit:

  - Do not re-scan files if the scanner returns no implicit dependencies.

  From Sanjoy Mahajan:

  - Change use of $SOURCES to $SOURCE in all TeX-related Tool modules.

  From Joel B. Mohler:

  - Make SCons aware that "\makeindex" in TeX source files means that
    related .ilg, .ind and .idx index files will be created.
    (NOTE:  This still needs to search for the string in \include files.)

  - Prevent scanning the TeX .aux file for additional files from
    trying to remove it twice when the -c option is used.

  From Leanid Nazdrynau:

  - Give the MSVC RES (resource) Builder a src_builder list and a .rc
    src_suffix so other builders can generate .rc files.

  From Matthew A. Nicholson:

  - Enhance Install() and InstallAs() to handle directory trees as sources.

  From Jan Nijtmans:

  - Don't use the -fPIC flag when using gcc on Windows (e.g. MinGW).

  From Greg Noel:

  - Add an env.ParseFlags() method that provides separate logic for
    parsing GNU tool chain flags into a dictionary.

  - Add an env.MergeFlags() method to apply an arbitrary dictionary
    of flags to a construction environment's variables.

  From Gary Oberbrunner:

  - Fix parsing tripartite Intel C compiler version numbers on Linux.

  - Extend the ParseConfig() function to recognize -arch and
    -isysroot options.

  - Have the error message list the known suffixes when a Builder call
    can't build a source file with an unknown suffix.

  From Karol Pietrzak:

  - Avoid recursive calls to main() in the program snippet used by the
    SConf subsystem to test linking against libraries.  This changes the
    default behavior of CheckLib() and CheckLibWithHeader() to print
    "Checking for C library foo..." instead of "Checking for main()
    in C library foo...".

  From John Pye:

  - Throw an exception if a command called by ParseConfig() or
    ParseFlags() returns an error.

  From Stefan Seefeld:

  - Initial infrastructure for running SCons tests under QMTest.

  From Sohail Somani:

  - Fix tests that fail due to gcc warnings.

  From Dobes Vandermeer:

  - In stack traces, print the full paths of SConscript files.

  From Atul Varma:

  - Fix detection of Visual C++ Express Edition.

  From Dobes Vandermeer:

  - Let the src_dir option to the SConscript() function affect all the
    the source file paths, instead of treating all source files paths
    as relative to the SConscript directory itself.

  From Nicolas Vigier:

  - Fix finding Fortran modules in build directories.

  - Fix use of BuildDir() when the source file in the source directory
    is a symlink with a relative path.

  From Edward Wang:

  - Fix the Memoizer when the SCons Python modules are executed from
    .pyo files at different locations from where they were compiled.

  From Johan Zander:

  - Fix missing os.path.join() when constructing the $FRAMEWORKSDKDIR/bin.



RELEASE 0.96.92 - Mon, 10 Apr 2006 21:08:22 -0400

  NOTE:  This was a pre-release of 0.97 for testing purposes.

  From Anonymous:

  - Fix the intelc.py Tool module to not throw an exception if the
    only installed version is something other than ia32.

  - Set $CCVERSION when using gcc.

  From Matthias:

  - Support generating project and solution files for Microsoft
    Visual Studio version 8.

  - Support generating more than one project file for a Microsoft
    Visual Studio solution file.

  - Add support for a support "runfile" parameter to Microsoft
    Visual Studio project file creation.

  - Put the project GUID, not the solution GUID, in the right spot
    in the solution file.

  From Erling Andersen:

  - Fix interpretation of Node.FS objects wrapped in Proxy instances,
    allowing expansion of things like ${File(TARGET)} in command lines.

  From Stanislav Baranov:

  - Add a separate MSVSSolution() Builder, with support for the
    following new construction variables: $MSVSBUILDCOM, $MSVSCLEANCOM,
    $MSVSENCODING, $MSVSREBUILDCOM, $MSVSSCONS, $MSVSSCONSCOM,
    $MSVSSCONSFLAGS, $MSVSSCONSCRIPT and $MSVSSOLUTIONCOM.

  From Ralph W. Grosse-Kunstleve and Patrick Mezard:

  - Remove unneceesary (and incorrect) SCons.Util strings on some function
    calls in SCons.Util.

  From Bob Halley:

  - Fix C/C++ compiler selection on AIX to not always use the external $CC
    environment variable.

  From August HÃ¶randl:

  - Add a scanner for \include and \import files, with support for
    searching a directory list in $TEXINPUTS (imported from the external
    environment).

  - Support $MAKEINDEX, $MAKEINDEXCOM, $MAKEINDEXCOMSTR and
    $MAKEINDEXFLAGS for generating indices from .idx files.

  From Steven Johnson:

  - Add a NoClean() Environment method and function to override removal
    of targets during a -c clean, including documentation and tests.

  From Steven Knight:

  - Check for whether files exist on disk by listing the directory
    contents, not calling os.path.exists() file by file.  This is
    somewhat more efficient in general, and may be significantly
    more efficient on Windows.

  - Minor speedups in the internal is_Dict(), is_List() and is_String()
    functions.

  - Fix a signature refactoring bug that caused Qt header files to
    get re-generated every time.

  - Don't fail when writing signatures if the .sconsign.dblite file is
    owned by a different user (e.g. root) from a previous run.

  - When deleting variables from stacked OverrideEnvironments, don't
    throw a KeyError if we were able to delte the variable from any
    Environment in the stack.

  - Get rid of the last indentation tabs in the SCons source files and
    add -tt to the Python invocations in the packaging build and the
    tests so they don't creep back in.

  - In Visual Studio project files, put quotes around the -C directory
    so everything works even if the path has spaces in it.

  - The Intel Fortran compiler uses -object:$TARGET, not "-o $TARGET",
    when building object files on Windows.  Have the the ifort Tool
    modify the default command lines appropriately.

  - Document the --debug=explain option in the man page.  (How did we
    miss this?)

  - Add a $LATEXRETRIES variable to allow configuration of the number of
    times LaTex can be re-called to try to resolve undefined references.

  - Change the order of the arguments to Configure.Checklib() to match
    the documentation.

  - Handle signature calculation properly when the Python function used
    for a FunctionAction is an object method.

  - On Windows, assume that absolute path names without a drive letter
    refer to the drive on which the SConstruct file lives.

  - Add /usr/ccs/bin to the end of the the default external execution
    PATH on Solaris.

  - Add $PKGCHK and $PKGINFO variables for use on Solaris when searching
    for the SunPRO C++ compiler.  Make the default value for $PKGCHK
    be /usr/sbin/pgkchk (since /usr/sbin isn't usually on the external
    execution $PATH).

  - Fix a man page example of overriding variables when calling
    SharedLibrary() to also set the $LIBSUFFIXES variable.

  - Add a --taskmastertrace=FILE option to give some insight on how
    the taskmaster decides what Node to build next.

  - Changed the names of the old $WIN32DEFPREFIX, $WIN32DEFSUFFIX,
    $WIN32DLLPREFIX and $WIN32IMPLIBPREFIX construction variables to
    new $WINDOWSDEFPREFIX, $WINDOWSDEFSUFFIX, $WINDOWSDLLPREFIX and
    $WINDOWSIMPLIBPREFIX construction variables.  The old names are now
    deprecated, but preserved for backwards compatibility.

  - Fix (?) a runtest.py hang on Windows when the --xml option is used.

  - Change the message when an error occurs trying to interact with the
    file system to report the target(s) in square brackets (as before) and
    the actual file or directory that encountered the error afterwards.

  From Chen Lee:

  - Add x64 support for Microsoft Visual Studio 8.

  From Baptiste Lepilleur:

  - Support the --debug=memory option on Windows when the Python version
    has the win32process and win32api modules.

  - Add support for Visual Studio 2005 Pro.

  - Fix portability issues in various tests: test/Case.py,
    Test/Java/{JAR,JARCHDIR,JARFLAGS,JAVAC,JAVACFLAGS,JAVAH,RMIC}.py,
    test/MSVS/vs-{6.0,7.0,7.1,8.0}-exec.py,
    test/Repository/{Java,JavaH,RMIC}.py,
    test/QT/{generated-ui,installed,up-to-date,warnings}.py,
    test/ZIP/ZIP.py.

  - Ignore pkgchk errors on Solaris when searching for the C++ compiler.

  - Speed up the SCons/EnvironmentTests.py unit tests.

  - Add a --verbose= option to runtest.py to print executed commands
    and their output at various levels.

  From Christian Maaser:

  - Add support for Visual Studio Express Editions.

  - Add support for Visual Studio 8 *.manifest files, includng
    new $WINDOWS_INSERT_MANIFEST, $WINDOWSPROGMANIFESTSUFFIX,
    $WINDOWSPROGMANIFESTPREFIX, $WINDOWSPROGMANIFESTSUFFIX,
    $WINDOWSSHLIBMANIFESTPREFIX and $WINDOWSSHLIBMANIFESTSUFFIX
    construction variables.

  From Adam MacBeth:

  - Fix detection of additional Java inner classes following use of a
    "new" keyword inside an inner class.

  From Sanjoy Mahajan:

  - Correct TeX-related command lines to just $SOURCE, not $SOURCES

  From Patrick Mezard:

  - Execute build commands for a command-line target if any of the
    files built along with the target is out of date or non-existent,
    not just if the command-line target itself is out of date.

  - Fix the -n option when used with -c to print all of the targets
    that will be removed for a multi-target Builder call.

  - If there's no file in the source directory, make sure there isn't
    one in the build directory, too, to avoid dangling files left
    over from previous runs when a source file is removed.

  - Allow AppendUnique() and PrependUnique() to append strings (and
    other atomic objects) to lists.

  From Joel B. Mohler:

  - Extend latex.py, pdflatex.py, pdftex.py and tex.py so that building
    from both TeX and LaTeX files uses the same logic to call $BIBTEX
    when it's necessary, to call $MAKEINDEX when it's necessary, and to
    call $TEX or $LATEX multiple times to handle undefined references.

  - Add an emitter to the various TeX builders so that the generated
    .aux and .log files also get deleted by the -c option.

  From Leanid Nazdrynau:

  - Fix the Qt UIC scanner to work with generated .ui files (by using
    the FindFile() function instead of checking by-hand for the file).

  From Jan Nieuwenhuizen:

  - Fix a problem with interpreting quoted argument lists on command lines.

  From Greg Noel:

  - Add /sw/bin to the default execution PATH on Mac OS X.

  From Kian Win Ong:

  - When building a .jar file and there is a $JARCHDIR, put the -C
    in front of each .class file on the command line.

  - Recognize the Java 1.5 enum keyword.

  From Asfand Yar Qazi:

  - Add /opt/bin to the default execution PATH on all POSIX platforms
    (between /usr/local/bin and /bin).

  From Jon Rafkind:

  - Fix the use of Configure() contexts from nested subsidiary
    SConscript files.

  From Christoph Schulz:

  - Add support for $CONFIGUREDIR and $CONFIGURELOG variables to control
    the directory and logs for configuration tests.

  - Add support for a $INSTALLSTR variable.

  - Add support for $RANLIBCOM and $RANLIBCOMSTR variables (which fixes
    a bug when setting $ARCOMSTR).

  From Amir Szekely:

  - Add use of $CPPDEFINES to $RCCOM (resource file compilation) on MinGW.

  From Erick Tryzelaar:

  - Fix the error message when trying to report that a given option is
    not gettable/settable from an SConscript file.

  From Dobes Vandermeer:

  - Add support for SCC and other settings in Microsoft Visual
    Studio project and solution files:  $MSVS_PROJECT_BASE_PATH,
    $MSVS_PROJECT_GUID, $MSVS_SCC_AUX_PATH, $MSVS_SCC_LOCAL_PATH,
    $MSVS_SCC_PROJECT_NAME, $MSVS_SCC_PROVIDER,

  - Add support for using a $SCONS_HOME variable (imported from the
    external environment, or settable internally) to put a shortened
    SCons execution line in the Visual Studio project file.

  From David J. Van Maren:

  - Only filter common prefixes from source files names in Visual Studio
    project files if the prefix is a complete (sub)directory name.

  From Thad Ward:

  - If $MSVSVERSIONS is already set, don't overwrite it with
    information from the registry.



RELEASE 0.96.91 - Thu, 08 Sep 2005 07:18:23 -0400

  NOTE:  This was a pre-release of 0.97 for testing purposes.

  From Chad Austin:

  - Have the environment store the toolpath and re-use it to find Tools
    modules during later Copy() or Tool() calls (unless overridden).

  - Normalize the directory path names in SConsignFile() database
    files so the same signature file can interoperate on Windows and
    non-Windows systems.

  - Make --debug=stacktrace print a stacktrace when a UserError is thrown.

  - Remove an old, erroneous cut-and-paste comment in Scanner/Dir.py.

  From Stanislav Baranov:

  - Make it possible to support with custom Alias (sub-)classes.

  - Allow Builders to take empty source lists when called.

  - Allow access to both TARGET and SOURCE in $*PATH expansions.

  - Allow SConscript files to modify BUILD_TARGETS.

  From Timothee Besset:

  - Add support for Objective C/C++ .m and .mm file suffixes (for
    Mac OS X).

  From Charles Crain

  - Fix the PharLap linkloc.py module to use target+source arguments
    when calling env.subst().

  From Bjorn Eriksson:

  - Fix an incorrect Command() keyword argument in the man page.

  - Add a $TEMPFILEPREFIX variable to control the prefix or flag used
    to pass a long-command-line-execution tempfile to a command.

  From Steven Knight:

  - Enhanced the SCons setup.py script to install man pages on
    UNIX/Linux systems.

  - Add support for an Options.FormatOptionHelpText() method that can
    be overridden to customize the format of Options help text.

  - Add a global name for the Entry class (which had already been
    documented).

  - Fix re-scanning of generated source files for implicit dependencies
    when the -j option is used.

  - Fix a dependency problem that caused $LIBS scans to not be added
    to all of the targets in a multiple-target builder call, which
    could cause out-of-order builds when the -j option is used.

  - Store the paths of source files and dependencies in the .sconsign*
    file(s) relative to the target's directory, not relative to the
    top-level SConstruct directory.  This starts to make it possible to
    subdivide the dependency tree arbitrarily by putting an SConstruct
    file in every directory and using content signatures.

  - Add support for $YACCHFILESUFFIX and $YACCHXXFILESUFFIX variables
    that accomodate parser generators that write header files to a
    different suffix than the hard-coded .hpp when the -d option is used.

  - The default behavior is now to store signature information in a
    single .sconsign.dblite file in the top-level SConstruct directory.
    The old behavior of a separate .sconsign file in each directory can
    be specified by calling SConsignFile(None).

  - Remove line number byte codes within the signature calculation
    of Python function actions, so that changing the location of an
    otherwise unmodified Python function doesn't cause rebuilds.

  - Fix AddPreAction() and AddPostAction() when an action has more than
    one target file:  attach the actions to the Executor, not the Node.

  - Allow the source directory of a BuildDir / build_dir to be outside
    of the top-level SConstruct directory tree.

  - Add a --debug=nomemoizer option that disables the Memoizer for clearer
    looks at the counts and profiles of the underlying function calls,
    not the Memoizer wrappers.

  - Print various --debug= stats even if we exit early (e.g. using -h).

  - Really only use the cached content signature value if the file
    is older than --max-drift, not just if --max-drift is set.

  - Remove support for conversion from old (pre 0.96) .sconsign formats.

  - Add support for a --diskcheck option to enable or disable various
    on-disk checks:  that File and Dir nodes match on-disk entries;
    whether an RCS file exists for a missing source file; whether an
    SCCS file exists for a missing source file.

  - Add a --raw argument to the sconsign script, so it can print a
    raw representation of each entry's NodeInfo dictionary.

  - Add the 'f90' and 'f95' tools to the list of Fortran compilers
    searched for by default.

  - Add the +Z option by default when compiling shared objects on
    HP-UX.

  From Chen Lee:

  - Handle Visual Studio project and solution files in Unicode.

  From Sanjoy Mahajan:

  - Fix a bad use of Copy() in an example in the man page, and a
    bad regular expression example in the man page and User's Guide.

  From Shannon Mann:

  - Have the Visual Studio project file(s) echo "Starting SCons" before
    executing SCons, mainly to work around a quote-stripping bug in
    (some versions of?) the Windows cmd command executor.

  From Georg Mischler:

  - Remove the space after the -o option when invoking the Borland
    BCC compiler; some versions apparently require that the file name
    argument be concatenated with the option.

  From Leanid Nazdrynau:

  - Fix the Java parser's handling of backslashes in strings.

  From Greg Noel:

  - Add construction variables to support frameworks on Mac OS X:
    $FRAMEWORKS, $FRAMEWORKPREFIX, $FRAMEWORKPATH, $FRAMEWORKPATHPREFIX.

  - Re-order link lines so the -o option always comes right after the
    command name.

  From Gary Oberbrunner:

  - Add support for Intel C++ beta 9.0 (both 32 and 64 bit versions).

  - Document the new $FRAMEWORK* variables for Mac OS X.

  From Karol Pietrzak:

  - Add $RPATH (-R) support to the Sun linker Tool (sunlink).

  - Add a description of env.subst() to the man page.

  From Chris Prince:

  - Look in the right directory, not always the local directory, for a
    same-named file or directory conflict on disk.

  - On Windows, preserve the external environment's %SYSTEMDRIVE%
    variable, too.

  From Craig Scott:

  - Have the Fortran module emitter look for Fortan modules to be created
    relative to $FORTRANMODDIR, not the top-level directory.

  - When saving Options to a file, run default values through the
    converter before comparing them with the set values.  This correctly
    suppresses Boolean Option values from getting written to the saved
    file when they're one of the many synonyms for a default True or
    False value.

  - Fix the Fortran Scanner's ability to handle a module being used
    in the same file in which it is defined.

  From Steve-o:

  - Add the -KPIC option by default when compiling shared objects on
    Solaris.

  - Change the default suffix for Solaris objects to .o, to conform to
    Sun WorkShop's expectations.  Change the profix to so_ so they can
    still be differentiated from static objects in the same directory.

  From Amir Szekely:

  - When calling the resource compiler on MinGW, add --include-dir and
    the source directory so it finds the source file.

  - Update EnsureSConsVersion() to support revision numbers.

  From Greg Ward:

  - Fix a misplaced line in the man page.



RELEASE 0.96.90 - Tue, 15 Feb 2005 21:21:12 +0000

  NOTE:  This was a pre-release of 0.97 for testing purposes.

  From Anonymous:

  - Fix Java parsing to avoid erroneously identifying a new array
    of class instances as an anonymous inner class.

  - Fix a typo in the man page description of PathIsDirCreate.

  From Chad Austin:

  - Allow Help() to be called multiple times, appending to the help
    text each call.

  - Allow Tools found on a toolpath to import Python modules from
    their local directory.

  From Steve Christensen:

  - Handle exceptions from Python functions as build actions.

  - Add a set of canned PathOption validators:  PathExists (the default),
    PathIsFile, PathIsDir and PathIsDirCreate.

  From Matthew Doar:

  - Add support for .lex and .yacc file suffixes for Lex and Yacc files.

  From Eric Frias:

  - Huge performance improvement:  wrap the tuples representing an
    include path in an object, so that the time it takes to hash the
    path doesn't grow porportionally to the length of the path.

  From Gottfried Ganssauge:

  - Fix SCons on SuSE/AMD-64 Linux by having the wrapper script also
    check for the build engine in the parent directory of the Python
    library directory (/usr/lib64 instead of /usr/lib).

  From Stephen Kennedy:

  - Speed up writing the .sconsign file at the end of a run by only
    calling sync() once at the end, not after every entry.

  From Steven Knight:

  - When compiling with Microsoft Visual Studio, don't include the ATL and
    MFC directories in the default INCLUDE and LIB environment variables.

  - Remove the following deprecated features:  the ParseConfig()
    global function (deprecated in 0.93); the misspelled "validater"
    keyword to the Options.Add() method (deprecated in 0.91); the
    SetBuildSignatureType(), SetContentSignatureType(), SetJobs() and
    GetJobs() global functions (deprecated in 0.14).

  - Fix problems with corrupting the .sconsign.dblite file when
    interrupting builds by writing to a temporary file and renaming,
    not writing the file directly.

  - Fix a 0.96 regression where when running with -k, targets built from
    walking dependencies later on the command line would not realize
    that a dependency had failed an earlier build attempt, and would
    try to rebuild the dependent targets.

  - Change the final messages when using -k and errors occur from
    "{building,cleaning} terminated because of errors" to "done
    {building,cleaning} targets (errors occurred during {build,clean})."

  - Allow Configure.CheckFunc() to take an optional header argument
    (already supported by Conftest.py) to specify text at the top of
    the compiled test file.

  - Fix the --debug=explain output when a Python function action changed
    so it prints a meaningful string, not the binary representation of
    the function contents.

  - Allow a ListOption's default value(s) to be a Python list of specified
    values, not just a string containing a comma-separated list of names.

  - Add a ParseDepends() function that will parse up a list of explicit
    dependencies from a "make depend" style file.

  - Support the ability to change directory when executing an Action
    through "chdir" keyword arguments to Action and Builder creation
    and calls.

  - Fix handling of Action ojects (and other callables that don't match
    our calling arguments) in construction variable expansions.

  - On Win32, install scons.bat in the Python directory when installing
    from setup.py.  (The bdist_wininst installer was already doing this.)

  - Fix env.SConscript() when called with a list of SConscipt files.
    (The SConscript() global function already worked properly.)

  - Add a missing newline to the end of the --debug=explain "unknown
    reasons" message.

  - Enhance ParseConfig() to work properly for spaces in between the -I,
    -L and -l options and their arguments.

  - Packaging build fix:  Rebuild the files that are use to report the
    --version of SCons whenever the development version number changes.

  - Fix the ability to specify a target_factory of Dir() to a Builder,
    which the default create-a-directory Builder was interfering with.

  - Mark a directory as built if it's created as part of the preparation
    for another target, to avoid trying to build it again when it comes
    up in the target list.

  - Allow a function with the right calling signature to be put directly
    in an Environment's BUILDERS dictionary, making for easier creation
    and use of wrappers (pseudo-Builders) that call other Builders.

  - On Python 2.x, wrap lists of Nodes returned by Builders in a UserList
    object that adds a method that makes str() object return a string
    with all of the Nodes expanded to their path names.  (Builders under
    Python 1.5.2 still return lists to avoid TypeErrors when trying
    to extend() list, so Python 1.5.2 doesn't get pretty-printing of Node
    lists, but everything should still function.)

  - Allow Aliases to have actions that will be executed whenever
    any of the expanded Alias targets are out of date.

  - Fix expansion of env.Command() overrides within target and
    source file names.

  - Support easier customization of what's displayed by various default
    actions by adding lots of new construction variables: $ARCOMSTR,
    $ASCOMSTR, $ASPPCOMSTR, $BIBTEXCOMSTR, $BITKEEPERCOMSTR, $CCCOMSTR,
    $CVSCOMSTR, $CXXCOMSTR, $DCOMSTR, $DVIPDFCOMSTR, $F77COMSTR,
    $F90COMSTR, $F95COMSTR, $FORTRANCOMSTR, $GSCOMSTR, $JARCOMSTR,
    $JAVACCOMSTR, $JAVAHCOMSTR, $LATEXCOMSTR, $LEXCOMSTR, $LINKCOMSTR,
    $M4COMSTR, $MIDLCOMSTR, $P4COMSTR, $PCHCOMSTR, $PDFLATEXCOMSTR,
    $PDFTEXCOMSTR, $PSCOMSTR, $QT_MOCFROMCXXCOMSTR, $QT_MOCFROMHCOMSTR,
    $QT_UICCOMSTR, $RCCOMSTR, $REGSVRCOMSTR, $RCS_COCOMSTR, $RMICCOMSTR,
    $SCCSCOMSTR, $SHCCCOMSTR, $SHCXXCOMSTR, $SHF77COMSTR, $SHF90COMSTR,
    $SHF95COMSTR, $SHFORTRANCOMSTR, $SHLINKCOMSTR, $SWIGCOMSTR,
    $TARCOMSTR, $TEXCOMSTR, $YACCCOMSTR and $ZIPCOMSTR.

  - Add an optional "map" keyword argument to ListOption() that takes a
    dictionary to map user-specified values to legal values from the list
    (like EnumOption() already doee).

  - Add specific exceptions to try:-except: blocks without any listed,
    so that they won't catch and mask keyboard interrupts.

  - Make --debug={tree,dtree,stree} print something even when there's
    a build failure.

  - Fix how Scanners sort the found dependencies so that it doesn't
    matter whether the dependency file is in a Repository or not.
    This may cause recompilations upon upgrade to this version.

  - Make AlwaysBuild() work with Alias and Python value Nodes (making
    it much simpler to support aliases like "clean" that just invoke
    an arbitrary action).

  - Have env.ParseConfig() use AppendUnique() by default to suppress
    duplicate entries from multiple calls.  Add a "unique" keyword
    argument to allow the old behavior to be specified.

  - Allow the library modules imported by an SConscript file to get at
    all of the normally-available global functions and variables by saying
    "from SCons.Script import *".

  - Add a --debug=memoizer option to print Memoizer hit/mass statistics.

  - Allow more than one --debug= option to be set at a time.

  - Change --debug=count to report object counts before and after
    reading SConscript files and before and after building targets.

  - Change --debug=memory output to line up the numbers and to better
    match (more or less) the headers on the --debug=count columns.

  - Speed things up when there are lists of targets and/or sources by
    getting rid of some N^2 walks of the lists involved.

  - Cache evaluation of LazyActions so we don't create a new object
    for each invocation.

  - When scanning, don't create Nodes for include files that don't
    actually exist on disk.

  - Make supported global variables CScanner, DScanner, ProgramScanner and
    SourceFileScanner.  Make SourceFileScanner.add_scanner() a supported
    part of the public interface.  Keep the old SCons.Defaults.*Scan names
    around for a while longer since some people were already using them.

  - By default, don't scan directories for on-disk files.  Add a
    DirScanner global scanner that can be used in Builders or Command()
    calls that want source directory trees scanned for on-disk changes.
    Have the Tar() and Zip() Builders use the new DirScanner to preserve
    the behavior of rebuilding a .tar or .zip file if any file or
    directory under a source tree changes.  Add Command() support for
    a source_scanner keyword argument to Command() that can be set to
    DirScanner to get this behavior.

  - Documentation changes:  Explain that $CXXFLAGS contains $CCFLAGS
    by default.  Fix a bad target_factory example in the man page.
    Add appendices to the User's Guide to cover the available Tools,
    Builders and construction variables.  Comment out the build of
    the old Python 10 paper, which doesn't build on all systems and
    is old enough at this point that it probably isn't worth the
    effort to make it do so.

  From Wayne Lee:

  - Avoid "maximum recursion limit" errors when removing $(-$) pairs
    from long command lines.

  From Clive Levinson:

  - Make ParseConfig() recognize and add -mno-cygwin to $LINKFLAGS and
    $CCFLAGS, and -mwindows to $LINKFLAGS.

  From Michael McCracken:

  - Add a new "applelink" tool to handle the things like Frameworks and
    bundles that Apple has added to gcc for linking.

  - Use more appropriate default search lists of linkers, compilers and
    and other tools for the 'darwin' platform.

  - Add a LoadableModule Builder that builds a bundle on Mac OS X (Darwin)
    and a shared library on other systems.

  - Improve SWIG tests for use on Mac OS X (Darwin).

  From Elliot Murphy:

  - Enhance the tests to guarantee persistence of ListOption
    values in saved options files.

  - Supply the help text when -h is used with the -u, -U or -D options.

  From Christian Neeb:

  - Fix the Java parser's handling of string definitions to avoid ignoring
    subsequent code.

  From Han-Wen Nienhuys:

  - Optimize variable expansion by:  using the re.sub() method (when
    possible); not using "eval" for variables for which we can fetch the
    value directory; avoiding slowing substitution logic when there's no
    '$' in the string.

  From Gary Oberbrunner:

  - Add an Environment.Dump() method to print the contents of a
    construction environment.

  - Allow $LIBS (and similar variables) to contain explicit File Nodes.

  - Change ParseConfig to add the found library names directly to the
    $LIBS variable, instead of returning them.

  - Add ParseConfig() support for the -framework GNU linker option.

  - Add a PRINT_CMD_LINE_FUNC construction variable to allow people
    to filter (or log) command-line output.

  - Print an internal Python stack trace in response to an otherwise
    unexplained error when --debug=stacktrace is specified.

  - Add a --debug=findlibs option to print what's happening when
    the scanner is searching for libraries.

  - Allow Tool specifications to be passed a dictionary of keyword
    arguments.

  - Support an Options default value of None, in which case the variable
    will not be added to the construction environment unless it's set
    explicitly by the user or from an Options file.

  - Avoid copying __builtin__ values into a construction environment's
    dictionary when evaluating construction variables.

  - Add a new cross-platform intelc.py Tool that can detect and
    configure the Intel C++ v8 compiler on both Windows, where it's
    named icl, and Linux, where it's named icc.  It also checks that
    the directory specified in the Windows registry exists, and sets a
    new $INTEL_C_COMPILER_VERSION construction variable to identify the
    version being used.  (Niall Douglas contributed an early prototype
    of parts of this module.)

  - Fix the private Conftest._Have() function so it doesn't change
    non-alphanumeric characters to underscores.

  - Supply a better error message when a construction variable expansion
    has an unknown attribute.

  - Documentation changes:  Update the man page to describe use of
    filenames or Nodes in $LIBS.

  From Chris Pawling:

  - Have the linkloc tool use $MSVS_VERSION to select the Microsoft
    Visual Studio version to use.

  From Kevin Quick:

  - Fix the Builder name returned from ListBuilders and other instances
    of subclasses of the BuilderBase class.

  - Add Builders and construction variables to support rpcgen:
    RPCGenClient(), RPCGenHeader(), RPCGenService(), RPCGenXDR(),
    $RPCGEN, $RPCGENFLAGS, $RPCGENCLIENTFLAGS, $RPCGENHEADERFLAGS,
    $RPCGENSERVICEFLAGS, $RPCGENXDRFLAGS.

  - Update the man page to document that prefix and suffix Builder
    keyword arguments can be strings, callables or dictionaries.

  - Provide more info in the error message when a user tries to build
    a target multiple ways.

  - Fix Delete() when a file doesn't exist and must_exist=1.  (We were
    unintentionally dependent on a bug in versions of the Python shutil.py
    module prior to Python 2.3, which would generate an exception for
    a nonexistent file even when ignore_errors was set.)

  - Only replace a Node's builder with a non-null source builder.

  - Fix a stack trace when a suffix selection dictionary is passed
    an empty source file list.

  - Allow optional names to be attached to Builders, for default
    Builders that don't get attached to construction environments.

  - Fix problems with Parallel Task Exception handling.

  - Build targets in an associated BuildDir even if there are targets
    or subdirectories locally in the source directory.

  - If a FunctionAction has a callable class as its underlying Python
    function, use its strfunction() method (if any) to display the
    action.

  - Fix handling when BuildDir() exists but is unwriteable.  Add
    "Stop." to those error messages for consistency.

  - Catch incidents of bad builder creation (without an action) and
    supply meaningful error messages.

  - Fix handling of src_suffix values that aren't extensions (don't
    begin with a '.').

  - Don't retrieve files from a CacheDir, but report what would happen,
    when the -n option is used.

  - Use the source_scanner from the target Node, not the source node
    itself.

  - Internal Scanners fixes:  Make sure Scanners are only passed Nodes.
    Fix how a Scanner.Selector called its base class initialization.
    Make comparisons of Scanner objects more robust.  Add a name to
    an internal default ObjSourceScanner.

  - Add a deprecated warning for use of the old "scanner" keyword argument
    to Builder creation.

  - Improve the --debug=explain message when the build action changes.

  - Test enhancements in SourceCode.py, option-n.py, midl.py.  Better
    Command() and Scanner test coverage.  Improved test infrastructure
    for -c output.

  - Refactor the interface between Action and Executor objects to treat
    Actions atomically.

  - The --debug=presub option will now report the pre-substitution
    each action seprately, instead of reporting the entire list before
    executing the actions one by one.

  - The --debug=explain option explaining a changed action will now
    (more correctly) show pre-substitution action strings, instead of
    the commands with substituted file names.

  - A Node (file) will now be rebuilt if its PreAction or PostAction
    actions change.

  - Python Function actions now have their calling signature (target,
    source, env) reported correctly when displayed.

  - Fix BuildDir()/build_dir handling when the build_dir is underneath
    the source directory and trying to use entries from the build_dir
    as sources for other targets in the build-dir.

  - Fix hard-coding of JDK path names in various Java tests.

  - Handle Python stack traces consistently (stop at the SConscript stack
    frame, by default) even if the Python source code isn't available.

  - Improve the performance of the --debug={tree,dtree} options.

  - Add --debug=objects logging of creation of OverrideWarner,
    EnvironmentCopy and EnvironmentOverride objects.

  - Fix command-line expansion of Python Value Nodes.

  - Internal cleanups:  Remove an unnecessary scan argument.  Associate
    Scanners only with Builders, not nodes.  Apply overrides once when
    a Builder is called, not in multiple places.  Cache results from the
    Node.FS.get_suffix() and Node.get_build_env() methods.  Use the Python
    md5 modules' hexdigest() method, if there is one.  Have Taskmaster
    call get_stat() once for each Node and re-use the value instead of
    calling it each time it needs the value.  Have Node.depends_on()
    re-use the list from the children() method instead of calling it
    multiple times.

  - Use the correct scanner if the same source file is used for targets in
    two different environments with the same path but different scanners.

  - Collect logic for caching values in memory in a Memoizer class,
    which cleans up a lot of special-case code in various methods and
    caches additional values to speed up most configurations.

  - Add a PathAccept validator to the list of new canned PathOption
    validators.

  From Jeff Squyres:

  - Documentation changes:  Use $CPPDEFINES instead of $CCFLAGS in man
    page examples.

  From Levi Stephen:

  - Allow $JARCHDIR to be expanded to other construction variables.

  From Christoph Wiedemann:

  - Add an Environment.SetDefault() method that only sets values if
    they aren't already set.

  - Have the qt.py Tool not override variables already set by the user.

  - Add separate $QT_BINPATH, $QT_CPPPATH and $QT_LIBPATH variables
    so these can be set individually, instead of being hard-wired
    relative to $QTDIR.

  - The %TEMP% and %TMP% external environment variables are now propagated
    automatically to the command execution environment on Windows systems.

  - A new --config= command-line option allows explicit control of
    of when the Configure() tests are run:  --config=force forces all
    checks to be run, --config=cache uses all previously cached values,
    --config=auto (the default) runs tests only when dependency analysis
    determines it's necessary.

  - The Configure() subsystem can now write a config.h file with values
    like HAVE_STDIO_H, HAVE_LIBM, etc.

  - The Configure() subsystem now executes its checks silently when the
    -Q option is specified.

  - The Configure() subsystem now reports if a test result is being
    taken from cache, and prints the standard output and error output
    of tests even when cached.

  - Configure() test results are now reported as "yes" or "no" instead of
    "ok" or "failed."

  - Fixed traceback printing when calling the env.Configure() method
    instead of the Configure() global function.

  - The Configure() subsystem now caches build failures in a .sconsign
    file in the subdirectory, not a .cache file.  This may cause
    tests to be re-executed the first time after you install 0.97.

  - Additional significant internal cleanups in the Configure() subsystem
    and its tests.

  - Have the Qt Builder make uic-generated files dependent on the .ui.h
    file, if one exists.

  - Add a test to make sure that SCons source code does not contain
    try:-except: blocks that catch all errors, which potentially catch
    and mask keyboard interrupts.

  - Fix us of TargetSignatures('content') with the SConf subsystem.

  From Russell Yanofsky:

  - Add support for the Metrowerks Codewarrior compiler and linker
    (mwcc and mwld).



RELEASE 0.96.1 - Mon, 23 Aug 2004 12:55:50 +0000

  From Craig Bachelor:

  - Handle white space in the executable Python path name within in MSVS
    project files by quoting the path.

  - Correct the format of a GUID string in a solution (.dsw) file so
    MSVS can correctly "build enable" a project.

  From Steven Knight:

  - Add a must_exist flag to Delete() to let the user control whether
    it's an error if the specified entry doesn't exist.  The default
    behavior is now to silently do nothing if it doesn't exist.

  - Package up the new Platform/darwin.py, mistakenly left out of 0.96.

  - Make the scons.bat REM statements into @REM so they aren't printed.

  - Make the SCons packaging SConscript files platform independent.

  From Anthony Roach:

  - Fix scanning of pre-compiled header (.pch) files for #includes,
    broken in 0.96.



RELEASE 0.96 - Wed, 18 Aug 2004 13:36:40 +0000

  From Chad Austin:

  - Make the CacheDir() directory if it doesn't already exist.

  - Allow construction variable substitutions in $LIBS specifications.

  - Allow the emitter argument to a Builder() to be or expand to a list
    of emitter functions, which will be called in sequence.

  - Suppress null values in construction variables like $LIBS that use
    the internal _concat() function.

  - Remove .dll files from the construction variables searched for
    libraries that can be fed to Win32 compilers.

  From Chad Austin and Christoph Wiedemann:

  - Add support for a $RPATH variable to supply a list of directories
    to search for shared libraries when linking a program.  Used by
    the GNU and IRIX linkers (gnulink and sgilink).

  From Charles Crain:

  - Restore the ability to do construction variable substitutions in all
    kinds of *PATH variables, even when the substitution returns a Node
    or other object.

  From Tom Epperly:

  - Allow the Java() Builder to take more than one source directory.

  From Ralf W. Grosse-Kunstleve:

  - Have SConsignFile() use, by default, a custom "dblite.py" that we can
    control and guarantee to work on all Python versions (or nearly so).

  From Jonathan Gurley:

  - Add support for the newer "ifort" versions of the Intel Fortran
    Compiler for Linux.

  From Bob Halley:

  - Make the new *FLAGS variable type work with copied Environments.

  From Chris Hoeppler:

  - Initialize the name of a Scanner.Classic scanner correctly.

  From James Juhasz:

  - Add support for the .dylib shared library suffix and the -dynamiclib
    linker option on Mac OS X.

  From Steven Knight:

  - Add an Execute() method for executing actions directly.

  - Support passing environment override keyword arguments to Command().

  - Fix use of $MSVS_IGNORE_IDE_PATHS, which was broken when we added
    support for $MSVS_USE_MFC_DIRS last release.

  - Make env.Append() and env.Prepend() act like the underlying Python
    behavior when the variable being appended to is a UserList object.

  - Fix a regression that prevented the Command() global function in
    0.95 from working with command-line strings as actions.

  - Fix checking out a file from a source code management system when
    the env.SourceCode() method was called with an individual file name
    or node, not a directory name or node.

  - Enhance the Task.make_ready() method to create a list of the
    out-of-date Nodes for the task for use by the wrapping interface.

  - Allow Scanners to pull the list of suffixes from the construction
    environment when the "skeys" keyword argument is a string containing
    a construction variable to be expanded.

  - Support new $CPPSUFFIXES, $DSUFFIXES $FORTRANSUFFIXES, and
    $IDLSUFFIXES.  construction variables that contain the default list
    of suffixes to be scanned by a given type of scanner, allowing these
    suffix lists to be easily added to or overridden.

  - Speed up Node creation when calling a Builder by comparing whether two
    Environments are the same object, not if their underlying dictionaries
    are equivalent.

  - Add a --debug=explain option that reports the reason(s) why SCons
    thinks it must rebuild something.

  - Add support for functions that return platform-independent Actions
    to Chmod(), Copy(), Delete(), Mkdir(), Move() and Touch() files
    and/or directories.  Like any other Actions, the returned Action
    object may be executed directly using the Execute() global function
    or env.Execute() environment method, or may be used as a Builder
    action or in an env.Command() action list.

  - Add support for the strfunction argument to all types of Actions:
    CommandAction, ListAction, and CommandGeneratorAction.

  - Speed up turning file system Nodes into strings by caching the
    values after we're finished reading the SConscript files.

  - Have ParseConfig() recognize and supporting adding the -Wa, -Wl,
    and -Wp, flags to ASFLAGS, LINKFLAGS and CPPFLAGS, respectively.

  - Change the .sconsign format and the checks for whether a Node is
    up-to-date to make dependency checks more efficient and correct.

  - Add wrapper Actions to SCons.Defaults for $ASCOM, $ASPPCOM, $LINKCOM,
    $SHLINKCOM, $ARCOM, $LEXCOM and $YACCCOM.  This makes it possible
    to replace the default print behavior with a custom strfunction()
    for each of these.

  - When a Node has been built, don't walk the whole tree back to delete
    the parents's implicit dependencies, let returning up the normal
    Taskmaster descent take care of it for us.

  - Add documented support for separate target_scanner and source_scanner
    arguments to Builder creation, which allows different scanners to
    be applied to source files

  - Don't re-install or (re-generate) .h files when a subsidiary #included
    .h file changes.  This eliminates incorrect circular dependencies
    with .h files generated from other source files.

  - Slim down the internal Sig.Calculator class by eliminating methods
    whose functionality is now covered by Node methods.

  - Document use of the target_factory and source_factory keyword
    arguments when creating Builder objects.  Enhance Dir Nodes so that
    they can be created with user-specified Builder objects.

  - Don't blow up with stack trace when the external $PATH environment
    variable isn't set.

  - Make Builder calls return lists all the time, even if there's only
    one target.  This keeps things consistent and easier to program to
    across platforms.

  - Add a Flatten() function to make it easier to deal with the Builders
    all returning lists of targets, not individual targets.

  - Performance optimizations in Node.FS.__doLookup().

  - Man page fixes:  formatting typos, misspellings, bad example.

  - User's Guide fixes: Fix the signatures of the various example
    *Options() calls.  Triple-quote properly a multi-line Split example.

  - User's Guide additions:  Chapter describing File and Directory
    Nodes.  Section describing declarative nature of SCons functions in
    SConscript files.  Better organization and clarification of points
    raised by Robert P. J. Day.  Chapter describing SConf (Autoconf-like)
    functionality.  Chapter describing how to install Python and
    SCons.  Chapter describing Java builds.

  From Chris Murray:

  - Add a .win32 attribute to force file names to expand with
    Windows backslash path separators.

  - Fix escaping file names on command lines when the expansion is
    concatenated with another string.

  - Add support for Fortran 90 and Fortran 95.  This adds $FORTRAN*
    variables that specify a default compiler, command-line, flags,
    etc. for all Fortran versions, plus separate $F90* and $F95*
    variables for when different compilers/flags/etc. must be specified
    for different Fortran versions.

  - Have individual tools that create libraries override the default
    $LIBPREFIX and $LIBSUFFIX values set by the platform.  This makes
    it easier to use Microsoft Visual Studio tools on a CygWin platform.

  From Gary Oberbrunner:

  - Add a --debug=presub option to print actions prior to substitution.

  - Add a warning upon use of the override keywords "targets" and
    "sources" when calling Builders.  These are usually mistakes which
    are otherwise silently (and confusingly) turned into construction
    variable overrides.

  - Try to find the ICL license file path name in the external environment
    and the registry before resorting to the hard-coded path name.

  - Add support for fetching command-line keyword=value arguments in
    order from an ARGLIST list.

  - Avoid stack traces when trying to read dangling symlinks.

  - Treat file "extensions" that only contain digits as part of the
    file basename.  This supports version numbers as part of shared
    library names, for example.

  - Avoid problems when there are null entries (None or '') in tool
    lists or CPPPATH.

  - Add an example and explanation of how to use "tools = ['default', ..."
    when creating a construction environment.

  - Add a section describing File and Directory Nodes and some of their
    attributes and methods.

  - Have ParseConfig() add a returned -pthread flag to both $CCFLAGS
    and $LINKFLAGS.

  - Fix some test portability issues on Mac OS X (darwin).

  From Simon Perkins:

  - Fix a bug introduced in building shared libraries under MinGW.

  From Kevin Quick:

  - Handling SCons exceptions according to Pythonic standards.

  - Fix test/chained-build.py on systems that execute within one second.

  - Fix tests on systems where 'ar' warns about archive creation.

  From Anthony Roach:

  - Fix use of the --implicit-cache option with timestamp signatures.

  - If Visual Studio is installed, assume the C/C++ compiler, the linker
    and the MIDL compiler that comes with it are available, too.

  - Better error messages when evaluating a construction variable
    expansion yields a Python syntax error.

  - Change the generation of PDB files when using Visual Studio from
    compile time to link time.

  From sam th:

  - Allow SConf.CheckLib() to search a list of libraries, like the
    Autoconf AC_SEARCH_LIBS macro.

  - Allow the env.WhereIs() method to take a "reject" argument to
    let it weed out specific path names.

  From Christoph Wiedemann:

  - Add new Moc() and Uic() Builders for more explicit control over
    Qt builds, plus new construction variables to control them:
    $QT_AUTOSCAN, $QT_DEBUG, $QT_MOCCXXPREFIX, $QT_MOCCXXSUFFIX,
    $QT_MOCHPREFIX, $QT_MOCHSUFFIX, $QT_UICDECLPREFIX, $QT_UICDECLSUFFIX,
    $QT_UICIMPLPREFIX, $QT_UICIMPLSUFFIX and $QT_UISUFFIX.

  - Add a new single_source keyword argument for Builders that enforces
    a single source file on calls to the Builder.



RELEASE 0.95 - Mon, 08 Mar 2004 06:43:20 -0600

  From Chad Austin:

  - Replace print statements with calls to sys.stdout.write() so output
    lines stay together when -j is used.

  - Add portability fixes for a number of tests.

  - Accomodate the fact that Cygwin's os.path.normcase() lies about
    the underlying system being case-sensitive.

  - Fix an incorrect _concat() call in the $RCINCFLAGS definition for
    the mingw Tool.

  - Fix a problem with the msvc tool with Python versions prior to 2.3.

  - Add support for a "toolpath" Tool() and Environment keyword that
    allows Tool modules to be found in specified local directories.

  - Work around Cygwin Python's silly fiction that it's using a
    case-sensitive file system.

  - More robust handling of data in VCComponents.dat.

  - If the "env" command is available, spawn commands with the more
    general "env -" instead of "env -i".

  From Kerim Borchaev:

  - Fix a typo in a msvc.py's registry lookup:  "VCComponents.dat", not
    "VSComponents.dat".

  From Chris Burghart:

  - Fix the ability to save/restore a PackageOption to a file.

  From Steve Christensen:

  - Update the MSVS .NET and MSVC 6.0/7.0 path detection.

  From David M. Cooke:

  - Make the Fortran scanner case-insensitive for the INCLUDE string.

  From Charles Crain:

  - If no version of MSVC is detected but the tool is specified,
    use the MSVC 6.0 paths by default.

  - Ignore any "6.1" version of MSVC found in the registry; this is a
    phony version number (created by later service packs?) and would
    throw off the logic if the user had any non-default paths configure.

  - Correctly detect if the user has independently configured the MSVC
    "include," "lib" or "path" in the registry and use the appropriate
    values.  Previously, SCons would only use the values if all three
    were set in the registry.

  - Make sure side-effect nodes are prepare()d before building their
    corresponding target.

  - Preserve the ability to call BuildDir() multiple times with the
    same target and source directory arguments.

  From Andy Friesen:

  - Add support for the Digital Mars "D" programming language.

  From Scott Lystig Fritchie:

  - Fix the ability to use a custom _concat() function in the
    construction environment when calling _stripixes().

  - Make the message about ignoring a missing SConscript file into a
    suppressable Warning, not a hard-coded sys.stderr.write().

  - If a builder can be called multiple times for a target (because
    the sources and overrides are identical, or it's a builder with the
    "multi" flag set), allow the builder to be called through multiple
    environments so long as the builders have the same signature for
    the environments in questions (that is, they're the same action).

  From Bob Halley:

  - When multiple targets are built by a single action, retrieve all
    of them from cache, not just the first target, and exec the build
    command if any of the targets isn't present in the cache.

  From Zephaniah Hull:

  - Fix command-line ARGUMENTS with multiple = in them.

  From Steven Knight:

  - Fix EnsureSConsVersion() so it checks against the SCons version,
    not the Python version, on Pythons with sys.version_info.

  - Don't swallow the AttributeError when someone uses an expansion like
    $TARGET.bak, so we can supply a more informative error message.

  - Fix an odd double-quote escape sequence in the man page.

  - Fix looking up a naked drive letter as a directory (Dir('C:')).

  - Support using File nodes in the LIBS construction variable.

  - Allow the LIBS construction variable to be a single string or File
    node, not a list, when only one library is needed.

  - Fix typos in the man page:  JAVACHDIR => JARCHDIR; add "for_signature"
    to the __call__() example in the "Variable Substitution" section.

  - Correct error message spellings of "non-existant" to "non-existent."

  - When scanning for libraries to link with, don't append $LIBPREFIXES
    or $LIBSUFFIXES values to the $LIBS values if they're already present.

  - Add a ZIPCOMPRESSION construction variable to control whether the
    internal Python action for the Zip Builder compresses the file or
    not.  The default value is zipfile.ZIP_DEFLATED, which generates
    a compressed file.

  - Refactor construction variable expansion to support recursive
    expansion of variables (e.g. CCFLAGS = "$CCFLAGS -g") without going
    into an infinite loop.  Support this in all construction variable
    overrides, as well as when copying Environments.

  - Fix calling Configure() from more than one subsidiary SConscript file.

  - Fix the env.Action() method so it returns the correct type of
    Action for its argument(s).

  - Fix specifying .class files as input to JavaH with the .class suffix
    when they weren't generated using the Java Builder.

  - Make the check for whether all of the objects going into a
    SharedLibrary() are shared work even if the object was built in a
    previous run.

  - Supply meaningful error messages, not stack traces, if we try to add
    a non-Node as a source, dependency, or ignored dependency of a Node.

  - Generate MSVS Project files that re-invoke SCons properly regardless
    of whether the file was built via scons.bat or scons.py.
    (Thanks to Niall Douglas for contributing code and testing.)

  - Fix TestCmd.py, runtest.py and specific tests to accomodate being
    run from directories whose paths include white space.

  - Provide a more useful error message if a construction variable
    expansion contains a syntax error during evaluation.

  - Fix transparent checkout of implicit dependency files from SCCS
    and RCS.

  - Added new --debug=count, --debug=memory and --debug=objects options.
    --debug=count and --debug=objects only print anything when run
    under Python 2.1 or later.

  - Deprecate the "overrides" keyword argument to Builder() creation
    in favor of using keyword argument values directly (like we do
    for builder execution and the like).

  - Always use the Builder overrides in substitutions, not just if
    there isn't a target-specific environment.

  - Add new "rsrcpath" and "rsrcdir" and attributes to $TARGET/$SOURCE,
    so Builder command lines can find things in Repository source
    directories when using BuildDir.

  - Fix the M4 Builder so that it chdirs to the Repository directory
    when the input file is in the source directory of a BuildDir.

  - Save memory at build time by allowing Nodes to delete their build
    environments after they've been built.

  - Add AppendUnique() and PrependUnique() Environment methods, which
    add values to construction variables like Append() and Prepend()
    do, but suppress any duplicate elements in the list.

  - Allow the 'qt' tool to still be used successfully from a copied
    Environment.  The include and library directories previously ended up
    having the same string re-appended to the end, yielding an incorrect
    path name.

  - Supply a more descriptive error message when the source for a target
    can't be found.

  - Initialize all *FLAGS variables with objects do the right thing with
    appending flags as strings or lists.

  - Make things like ${TARGET.dir} work in *PATH construction variables.

  - Allow a $MSVS_USE_MFC_DIRS construction variable to control whether
    ATL and MFC directories are included in the default INCLUDE and
    LIB paths.

  - Document the dbm_module argument to the SConsignFile() function.

  From Vincent Risi:

  - Add support for the bcc32, ilink32 and tlib Borland tools.

  From Anthony Roach:

  - Supply an error message if the user tries to configure a BuildDir
    for a directory that already has one.

  - Remove documentation of the still-unimplemented -e option.

  - Add -H help text listing the legal --debug values.

  - Don't choke if a construction variable is a non-string value.

  - Build Type Libraries in the target directory, not the source
    directory.

  - Add an appendix to the User's Guide showing how to accomplish
    various common tasks in Python.

  From Greg Spencer:

  - Add support for Microsoft Visual Studio 2003 (version 7.1).

  - Evaluate $MSVSPROJECTSUFFIX and $MSVSSOLUTIONSUFFIX when the Builder
    is invoked, not when the tool is initialized.

  From Christoph Wiedemann:

  - When compiling Qt, make sure the moc_*.cc files are compiled using
    the flags from the environment used to specify the target, not
    the environment that first has the Qt Builders attached.



RELEASE 0.94 - Fri, 07 Nov 2003 05:29:48 -0600

  From Hartmut Goebel:

  - Add several new types of canned functions to help create options:
    BoolOption(), EnumOption(), ListOption(), PackageOption(),
    PathOption().

  From Steven Knight:

  - Fix use of CPPDEFINES with C++ source files.

  - Fix env.Append() when the operand is an object with a __cmp__()
    method (like a Scanner instance).

  - Fix subclassing the Environment and Scanner classes.

  - Add BUILD_TARGETS, COMMAND_LINE_TARGETS and DEFAULT_TARGETS variables.

  From Steve Leblanc:

  - SGI fixes:  Fix C++ compilation, add a separate Tool/sgic++.py module.

  From Gary Oberbrunner:

  - Fix how the man page un-indents after examples in some browsers.

  From Vincent Risi:

  - Fix the C and C++ tool specifications for AIX.



RELEASE 0.93 - Thu, 23 Oct 2003 07:26:55 -0500

  From J.T. Conklin:

  - On POSIX, execute commands with the more modern os.spawnvpe()
    function, if it's available.

  - Scan .S, .spp and .SPP files for C preprocessor dependencies.

  - Refactor the Job.Parallel() class to use a thread pool without a
    condition variable.  This improves parallel build performance and
    handles keyboard interrupts properly when -j is used.

  From Charles Crain:

  - Add support for a JARCHDIR variable to control changing to a
    directory using the jar -C option.

  - Add support for detecting Java manifest files when using jar,
    and specifying them using the jar m flag.

  - Fix some Python 2.2 specific things in various tool modules.

  - Support directories as build sources, so that a rebuild of a target
    can be triggered if anything underneath the directory changes.

  - Have the scons.bat and scons.py files look for the SCons modules
    in site-packages as well.

  From Christian Engel:

  - Support more flexible inclusion of separate C and C++ compilers.

  - Use package management tools on AIX and Solaris to find where
    the comilers are installed, and what version they are.

  - Add support for CCVERSION and CXXVERSION variables for a number
    of C and C++ compilers.

  From Sergey Fogel:

  - Add test cases for the new capabilities to run bibtex and to rerun
    latex as needed.

  From Ralf W. Grosse-Kunstleve:

  - Accomodate anydbm modules that don't have a sync() method.

  - Allow SConsignFile() to take an argument specifying the DBM
    module to be used.

  From Stephen Kennedy:

  - Add support for a configurable global .sconsign.dbm file which
    can be used to avoid cluttering each directory with an individual
    .sconsign file.

  From John Johnson:

  - Fix (re-)scanning of dependencies in generated or installed
    header files.

  From Steven Knight:

  - The -Q option suppressed too many messages; fix it so that it only
    suppresses the Reading/Building messages.

  - Support #include when there's no space before the opening quote
    or angle bracket.

  - Accomodate alphanumeric version strings in EnsurePythonVersion().

  - Support arbitrary expansion of construction variables within
    file and directory arguments to Builder calls and Environment methods.

  - Add Environment-method versions of the following global functions:
    Action(), AddPostAction(), AddPreAction(), Alias(), Builder(),
    BuildDir(), CacheDir(), Clean(), Configure(), Default(),
    EnsurePythonVersion(), EnsureSConsVersion(), Environment(),
    Exit(), Export(), FindFile(), GetBuildPath(), GetOption(), Help(),
    Import(), Literal(), Local(), Platform(), Repository(), Scanner(),
    SConscriptChdir(), SConsignFile(), SetOption(), SourceSignatures(),
    Split(), TargetSignatures(), Tool(), Value().

  - Add the following global functions that correspond to the same-named
    Environment methods:  AlwaysBuild(), Command(), Depends(), Ignore(),
    Install(), InstallAs(), Precious(), SideEffect() and SourceCode().

  - Add the following global functions that correspond to the default
    Builder methods supported by SCons: CFile(), CXXFile(), DVI(), Jar(),
    Java(), JavaH(), Library(), M4(), MSVSProject(), Object(), PCH(),
    PDF(), PostScript(), Program(), RES(), RMIC(), SharedLibrary(),
    SharedObject(), StaticLibrary(), StaticObject(), Tar(), TypeLibrary()
    and Zip().

  - Rearrange the man page to show construction environment methods and
    global functions in the same list, and to explain the difference.

  - Alphabetize the explanations of the builder methods in the man page.

  - Rename the Environment.Environment class to Enviroment.Base.
    Allow the wrapping interface to extend an Environment by using its own
    subclass of Environment.Base and setting a new Environment.Environment
    variable as the calling entry point.

  - Deprecate the ParseConfig() global function in favor of a same-named
    construction environment method.

  - Allow the Environment.WhereIs() method to take explicit path and
    pathext arguments (like the underlying SCons.Util.WhereIs() function).

  - Remove the long-obsolete {Get,Set}CommandHandler() functions.

  - Enhance env.Append() to suppress null values when appropriate.

  - Fix ParseConfig() so it works regardless of initial construction
    variable values.

    Extend CheckHeader(), CheckCHeader(), CheckCXXHeader() and
    CheckLibWithHeader() to accept a list of header files that will be
    #included in the test.  The last one in the list is assumed to be
    the one being checked for.  (Prototype code contributed by Gerard
    Patel and Niall Douglas).

  - Supply a warning when -j is used and threading isn't built in to
    the current version of Python.

  - First release of the User's Guide (finally, and despite a lot
    of things still missing from it...).

  From Clark McGrew:

  - Generalize the action for .tex files so that it will decide whether
    a file is TeX or LaTeX, check the .aux output to decide if it should
    run bibtex, and check the .log output to re-run LaTeX if needed.

  From Bram Moolenaar:

  - Split the non-SCons-specific functionality from SConf.py to a new,
    re-usable Conftest.py module.

  From Gary Oberbrunner:

  - Allow a directory to be the target or source or dependency of a
    Depends(), Ignore(), Precious() or SideEffect() call.

  From Gerard Patel:

  - Use the %{_mandir} macro when building our RPM package.

  From Marko Rauhamaa:

  - Have the closing message say "...terminated because of errors" if
    there were any.

  From Anthony Roach:

  - On Win32 systems, only use "rm" to delete files if Cygwin is being
    used.   ("rm" doesn't understand Win32-format path names.)

  From Christoph Wiedemann:

  - Fix test/SWIG.py to find the Python include directory in all cases.

  - Fix a bug in detection of Qt installed on the local system.

  - Support returning Python 2.3 BooleanType values from Configure checks.

  - Provide an error message if someone mistakenly tries to call a
    Configure check from within a Builder function.

  - Support calling a Builder when a Configure context is still open.

  - Handle interrupts better by eliminating all try:-except: blocks
    which caught any and all exceptions, including KeyboardInterrupt.

  - Add a --duplicate= option to control how files are duplicated.



RELEASE 0.92 - Wed, 20 Aug 2003 03:45:28 -0500

  From Charles Crain and Gary Oberbrunner:

  - Fix Tool import problems with the Intel and PharLap linkers.

  From Steven Knight

  - Refactor the DictCmdGenerator class to be a Selector subclass.

  - Allow the DefaultEnvironment() function to take arguments and pass
    them to instantiation of the default construction environment.

  - Update the Debian package so it uses Python 2.2 and more closely
    resembles the currently official Debian packaging info.

  From Gerard Patel

  - When the yacc -d flag is used, take the .h file base name from the
    target .c file, not the source (matching what yacc does).



RELEASE 0.91 - Thu, 14 Aug 2003 13:00:44 -0500

  From Chad Austin:

  - Support specifying a list of tools when calling Environment.Copy().

  - Give a Value Nodes a timestamp of the system time when they're
    created, so they'll work when using timestamp-based signatures.

  - Add a DefaultEnvironment() function that only creates a default
    environment on-demand (for fetching source files, e.g.).

  - Portability fix for test/M4.py.

  From Steven Knight:

  - Tighten up the scons -H help output.

  - When the input yacc file ends in .yy and the -d flag is specified,
    recognize that a .hpp file (not a .h file) will be created.

  - Make builder prefixes work correctly when deducing a target
    from a source file name in another directory.

  - Documentation fixes: typo in the man page; explain up-front about
    not propagating the external environment.

  - Use "cvs co -d" instead of "cvs co -p >" when checking out something
    from CVS with a specified module name.  This avoids zero-length
    files when there is a checkout error.

  - Add an "sconsign" script to print the contents of .sconsign files.

  - Speed up maintaining the various lists of Node children by using
    dictionaries to avoid "x in list" searches.

  - Cache the computed list of Node children minus those being Ignored
    so it's only calculated once.

  - Fix use of the --cache-show option when building a Program()
    (or using any other arbitrary action) by making sure all Action
    instances have strfunction() methods.

  - Allow the source of Command() to be a directory.

  - Better error handling of things like raw TypeErrors in SConscripts.

  - When installing using "setup.py install --prefix=", suppress the
    distutils warning message about adding the (incorrect) library
    directory to your search path.

  - Correct the spelling of the "validater" option to "validator."
    Add a DeprecatedWarning when the old spelling is used.

  - Allow a Builder's emitter to be a dictionary that maps source file
    suffixes to emitter functions, using the suffix of the first file
    in the source list to pick the right one.

  - Refactor the creation of the Program, *Object and *Library Builders
    so that they're moved out of SCons.Defaults and created on demand.

  - Don't split SConscript file names on white space.

  - Document the SConscript function's "dirs" and "name" keywords.

  - Remove the internal (and superfluous) SCons.Util.argmunge() function.

  - Add /TP to the default CXXFLAGS for msvc, so it can compile all
    of the suffixes we use as C++ files.

  - Allow the "prefix" and "suffix" attributes of a Builder to be
    callable objects that return generated strings, or dictionaries
    that map a source file suffix to the right prefix/suffix.

  - Support a MAXLINELINELENGTH construction variable on Win32 systems
    to control when a temporary file is used for long command lines.

  - Make how we build .rpm packages not depend on the installation
    locations from the distutils being used.

  - When deducing a target Node, create it directly from the first
    source Node, not by trying to create the right string to pass to
    arg2nodes().

  - Add support for SWIG.

  From Bram Moolenaar:

  - Test portability fixes for FreeBSD.

  From Gary Oberbrunner:

  - Report the target being built in error messages when building
    multiple sources from different extensions, or when the target file
    extension can't be deduced, or when we don't have an action for a
    file suffix.

  - Provide helpful error messages when the arguments to env.Install()
    are incorrect.

  - Fix the value returned by the Node.prevsiginfo() method to conform
    to a previous change when checking whether a node is current.

  - Supply a stack trace if the Taskmaster catches an exception.

  - When using a temporary file for a long link line on Win32 systems,
    (also) print the command line that is being executed through the
    temporary file.

  - Initialize the LIB environment variable when using the Intel
    compiler (icl).

  - Documentation fixes:  better explain the AlwaysBuild() function.

  From Laurent Pelecq:

  - When the -debug=pdb option is specified, use pdb.Pdb().runcall() to
    call pdb directly, don't call Python recursively.

  From Ben Scott:

  - Add support for a platform-independent CPPDEFINES variable.

  From Christoph Wiedemann:

  - Have the g++ Tool actually use g++ in preference to c++.

  - Have the gcc Tool actually use gcc in preference to cc.

  - Add a gnutools.py test of the GNU tool chain.

  - Be smarter about linking: use $CC by default and $CXX only if we're
    linking with any C++ objects.

  - Avoid SCons hanging when a piped command has a lot of output to read.

  - Add QT support for preprocessing .ui files into .c files.



RELEASE 0.90 - Wed, 25 Jun 2003 14:24:52 -0500

  From Chad Austin:

  - Fix the _concat() documentation, and add a test for it.

  - Portability fixes for non-GNU versions of lex and yacc.

  From Matt Balvin:

  - Fix handling of library prefixes when the subdirectory matches
    the prefix.

  From Timothee Bessett:

  - Add an M4 Builder.

  From Charles Crain:

  - Use '.lnk' as the suffix on the temporary file for linking long
    command lines (necessary for the Phar Lap linkloc linker).

  - Save non-string Options values as their actual type.

  - Save Options string values that contain a single quote correctly.

  - Save any Options values that are changed from the default
    Environment values, not just ones changed on the command line or in
    an Options file.

  - Make closing the Options file descriptor exception-safe.

  From Steven Knight:

  - SCons now enforces (with an error) that construction variables
    must have the same form as valid Python identifiers.

  - Fix man page bugs: remove duplicate AddPostAction() description;
    document no_import_lib; mention that CPPFLAGS does not contain
    $_CPPINCFLAGS; mention that F77FLAGS does not contain $_F77INCFLAGS;
    mention that LINKFLAGS and SHLINKFLAGS contains neither $_LIBFLAGS
    nor $_LIBDIRFLAGS.

  - Eliminate a dependency on the distutils.fancy_getopt module by
    copying and pasting its wrap_text() function directly.

  - Make the Script.Options() subclass match the underlying base class
    implementation.

  - When reporting a target is up to date, quote the target like make
    (backquote-quote) instead of with double quotes.

  - Fix handling of ../* targets when using -U, -D or -u.

  From Steve Leblanc:

  - Don't update the .sconsign files when run with -n.

  From Gary Oberbrunner:

  - Add support for the Intel C Compiler (icl.exe).

  From Anthony Roach

  - Fix Import('*').

  From David Snopek

  - Fix use of SConf in paths with white space in them.

  - Add CheckFunc and CheckType functionality to SConf.

  - Fix use of SConf with Builders that return a list of nodes.

  From David Snopek and Christoph Wiedemann

  - Fix use of the SConf subsystem with SConscriptChdir().

  From Greg Spencer

  - Check for the existence of MS Visual Studio on disk before using it,
    to avoid getting fooled by leftover junk in the registry.

  - Add support for MSVC++ .NET.

  - Add support for MS Visual Studio project files (DSP, DSW,
    SLN and VCPROJ files).

  From Christoph Wiedemann

  - SConf now works correctly when the -n and -q options are used.



RELEASE 0.14 - Wed, 21 May 2003 05:16:32 -0500

  From Chad Austin:

  - Use .dll (not .so) for shared libraries on Cygwin; use -fPIC
    when compiling them.

  - Use 'rm' to remove files under Cygwin.

  - Add a PLATFORM variable to construction environments.

  - Remove the "platform" argument from tool specifications.

  - Propogate PYTHONPATH when running the regression tests so distutils
    can be found in non-standard locations.

  - Using MSVC long command-line linking when running Cygwin.

  - Portability fixes for a lot of tests.

  - Add a Value Node class for dependencies on in-core Python values.

  From Allen Bierbaum:

  - Pass an Environment to the Options validator method, and
    add an Options.Save() method.

  From Steve Christensen:

  - Add an optional sort function argument to the GenerateHelpText()
    Options function.

  - Evaluate the "varlist" variables when computing the signature of a
    function action.

  From Charles Crain:

  - Parse the source .java files for class names (including inner class
    names) to figure out the target .class files that will be created.

  - Make Java support work with Repositories and SConscriptChdir(0).

  - Pass Nodes, not strings, to Builder emitter functions.

  - Refactor command-line interpolation and signature calculation
    so we can use real Node attributes.

  From Steven Knight:

  - Add Java support (javac, javah, jar and rmic).

  - Propagate the external SYSTEMROOT environment variable into ENV on
    Win32 systems, so external commands that use sockets will work.

  - Add a .posix attribute to PathList expansions.

  - Check out CVS source files using POSIX path names (forward slashes
    as separators) even on Win32.

  - Add Node.clear() and Node.FS.Entry.clear() methods to wipe out a
    Node's state, allowing it to be re-evaluated by continuous
    integration build interfaces.

  - Change the name of the Set{Build,Content}SignatureType() functions
    to {Target,Source}Signatures().  Deprecate the old names but support
    them for backwards compatibility.

  - Add internal SCons.Node.FS.{Dir,File}.Entry() methods.

  - Interpolate the null string if an out-of-range subscript is used
    for a construction variable.

  - Fix the internal Link function so that it properly links or copies
    files in subsidiary BuildDir directories.

  - Refactor the internal representation of a single execution instance
    of an action to eliminate redundant signature calculations.

  - Eliminate redundant signature calculations for Nodes.

  - Optimize out calling hasattr() before accessing attributes.

  - Say "Cleaning targets" (not "Building...") when the -c option is
    used.

  From Damyan Pepper:

  - Quote the "Entering directory" message like Make.

  From Stefan Reichor:

  - Add support for using Ghostscript to convert Postscript to PDF files.

  From Anthony Roach:

  - Add a standalone "Alias" function (separate from an Environment).

  - Make Export() work for local variables.

  - Support passing a dictionary to Export().

  - Support Import('*') to import everything that's been Export()ed.

  - Fix an undefined exitvalmap on Win32 systems.

  - Support new SetOption() and GetOption() functions for setting
    various command-line options from with an SConscript file.

  - Deprecate the old SetJobs() and GetJobs() functions in favor of
    using the new generic {Set,Get}Option() functions.

  - Fix a number of tests that searched for a Fortran compiler using the
    external PATH instead of what SCons would use.

  - Fix the interaction of SideEffect() and BuildDir() so that (for
    example) PDB files get put correctly in a BuildDir().

  From David Snopek:

  - Contribute the "Autoscons" code for Autoconf-like checking for
    the existence of libraries, header files and the like.

  - Have the Tool() function add the tool name to the $TOOLS
    construction variable.

  From Greg Spencer:

  - Support the C preprocessor #import statement.

  - Allow the SharedLibrary() Builder on Win32 systems to be able to
    register a newly-built dll using regsvr32.

  - Add a Builder for Windows type library (.tlb) files from IDL files.

  - Add an IDL scanner.

  - Refactor the Fortran, C and IDL scanners to share common logic.

  - Add .srcpath and .srcdir attributes to $TARGET and $SOURCE.

  From Christoph Wiedemann:

  - Integrate David Snopek's "Autoscons" code as the new SConf
    configuration subsystem, including caching of values between
    runs (using normal SCons dependency mechanisms), tests, and
    documentation.



RELEASE 0.13 - Mon, 31 Mar 2003 20:22:00 -0600

  From Charles Crain:

  - Fix a bug when BuildDir(duplicate=0) is used and SConscript
    files are called from within other SConscript files.

  - Support (older) versions of Perforce which don't set the Windows
    registry.



RELEASE 0.12 - Thu, 27 Mar 2003 23:52:09 -0600

  From Charles Crain:

  - Added support for the Perforce source code management system.

  - Fix str(Node.FS) so that it returns a path relative to the calling
    SConscript file's directory, not the top-level directory.

  - Added support for a separate src_dir argument to SConscript()
    that allows explicit specification of where the source files
    for an SConscript file can be found.

  - Support more easily re-usable flavors of command generators by
    calling callable variables when strings are expanded.

  From Steven Knight:

  - Added an INSTALL construction variable that can be set to a function
    to control how the Install() and InstallAs() Builders install files.
    The default INSTALL function now copies, not links, files.

  - Remove deprecated features:  the "name" argument to Builder objects,
    and the Environment.Update() method.

  - Add an Environment.SourceCode() method to support fetching files
    from source code systems.  Add factory methods that create Builders
    to support BitKeeper, CVS, RCS, and SCCS.  Add support for fetching
    files from RCS or SCCS transparently (like GNU Make).

  - Make the internal to_String() function more efficient.

  - Make the error message the same as other build errors when there's a
    problem unlinking a target file in preparation for it being built.

  - Make TARGET, TARGETS, SOURCE and SOURCES reserved variable names and
    warn if the user tries to set them in a construction environment.

  - Add support for Tar and Zip files.

  - Better documentation of the different ways to export variables to a
    subsidiary SConscript file.  Fix documentation bugs in a tools
    example, places that still assumed SCons split strings on white
    space, and typos.

  - Support fetching arbitrary files from the TARGETS or SOURCES lists
    (e.g. ${SOURCES[2]}) when calculating the build signature of a
    command.

  - Don't silently swallow exceptions thrown by Scanners (or other
    exceptions while finding a node's dependent children).

  - Push files to CacheDir() before calling the superclass built()
    method (which may clear the build signature as part of clearing
    cached implicit dependencies, if the file has a source scanner).
    (Bug reported by Jeff Petkau.)

  - Raise an internal error if we attempt to push a file to CacheDir()
    with a build signature of None.

  - Add an explicit Exit() function for terminating early.

  - Change the documentation to correctly describe that the -f option
    doesn't change to the directory in which the specified file lives.

  - Support changing directories locally with SConscript directory
    path names relative to any SConstruct file specified with -f.
    This allows you to build in another directory by simply changing
    there and pointing at the SConstruct file in another directory.

  - Change the default SConscriptChdir() behavior to change to the
    SConscript directory while it's being read.

  - Fix an exception thrown when the -U option was used with no
    Default() target specified.

  - Fix -u so that it builds things in corresponding build directories
    when used in a source directory.

  From Lachlan O'Dea:

  - Add SharedObject() support to the masm tool.

  - Fix WhereIs() to return normalized paths.

  From Jeff Petkau:

  - Don't copy a built file to a CacheDir() if it's already there.

  - Avoid partial copies of built files in a CacheDir() by copying
    to a temporary file and renaming.

  From Anthony Roach:

  - Fix incorrect dependency-cycle errors when an Aliased source doesn't
    exist.



RELEASE 0.11 - Tue, 11 Feb 2003 05:24:33 -0600

  From Chad Austin:

  - Add support for IRIX and the SGI MIPSPro tool chain.

  - Support using the MSVC tool chain when running Cygwin Python.

  From Michael Cook:

  - Avoid losing signal bits in the exit status from a command,
    helping terminate builds on interrupt (CTRL+C).

  From Charles Crain:

  - Added new AddPreAction() and AddPostAction() functions that support
    taking additional actions before or after building specific targets.

  - Add support for the PharLap ETS tool chain.

  From Steven Knight:

  - Allow Python function Actions to specify a list of construction
    variables that should be included in the Action's signature.

  - Allow libraries in the LIBS variable to explicitly include the prefix
    and suffix, even when using the GNU linker.
    (Bug reported by Neal Becker.)

  - Use DOS-standard CR-LF line endings in the scons.bat file.
    (Bug reported by Gary Ruben.)

  - Doc changes:  Eliminate description of deprecated "name" keyword
    argument from Builder definition (reported by Gary Ruben).

  - Support using env.Append() on BUILDERS (and other dictionaries).
    (Bug reported by Bj=F6rn Bylander.)

  - Setting the BUILDERS construction variable now properly clears
    the previous Builder attributes from the construction Environment.
    (Bug reported by Bj=F6rn Bylander.)

  - Fix adding a prefix to a file when the target isn't specified.
    (Bug reported by Esa Ilari Vuokko.)

  - Clean up error messages from problems duplicating into read-only
    BuildDir directories or into read-only files.

  - Add a CommandAction.strfunction() method, and add an "env" argument
    to the FunctionAction.strfunction() method, so that all Action
    objects have strfunction() methods, and the functions for building
    and returning a string both take the same arguments.

  - Add support for new CacheDir() functionality to share derived files
    between builds, with related options --cache-disable, --cache-force,
    and --cache-show.

  - Change the default behavior when no targets are specified to build
    everything in the current directory and below (like Make).  This
    can be disabled by specifying Default(None) in an SConscript.

  - Revamp SCons installation to fix a case-sensitive installation
    on Win32 systems, and to add SCons-specific --standard-lib,
    --standalone-lib, and --version-lib options for easier user
    control of where the libraries get installed.

  - Fix the ability to directly import and use Platform and Tool modules
    that have been implicitly imported into an Environment().

  - Add support for allowing an embedding interface to annotate a node
    when it's created.

  - Extend the SConscript() function to accept build_dir and duplicate
    keyword arguments that function like a BuildDir() call.

  From Steve Leblanc:

  - Fix the output of -c -n when directories are involved, so it
    matches -c.

  From Anthony Roach:

  - Use a different shared object suffix (.os) when using gcc so shared
    and static objects can exist side-by-side in the same directory.

  - Allow the same object files on Win32 to be linked into either
    shared or static libraries.

  - Cache implicit cache values when using --implicit-cache.



RELEASE 0.10 - Thu, 16 Jan 2003 04:11:46 -0600

  From Derrick 'dman' Hudson:

  - Support Repositories on other file systems by symlinking or
    copying files when hard linking won't work.

  From Steven Knight:

  - Remove Python bytecode (*.pyc) files from the scons-local packages.

  - Have FunctionActions print a description of what they're doing
    (a representation of the Python call).

  - Fix the Install() method so that, like other actions, it prints
    what would have happened when the -n option is used.

  - Don't create duplicate source files in a BuildDir when the -n
    option is used.

  - Refactor the Scanner interface to eliminate unnecessary Scanner
    calls and make it easier to write efficient scanners.

  - Added a "recursive" flag to Scanner creation that specifies the
    Scanner should be invoked recursively on dependency files returned
    by the scanner.

  - Significant performance improvement from using a more efficient
    check, throughout the code, for whether a Node has a Builder.

  - Fix specifying only the source file to MultiStepBuilders such as
    the Program Builder.  (Bug reported by Dean Bair.)

  - Fix an exception when building from a file with the same basename as
    the subdirectory in which it lives.  (Bug reported by Gerard Patel.)

  - Fix automatic deduction of a target file name when there are
    multiple source files specified; the target is now deduced from just
    the first source file in the list.

  - Documentation fixes: better initial explanation of SConscript files;
    fix a misformatted "table" in the StaticObject explanation.

  From Steven Knight and Steve Leblanc:

  - Fix the -c option so it will remove symlinks.

  From Steve Leblanc:

  - Add a Clean() method to support removing user-specified targets
    when using the -c option.

  - Add a development script for running SCons through PyChecker.

  - Clean up things found by PyChecker (mostly unnecessary imports).

  - Add a script to use HappyDoc to create HTML class documentation.

  From Lachlan O'Dea:

  - Make the Environment.get() method return None by default.

  From Anthony Roach:

  - Add SetJobs() and GetJobs() methods to allow configuration of the
    number of default jobs (still overridden by -j).

  - Convert the .sconsign file format from ASCII to a pickled Python
    data structure.

  - Error message cleanups:  Made consistent the format of error
    messages (now all start with "scons: ***") and warning messages (now
    all start with "scons: warning:").  Caught more cases with the "Do
    not know how to build" error message.

  - Added support for the MinGW tool chain.

  - Added a --debug=includes option.



RELEASE 0.09 - Thu,  5 Dec 2002 04:48:25 -0600

  From Chad Austin:

  - Add a Prepend() method to Environments, to append values to
    the beginning of construction variables.

  From Matt Balvin:

  - Add long command-line support to the "lib" Tool (Microsoft library
    archiver), too.

  From Charles Crain:

  - Allow $$ in a string to be passed through as $.

  - Support file names with odd characters in them.

  - Add support for construction variable substition on scanner
    directories (in CPPPATH, F77PATH, LIBPATH, etc.).

  From Charles Crain and Steven Knight:

  - Add Repository() functionality, including the -Y option.

  From Steven Knight:

  - Fix auto-deduction of target names so that deduced targets end
    up in the same subdirectory as the source.

  - Don't remove source files specified on the command line!

  - Suport the Intel Fortran Compiler (ifl.exe).

  - Supply an error message if there are no command-line or
    Default() targets specified.

  - Fix the ASPPCOM values for the GNU assembler.
    (Bug reported by Brett Polivka.)

  - Fix an exception thrown when a Default() directory was specified
    when using the -U option.

  - Issue a warning when -c can't remove a target.

  - Eliminate unnecessary Scanner calls by checking for the
    existence of a file before scanning it.  (This adds a generic
    hook to check an arbitrary condition before scanning.)

  - Add explicit messages to tell when we're "Reading SConscript files
    ...," "done reading SConscript files," "Building targets," and
    "done building targets."  Add a -Q option to supress these.

  - Add separate $SHOBJPREFIX and $SHOBJSUFFIX construction variables
    (by default, the same as $OBJPREFIX and $OBJSUFFIX).

  - Add Make-like error messages when asked to build a source file,
    and before trying to build a file that doesn't have all its source
    files (including when an invalid drive letter is used on WIN32).

  - Add an scons-local-{version} package (in both .tar.gz and .zip
    flavors) to help people who want to ship SCons as a stand-alone
    build tool in their software packages.

  - Prevent SCons from unlinking files in certain situations when
    the -n option is used.

  - Change the name of Tool/lib.py to Tool/mslib.py.

  From Steven Knight and Anthony Roach:

  - Man page:  document the fact that Builder calls return Node objects.

  From Steve LeBlanc:

  - Refactor option processing to use our own version of Greg Ward's
    Optik module, modified to run under Python 1.5.2.

  - Add a ParseConfig() command to modify an environment based on
    parsing output from a *-config command.

  From Jeff Petkau:

  - Fix interpretation of '#/../foo' on Win32 systems.

  From Anthony Roach:

  - Fixed use of command lines with spaces in their arguments,
    and use of Nodes with spaces in their string representation.

  - Make access and modification times of files in a BuildDir match
    the source file, even when hard linking isn't available.

  - Make -U be case insensitive on Win32 systems.

  - Issue a warning and continue when finding a corrupt .sconsign file.

  - Fix using an alias as a dependency of a target so that if one of the
    alias' dependencies gets rebuilt, the resulting target will, too.

  - Fix differently ordered targets causing unnecessary rebuilds
    on case insensitive systems.

  - Use os.system() to execute external commands whenever the "env"
    utility is available, which is much faster than fork()/exec(),
    and fixes the -j option on several platforms.

  - Fix use of -j with multiple targets.

  - Add an Options() object for friendlier accomodation of command-
    line arguments.

  - Add support for Microsoft VC++ precompiled header (.pch) files,
    debugger (.pdb) files, and resource (.rc) files.

  - Don't compute the $_CPPINCFLAGS, $_F77INCFLAGS, $_LIBFLAGS and
    $_LIBDIRFLAGS variables each time a command is executed, define
    them so they're computed only as needed.  Add a new _concat
    function to the Environment that allows people to define their
    own similar variables.

  - Fix dependency scans when $LIBS is overridden.

  - Add EnsurePythonVersion() and EnsureSConsVersion() functions.

  - Fix the overly-verbose stack trace on ListBuilder build errors.

  - Add a SetContentSignatureType() function, allowing use of file
    timestamps instead of MD5 signatures.

  - Make -U and Default('source') fail gracefully.

  - Allow the File() and Dir() methods to take a path-name string as
    the starting directory, in addition to a Dir object.

  - Allow the command handler to be selected via the SPAWN, SHELL
    and ESCAPE construction variables.

  - Allow construction variables to be overridden when a Builder
    is called.

  From sam th:

  - Dynamically check for the existence of utilities with which to
    initialize Environments by default.



RELEASE 0.08 - Mon, 15 Jul 2002 12:08:51 -0500

  From Charles Crain:

  - Fixed a bug with relative CPPPATH dirs when using BuildDir().
    (Bug reported by Bob Summerwill.)

  - Added a warnings framework and a --warn option to enable or
    disable warnings.

  - Make the C scanner warn users if files referenced by #include
    directives cannot be found and --warn=dependency is specified.

  - The BUILDERS construction variable should now be a dictionary
    that maps builder names to actions.  Existing uses of lists,
    and the Builder name= keyword argument, generate warnings
    about use of deprecated features.

  - Removed the "shared" keyword argument from the Object and
    Library builders.

  - Added separated StaticObject, SharedObject, StaticLibrary and
    SharedLibrary builders.  Made Object and Library synonyms for
    StaticObject and StaticLibrary, respectively.

  - Add LIBS and LIBPATH dependencies for shared libraries.

  - Removed support for the prefix, suffix and src_suffix arguments
    to Builder() to be callable functions.

  - Fix handling file names with multiple dots.

  - Allow a build directory to be outside of the SConstruct tree.

  - Add a FindFile() function that searches for a file node with a
    specified name.

  - Add $CPPFLAGS to the shared-object command lines for g++ and gcc.

  From Charles Crain and Steven Knight:

  - Add a "tools=" keyword argument to Environment instantiation,
    and a separate Tools() method, for more flexible specification
    of tool-specific environment changes.

  From Steven Knight:

  - Add a "platform=" keyword argument to Environment instantiation,
    and a separate Platform() method, for more flexible specification
    of platform-specific environment changes.

  - Updated README instructions and setup.py code to catch an
    installation failure from not having distutils installed.

  - Add descriptions to the -H help text for -D, -u and -U so
    people can tell them apart.

  - Remove the old feature of automatically splitting strings
    of file names on white space.

  - Add a dependency Scanner for native Fortran "include" statements,
    using a new "F77PATH" construction variable.

  - Fix C #include scanning to detect file names with characters like
    '-' in them.

  - Add more specific version / build output to the -v option.

  - Add support for the GNU as, Microsoft masm, and nasm assemblers.

  - Allow the "target" argument to a Builder call to be omitted, in
    which case the target(s) are deduced from the source file(s) and the
    Builder's specified suffix.

  - Add a tar archive builder.

  - Add preliminary support for the OS/2 Platform, including the icc
    and ilink Tools.

  From Jeff Petkau:

  - Fix --implicit-cache if the scanner returns an empty list.

  From Anthony Roach:

  - Add a "multi" keyword argument to Builder creation that specifies
    it's okay to call the builder multiple times for a target.

  - Set a "multi" on Aliases so multiple calls will append to an Alias.

  - Fix emitter functions' use of path names when using BuildDir or
    in subdirectories.

  - Fix --implicit-cache causing redundant rebuilds when the header
    file list changed.

  - Fix --implicit-cache when a file has no implicit dependencies and
    its source is generated.

  - Make the drive letters on Windows always be the same case, so that
    changes in the case of drive letters don't cause a rebuild.

  - Fall back to importing the SCons.TimeStamp module if the SCons.MD5
    module can't be imported.

  - Fix interrupt handling to guarantee that a single interrupt will
    halt SCons both when using -j and not.

  - Fix .sconsign signature storage so that output files of one build
    can be safely used as input files to another build.

  - Added a --debug=time option to print SCons execution times.

  - Print an error message if a file can't be unlinked before being
    built, rather than just silently terminating the build.

  - Add a SideEffect() method that can be used to tell the build
    engine that a given file is created as a side effect of building
    a target.  A file can be specified as a side effect of more than
    one build comand, in which case the commands will not be executed
    simultaneously.

  - Significant performance gains from not using our own version of
    the inefficient stock os.path.splitext() method, caching source
    suffix computation, code cleanup in MultiStepBuilder.__call__(),
    and replicating some logic in scons_subst().

  - Add --implicit-deps-changed and --implicit-deps-unchanged options.

  - Add a GetLaunchDir() function.

  - Add a SetBuildSignatureType() function.

  From Zed Shaw:

  - Add an Append() method to Environments, to append values to
    construction variables.

  - Change the name of Update() to Replace().  Keep Update() as a
    deprecated synonym, at least for now.

  From Terrel Shumway:

  - Use a $PYTHON construction variable, initialized to sys.executable,
    when using Python to build parts of the SCons packages.

  - Use sys.prefix, not sys.exec_prefix, to find pdb.py.



RELEASE 0.07 - Thu,  2 May 2002 13:37:16 -0500

  From Chad Austin:

  - Changes to build SCons packages on IRIX (and other *NIces).

  - Don't create a directory Node when a file already exists there,
    and vice versa.

  - Add 'dirs' and 'names' keyword arguments to SConscript for
    easier specification of subsidiary SConscript files.

  From Charles Crain:

  - Internal cleanup of environment passing to function Actions.

  - Builders can now take arbitrary keyword arguments to create
    attributes to be passed to: command generator functions,
    FunctionAction functions, Builder emitter functions (below),
    and prefix/suffix generator functions (below).

  - Command generator functions can now return ANYTHING that can be
    converted into an Action (a function, a string, a CommandGenerator
    instance, even an ActionBase instance).

  - Actions now call get_contents() with the actual target and source
    nodes used for the build.

  - A new DictCmdGenerator class replaces CompositeBuilder to support
    more flexible Builder behavior internally.

  - Builders can now take an emitter= keyword argument.  An emitter
    is a function that takes target, source, and env argument, then
    return a 2-tuple of (new sources, new targets).  The emitter is
    called when the Builder is __call__'ed, allowing a user to modify
    source and target lists.

  - The prefix, suffix and src_suffix Builder arguments now take a
    callable as well a string.  The callable is passed the Environment
    and any extra Builder keyword arguments and is expected to return
    the appropriate prefix or suffix.

  - CommandActions can now be a string, a list of command + argument
    strings, or a list of commands (strings or lists).

  - Added shared library support.  The Object and Library Builders now
    take a "shared=1" keyword argument to specify that a shared object
    or shared library should be built.  It is an error to try to build
    static objects into a shared library or vice versa.

  - Win32 support for .def files has been added.  Added the Win32-specific
    construction variables $WIN32DEFPREFIX, $WIN32DEFSUFFIX,
    $WIN32DLLPREFIX and $WIN32IMPLIBPREFIX.  When building a .dll,
    the new construction variable $WIN32_INSERT_DEF, controls whether
    the appropriately-named .def file is inserted into the target
    list (if not already present).  A .lib file is always added to
    a Library build if not present in the list of targets.

  - ListBuilder now passes all targets to the action, not just the first.

  - Fix so that -c now deletes generated yacc .h files.

  - Builder actions and emitter functions can now be initialized, through
    construction variables, to things other than strings.

  - Make top-relative '#/dir' lookups work like '#dir'.

  - Fix for relative CPPPATH directories in subsidiary SConscript files
    (broken in 0.06).

  - Add a for_signature argument to command generators, so that
    generators that need to can return distinct values for the
    command signature and for executing the command.

  From Alex Jacques:

  - Create a better scons.bat file from a py2bat.py script on the Python
    mailing list two years ago (modeled after pl2bat.pl).

  From Steven Knight:

  - Fix so that -c -n does *not* remove the targets!

  - Man page:  Add a hierarchical libraries + Program example.

  - Support long MSVC linker command lines through a builder action
    that writes to a temporary file and uses the magic MSVC "link @file"
    argument syntax if the line is longer than 2K characters.

  - Fix F77 command-line options on Win32 (use /Fo instead of -o).

  - Use the same action to build from .c (lower case) and .C (upper
    case) files on case-insensitive systems like Win32.

  - Support building a PDF file directly from a TeX or LaTeX file
    using pdftex or pdflatex.

  - Add a -x option to runtest.py to specify the script being tested.
    A -X option indicates it's an executable, not a script to feed
    to the Python interpreter.

  - Add a Split() function (identical to SCons.Util.argmunge()) for use
    in the next release, when Builders will no longer automatically split
    strings on white space.

  From Steve Leblanc:

  - Add the SConscriptChdir() method.

  From Anthony Roach:

  - Fix --debug=tree when used with directory targets.

  - Significant internal restructuring of Scanners and Taskmaster.

  - Added new --debug=dtree option.

  - Fixes for --profile option.

  - Performance improvement in construction variable substitution.

  - Implemented caching of content signatures, plus added --max-drift
    option to control caching.

  - Implemented caching of dependency signatures, enabled by new
    --implicit-cache option.

  - Added abspath construction variable modifier.

  - Added $SOURCE variable as a synonym for $SOURCES[0].

  - Write out .sconsign files on error or interrupt so intermediate
    build results are saved.

  - Change the -U option to -D.  Make a new -U that builds just the
    targets from the local SConscript file.

  - Fixed use of sys.path so Python modules can be imported from
    the SConscript directory.

  - Fix for using Aliases with the -u, -U and -D options.

  - Fix so that Nodes can be passed to SConscript files.

  From Moshe Zadka:

  - Changes for official Debian packaging.



RELEASE 0.06 - Thu, 28 Mar 2002 01:24:29 -0600

  From Charles Crain:

  - Fix command generators to expand construction variables.

  - Make FunctionAction arguments be Nodes, not strings.

  From Stephen Kennedy:

  - Performance:  Use a dictionary, not a list, for a Node's parents.

  From Steven Knight:

  - Add .zip files to the packages we build.

  - Man page:  document LIBS, fix a typo, document ARGUMENTS.

  - Added RANLIB and RANLIBFLAGS construction variables.  Only use them
    in ARCOM if there's a "ranlib" program on the system.

  - Add a configurable CFILESUFFIX for the Builder of .l and .y files
    into C files.

  - Add a CXXFile Builder that turns .ll and .yy files into .cc files
    (configurable via a CXXFILESUFFIX construction variable).

  - Use the POSIX-standard lex -t flag, not the GNU-specific -o flag.
    (Bug reported by Russell Christensen.)

  - Fixed an exception when CPPPATH or LIBPATH is a null string.
    (Bug reported by Richard Kiss.)

  - Add a --profile=FILE option to make profiling SCons easier.

  - Modify the new DVI builder to create .dvi files from LaTeX (.ltx
    and .latex) files.

  - Add support for Aliases (phony targets).

  - Add a WhereIs() method for searching for path names to executables.

  - Add PDF and PostScript document builders.

  - Add support for compiling Fortran programs from a variety of
    suffixes (a la GNU Make):  .f, .F, .for, .FOR, .fpp and .FPP

  - Support a CPPFLAGS variable on all default commands that use the
    C preprocessor.

  From Steve Leblanc:

  - Add support for the -U option.

  - Allow CPPPATH, LIBPATH and LIBS to be specified as white-space
    separated strings.

  - Add a document builder to create .dvi files from TeX (.tex) files.

  From Anthony Roach:

  - Fix:  Construction variables with values of 0 were incorrectly
    interpolated as ''.

  - Support env['VAR'] to fetch construction variable values.

  - Man page:  document Precious().



RELEASE 0.05 - Thu, 21 Feb 2002 16:50:03 -0600

  From Chad Austin:

  - Set PROGSUFFIX to .exe under Cygwin.

  From Charles Crain:

  - Allow a library to specified as a command-line source file, not just
    in the LIBS construction variable.

  - Compensate for a bug in os.path.normpath() that returns '' for './'
    on WIN32.

  - More performance optimizations:  cache #include lines from files,
    eliminate unnecessary calls.

  - If a prefix or suffix contains white space, treat the resulting
    concatenation as separate arguments.

  - Fix irregularities in the way we fetch DevStudio information from
    the Windows registry, and in our registry error handling.

  From Steven Knight:

  - Flush stdout after print so it intermixes correctly with stderr
    when redirected.

  - Allow Scanners to return a list of strings, and document how to
    write your own Scanners.

  - Look up implicit (scanned) dependencies relative to the directory
    of file being scanned.

  - Make writing .sconsign files more robust by first trying to write
    to a temp file that gets renamed.

  - Create all of the directories for a list of targets before trying
    to build any of the targets.

  - WIN32 portability fixes in tests.

  - Allow the list of variables exported to an SConscript file to be
    a UserList, too.

  - Document the overlooked LIBPATH construction variable.
    (Bug reported by Eicke Godehardt.)

  - Fix so that Ignore() ignores indirect, implicit dependencies
    (included files), not just direct dependencies.

  - Put the man page in the Debian distribution.

  - Run HTML docs through tidy to clean up the HTML (for Konqueror).

  - Add preliminary support for Unicode strings.

  - Efficiency:  don't scan dependencies more than once during the
    walk of a tree.

  - Fix the -c option so it doesn't stop removing targets if one doesn't
    already exist.
    (Bug reported by Paul Connell.)

  - Fix the --debug=pdb option when run on Windows NT.
    (Bug reported by Paul Connell.)

  - Add support for the -q option.

  From Steve Leblanc:

  - Add support for the -u option.

  - Add .cc and .hh file suffixes to the C Scanner.

  From Anthony Roach:

  - Make the scons script return an error code on failures.

  - Add support for using code to generate a command to build a target.



RELEASE 0.04 - Wed, 30 Jan 2002 11:09:42 -0600

  From Charles Crain:

  - Significant performance improvements in the Node.FS and
    Scanner subsystems.

  - Fix signatures of binary files on Win32 systems.

  - Allow LIBS and LIBPATH to be strings, not just arrays.

  - Print a traceback if a Python-function builder throws an exception.

  From Steven Knight:

  - Fix using a directory as a Default(), and allow Default() to
    support white space in file names for strings in arrays.

  - Man page updates:  corrected some mistakes, documented various
    missing Environment methods, alphabetized the construction
    variables and other functions, defined begin and end macros for
    the example sections, regularized white space separation, fixed
    the use of Export() in the Multiple Variants example.

  - Function action fixes:  None is now a successful return value.
    Exceptions are now reported.  Document function actions.

  - Add 'Action' and 'Scanner' to the global keywords so SConscript
    files can use them too.

  - Removed the Wrapper class between Nodes and Walkers.

  - Add examples using Library, LIBS, and LIBPATH.

  - The C Scanner now always returns a sorted list of dependencies
    so order changes don't cause unnecessary rebuilds.

  - Strip $(-$) bracketed text from command lines.  Use this to
    surround $_INCDIRS and $_LIBDIRS so we don't rebuild in response
    to changes to -I or -L options.

  - Add the Ignore() method to ignore dependencies.

  - Provide an error message when a nonexistent target is specified
    on the command line.

  - Remove targets before building them, and add an Environment
    Precious() method to override that.

  - Eliminate redundant calls to the same builder when the target is a
    list of targets:  Add a ListBuilder class that wraps Builders to
    handle lists atomically.  Extend the Task class to support building
    and updating multiple targets in a single Task.  Simplify the
    interface between Task and Taskmaster.

  - Add a --debug=pdb option to re-run SCons under the Python debugger.

  - Only compute a build signature once for each node.

  - Changes to our sys.path[] manipulation to support installation into
    an arbitrary --prefix value.

  From Steve Leblanc:

  - Add var=value command-line arguments.



RELEASE 0.03 - Fri, 11 Jan 2002 01:09:30 -0600

  From Charles Crain:

  - Performance improvements in the Node.FS and Sig.Calculator classes.

  - Add the InstallAs() method.

  - Execute commands through an external interpreter (sh, cmd.exe, or
    command.com) to handle redirection metacharacters.

  - Allow the user to supply a command handler.

  From Steven Knight:

  - Search both /usr/lib and /usr/local/lib for scons directories by
    adding them both to sys.path, with whichever is in sys.prefix first.

  - Fix interpreting strings of multiple white-space separated file names
    as separate file names, allowing prefixes and suffixes to be appended
    to each individually.

  - Refactor to move CompositeBuilder initialization logic from the
    factory wrapper to the __init__() method, and allow a Builder to
    have both an action and a src_builder (or array of them).

  - Refactor BuilderBase.__call__() to separate Node creation/lookup
    from initialization of the Node's builder information.

  - Add a CFile Builder object that supports turning lex (.l) and
    yacc (.y) files into .c files.

  - Document: variable interpretation attributes; how to propogate
    the user's environment variables to executed commands; how to
    build variants in multiple BuildDirs.

  - Collect String, Dict, and List type-checking in common utility
    routines so we can accept User{String,Dict,List}s all over.

  - Put the Action factory and classes into their own module.

  - Use one CPlusPlusAction in the Object Builder's action dictionary,
    instead of letting it create multiple identical instances.

  - Document the Install() and InstallAs() methods.

  From Steve Leblanc:

  - Require that a Builder be given a name argument, supplying a
    useful error message when it isn't.

  From Anthony Roach:

  - Add a "duplicate" keyword argument to BuildDir() that can be set
    to prevent linking/copying source files into build directories.

  - Add a "--debug=tree" option to print an ASCII dependency tree.

  - Fetch the location of the Microsoft Visual C++ compiler(s) from
    the Registry, instead of hard-coding the location.

  - Made Scanner objects take Nodes, not path names.

  - Have the C Scanner cache the #include file names instead of
    (re-)scanning the file each time it's called.

  - Created a separate class for parent "nodes" of file system roots,
    eliminating the need for separate is-parent-null checks everywhere.

  - Removed defined __hash__() and __cmp() methods from FS.Entry, in
    favor of Python's more efficient built-in identity comparisons.



RELEASE 0.02 - Sun, 23 Dec 2001 19:05:09 -0600

  From Charles Crain:

  - Added the Install(), BuildDir(), and Export() methods.

  - Fix the -C option by delaying setting the top of the FS tree.

  - Avoid putting the directory path on the libraries in the LIBS
    construction variable.

  - Added a GetBuildPath() method to return the full path to the
    Node for a specified string.

  - Fixed variable substitution in CPPPATH and LIBPATH.

  From Steven Knight:

  - Fixed the version comment in the scons.bat (the UNIX geek used
    # instead of @rem).

  - Fix to setup.py so it doesn't require a sys.argv[1] argument.

  - Provide make-like warning message for "command not found" and
    similar errors.

  - Added an EXAMPLES section to the man page.

  - Make Default() targets properly relative to their SConscript
    file's subdirectory.

  From Anthony Roach:

  - Documented CXXFLAGS, CXXCOM, and CPPPATH.

  - Fixed SCONS_LIB_DIR to work as documented.

  - Made Default() accept Nodes as arguments.

  - Changed Export() to make it easier to use.

  - Added the Import() and Return() methods.



RELEASE 0.01 - Thu Dec 13 19:25:23 CST 2001

A brief overview of important functionality available in release 0.01:

  - C and C++ compilation on POSIX and Windows NT.

  - Automatic scanning of C/C++ source files for #include dependencies.

  - Support for building libraries; setting construction variables
    allows creation of shared libraries.

  - Library and C preprocessor search paths.

  - File changes detected using MD5 signatures.

  - User-definable Builder objects for building files.

  - User-definable Scanner objects for scanning for dependencies.

  - Parallel build (-j) support.

  - Dependency cycles detected.

  - Linux packages available in RPM and Debian format.

  - Windows installer available.


__COPYRIGHT__
__FILE__ __REVISION__ __DATE__ __DEVELOPER__<|MERGE_RESOLUTION|>--- conflicted
+++ resolved
@@ -6,26 +6,21 @@
 
 RELEASE 2.3.1.alpha.yyyymmdd - NEW DATE WILL BE INSERTED HERE
 
-<<<<<<< HEAD
   From Gary Oberbrunner:
     - Test harness: fail_test() can now print a message to help debugging.
 
-  From Philipp Kraus:
-    - Added optional ZIPROOT to Zip tool.
-
-RELEASE 2.3.0 - Mon, 02 Mar 2013 13:22:29 -0400
-=======
   From William Deegan:
     - VS2012 & VS2010 Resolve initialization issues by adding path to reg.exe
       in shell used to run batch files.
-    - MSVC Support fixed defaulting TARGET_ARCH to HOST_ARCH. It should be 
+    - MSVC Support fixed defaulting TARGET_ARCH to HOST_ARCH. It should be
       None if not explicitly set.
     - MSVC Fixed issue where if more than one Architectures compilers are
-      detected, it would take the last one found, and not the first. 
-
-
-RELEASE 2.X.X - 
->>>>>>> 08f0348e
+      detected, it would take the last one found, and not the first.
+
+  From Philipp Kraus:
+    - Added optional ZIPROOT to Zip tool.
+
+RELEASE 2.3.0 - Mon, 02 Mar 2013 13:22:29 -0400
 
   From Anatoly Techtonik:
     - Added ability to run scripts/scons.py directly from source checkout
