

                 SCons - a software construction tool

                            Change Log


RELEASE 3.0.5.alpha.yyyymmdd - NEW DATE WILL BE INSERTED HERE

  From William Deegan:

    - Fix Issue #3283 - Handle using --config=force in combination with Decider('MD5-timestamp').
      3.0.2 in fix for issue #2980 added that deciders can throw DeciderNeedsNode exception.
      The Configure logic directly calls the decider when using --config=force but wasn't handling
      that exception.  This would yield minimally configure tests using TryLink() not running and
      leaving TypeError Nonetype exception in config.log
    - Fix Issue #3303 - Handle --config=force overwriting the Environment passed into Configure()'s
      Decider and not clearing it when the configure context is completed.
    - Add default paths for yacc tool on windows to include cygwin, mingw, and chocolatey
    - Fix issue #2799 - Fix mingw tool to respect SHCCCOMSTR, SHLINKCOMSTR and LDMODULECOMSTR

  From Daniel Moody:
    - Change the default for AppendENVPath to delete_existing=0, so path
      order will not be changed, unless explicitly set (Issue #3276)
    - Fixed bug which threw error when running SCons on windows system with no MSVC installed.
    - Update link tool to convert target to node before accessing node member
    - Update mingw tool to remove MSVC like nologo CCFLAG
    - Add default paths for lex tool on windows to include cygwin, mingw, and chocolatey
    - Add lex construction variable LEXUNISTD for turning off unix headers on windows
    - Update lex tool to use win_flex on windows if available

  From Mats Wichmann:
    - Quiet open file ResourceWarnings on Python >= 3.6 caused by
      not using a context manager around Popen.stdout
    - Add the textfile tool to the default tool list
    - Fix syntax on is/is not clauses: should not use with a literal
    - Properly retrieve exit code when catching SystemExit
    - scons-time now uses context managers around file opens
    - Fix regex patterns that were not specified as raw strings

  From Bernhard M. Wiedemann:
    - Do not store build host+user name if reproducible builds are wanted
    
  From Maciej Kumorek:
    - Update the MSVC tool to include the nologo flag by default in RCFLAGS

RELEASE 3.0.4 - Mon, 20 Jan 2019 22:49:27 +0000

  From Mats Wichmann:
    - Improve finding of Microsoft compiler: add a 'products' wildcard
      in case 2017 Build Tools only is installed as it is considered a separate
      product from the default Visual Studio
    - Add TEMPFILESUFFIX to allow a customizable filename extension, as
      described in the patch attached to issue #2431.
<<<<<<< HEAD
    - scons.py and sconsign.py stopped working if script called as a symlink
      to location in scons-local location.
    - Fix issue running scons using a symlink to scons.py in an scons-local dir
=======
    - Doc updates around Default(), and the various *TARGETS variables.
>>>>>>> 50895492

  From Daniel Moody:
    - Improved support for VC14.1 and Visual Studio 2017, as well as arm and arm64 targets.
      Issues #3268 & Issue #3222
    - Initial support for ARM targets with Visual Studio 2017 - Issue #3182 (You must set TARGET_ARCH for this to work)
    - Update TempFileMunge class to use PRINT_CMD_LINE_FUNC

  From Tobias Herzog
    - Enhance cpp scanner regex logic to detect if/elif expressions without whitespaces but
      parenthesis like "#if(defined FOO)" or "#elif!(BAR)" correctly.


RELEASE 3.0.3 - Mon, 07 Jan 2019 20:05:22 -0400
  NOTE: 3.0.2 release was dropped because there was a packaging bug. Please consider all 3.0.2
        content.

  From William Deegan:
    - Fixes to packaging logic.  Ensuring the SCons.Tool.clangCommon module is added
      to the release packages.
    - Modify scons.bat script to check for scons python script without .py extension if no file
      scons.py exists. This enables an all platform wheel to work.

  From Mats Wichmann:
    - Update doc examples to work with Python 3.5+:  map() now returns an iterable instead of a list.


RELEASE 3.0.2 - Mon, 31 Dec 2018 16:00:12 -0700

  From Bernard Blackham:
    - Fixed handling of side-effects in task master (fixes #3013).

  From William Deegan:
    - Remove long deprecated SCons.Options code and tests.  This removes BoolOption,EnumOption,
      ListOption,PackageOption, and PathOption which have been replaced by *Variable() many years ago.
    - Re-Enable parallel SCons (-j) when running via Pypy
    - Move SCons test framework files to testing/framework and remove all references to QMtest.
      QMTest has not been used by SCons for some time now.
    - Updated logic for mingw and clang on win32 to search default tool install paths if not
      found in normal SCons PATH.  If the user specifies PATH or tool specific paths they
      will be used and the default paths below will be ignored.
      - Default path for clang/clangxx : C:\Program Files\LLVM\bin
      - Default path for mingw         : C:\MinGW\bin and/or  C:\mingw-w64\*\mingw64\bin
      - Key program to locate mingw    : mingw32-make (as the gcc with mingw prefix has no fixed name)
    - Fixed issue causing stack trace when python Action function contains a unicode string when being
      run with Python 2.7
    - Add alternate path to QT install for Centos in qt tool: /usr/lib64/qt-3.3/bin
    - Fix Java tools to search reasonable default paths for Win32, Linux, macOS.  Add required paths
      for swig and java native interface to JAVAINCLUDES.  You should add these to your CPPPATH if you need
      to compile with them.  This handles spaces in paths in default Java paths on windows.
    - Added more java paths to match install for Centos 7 of openjdk
    - Fix new logic which populates JAVAINCLUDES to handle the case where javac is not found.
    - Fix GH Issue #2580 - # in FRAMEWORKPATH doesn't get properly expanded. The # is left in the
      command line.
    - Fix issue #2980 with credit to Piotr Bartosik (and William Blevins).  This is an issue where using
      TimeStamp-MD5 Decider and CacheDir can yield incorrect md5's being written into the .sconsign.  
      The difference between Piotr Bartosik's patch and the current code is that the more complicated 
      creation of file to csig map is only done when the count of children for the current node doesn't 
      match the previous count which is loaded from the sconsign.
    - Fix issue # 3106 MSVC if using MSVC_BATCH and target dir had a space would fail due to quirk in
      MSVC's handling of escaped targetdirs when batch compiling.
    - Fix GH Issue #3141 unicode string in a TryAction() with python 2.7 crashes.
    - Fix GH Issue #3212 - Use of Py3 and CacheDir + Configure's TryCompile (or likely and Python Value Nodes)
      yielded trying to combine strings and bytes which threw exception.
    - Fix GH Issue #3225 SCons.Util.Flatten() doesn't handle MappingView's produced by dictionary as return
      values from dict().{items(), keys(), values()}.
    - Fix GH Issue #3241 - Properly support versioned shared libraries for MacOS.  We've also introduced two
      new env variables APPLELINK_CURRENT_VERSION and APPLELINK_COMPATIBILITY_VERSION which will specify
      what is passed to the linkers -current_version and -compatibility_version flags.  If not specified
      they will be derived from SHLIBVERSION as such:
      - APPLELINK_CURRENT_VERSION = SHLIBVERSION
      - APPLELINK_COMPATIBILITY_VERSION = all but the last digit in SHLIBVERSION with .0 appended.
      Note that the values of the above will be validated. Valid format for either APPLELINK variable is
      X[.Y[.Z]] where 0 <= X <= 65535, 0 <= Y <= 255, 0 <= Z <= 255.
      The new variables have been added to the documents and should show up in user guide and manpage.
    - Fix GH Issue #3136 no longer wrap io.{BufferedReader,BufferedWriter,BufferedRWPair,BufferedRandom,TextIOWrapper
      with logic to set HANDLE_FLAG_INHERIT flag on the file handle.  Python 3.4+ automatically sets this according
      to Python docs: https://docs.python.org/3/library/os.html#fd-inheritance

  From Ray Donnelly:
    - Fix the PATH created by scons.bat (and other .bat files) to provide a normalized
      PATH.  Some pythons in the 3.6 series are no longer able to handle paths which
      have ".." in them and end up crashing.  This is done by cd'ing into the directory
      we want to add to the path and then using %CD% to give us the normalized directory
      See bug filed under Python 3.6: https://bugs.python.org/issue32457.
      Note: On Win32 PATH's which have not been normalized may cause undefined behavior
      by other executables being run by SCons (or any subprocesses of executables being run by SCons).
      Resolving this issue should eliminate that possibility going forward.

  From Andrew Featherstone
    - Removed unused --warn options from the man page and source code.

  From Arda Fu
    - Fix cpp scanner regex logic to treat ifndef for py3.5+. Previously it was 
      not properly differentiating between if, ifdef, and ifndef.

  From Philipp Maierhöfer
    - Added a __hash__ method to the class Scons.Subst.Literal. Required when substituting Literal
      objects when SCons runs with Python 3.
    - Added missing FORTRANMODDIRPREFIX to the gfortran tool.

  From Matthew Marinets:
    - Fixed an issue that caused the Java emitter to incorrectly parse arguments to constructors that
      implemented a class.
      
  From Fredrik Medley:
    - Fix exception when printing of EnviromentError messages.
      Specifically, this fixes error reporting of the race condition when
      initializing the cache which error previously was hidden.

  From Daniel Moody:
    - Updated Jar builder to handle nodes and directories better
    - Updated Jar builder to flatten source list which could contain embedded lists
    - Removed some magic numbers from jar.py on behalf of Mats Wichmann (mats@linux.com)
    - Set the pickling protocal back to highest which was causing issues
      with variant dir tests. This will cause issues if reading sconsigns
      pickled with the previous lower protocal.
    - Updated swig to setup default paths for windows
    - Updated gettext tools to setup default paths for windows with Cygwin/MinGW setups
    - Add common location for default paths for cygwin and mingw in Platform modules
    - Updated YACC tool to work on windows with Cygwin/MinGW setups
    - Set the pickling protocal back to highest which was causing issues
      with variant dir tests. This will cause issues if reading sconsigns
      pickled with the previous lower protocal.
    - Updated FS.py to handle removal of splitunc function from python 3.7
    - Updated the vc.py to ignore MSVS versions where not compiler could be found

  From Gary Oberbrunner:
    - Fix bug when Installing multiple subdirs outside the source tree
    - fix to_str to handle None without raising exception
    - Fix -jN for python 3.7

  From Jonathon Reinhart:
    - Replace all instances of `int main()` in C code with `int main(void)`.
      Specifically, this fixes the test cases use by Configure.CheckCC() which
      would fail when using -Wstrict-prototypes.

  From Zachary Tessler:
    - Fix calculation of signatures for FunctionActions that contain list (or set,...)
      comprehensions whose expressions involve constant literals. Those constants had
      been ignored in signatures, so changing them did not cause targets to be rebuilt.

  From Paweł Tomulik:
    - In the testing framework, module TestCommon, fixed must_contain(),
      must_not_contain(), and related methods of TestCommon class to work with
      substrings located at zero offset.
    - Added virtualenv support. A new function Virtualenv() determines whether
      SCons runs in a virtualenv. The search PATH may also be extended to
      prefer executables from the current virtualenv over the ones provided by
      base environment. New option --enable-virtualenv provided to import some
      virtualenv-related variables to SCons and extend every env['ENV']['PATH']
      automatically. New option --ignore-virtualenv disables this. Two
      environment variables, SCONS_ENABLE_VIRTUALENV and
      SCONS_IGNORE_VIRTUALENV are supported for the same purpose.

  From Richard West:
    - Add SConstruct.py, Sconstruct.py, sconstruct.py to the search path for the root SConstruct file.
      Allows easier debugging within Visual Studio
    - Change setup.py to change the install directory (via  pip, or setup.py install) from scons-#.#.#
      to scons (Yielding <pythondir>/lib/scons/SCons/ instead of <pythondir>/lib/scons/SCons-#.#.#/).
      This changes SCons to better comply with normal Python installation practices.

  From Mats Wichmann:
    - Recognize new java 9, 10, 11 (as 9.0 and 10.0, 11.0)
    - Updated manpage scons.xml to fix a nested list problem
    - Updated doc terminiology: use prepend instead of append as appropriate
    - XML validity fixes from SConstruct.py change
    - Update wiki links to new github location
    - Update bug links to new github location
    - Make it easier for SConscript() call to fail on missing script.
      It was possible to call SCons.Warnings.warningAsException
      (not documented as a user API) to make all warnings fail. Now
      SConscript can take an optional must_exist flag which if true fails
      if the script does not exist.  Not failing on missing script is
      now considered deprecated, and the first instance will print a
      deprecation message.  It is now also possible to flip the scons
      behavior (which still defaults to warn, not fail) by calling
      SCons.Script.set_missing_sconscript_error, which is also not a
      documented interface at the moment.
    - Convert TestCmd.read to use with statement on open (quiets 17 py3 warnings)
    - Quiet py3 warning in UtilTests.py
    - Fix tests specifying octal constants for py3
    - Fix must_contain tests for py3
    - RPM package generation:
       - Fix supplying a build architecture
       - Disable auto debug package generation on certain rpmbuild versions
       - Adjust some tests to only supply build-id file on certain rpmbuild versions
       - Tests now use a file fixture for the repeated (trivial) main.c program.
       - Document and comment cleanup.
       - Added new Environment Value X_RPM_EXTRADEFS to supply custom settings
         to the specfile without adding specific logic for each one to scons.
    - The test for Python.h needed by swig tests is moved to get_python_platform
      so it does not have to be repeated in every test; picks up one failure
      which did not make the (previously needed) check. Windows version
      of get_python_platform needed some rework in case running in virtualenv.
    - If test opens os.devnull, register with atexit so file opens do not leak.
    - Fix bugs in Win32 process spawn logic to handle OSError exception correctly.
    - Use time.perf_counter instead of time.clock if it exists.
      time.clock deprecated since py3.3, due to remove in 3.8. deprecation
      warnings from py3.7 were failing a bunch of tests on Windows since they
      mess up expected stderr.
    - Prefer Py3's inspect.getfullargspec over deprecated inspect.getargspec.
      Switched to "new" (standard in Py2.7) usage of receiving a namedtuple -
      we were unpacking to a four-tuple, two of the items of which were unused;
      getfullargspec returns a named tuple with seven elements so it is a
      cleaner drop-in replacement using the namedtuple.
    - Updated the test-framework.rst documentation.
    - Remove obsoleted internal implementaiton of OrderedDict.
    - Test for tar packaging fixups
    - Stop using deprecated unittest asserts
    - messages in strip-install-dir test now os-neutral
    - Add xz compression format to packaging choices.
    - Syntax cleanups - trailing blanks, use "is" to compare with None, etc.
      Three uses of variables not defined are changed.
    - Some script changes in trying to find scons engine
    - Update (pep8) configure-cache script, add a --show option.
    - Fix for a couple of "what if tool not found" exceptions in framework.
    - Add Textfile/Substfile to default environment. (issue #3147)
    - sconsign: a couple of python3 fixes; be more tolerant of implicit
      entries which have no signatures; minor PEP8 changes.
    - Fix a couple of type mistakes (list-> string, filter type -> list)
    - Fix a couple of type mistakes in packaging tools: list-> string in msi,
      filter type -> list in ipk

  From Bernhard M. Wiedemann:
    - Update SCons' internal scons build logic to allow overriding build date 
      with SOURCE_DATE_EPOCH for SCons itself.
    - Change the datestamps in SCons' docs and embedded in code use ISO 8601 format and UTC

  From Hao Wu
    - Typo in customized decider example in user guide
    - Replace usage of unittest.TestSuite with unittest.main() (fix #3113)

RELEASE 3.0.1 - Mon, 12 Nov 2017 15:31:33 -0700

  From Daniel Moody:
    - Jar can take multiple targets, and will make a duplicate jar from the sources for each target
    - Added some warnings in case the Jar builder makes an implicit target
    - Added Jar method and changed jar build to be more specific. Jar method will take in
      directories or classes as source. Added more tests to JAR to ensure the jar was
      packaged with the correct compiled class files.
    - Added a No result test case to handle bug which seems unrelated to java in the
      swig-dependencies.py test, more info here: http://scons.tigris.org/issues/show_bug.cgi?id=2907
    - Added a travis script to test on ubuntu trusty now that the project is on github
      so that Continuus Integration tests can be run automatically. It tests most case and considers
      no result a pass as well. Improving this script can install more dependincies allowing for more
      tests to be run.

  From Daniel Moody:
    - Updated the Jar Builder tool in Tool/__init__.py so that is doesn't force class files as
      sources, allowing directories to be passed, which was causing test/Java/JAR.py to fail.

  From William Deegan:
    - Fix issue where code in utility routine to_String_for_subst() had code whose result was never
      properly returned.
      (Found by: James Rinkevich https://pairlist4.pair.net/pipermail/scons-users/2017-October/006358.html )
    - Fixed Variables.GenerateHelpText() to now use the sort parameter. Due to incorrect 2to3 fixer changes
      8 years ago it was being used as a boolean parameter.  Now you can specify sort to be a callable, or boolean
      value. (True = normal sort). Manpage also updated.
    - Fixed Tool loading logic from exploding sys.path with many site_scons/site_tools prepended on py3.
    - Added additional output with time to process each SConscript file when using --debug=time.

  From Thomas Berg:
    - Fixed a regression in scons-3.0.0 where "from __future__ import print_function" was imposed
      on the scope where SConstruct is executed, breaking existing builds using PY 2.7.

  From William Deegan:
    - Fix broken subst logic where a string with "$$(abc)" was being treated as "$(abc) and the
      logic for removing the signature escapes was then failing because there was no closing "$)".
      This was introduced by a pull request to allow recursive variable evaluations to yield a string
      such as "$( $( some stuff $) $)".

  From Zachary Tessler:
    - Fix incorrect warning for repeated identical builder calls that use overrides


RELEASE 3.0.0 - Mon, 18 Sep 2017 08:32:04 -0700

NOTE: This is a major release.  You should expect that some targets may rebuild when upgrading.
Significant changes in some python action signatures. Also switching between PY 2.7 and PY 3.5, 3.6
will cause rebuilds.


  From William Blevins:
    - Updated D language scanner support to latest: 2.071.1. (PR #1924)
      https://dlang.org/spec/module.html accessed 11 August 2016
      - Enhancements:
        - Added support for selective imports: "import A : B, C;" -> A
        - Added support for renamed imports. "import B = A;" -> A
        - Supports valid combinations: "import A, B, CCC = C, DDD = D : EEE = FFF;" -> A, B, C, D
      - Notes:
        - May find new (previously missed) Dlang dependencies.
        - May cause rebuild after upgrade due to dependency changes.
    - Updated Fortran-related tests to pass under GCC 5/6.
    - Fixed SCons.Tool.Packaging.rpm.package source nondeterminism across builds.

  From William Deegan:
    - Removed deprecated tools CVS, Perforce, BitKeeper, RCS, SCCS, Subversion.
    - Removed deprecated module SCons.Sig
    - Added prioritized list of xsltproc tools to docbook. The order will now be as
      follows: xsltproc, saxon, saxon-xslt, xalan  (with first being highest priority, first
      tool found is used)
    - Fixed MSVSProject example code (http://scons.tigris.org/issues/show_bug.cgi?id=2979)
    - Defined MS SDK 10.0 and Changed VS 2015 to use SDK 10.0
    - Changes to Action Function and Action Class signiture creation.  NOTE: This will cause rebuilds
      for many builds when upgrading to SCons 3.0
    - Fixed Bug #3027 - "Cross Compiling issue: cannot override ranlib"
    - Fixed Bug #3020 - "Download link in user guide wrong. python setup.py install --version-lib broken"
    - Fixed Bug #2486 - Added SetOption('silent',True) - Previously this value was not allowed to be set.
    - Fixed Bug #3040 - Non-unicode character in CHANGES.txt
    - Fixed Bug #2622 - AlwaysBuild + MSVC regression.
    - Fixed Bug #3025 - (Credit to Florian : User flow86 on tigris) - Fix typo JAVACLASSSUFIX should have been
                        JAVACLASSSUFFIX


  From Ibrahim Esmat:
    - Added the capability to build Windows Store Compatible libraries that can be used
      with Universal Windows Platform (UWP) Apps and published to the store

  From Daniel Holth:
    - Add basic support for PyPy (by deleting __slots__ from Node with a
      metaclass on PyPy); wrap most-used open() calls in 'with' statements to
      avoid too many open files.
    - Add __main__.py for `python -m SCons` in case it is on PYTHONPATH.
    - Always use highest available pickle protocol for efficiency.
    - Remove unused command line fallback for the zip tool.

  From Gaurav Juvekar:
    - Fix issue #2832: Expand construction variables in 'chdir' argument of builders. (PR #463)
    - Fix issue #2910: Make --tree=all handle Unicode. (PR #427)
    - Fix issue #2788: Fix typo in documentation example for sconf. (PR #388)

  From Alexey Klimkin:
    - Use memoization to optimize PATH evaluation across all dependencies per
      node. (PR #345)
    - Use set() where it is applicable (PR #344)

  From M. Limber:
    - Fixed msvs.py for Visual Studio Express editions that would report
      "Error  : ValueError: invalid literal for float(): 10.0Exp".

  From Rick Lupton:
    - Update LaTeX scanner to understand \import and related commands

  From Steve Robinson:
    - Add support for Visual Studio 2017.  This support requires vswhere.exe a helper
      tool installed with newer installs of 2017. SCons expects it to be located at
      "C:\Program Files (x86)\Microsoft Visual Studio\Installer\vswhere.exe"
      It can be downloaded separately at
      https://github.com/Microsoft/vswhere

  From Tom Tanner:
    - Allow nested $( ... $) sections

  From Paweł Tomulik:
    - Fixed the issue with LDMODULEVERSIONFLAGS reported by Tim Jenness
      (https://pairlist4.pair.net/pipermail/scons-users/2016-May/004893.html).
      An error was causing "-Wl,Bsymbolic" being added to linker's command-line
      even when there was no specified value in LDMODULEVERSION and thus no
      need for the flags to be specified.
    - Added LoadableModule to the list of global functions (DefaultEnvironment
      builders).

  From Manish Vachharajani:
    - Update debian rules, compat, and control to not use features
      deprecated or obsolete in later versions of debhelpers
    - Update python version to 2.7 in debian/control

  From Richard Viney:
    - Fixed PCHPDBFLAGS causing a deprecation warning on MSVC v8 and later when
      using PCHs and PDBs together.


  From Richard West:
    - Added nested / namespace tool support
    - Added a small fix to the python3 tool loader when loading a tool as a package
    - Added additional documentation to the user manual on using toolpaths with the environment
      This includes the use of sys.path to search for tools installed via pip or package managers
    - Added support for a PyPackageDir function for use with the toolpath

  From Russel Winder:
    - Reordered the default D tools from "dmd, gdc, ldc" to "dmd, ldc, gdc".
    - Add a ProgramAllAtOnce builder to the dmd, ldc, and gdc tools. (PR #448)
    - Remove a file name exception for very old Fedora LDC installation.
    - gdc can now handle building shared objects (tested for version 6.3.0).
    - Remove establishing the SharedLibrary builder in the dmd, ldc, and gdc
      tools, must now include the ar tool to get this builder as is required for
      other compiler tools.
    - Add clang and clang++ tools based on Paweł Tomulik's work.

RELEASE 2.5.1 - Mon, 03 Nov 2016 13:37:42 -0400

  From William Deegan:
    - Add scons-configure-cache.py to packaging. It was omitted

  From Alexey Klimkin:
    - Use memoization to optimize PATH evaluation across all dependencies per
      node. (PR #345)

RELEASE 2.5.0 - Mon, 09 Apr 2016 11:27:42 -0700

  From Dirk Baechle:
    - Removed a lot of compatibility methods and workarounds
      for Python versions < 2.7, in order to prepare the work
      towards a combined 2.7/3.x version. (PR #284)
      Also fixed the default arguments for the print_tree and
      render_tree methods. (PR #284, too)

  From William Blevins:
    - Added support for cross-language dependency scanning;
      SCons now respects scanner keys for implicit dependencies.
      - Notes for SCons users with heterogeneous systems.
        - May find new (previously missed) dependencies.
        - May cause rebuild after upgrade due to dependency changes.
        - May find new dependency errors (EG. cycles).
          - Discovered in some of the SCons QT tests.
    - Resolved missing cross-language dependencies for
      SWIG bindings (fixes #2264).
    - Corrected typo in User Guide for Scanner keyword. (PR #2959)
    - Install builder interacts with scanner found in SCANNERS differently.
      - Previous: Install builder recursively scanned implicit dependencies
        for scanners from SCANNER, but not for built-in (default) scanners.
      - Current: Install builder will not scan for implicit dependencies via
        either scanner source. This optimizes some Install builder behavior
        and brings orthogonality to Install builder scanning behavior.

  From William Deegan:
    - Add better messaging when two environments have
      different actions for the same target (Bug #2024)
    - Fix issue only with MSVC and Always build where targets
      marked AlwaysBuild wouldn't make it into CHANGED_SOURCES
      and thus yield an empty compile command line. (Bug #2622)
    - Fix posix platform escaping logic to properly handle paths
      with parens in them "()".  (Bug #2225)

  From Jakub Pola:
    - Intel Compiler 2016 (Linux/Mac) update for tool directories.

  From Adarsh Sanjeev:
    - Fix for issue #2494: Added string support for Chmod function.

  From Tom Tanner:
    - change cache to use 2 character subdirectories, rather than one character,
      so as not to give huge directories for large caches, a situation which
      causes issues for NFS.
      For existing caches, you will need to run the scons-configure-cache.py
      script to update them to the new format. You will get a warning every time
      you build until you co this.
    - Fix a bunch of unit tests on windows

RELEASE 2.4.1 - Mon, 07 Nov 2015 10:37:21 -0700

  From Arfrever Frehtes Taifersar Arahesis:
    - Fix for Bug # 2791 - Setup.py fails unnecessarily under Jython.

  From Dirk Baechle:
    - Fixed license of SVG titlepage files in the context of Debian
      packaging, such that they allow for commercial use too (#2985).

  From William Blevins:
    - InstallVersionedLib now available in the DefaultEnvironment context.
    - Improves orthogonality of use cases between different Install functions.

  From Carnë Draug:
    - Added new configure check, CheckProg, to check for
      existence of a program.

  From Andrew Featherstone:
    - Fix for issue #2840 - Fix for two environments specifying same target with different
      actions not throwing hard error. Instead SCons was incorrectly issuing a warning
      and continuing.

  From Hiroaki Itoh :
    - Add support `Microsoft Visual C++ Compiler for Python 2.7'
      Compiler can be obtained at: https://www.microsoft.com/en-us/download/details.aspx?id=44266

  From Florian Miedniak:
    - Fixed tigris issue #3011: Glob() excludes didn't work when used with VariantDir(duplicate=0)

  From William Roberts:
    - Fix bug 2831 and allow Help() text to be appended to AddOption() help.

  From Paweł Tomulik:
    - Reimplemented versioning for shared libraries, with the following effects
    - Fixed tigris issues #3001, #3006.
    - Fixed several other issues not reported to tigris, including:
      issues with versioned libraries in subdirectories with tricky names,
      issues with versioned libraries and variant directories,
      issue with soname not being injected to library when using D linkers,
    - Switched to direct symlinks instead of daisy-chained ones -- soname and
      development symlinks point directly to the versioned shared library now),
      for rationale see:
      https://www.debian.org/doc/debian-policy/ch-sharedlibs.html
      https://fedoraproject.org/wiki/Packaging:Guidelines#Devel_Packages
      https://bitbucket.org/scons/scons/pull-requests/247/new-versioned-libraries-gnulink-cyglink/diff#comment-10063929
    - New construction variables to allow override default behavior: SONAME,
      SHLIBVERSIONFLAGS, _SHLIBVERSIONFLAGS, SHLIBNOVERSIONSYMLINKS,
      LDMODULEVERSION, LDMODULEVERSIONFLAGS, _LDMODULEVERSIONFLAGS,
      LDMODULENOVERSIONSYMLINKS.
    - Changed logic used to configure the versioning machinery from
      platform-centric to linker-oriented.
    - The SHLIBVERSION/LDMODULEVERSION variables are no longer validated by
      SCons (more freedom to users).
    - InstallVersionedLib() doesn't use SHLIBVERSION anymore.
    - Enchanced docs for the library versioning stuff.
    - New tests for versioned libraries.
    - Library versioning is currently implemented for the following linker
      tools: 'cyglink', 'gnulink', 'sunlink'.
    - Fix to swig tool - pick-up 'swig', 'swig3.0' and 'swig2.0' (in order).
    - Fix to swig tool - respect env['SWIG'] provided by user.



RELEASE 2.4.0 - Mon, 21 Sep 2015 08:56:00 -0700

  From Dirk Baechle:
    - Switched several core classes to use "slots", to
      reduce the overall memory consumption in large
      projects (fixes #2180, #2178, #2198)
    - Memoizer counting uses decorators now, instead of
      the old metaclasses approach.

  From Andrew Featherstone
    - Fixed typo in SWIGPATH description

RELEASE 2.3.6 - Mon, 31 Jul 2015 14:35:03 -0700

  From Rob Smith:
    - Added support for Visual Studio 2015

RELEASE 2.3.5 - Mon, 17 Jun 2015 21:07:32 -0700

  From Stephen Pollard:
    - Documentation fixes for libraries.xml and
      builders-writing.xml (#2989 and #2990)

  From William Deegan:
    - Extended docs for InstallVersionedLib/SharedLibrary,
      and added SKIP_WIN_PACKAGES argument to build script
      bootstrap.py (PR #230, #3002).

  From William Blevins:
    - Fixed symlink support (PR #227, #2395).
    - Updated debug-count test case (PR #229).

  From Alexey Klimkin:
    - Fixed incomplete LIBS flattening and substitution in
      Program scanner(PR #205, #2954).

  From Dirk Baechle:
    - Added new method rentry_exists_on_disk to Node.FS (PR #193).

  From Russel Winder:
    - Fixed several D tests under the different OS.
    - Add support for f08 file extensions for Fortran 2008 code.

  From Anatoly Techtonik:
    - Show --config choices if no argument is specified (PR #202).
    - Fixed build crash when XML toolchain isn't installed, and
      activated compression for ZIP archives.

  From Alexandre Feblot:
    - Fix for VersionedSharedLibrary under 'sunos' platform.
    - Fixed dll link with precompiled headers on MSVC 2012
    - Added an 'exclude' parameter to Glob()

  From Laurent Marchelli:
    - Support for multiple cmdargs (one per variant) in VS project files.
    - Various improvements for TempFileMunge class.
    - Added an implementation for Visual Studio users files (PR #209).

  From Dan Pidcock:
    - Added support for the 'PlatformToolset' tag in VS project files (#2978).

  From James McCoy:
    - Added support for '-isystem' to ParseFlags.

RELEASE 2.3.4 - Mon, 27 Sep 2014 12:50:35 -0400

  From Bernhard Walle and Dirk Baechle:
    - Fixed the interactive mode, in connection with
      Configure contexts (#2971).

  From Anatoly Techtonik:
    - Fix EnsureSConsVersion warning when running packaged version

  From Russel Winder:
    - Fix D tools for building shared libraries

RELEASE 2.3.3 - Sun, 24 Aug 2014 21:08:33 -0400

  From Roland Stark:
    - Fixed false line length calculation in the TempFileMunge class (#2970).

  From Gary Oberbrunner:
    - Improve SWIG detection

  From Russel Winder:
    - Fix regression on Windows in D language update

  From Neal Becker and Stefan Zimmermann:
    - Python 3 port and compatibility

  From Anatoly Techtonik:
    - Do not fail on EnsureSConsVersion when running from checkout

  From Kendrick Boyd and Rob Managan:
    - Fixed the newglossary action to work with VariantDir (LaTeX).

  From Manuel Francisco Naranjo:
    - Added a default for the BUILDERS environment variable,
      to prevent not defined exception on a Clone().

  From Andrew Featherstone:
    - Added description of CheckTypeSize method (#1991).
    - Fixed handling of CPPDEFINE var in Append()
      for several list-dict combinations (#2900).

  From William Blevins:
    - Added test for Java derived-source dependency tree generation.
    - Added Copy Action symlink soft-copy support (#2395).
    - Various contributions to the documentation (UserGuide).

RELEASE 2.3.2

  From Dirk Baechle:
    - Update XML doc editor configuration
    - Fix: Allow varlist to be specified as list of strings for Actions (#2754)

  From veon on bitbucket:
    - Fixed handling of nested ifs in CPP scanner PreProcessor class.

  From Shane Gannon:
    - Support for Visual Studio 2013 (12.0)

  From Michael Haubenwallner:
    - Respect user's CC/CXX values; don't always overwrite in generate()
    - Delegate linker Tool.exists() to CC/CXX Tool.exists().

  From Rob Managan:
    - Updated the TeX builder to support use of the -synctex=1
      option and the files it creates.
    - Updated the TeX builder to correctly clean auxiliary files when
      the biblatex package is used.

  From Gary Oberbrunner:
    - get default RPM architecture more robustly when building RPMs

  From Amir Szekely:
    - Fixed NoClean() for multi-target builders (#2353).

  From Paweł Tomulik:
    - Fix SConf tests that write output

  From Russel Winder:
    - Revamp of the D language support. Tools for DMD, GDC and LDC provided
      and integrated with the C and C++ linking. NOTE: This is only tested
      with D v2. Support for D v1 is now deprecated.

  From Anatoly Techtonik:
    - Several improvements for running scons.py from source:
      * engine files form source directory take priority over all other
        importable versions
      * message about scons.py running from source is removed to fix tests
        that were failing because of this extra line in the output
      * error message when SCons import fails now lists lookup paths
    - Remove support for QMTest harness from runtest.py
    - Remove RPM and m4 from default tools on Windows
    - BitKeeper, CVS, Perforce, RCS, SCCS are deprecated from default
      tools and will be removed in future SCons versions to speed up
      SCons initialization (it will still be possible to use these tools
      explicitly)

  From Sye van der Veen:
    - Support for Visual Studio 12.0Exp, and fixes for earlier MSVS
      versions.


RELEASE 2.3.1

  From Andrew Featherstone:
    - Added support for EPUB output format to the DocBook tool.

  From Tom Tanner:
    - Stop leaking file handles to subprocesses by switching to using subprocess
      always.
    - Allow multiple options to be specified with --debug=a,b,c
    - Add support for a readonly cache (--cache-readonly)
    - Always print stats if requested
    - Generally try harder to print out a message on build errors
    - Adds a switch to warn on missing targets
    - Add Pseudo command to mark targets which should not exist after
      they are built.

  From Bogdan Tenea:
    - Check for 8.3 filenames on cygwin as well as win32 to make variant_dir work properly.

  From Alexandre Feblot:
    - Make sure SharedLibrary depends on all dependent libs (by depending on SHLINKCOM)

  From Stefan Sperling:
    - Fixed the setup of linker flags for a versioned SharedLibrary
      under OpenBSD (#2916).

  From Antonio Cavallo:
    - Improve error if Visual Studio bat file not found.

  From Manuel Francisco Naranjo:
    - Allow Subst.Literal string objects to be compared with each other,
      so they work better in AddUnique() and Remove().

  From David Rothenberger:
    - Added cyglink linker that uses Cygwin naming conventions for
      shared libraries and automatically generates import libraries.

  From Dirk Baechle:
    - Update bootstrap.py so it can be used from any dir, to run
      SCons from a source (non-installed) dir.
    - Count statistics of instances are now collected only when
      the --debug=count command-line option is used (#2922).
    - Added release_target_info() to File nodes, which helps to
      reduce memory consumption in clean builds and update runs
      of large projects.
    - Fixed the handling of long options in the command-line
      parsing (#2929).
    - Fixed misspelled variable in intelc.py (#2928).

  From Gary Oberbrunner:
    - Test harness: fail_test() can now print a message to help debugging.

  From Anatoly Techtonik:
    - Require rpmbuild when building SCons package.
    - Print full stack on certain errors, for debugging.
    - Improve documentation for Textfile builder.

  From William Deegan:
    - VS2012 & VS2010 Resolve initialization issues by adding path to reg.exe
      in shell used to run batch files.
    - MSVC Support fixed defaulting TARGET_ARCH to HOST_ARCH. It should be
      None if not explicitly set.
    - MSVC Fixed issue where if more than one Architectures compilers are
      detected, it would take the last one found, and not the first.

  From Philipp Kraus:
    - Added optional ZIPROOT to Zip tool.

  From Dirk Baechle:
    - Replaced old SGML-based documentation toolchain with a more modern
      approach, that also requires less external dependencies (programs and
      Python packages). Added a customized Docbook XSD for strict validation of
      all input XML files.

  From Luca Falavigna:
    - Fixed spelling errors in MAN pages (#2897).

  From Michael McDougall:
    - Fixed description of ignore_case for EnumVariable in the
      MAN page (#2774).

RELEASE 2.3.0 - Mon, 02 Mar 2013 13:22:29 -0400

  From Anatoly Techtonik:
    - Added ability to run scripts/scons.py directly from source checkout
    - Hide deprecated --debug={dtree,stree,tree} from --help output
    - Error messages from option parser now include hints about valid choices
    - Cleaned up some Python 1.5 and pre-2.3 code, so don't expect SCons
      to run on anything less than Python 2.4 anymore
    - Several fixes for runtest.py:
      * exit with an error if no tests were found
      * removed --noqmtest option - this behavior is by default
      * replaced `-o FILE --xml` combination with `--xml FILE`
      * changed `-o, --output FILE` option to capture stdout/stderr output
        from runtest.py
    - Remove os_spawnv_fix.diff patch required to enable parallel builds
      support prior to Python 2.2

  From Juan Lang:
    - Fix WiX Tool to use .wixobj rather than .wxiobj for compiler output
    - Support building with WiX releases after 2.0

  From Alexey Klimkin:
    - Fix nested LIBPATH expansion by flattening sequences in subst_path.

  From eyan on Bitbucket:
    - Print target name with command execution time with --debug=time

  From Thomas Berg and Evgeny Podjachev:
    - Fix subprocess spawning on Windows.  Work around a Windows
      bug that can crash python occasionally when using -jN. (#2449)

  From Dirk Baechle:
    - Updated test framework to support dir and file fixtures and
      added ability to test external (out-of-tree) tools (#2862).
      See doc in QMTest/test-framework.rst.
    - Fixed several errors in the test suite (Java paths, MSVS version
      detection, Tool import), additionally
      * provided MinGW command-line support for the CXX, AS and
        Fortran tests,
      * refactored the detection of the gcc version and the according
        Fortran startup library,
      * provided a new module rpmutils.py, wrapping the RPM naming rules
        for target files and further hardware-dependent info (compatibility,
        compiler flags, ...),
      * added new test methods must_exist_one_of() and
        must_not_exist_any_of() and
      * removed Aegis support from runtest.py. (#2872)

  From Gary Oberbrunner:
    - Add -jN support to runtest.py to run tests in parallel
    - Add MSVC10 and MSVC11 support to get_output low-level bat script runner.
    - Fix MSVS solution generation for VS11, and fixed tests.

  From Rob Managan:
    - Updated the TeX builder to support the \newglossary command
      in LaTeX's glossaries package and the files it creates.
    - Improve support for new versions of biblatex in the TeX builder
      so biber is called automatically if biblatex requires it.
    - Add SHLIBVERSION as an option that tells SharedLibrary to build
      a versioned shared library and create the required symlinks.
      Add builder InstallVersionedLib to create the required symlinks
      installing a versioned shared library.

RELEASE 2.2.0 - Mon, 05 Aug 2012 15:37:48 +0000

  From dubcanada on Bitbucket:
    - Fix 32-bit Visual Express C++ on 64-bit Windows (generate 32-bit code)

  From Paweł Tomulik:
    - Added gettext toolset
    - Fixed FindSourceFiles to find final sources (leaf nodes).

  From Greg Ward:
    - Allow Node objects in Java path (#2825)

  From Joshua Hughes:
    - Make Windows not redefine builtin file as un-inheritable (#2857)
    - Fix WINDOWS_INSERT_DEF on MinGW (Windows) (#2856)

  From smallbub on Bitbucket:
    - Fix LINKCOMSTR, SHLINKCOMSTR, and LDMODULECOMSTR on Windows (#2833).

  From Mortoray:
    - Make -s (silent mode) be silent about entering subdirs (#2976).
    - Fix cloning of builders when cloning environment (#2821).

  From Gary Oberbrunner:
    - Show valid Visual Studio architectures in error message
       when user passes invalid arch.

  From Alexey Petruchik:
    - Support for Microsoft Visual Studio 11 (both using it
      and generating MSVS11 solution files).

  From Alexey Klimkin:
    - Fixed the Taskmaster, curing spurious build failures in
      multi-threaded runs (#2720).

  From Dirk Baechle:
    - Improved documentation of command-line variables (#2809).
    - Fixed scons-doc.py to properly convert main XML files (#2812).

  From Rob Managan:
    - Updated the TeX builder to support LaTeX's multibib package.
    - Updated the TeX builder to support LaTeX's biblatex package.
    - Added support for using biber instead of bibtex by setting
      env['BIBTEX'] = 'biber'

  From Arve Knudsen:
    - Test for FORTRANPPFILESUFFIXES (#2129).


RELEASE 2.1.0 - Mon, 09 Sep 2011 20:54:57 -0700

  From Anton Lazarev:
    - Fix Windows resource compiler scanner to accept DOS line endings.

  From Matthias:
    - Update MSVS documents to remove note indicating that only one
      project is currently supported per solution file.

  From Grzegorz Bizoń:
    - Fix long compile lines in batch mode by using TEMPFILE
    - Fix MSVC_BATCH=False (was treating it as true)

  From Justin Gullingsrud:
    - support -std=c++0x and related CXXFLAGS in pkgconfig (ParseFlags)

  From Vincent Beffara:
    - Support -dylib_file in pkgconfig (ParseFlags)

  From Gary Oberbrunner and Sohail Somani:
    - new construction variable WINDOWS_EMBED_MANIFEST to automatically
      embed manifests in Windows EXEs and DLLs.

  From Gary Oberbrunner:
    - Fix Visual Studio project generation when CPPPATH contains Dir nodes
    - Ensure Visual Studio project is regenerated when CPPPATH or CPPDEFINES change
    - Fix unicode error when using non-ASCII filenames with Copy or Install
    - Put RPATH in LINKCOM rather than LINKFLAGS so resetting
      LINKFLAGS doesn't kill RPATH
    - Fix precompiled headers on Windows when variant dir name has spaces.
    - Adding None to an Action no longer fails (just returns original action)
    - New --debug=prepare option to show each target as it's being
      prepared, whether or not anything needs to be done for it.
    - New debug option --debug=duplicate to print a line for each
      unlink/relink (or copy) of a variant file from its source file.
    - Improve error message for EnumVariables to show legal values.
    - Fix Intel compiler to sort versions >9 correctly (esp. on Linux)
    - Fix Install() when the source and target are directories and the
      target directory exists.

  From David Garcia Garzon:
    - Fix Delete to be able to delete broken symlinks and dir
      symlinks.

  From Imran Fanaswala and Robert Lehr:
    - Handle .output file generated by bison/yacc properly. Cleaning it
      when necessary.

  From Antoine Dechaume:
    - Handle SWIG file where there is whitespace after the module name
      properly. Previously the generated files would include
      the whitespace.

  From Dmitry R.:
    - Handle Environment in case __semi_deepcopy is None

  From Benoit Belley:

    - Much improved support for Windows UNC paths (\\SERVERNAME).

  From Jean-Baptiste Lab:

    - Fix problems with appending CPPDEFINES that contain
      dictionaries, and related issues with Parse/MergeFlags and
      CPPDEFINES.

  From Allen Weeks:

    - Fix for an issue with implicit-cache with multiple targets
      when dependencies are removed on disk.

  From Evgeny Podjachev and Alexey Petruchick:

    - Support generation of Microsoft Visual Studio 2008 (9.0)
      and 2010 (10.0) project and solution files.

  From Ken Deeter:

    - Fix a problem when FS Entries which are actually Dirs have builders.

  From Luca Falavigna:

    - Support Fortran 03

  From Gary Oberbrunner:

    - Print the path to the SCons package in scons --version

  From Jean-Franï¿½ois Colson:

    - Improve Microsoft Visual Studio Solution generation, and fix
      various errors in the generated solutions especially when using
      MSVS_SCC_PROVIDER, and when generating multiple projects.  The
      construction variable MSVS_SCC_PROJECT_BASE_PATH, which never
      worked properly, is removed.  Users can use the new variable
      MSVS_SCC_CONNECTION_ROOT instead if desired.

  From Anatoly Techtonik:

    - Use subprocess in bootstrap.py instead of os.execve to avoid
      losing output control on Windows (http://bugs.python.org/issue9148)

    - Revert patch for adding SCons to App Paths, because standard cmd
      shell doesn't search there. This is confusing, because `scons` can
      be executed from explorer, but fail to start from console.

    - Fix broken installation with easy_install on Windows (issue #2051)
      SCons traditionally installed in a way that allowed to run multiple
      versions side by side. This custom logic was incompatible with
      easy_install way of doing things.

    - Use epydoc module for generating API docs in HTML if command line
      utility is not found in PATH. Actual for Windows.

  From Alexander Goomenyuk:

    - Add .sx to assembly source scanner list so .sx files
      get their header file dependencies detected.

  From Arve Knudsen:

    - Set module metadata when loading site_scons/site_init.py
      so it is treated as a proper module; __doc__, __file__ and
      __name__ now refer to the site_init.py file.

  From Russel Winder:

    - Users Guide updates explaining that Tools can be packages as
      well as python modules.

  From Gary Oberbrunner:

    - New systemwide and per-user site_scons dirs.

  From Dirk Baechle:

    - XML fixes in User's Guide.
    - Fixed the detection of 'jar' and 'rmic' during
      the initialization of the respective Tools (#2730).
    - Improved docs for custom Decider functions and
      custom Scanner objects (#2711, #2713).
    - Corrected SWIG module names for generated *.i files (#2707).

  From Joe Zuntz:

    - Fixed a case-sensitivity problem with Fortran modules.

  From Bauke Conijn:

    - Added Users Guide example for auto-generated source code

  From Steven Knight:

    - Fix explicit dependencies (Depends()) on Nodes that don't have
      attached Builders.

    - Fix use of the global Alias() function with command actions.

  From Matt Hughes:

    - Fix the ability to append to default $*FLAGS values (which are
      implemented as CLVar instances) in a copied construction environment
      without affecting the original construction environment's value.

  From Rob Managan:

    - Updated the TeX command strings to include a /D on Windows in
      case the new directory is on a different drive letter.

    - Fixed the LaTeX scanner so dependencies are found in commands that
      are broken across lines with a comment or have embedded spaces.

    - The TeX builders should now work with tex files that are generated
      by another program. Thanks to Hans-Martin von Gaudecker for
      isolating the cause of this bug.

    - Added support for INDEXSTYLE environment variable so makeindex can
      find style files.

    - Added support for the bibunits package so we call bibtex on all
      the bu*.aux files.

    - Add support of finding path information on OSX for TeX applications
      MacPorts and Fink paths need to be added by the user

  From Russel Winder:

    - Add support for DMD version 2 (the phobos2 library).

  From William Deegan:

    - Add initial support for VS/VC 2010 (express and non-express versions)
    - Remove warning for not finding MS VC/VS install.
      "scons: warning: No version of Visual Studio compiler found
        - C/C++ compilers most likely not set correctly"
    - Add support for Linux 3.0


RELEASE 2.0.1 - Mon, 15 Aug 2010 15:46:32 -0700

  From Dirk Baechle:

    - Fix XML in documentation.

  From Joe Zuntz:

    - Fixed a case-sensitivity problem with Fortran modules.

  From Bauke Conijn:

    - Added Users Guide example for auto-generated source code

  From Steven Knight:

    - Fix explicit dependencies (Depends()) on Nodes that don't have
      attached Builders.

  From Matt Hughes:

    - Fix the ability to append to default $*FLAGS values (which are
      implemented as CLVar instances) in a copied construction environment
      without affecting the original construction environment's value.

  From Rob Managan:

    - Updated the TeX command strings to include a /D on Windows in
      case the new directory is on a different drive letter.

    - Fixed the LaTeX scanner so dependencies are found in commands that
      are broken across lines with a comment or have embedded spaces.


RELEASE 2.0.0.final.0 - Mon, 14 Jun 2010 22:01:37 -0700

  From Dirk Baechle:

    - Fix XML in documentation.

  From Steven Knight:

    - Provide forward compatibility for the 'profile' module.

    - Provide forward compatibility for the 'pickle' module.

    - Provide forward compatibility for the 'io' module.

    - Provide forward compatibility for the 'queue' module.

    - Provide forward compatibility for the 'collections' module.

    - Provide forward compatibility for the 'builtins' module.

    - Provide forward compatibility for 'sys.intern()'.

    - Convert to os.walk() from of os.path.walk().

    - Remove compatibility logic no longer needed.

    - Add a '-3' option to runtest to print 3.x incompatibility warnings.

    - Convert old-style classes into new-style classes.

    - Fix "Ignoring corrupt sconsign entry" warnings when building
      in a tree with a pre-2.0 .sconsign file.

    - Fix propagation from environment of VS*COMNTOOLS to resolve issues
      initializing MSVC/MSVS/SDK issues.

    - Handle detecting Visual C++ on Python verions with upper-case
      platform architectures like 'AMD64'.

  From W. Trevor King:

    - Revisions to README.

  From Greg Noel:

    - Apply numerous Python fixers to update code to more modern idioms.
      Find where fixers should be applied to code in test strings and
      apply the fixers there, too.

    - Write a fixer to convert string functions to string methods.

    - Modify the 'dict' fixer to be less conservative.

    - Modify the 'apply' fixer to handle more cases.

    - Create a modified 'types' fixer that converts types to 2.x
      equivalents rather than 3.x equivalents.

    - Write a 'division' fixer to highlight uses of the old-style
      division operator.  Correct usage where needed.

    - Add forward compatibility for the new 'memoryview' function
      (which replaces the 'buffer' function).

    - Add forward compatibility for the 'winreg' module.

    - Remove no-longer-needed 'platform' module.

    - Run tests with the '-3' option to Python 2.6 and clear up
      various reported incompatibilities.

    - Comb out code paths specialized to Pythons older than 2.4.

    - Update deprecation warnings; most now become mandatory.

    - Start deprecation cycle for BuildDir() and build_dir.

    - Start deprecation cycle for SourceCode() and related factories

    - Fixed a problem with is_Dict() not identifying some objects derived
      from UserDict.

  From Jim Randall:

    - Document the AllowSubstExceptions() function in the User's Guide.

  From William Deegan:

    - Migrate MSVC/MSVS/SDK improvements from 1.3 branch.


RELEASE 1.3.0 - Tue, 23 Mar 2010 21:44:19 -0400

  From Steven Knight:

    - Update man page and documentation.

  From William Deegan (plus minor patch from Gary Oberbrunner):

    - Support Visual Studio 8.0 Express

RELEASE 1.2.0.d20100306 - Sat, 06 Mar 2010 16:18:33 -0800

  From Luca Falavigna:

    - Fix typos in the man page.

  From Gottfried Ganssauge:

    - Support execution when SCons is installed via easy_install.

  From Steven Knight:

    - Make the messages for Configure checks of compilers consistent.

    - Issue an error message if a BUILDERS entry is not a Builder
      object or a callable wrapper.

  From Rob Managan:

    - Update tex builder to handle the case where a \input{foo}
      command tries to work with a directory named foo instead of the
      file foo.tex. The builder now ignores a directory and continues
      searching to find the correct file. Thanks to Lennart Sauerbeck
      for the test case and initial patch

      Also allow the \include of files in subdirectories when variantDir
      is used with duplicate=0. Previously latex would crash since
      the directory in which the .aux file is written was not created.
      Thanks to Stefan Hepp for finding this and part of the solution.

  From James Teh:
    - Patches to fix some issues using MS SDK V7.0

  From William Deegan:
    - Lots of testing and minor patches to handle mixed MS VC and SDK
      installations, as well as having only the SDK installed.


RELEASE 1.2.0.d20100117 - Sun, 17 Jan 2010 14:26:59 -0800

  From Jim Randall:
    - Fixed temp filename race condition on Windows with long cmd lines.

  From David Cournapeau:
    - Fixed tryRun when sconf directory is in a variant dir.
    - Do not add -fPIC for ifort tool on non-posix platforms (darwin and
      windows).
    - Fix bug 2294 (spurious CheckCC failures).
    - Fix scons bootstrap process on windows 64 (wrong wininst name)

  From William Deegan:
    - Final merge from vs_revamp branch to main

    - Added definition and usage of HOST_OS, HOST_ARCH, TARGET_OS,
      TARGET_ARCH, currently only defined/used by Visual Studio
      Compilers. This will be rolled out to other platforms/tools
      in the future.

    - Add check for python >= 3.0.0 and exit gracefully.
      For 1.3 python >= 1.5.2 and < 3.0.0 are supported

    - Fix bug 1944 - Handle non-existent .i file in swig emitter, previously
      it would crash with an IOError exception. Now it will try to make an
      educated guess on the module name based on the filename.

  From Lukas Erlinghagen:

    - Have AddOption() remove variables from the list of
      seen-but-unknown variables (which are reported later).

    - An option name and aliases can now be specified as a tuple.

  From Hartmut Goebel:

    - Textfile builder.

  From Jared Grubb:

    - use "is/is not" in comparisons with None instead of "==" or "!=".

  From Jim Hunziker:

    - Avoid adding -gphobos to a command line multiple times
      when initializing use of the DMD compiler.

  From Jason Kenney:

    - Sugguested HOST/TARGET OS/ARCH separation.

  From Steven Knight:

    - Fix the -n option when used with VariantDir(duplicate=1)
      and the variant directory doesn't already exist.

    - Fix scanning of Unicode files for both UTF-16 endian flavors.

    - Fix a TypeError on #include of file names with Unicode characters.

    - Fix an exception if a null command-line argument is passed in.

    - Evaluate Requires() prerequisites before a Node's direct children
      (sources and dependencies).

  From Greg Noel:

    - Remove redundant __metaclass__ initializations in Environment.py.

    - Correct the documentation of text returned by sconf.Result().

    - Document that filenames with '.' as the first character are
      ignored by Glob() by default (matching UNIX glob semantics).

    - Fix SWIG testing infrastructure to work on Mac OS X.

    - Restructure a test that occasionally hung so that the test would
      detect when it was stuck and fail instead.

    - Substfile builder.

  From Gary Oberbrunner:

    - When reporting a target that SCons doesn't know how to make,
      specify whether it's a File, Dir, etc.

  From Ben Webb:

    - Fix use of $SWIGOUTDIR when generating Python wrappers.

    - Add $SWIGDIRECTORSUFFIX and $SWIGVERSION construction variables.

  From Rob Managan:

    - Add -recorder flag to Latex commands and updated internals to
      use the output to find files TeX creates. This allows the MiKTeX
      installations to find the created files

    - Notify user of Latex errors that would get buried in the
      Latex output

    - Remove LATEXSUFFIXES from environments that don't initialize Tex.

    - Add support for the glossaries package for glossaries and acronyms

    - Fix problem that pdftex, latex, and pdflatex tools by themselves did
      not create the actions for bibtex, makeindex,... by creating them
      and other environment settings in one routine called by all four
      tex tools.

    - Fix problem with filenames of sideeffects when the user changes
      the name of the output file from the latex default

    - Add scanning of files included in Latex by means of \lstinputlisting{}
      Patch from Stefan Hepp.

    - Change command line for epstopdf to use --outfile= instead of -o
      since this works on all platforms.
      Patch from Stefan Hepp.

    - Change scanner to properly search for included file from the
      directory of the main file instead of the file it is included from.
      Also update the emitter to add the .aux file associated with
      \include{filename} commands. This makes sure the required directories
      if any are created for variantdir cases.
      Half of the patch from Stefan Hepp.

RELEASE 1.2.0.d20090223 - Mon, 23 Feb 2009 08:41:06 -0800

  From Stanislav Baranov:

    - Make suffix-matching for scanners case-insensitive on Windows.

  From David Cournapeau:

    - Change the way SCons finds versions of Visual C/C++ and Visual
      Studio to find and use the Microsoft v*vars.bat files.

  From Robert P. J. Day:

    - User's Guide updates.

  From Dan Eaton:

    - Fix generation of Visual Studio 8 project files on x64 platforms.

  From Allan Erskine:

    - Set IncludeSearchPath and PreprocessorDefinitions in generated
      Visual Studio 8 project files, to help IntelliSense work.

  From Mateusz Gruca:

    - Fix deletion of broken symlinks by the --clean option.

  From Steven Knight:

    - Fix the error message when use of a non-existent drive on Windows
      is detected.

    - Add sources for files whose targets don't exist in $CHANGED_SOURCES.

    - Detect implicit dependencies on commands even when the command is
      quoted.

    - Fix interaction of $CHANGED_SOURCES with the --config=force option.

    - Fix finding #include files when the string contains escaped
      backslashes like "C:\\some\\include.h".

    - Pass $CCFLAGS to Visual C/C++ precompiled header compilation.

    - Remove unnecessary nested $( $) around $_LIBDIRFLAGS on link lines
      for the Microsoft linker, the OS/2 ilink linker and the Phar Lap
      linkloc linker.

    - Spell the Windows environment variables consistently "SystemDrive"
      and "SystemRoot" instead of "SYSTEMDRIVE" and "SYSTEMROOT".



RELEASE 1.2.0.d20090113 - Tue, 13 Jan 2009 02:50:30 -0800

  From Stanislav Baranov, Ted Johnson and Steven Knight:

    - Add support for batch compilation of Visual Studio C/C++ source
      files, controlled by a new $MSVC_BATCH construction variable.

  From Steven Knight:

    - Print the message, "scons: Build interrupted." on error output,
      not standard output.

    - Add a --warn=future-deprecated option for advance warnings about
      deprecated features that still have warnings hidden by default.

    - Fix use of $SOURCE and $SOURCES attributes when there are no
      sources specified in the Builder call.

    - Add support for new $CHANGED_SOURCES, $CHANGED_TARGETS,
      $UNCHANGED_SOURCES and $UNCHANGED_TARGETS variables.

    - Add general support for batch builds through new batch_key= and
      targets= keywords to Action object creation.

  From Arve Knudsen:

    - Make linker tools differentiate properly between SharedLibrary
      and LoadableModule.

    - Document TestCommon.shobj_prefix variable.

    - Support $SWIGOUTDIR values with spaces.

  From Rob Managan:

    - Don't automatically try to build .pdf graphics files for
      .eps files in \includegraphics{} calls in TeX/LaTeX files
      when building with the PDF builder (and thus using pdflatex).

  From Gary Oberbrunner:

    - Allow AppendENVPath() and PrependENVPath() to interpret '#'
      for paths relative to the top-level SConstruct directory.

    - Use the Borland ilink -e option to specify the output file name.

    - Document that the msvc Tool module uses $PCH, $PCHSTOP and $PDB.

    - Allow WINDOWS_INSERT_DEF=0 to disable --output-def when linking
      under MinGW.

  From Zia Sobhani:

    - Fix typos in the User's Guide.

  From Greg Spencer:

    - Support implicit dependency scanning of files encoded in utf-8
      and utf-16.

  From Roberto de Vecchi:

    - Remove $CCFLAGS from the the default definitions of $CXXFLAGS for
      Visual C/C++ and MIPSpro C++ on SGI so, they match other tools
      and avoid flag duplication on C++ command lines.

  From Ben Webb:

    - Handle quoted module names in SWIG source files.

    - Emit *_wrap.h when SWIG generates header file for directors

  From Matthew Wesley:

    - Copy file attributes so we identify, and can link a shared library
      from, shared object files in a Repository.



RELEASE 1.2.0 - Sat, 20 Dec 2008 22:47:29 -0800

  From Steven Knight:

    - Don't fail if can't import a _subprocess module on Windows.

    - Add warnings for use of the deprecated Options object.



RELEASE 1.1.0.d20081207 - Sun, 07 Dec 2008 19:17:23 -0800

  From Benoit Belley:

    - Improve the robustness of GetBuildFailures() by refactoring
      SCons exception handling (especially BuildError exceptions).

    - Have the --taskmastertrace= option print information about
      individual Task methods, not just the Taskmaster control flow.

    - Eliminate some spurious dependency cycles by being more aggressive
      about pruning pending children from the Taskmaster walk.

    - Suppress mistaken reports of a dependency cycle when a child
      left on the pending list is a single Node in EXECUTED state.

  From David Cournapeau:

    - Fix $FORTRANMODDIRPREFIX for the ifort (Intel Fortran) tool.

  From Brad Fitzpatrick:

    - Don't pre-generate an exception message (which will likely be
      ignored anyway) when an EntryProxy re-raises an AttributeError.

  From Jared Grubb:

    - Clean up coding style and white space in Node/FS.py.

    - Fix a typo in the documentation for $_CPPDEFFLAGS.

    - Issue 2401: Fix usage of comparisons with None.

  From Ludwig Hï¿½hne:

    - Handle Java inner classes declared within a method.

  From Steven Knight:

    - Fix label placement by the "scons-time.py func" subcommand
      when a profile value was close to (or equal to) 0.0.

    - Fix env.Append() and env.Prepend()'s ability to add a string to
      list-like variables like $CCFLAGS under Python 2.6.

    - Other Python2.6 portability:  don't use "as" (a Python 2.6 keyword).
      Don't use the deprecated Exception.message attribute.

    - Support using the -f option to search for a different top-level
      file name when walking up with the -D, -U or -u options.

    - Fix use of VariantDir when the -n option is used and doesn't,
      therefore, actually create the variant directory.

    - Fix a stack trace from the --debug=includes option when passed a
      static or shared library as an argument.

    - Speed up the internal find_file() function (used for searching
      CPPPATH, LIBPATH, etc.).

    - Add support for using the Python "in" keyword on construction
      environments (for example, if "CPPPATH" in env: ...).

    - Fix use of Glob() when a repository or source directory contains
      an in-memory Node without a corresponding on-disk file or directory.

    - Add a warning about future reservation of $CHANGED_SOURCES,
      $CHANGED_TARGETS, $UNCHANGED_SOURCES and $UNCHANGED_TARGETS.

    - Enable by default the existing warnings about setting the resource
      $SOURCE, $SOURCES, $TARGET and $TARGETS variable.

  From Rob Managan:

    - Scan for TeX files in the paths specified in the $TEXINPUTS
      construction variable and the $TEXINPUTS environment variable.

    - Configure the PDF() and PostScript() Builders as single_source so
      they know each source file generates a separate target file.

    - Add $EPSTOPDF, $EPSTOPDFFLAGS and $EPSTOPDFCOM

    - Add .tex as a valid extension for the PDF() builder.

    - Add regular expressions to find \input, \include and
      \includegraphics.

    - Support generating a .pdf file from a .eps source.

    - Recursive scan included input TeX files.

    - Handle requiring searched-for TeX input graphics files to have
      extensions (to avoid trying to build a .eps from itself, e.g.).

  From Greg Noel:

    - Make the Action() function handle positional parameters consistently.

    - Clarify use of Configure.CheckType().

    - Make the File.{Dir,Entry,File}() methods create their entries
      relative to the calling File's directory, not the SConscript
      directory.

    - Use the Python os.devnull variable to discard error output when
      looking for the $CC or $CXX version.

    - Mention LoadableModule() in the SharedLibrary() documentation.

  From Gary Oberbrunner:

    - Update the User's Guide to clarify use of the site_scons/
      directory and the site_init.py module.

    - Make env.AppendUnique() and env.PrependUnique remove duplicates
      within a passed-in list being added, too.

  From Randall Spangler:

    - Fix Glob() so an on-disk file or directory beginning with '#'
      doesn't throw an exception.



RELEASE 1.1.0 - Thu, 09 Oct 2008 08:33:47 -0700

  From Chris AtLee

    - Use the specified environment when checking for the GCC compiler
      version.

  From Ian P. Cardenas:

    - Fix Glob() polluting LIBPATH by returning copy of list

  From David Cournapeau:

    - Add CheckCC, CheckCXX, CheckSHCC and CheckSHCXX tests to
      configuration contexts.

    - Have the --profile= argument use the much faster cProfile module
      (if it's available in the running Python version).

    - Reorder MSVC compilation arguments so the /Fo is first.

  From Bill Deegan:

    - Add scanning Windows resource (.rc) files for implicit dependencies.

  From John Gozde:

    - When scanning for a #include file, don't use a directory that
      has the same name as the file.

  From Ralf W. Grosse-Kunstleve

    - Suppress error output when checking for the GCC compiler version.

  From Jared Grubb:

    - Fix VariantDir duplication of #included files in subdirectories.

  From Ludwig Hï¿½hne:

    - Reduce memory usage when a directory is used as a dependency of
      another Node (such as an Alias) by returning a concatenation
      of the children's signatures + names, not the children's contents,
      as the directory contents.

    - Raise AttributeError, not KeyError, when a Builder can't be found.

    - Invalidate cached Node information (such as the contenst returned
      by the get_contents() method) when calling actions with Execute().

    - Avoid object reference cycles from frame objects.

    - Reduce memory usage from Null Executor objects.

    - Compute MD5 checksums of large files without reading the entire
      file contents into memory.  Add a new --md5-chunksize option to
      control the size of each chunk read into memory.

  From Steven Knight:

    - Fix the ability of the add_src_builder() method to add a new
      source builder to any other builder.

    - Avoid an infinite loop on non-Windows systems trying to find the
      SCons library directory if the Python library directory does not
      begin with the string "python".

    - Search for the SCons library directory in "scons-local" (with
      no version number) after "scons-local-{VERSION}".

  From Rob Managan:

    - Fix the user's ability to interrupt the TeX build chain.

    - Fix the TeX builder's allowing the user to specify the target name,
      instead of always using its default output name based on the source.

    - Iterate building TeX output files until all warning are gone
      and the auxiliary files stop changing, or until we reach the
      (configurable) maximum number of retries.

    - Add TeX scanner support for:  glossaries, nomenclatures, lists of
      figures, lists of tables, hyperref and beamer.

    - Use the $BIBINPUTS, $BSTINPUTS, $TEXINPUTS and $TEXPICTS construction
      variables as search paths for the relevant types of input file.

    - Fix building TeX with VariantDir(duplicate=0) in effect.

    - Fix the LaTeX scanner to search for graphics on the TEXINPUTS path.

    - Have the PDFLaTeX scanner search for .gif files as well.

  From Greg Noel:

    - Fix typos and format bugs in the man page.

    - Add a first draft of a wrapper module for Python's subprocess
      module.

    - Refactor use of the SCons.compat module so other modules don't
      have to import it individually.

    - Add .sx as a suffix for assembly language files that use the
      C preprocessor.

  From Gary Oberbrunner:

    - Make Glob() sort the returned list of Files or Nodes
      to prevent spurious rebuilds.

    - Add a delete_existing keyword argument to the AppendENVPath()
      and PrependENVPath() Environment methods.

    - Add ability to use "$SOURCE" when specifying a target to a builder

  From Damyan Pepper:

    - Add a test case to verify that SConsignFile() files can be
      created in previously non-existent subdirectories.

  From Jim Randall:

    - Make the subdirectory in which the SConsignFile() file will
      live, if the subdirectory doesn't already exist.

  From Ali Tofigh:

    - Add a test to verify duplication of files in VariantDir subdirectories.



RELEASE 1.0.1 - Sat, 06 Sep 2008 07:29:34 -0700

  From Greg Noel:

    - Add a FindFile() section to the User's Guide.

    - Fix the FindFile() documentation in the man page.

    - Fix formatting errors in the Package() description in the man page.

    - Escape parentheses that appear within variable names when spawning
      command lines using os.system().



RELEASE 1.0.0 - XXX

  From Jared Grubb:

    - Clear the Node state when turning a generic Entry into a Dir.

  From Ludwig Hï¿½hne:

    - Fix sporadic output-order failures in test/GetBuildFailures/parallel.py.

    - Document the ParseDepends() function in the User's Guide.

  From khomenko:

    - Create a separate description and long_description for RPM packages.

  From Steven Knight:

    - Document the GetLaunchDir() function in the User's Guide.

    - Have the env.Execute() method print an error message if the
      executed command fails.

    - Add a script for creating a standard SCons development system on
      Ubuntu Hardy.  Rewrite subsidiary scripts for install Python and
      SCons versions in Python (from shell).

  From Greg Noel:

    - Handle yacc/bison on newer Mac OS X versions creating file.hpp,
      not file.cpp.h.

    - In RPCGEN tests, ignore stderr messages from older versions of
      rpcgen on some versions of Mac OS X.

    - Fix typos in man page descriptions of Tag() and Package(), and in
      the scons-time man page.

    - Fix documentation of SConf.CheckLibWithHeader and other SConf methods.

    - Update documentation of SConscript(variant_dir) usage.

    - Fix SWIG tests for (some versions of) Mac OS X.

  From Jonas Olsson:

    - Print the warning about -j on Windows being potentially unreliable if
      the pywin32 extensions are unavailable or lack file handle operations.

  From Jim Randall:

    - Fix the env.WhereIs() method to expand construction variables.

  From Rogier Schouten:

    - Enable building of shared libraries with the Bordand ilink32 linker.



RELEASE 1.0.0 - Sat, 09 Aug 2008 12:19:44 -0700

  From Luca Falavigna:

    - Fix SCons man page indentation under Debian's man page macros.

  From Steven Knight:

    - Clarify the man page description of the SConscript(src_dir) argument.

    - User's Guide updates:

       -  Document the BUILD_TARGETS, COMMAND_LINE_TARGETS and
          DEFAULT_TARGETS variables.

       -  Document the AddOption(), GetOption() and SetOption() functions.

       -  Document the Requires() function; convert to the Variables
          object, its UnknownOptions() method, and its associated
          BoolVariable(), EnumVariable(), ListVariable(), PackageVariable()
          and PathVariable() functions.

       -  Document the Progress() function.

       -  Reorganize the chapter and sections describing the different
          types of environments and how they interact.  Document the
          SetDefault() method.  Document the PrependENVPath() and
          AppendENVPath() functions.

       -  Reorganize the command-line arguments chapter.  Document the
          ARGLIST variable.

       -  Collect some miscellaneous sections into a chapter about
          configuring build output.

    - Man page updates:

       -  Document suggested use of the Visual C/C++ /FC option to fix
          the ability to double-click on file names in compilation error
          messages.

       -  Document the need to use Clean() for any SideEffect() files that
          must be explicitly removed when their targets are removed.

       -  Explicitly document use of Node lists as input to Dependency().

  From Greg Noel:

    - Document MergeFlags(), ParseConfig(), ParseFlags() and SideEffect()
      in the User's Guide.

  From Gary Oberbrunner:

    - Document use of the GetBuildFailures() function in the User's Guide.

  From Adam Simpkins:

    - Add man page text clarifying the behavior of AddPreAction() and
      AddPostAction() when called with multiple targets.

  From Alexey Zezukin:

    - Fix incorrectly swapped man page descriptions of the --warn= options
      for duplicate-environment and missing-sconscript.



RELEASE 0.98.5 - Sat, 07 Jun 2008 08:20:35 -0700

  From Benoit Belley:

  - Fix the Intel C++ compiler ABI specification for EMT64 processors.

  From David Cournapeau:

  - Issue a (suppressable) warning, not an error, when trying to link
    C++ and Fortran object files into the same executable.

  From Steven Knight:

  - Update the scons.bat file so that it returns the real exit status
    from SCons, even though it uses setlocal + endlocal.

  - Fix the --interactive post-build messages so it doesn't get stuck
    mistakenly reporting failures after any individual build fails.

  - Fix calling File() as a File object method in some circumstances.

  - Fix setup.py installation on Mac OS X so SCons gets installed
    under /usr/lcoal by default, not in the Mac OS X Python framework.



RELEASE 0.98.4 - Sat, 17 May 2008 22:14:46 -0700

  From Benoit Belley:

  - Fix calculation of signatures for Python function actions with
    closures in Python versions before 2.5.

  From David Cournapeau:

  - Fix the initialization of $SHF77FLAGS so it includes $F77FLAGS.

  From Jonas Olsson:

  - Fix a syntax error in the Intel C compiler support on Windows.

  From Steven Knight:

  - Change how we represent Python Value Nodes when printing and when
    stored in .sconsign files (to avoid blowing out memory by storing
    huge strings in .sconsign files after multiple runs using Configure
    contexts cause the Value strings to be re-escaped each time).

  - Fix a regression in not executing configuration checks after failure
    of any configuration check that used the same compiler or other tool.

  - Handle multiple destinations in Visual Studio 8 settings for the
    analogues to the INCLUDE, LIBRARY and PATH variables.

  From Greg Noel:

  - Update man page text for VariantDir().



RELEASE 0.98.3 - Tue, 29 Apr 2008 22:40:12 -0700

  From Greg Noel:

  - Fix use of $CXXFLAGS when building C++ shared object files.

  From Steven Knight:

  - Fix a regression when a Builder's source_scanner doesn't select
    a more specific scanner for the suffix of a specified source file.

  - Fix the Options object backwards compatibility so people can still
    "import SCons.Options.{Bool,Enum,List,Package,Path}Option" submodules.

  - Fix searching for implicit dependencies when an Entry Node shows up
    in the search path list.

  From Stefano:

  - Fix expansion of $FORTRANMODDIR in the default Fortran command line(s)
    when it's set to something like ${TARGET.dir}.



RELEASE 0.98.2 - Sun, 20 Apr 2008 23:38:56 -0700

  From Steven Knight:

  - Fix a bug in Fortran suffix computation that would cause SCons to
    run out of memory on Windows systems.

  - Fix being able to specify --interactive mode command lines with
    \ (backslash) path name separators on Windows.

  From Gary Oberbrunner:

  - Document Glob() in the User's Guide.



RELEASE 0.98.1 - Fri, 18 Apr 2008 19:11:58 -0700

  From Benoit Belley:

  - Speed up the SCons.Util.to_string*() functions.

  - Optimize various Node intialization and calculations.

  - Optimize Executor scanning code.

  - Optimize Taskmaster execution, including dependency-cycle checking.

  - Fix the --debug=stree option so it prints its tree once, not twice.

  From Johan Boulï¿½:

  - Fix the ability to use LoadableModule() under MinGW.

  From David Cournapeau:

  - Various missing Fortran-related construction variables have been added.

  - SCons now uses the program specified in the $FORTRAN construction
    variable to link Fortran object files.

  - Fortran compilers on Linux (Intel, g77 and gfortran) now add the -fPIC
    option by default when compilling shared objects.

  - New 'sunf77', 'sunf90' and 'sunf95' Tool modules have been added to
    support Sun Fortran compilers.  On Solaris, the Sun Fortran compilers
    are used in preference to other compilers by default.

  - Fortran support now uses gfortran in preference to g77.

  - Fortran file suffixes are now configurable through the
    $F77FILESUFFIXES, $F90FILESUFFIXES, $F95FILESUFFIXES and
    $FORTRANFILESUFFIXES variables.

  From Steven Knight:

  - Make the -d, -e, -w and --no-print-directory options "Ignored for
    compatibility."  (We're not going to implement them.)

  - Fix a serious inefficiency in how SCons checks for whether any source
    files are missing when a Builder call creates many targets from many
    input source files.

  - In Java projects, make the target .class files depend only on the
    specific source .java files where the individual classes are defined.

  - Don't store duplicate source file entries  in the .sconsign file so
    we don't endlessly rebuild the target(s) for no reason.

  - Add a Variables object as the first step towards deprecating the
    Options object name.  Similarly, add BoolVariable(), EnumVariable(),
    ListVariable(), PackageVariable() and PathVariable() functions
    as first steps towards replacing BoolOption(), EnumOption(),
    ListOption(), PackageOption() and PathOption().

  - Change the options= keyword argument to the Environment() function
    to variables=, to avoid confusion with SCons command-line options.
    Continue supporting the options= keyword for backwards compatibility.

  - When $SWIGFLAGS contains the -python flag, expect the generated .py
    file to be in the same (sub)directory as the target.

  - When compiling C++ files, allow $CCFLAGS settings to show up on the
    command line even when $CXXFLAGS has been redefined.

  - Fix --interactive with -u/-U/-D when a VariantDir() is used.

  From Anatoly Techtonik:

  - Have the scons.bat file add the script execution directory to its
    local %PATH% on Windows, so the Python executable can be found.

  From Mike Wake:

  - Fix passing variable names as a list to the Return() function.

  From Matthew Wesley:

  - Add support for the GDC 'D' language compiler.



RELEASE 0.98 - Sun, 30 Mar 2008 23:33:05 -0700

  From Benoit Belley:

  - Fix the --keep-going flag so it builds all possible targets even when
    a later top-level target depends on a child that failed its build.

  - Fix being able to use $PDB and $WINDWOWS_INSERT_MANIFEST together.

  - Don't crash if un-installing the Intel C compiler leaves left-over,
    dangling entries in the Windows registry.

  - Improve support for non-standard library prefixes and suffixes by
    stripping all prefixes/suffixes from file name string as appropriate.

  - Reduce the default stack size for -j worker threads to 256 Kbytes.
    Provide user control over this value by adding --stack-size and
    --warn=stack-size options, and a SetOption('stack_size') function.

  - Fix a crash on Linux systems when trying to use the Intel C compiler
    and no /opt/intel_cc_* directories are found.

  - Improve using Python functions as actions by incorporating into
    a FunctionAction's signature:
      - literal values referenced by the byte code.
      - values of default arguments
      - code of nested functions
      - values of variables captured by closures
      - names of referenced global variables and functions

  - Fix the closing message when --clean and --keep-going are both
    used and no errors occur.

  - Add support for the Intel C compiler on Mac OS X.

  - Speed up reading SConscript files by about 20% (for some
    configurations) by:  1) optimizing the SCons.Util.is_*() and
    SCons.Util.flatten() functions; 2) avoiding unnecessary os.stat()
    calls by using a File's .suffix attribute directly instead of
    stringifying it.

  From JÃ©rÃ´me Berger:

  - Have the D language scanner search for .di files as well as .d files.

  - Add a find_include_names() method to the Scanner.Classic class to
    abstract out how included names can be generated by subclasses.

  - Allow the D language scanner to detect multiple modules imported by
    a single statement.

  From Konstantin Bozhikov:

  - Support expansion of construction variables that contain or refer
    to lists of other variables or Nodes within expansions like $CPPPATH.

  - Change variable substitution (the env.subst() method) so that an
    input sequence (list or tuple) is preserved as a list in the output.

  From David Cournapeau:

  - Add a CheckDeclaration() call to configure contexts.

  - Improve the CheckTypeSize() code.

  - Add a Define() call to configure contexts, to add arbitrary #define
    lines to a generated configure header file.

  - Add a "gfortran" Tool module for the GNU F95/F2003 compiler.

  - Avoid use of -rpath with the Mac OS X linker.

  - Add comment lines to the generated config.h file to describe what
    the various #define/#undef lines are doing.

  From Steven Knight:

  - Support the ability to subclass the new-style "str" class as input
    to Builders.

  - Improve the performance of our type-checking by using isinstance()
    with new-style classes.

  - Fix #include (and other $*PATH variables searches) of files with
    absolute path names.  Don't die if they don't exist (due to being
    #ifdef'ed out or the like).

  - Fix --interactive mode when Default(None) is used.

  - Fix --debug=memoizer to work around a bug in base Python 2.2 metaclass
    initialization (by just not allowing Memoization in Python versions
    that have the bug).

  - Have the "scons-time time" subcommand handle empty log files, and
    log files that contain no results specified by the --which option.

  - Fix the max Y of vertical bars drawn by "scons-time --fmt=gnuplot".

  - On Mac OS X, account for the fact that the header file generated
    from a C++ file will be named (e.g.) file.cpp.h, not file.hpp.

  - Fix floating-point numbers confusing the Java parser about
    generated .class file names in some configurations.

  - Document (nearly) all the values you can now fetch with GetOption().

  - Fix use of file names containing strings of multiple spaces when
    using ActionFactory instances like the Copy() or Move() function.

  - Fix a 0.97 regression when using a variable expansion (like
    $OBJSUFFIX) in a source file name to a builder with attached source
    builders that match suffix (like Program()+Object()).

  - Have the Java parser recognize generics (surrounded by angle brackets)
    so they don't interfere with identifying anonymous inner classes.

  - Avoid an infinite loop when trying to use saved copies of the
    env.Install() or env.InstallAs() after replacing the method
    attributes.

  - Improve the performance of setting construction variables.

  - When cloning a construction environment, avoid over-writing an
    attribute for an added method if the user explicitly replaced it.

  - Add a warning about deprecated support for Python 1.5, 2.0 and 2.1.

  - Fix being able to SetOption('warn', ...) in SConscript files.

  - Add a warning about env.Copy() being deprecated.

  - Add warnings about the --debug={dtree,stree,tree} options
    being deprecated.

  - Add VariantDir() as the first step towards deprecating BuildDir().
    Add the keyword argument "variant_dir" as the replacement for
    "build_dir".

  - Add warnings about the {Target,Source}Signatures() methods and
    functions being deprecated.

  From Rob Managan:

  - Enhance TeX and LaTeX support to work with BuildDir(duplicate=0).

  - Re-run LaTeX when it issues a package warning that it must be re-run.

  From Leanid Nazdrynau:

  - Have the Copy() action factory preserve file modes and times
    when copying individual files.

  From Jan Nijtmans:

  - If $JARCHDIR isn't set explicitly, use the .java_classdir attribute
    that was set when the Java() Builder built the .class files.

  From Greg Noel:

  - Document the Dir(), File() and Entry() methods of Dir and File Nodes.

  - Add the parse_flags option when creating Environments

  From Gary Oberbrunner:

  - Make File(), Dir() and Entry() return a list of Nodes when passed
    a list of names, instead of trying to make a string from the name
    list and making a Node from that string.

  - Fix the ability to build an Alias in --interactive mode.

  - Fix the ability to hash the contents of actions for nested Python
    functions on Python versions where the inability to pickle them
    returns a TypeError (instead of the documented PicklingError).

  From Jonas Olsson:

  - Fix use of the Intel C compiler when the top compiler directory,
    but not the compiler version, is specified.

  - Handle Intel C compiler network license files (port@system).

  From Jim Randall:

  - Fix how Python Value Nodes are printed in --debug=explain output.

  From Adam Simpkins:

  - Add a --interactive option that starts a session for building (or
    cleaning) targets without re-reading the SConscript files every time.

  - Fix use of readline command-line editing in --interactive mode.

  - Have the --interactive mode "build" command with no arguments
    build the specified Default() targets.

  - Fix the Chmod(), Delete(), Mkdir() and Touch() Action factories to
    take a list (of Nodes or strings) as arguments.

  From Vaclav Smilauer:

  - Fix saving and restoring an Options value of 'all' on Python
    versions where all() is a builtin function.

  From Daniel Svensson:

  - Code correction in SCons.Util.is_List().

  From Ben Webb:

  - Support the SWIG %module statement with following modifiers in
    parenthese (e.g., '%module(directors="1")').



RELEASE 0.97.0d20071212 - Wed, 12 Dec 2007 09:29:32 -0600

  From Benoit Belley:

  - Fix occasional spurious rebuilds and inefficiency when using
    --implicit-cache and Builders that produce multiple targets.

  - Allow SCons to not have to know about the builders of generated
    files when BuildDir(duplicate=0) is used, potentially allowing some
    SConscript files to be ignored for smaller builds.

  From David Cournapeau:

  - Add a CheckTypeSize() call to configure contexts.

  From Ken Deeter:

  - Make the "contents" of Alias Nodes a concatenation of the children's
    content signatures (MD5 checksums), not a concatenation of the
    children's contents, to avoid using large amounts of memory during
    signature calculation.

  From Malte Helmert:

  - Fix a lot of typos in the man page and User's Guide.

  From Geoffrey Irving:

  - Speed up conversion of paths in .sconsign files to File or Dir Nodes.

  From Steven Knight:

  - Add an Options.UnknownOptions() method that returns any settings
    (from the command line, or whatever dictionary was passed in)
    that aren't known to the Options object.

  - Add a Glob() function.

  - When removing targets with the -c option, use the absolute path (to
    avoid problems interpreting BuildDir() when the top-level directory
    is the source directory).

  - Fix problems with Install() and InstallAs() when called through a
    clone (of a clone, ...) of a cloned construction environment.

  - When executing a file containing Options() settings, add the file's
    directory to sys.path (so modules can be imported from there) and
    explicity set __name__ to the name of the file so the statement's
    in the file can deduce the location if they need to.

  - Fix an O(n^2) performance problem when adding sources to a target
    through calls to a multi Builder (including Aliases).

  - Redefine the $WINDOWSPROGMANIFESTSUFFIX and
    $WINDOWSSHLIBMANIFESTSUFFIX variables so they pick up changes to
    the underlying $SHLIBSUFFIX and $PROGSUFFIX variables.

  - Add a GetBuildFailures() function that can be called from functions
    registered with the Python atexit module to print summary information
    about any failures encountered while building.

  - Return a NodeList object, not a Python list, when a single_source
    Builder like Object() is called with more than one file.

  - When searching for implicit dependency files in the directories
    in a $*PATH list, don't create Dir Nodes for directories that
    don't actually exist on-disk.

  - Add a Requires() function to allow the specification of order-only
    prerequisites, which will be updated before specified "downstream"
    targets but which don't actually cause the target to be rebuilt.

  - Restore the FS.{Dir,File,Entry}.rel_path() method.

  - Make the default behavior of {Source,Target}Signatures('timestamp')
    be equivalent to 'timestamp-match', not 'timestamp-newer'.

  - Fix use of CacheDir with Decider('timestamp-newer') by updating
    the modification time when copying files from the cache.

  - Fix random issues with parallel (-j) builds on Windows when Python
    holds open file handles (especially for SCons temporary files,
    or targets built by Python function actions) across process creation.

  From Maxim Kartashev:

  - Fix test scripts when run on Solaris.

  From Gary Oberbrunner:

  - Fix Glob() when a pattern is in an explicitly-named subdirectory.

  From Philipp Scholl:

  - Fix setting up targets if multiple Package builders are specified
    at once.



RELEASE 0.97.0d20070918 - Tue, 18 Sep 2007 10:51:27 -0500

  From Steven Knight:

  - Fix the wix Tool module to handle null entries in $PATH variables.

  - Move the documentation of Install() and InstallAs() from the list
    of functions to the list of Builders (now that they're implemented
    as such).

  - Allow env.CacheDir() to be set per construction environment.  The
    global CacheDir() function now sets an overridable global default.

  - Add an env.Decider() method and a Node.Decider() method that allow
    flexible specification of an arbitrary function to decide if a given
    dependency has changed since the last time a target was built.

  - Don't execute Configure actions (while reading SConscript files)
    when cleaning (-c) or getting help (-h or -H).

  - Add to each target an implicit dependency on the external command(s)
    used to build the target, as found by searching env['ENV']['PATH']
    for the first argument on each executed command line.

  - Add support for a $IMPLICIT_COMMAND_DEPENDENCIES construction
    variabe that can be used to disable the automatic implicit
    dependency on executed commands.

  - Add an "ensure_suffix" keyword to Builder() definitions that, when
    true, will add the configured suffix to the targets even if it looks
    like they already have a different suffix.

  - Add a Progress() function that allows for calling a function or string
    (or list of strings) to display progress while walking the DAG.

  - Allow ParseConfig(), MergeFlags() and ParseFlags() to handle output
    from a *config command with quoted path names that contain spaces.

  - Make the Return() function stop processing the SConscript file and
    return immediately.  Add a "stop=" keyword argument that can be set
    to False to preserve the old behavior.

  - Fix use of exitstatfunc on an Action.

  - Introduce all man page function examples with "Example:" or "Examples:".

  - When a file gets added to a directory, make sure the directory gets
    re-scanned for the new implicit dependency.

  - Fix handling a file that's specified multiple times in a target
    list so that it doesn't cause dependent Nodes to "disappear" from
    the dependency graph walk.

  From Carsten Koch:

  - Avoid race conditions with same-named files and directory creation
    when pushing copies of files to CacheDir().

  From Tzvetan Mikov:

  - Handle $ in Java class names.

  From Gary Oberbrunner:

  - Add support for the Intel C compiler on Windows64.

  - On SGI IRIX, have $SHCXX use $CXX by default (like other platforms).

  From Sohail Somani:

  - When Cloning a construction environment, set any variables before
    applying tools (so the tool module can access the configured settings)
    and re-set them after (so they end up matching what the user set).

  From Matthias Troffaes:

  - Make sure extra auxiliary files generated by some LaTeX packages
    and not ending in .aux also get deleted by scons -c.

  From Greg Ward:

  - Add a $JAVABOOTCLASSPATH variable for directories to be passed to the
    javac -bootclasspath option.

  From Christoph Wiedemann:

  - Add implicit dependencies on the commands used to build a target.




RELEASE 0.97.0d20070809 - Fri, 10 Aug 2007 10:51:27 -0500

  From Lars Albertsson:

  - Don't error if a #include line happens to match a directory
    somewhere on a path (like $CPPPATH, $FORTRANPATH, etc.).

  From Mark Bertoglio:

  - Fix listing multiple projects in Visual Studio 7.[01] solution files,
    including generating individual project GUIDs instead of re-using
    the solution GUID.

  From Jean Brouwers:

  - Add /opt/SUNWspro/bin to the default execution PATH on Solaris.

  From Allan Erskine:

  - Only expect the Microsoft IDL compiler to emit *_p.c and *_data.c
    files if the /proxy and /dlldata switches are used (respectively).

  From Steven Knight:

  - Have --debug=explain report if a target is being rebuilt because
    AlwaysBuild() is specified (instead of "unknown reasons").

  - Support {Get,Set}Option('help') to make it easier for SConscript
    files to tell if a help option (-h, --help, etc.) has been specified.

  - Support {Get,Set}Option('random') so random-dependency interaction
    with CacheDir() is controllable from SConscript files.

  - Add a new AddOption() function to support user-defined command-
    line flags (like --prefix=, --force, etc.).

  - Replace modified Optik version with new optparse compatibility module
    for command line processing in Scripts/SConsOptions.py

  - Push and retrieve built symlinks to/from a CacheDir() as actual
    symlinks, not by copying the file contents.

  - Fix how the Action module handles stringifying the shared library
    generator in the Tool/mingw.py module.

  - When generating a config.h file, print "#define HAVE_{FEATURE} 1"
    instad of just "#define HAVE_{FEATURE}", for more compatibility
    with Autoconf-style projects.

  - Fix expansion of $TARGET, $TARGETS, $SOURCE and $SOURCES keywords in
    Visual C/C++ PDB file names.

  - Fix locating Visual C/C++ PDB files in build directories.

  - Support an env.AddMethod() method and an AddMethod() global function
    for adding a new method, respectively, to a construction environment
    or an arbitrary object (such as a class).

  - Fix the --debug=time option when the -j option is specified and all
    files are up to date.

  - Add a $SWIGOUTDIR variable to allow setting the swig -outdir option,
    and use it to identify files created by the swig -java option.

  - Add a $SWIGPATH variable that specifies the path to be searched
    for included SWIG files, Also add related $SWIGINCPREFIX and
    $SWIGINCSUFFIX variables that specify the prefix and suffix to
    be be added to each $SWIGPATH directory when expanded on the SWIG
    command line.

  - More efficient copying of construction environments (mostly borrowed
    from copy.deepcopy() in the standard Python library).

  - When printing --tree=prune output, don't print [brackets] around
    source files, only do so for built targets with children.

  - Fix interpretation of Builder source arguments when the Builder has
    a src_suffix *and* a source_builder and the argument has no suffix.

  - Fix use of expansions like ${TARGET.dir} or ${SOURCE.dir} in the
    following construction variables:  $FORTRANMODDIR, $JARCHDIR,
    $JARFLAGS, $LEXFLAGS, $SWIGFLAGS, $SWIGOUTDIR and $YACCFLAGS.

  - Fix dependencies on Java files generated by SWIG so they can be
    detected and built in one pass.

  - Fix SWIG when used with a BuildDir().

  From Leanid Nazdrynau:

  - When applying Tool modules after a construction environment has
    already been created, don't overwrite existing $CFILESUFFIX and
    $CXXFILESUFFIX value.

  - Support passing the Java() builder a list of explicit .java files
    (not only a list of directories to be scanned for .java files).

  - Support passing .java files to the Jar() and JavaH() builders, which
    then use the builder underlying the Java() builder to turn them into
    .class files.  (That is, the Jar()-Java() chain of builders become
    multi-step, like the Program()-Object()-CFile() builders.)

  - Support passing SWIG .i files to the Java builders (Java(),
    Jar(), JavaH()), to cause intermediate .java files to be created
    automatically.

  - Add $JAVACLASSPATH and $JAVASOURCEPATH variables, that get added to
    the javac "-classpath" and "-sourcepath" options.  (Note that SCons
    does *not* currently search these paths for implicit dependencies.)

  - Commonize initialization of Java-related builders.

  From Jan Nijtmans:

  - Find Java anonymous classes when the next token after the name is
    an open parenthesis.

  From Gary Oberbrunner:

  - Fix a code example in the man page.

  From Tilo Prutz:

  - Add support for the file names that Java 1.5 (and 1.6) generates for
    nested anonymous inner classes, which are different from Java 1.4.

  From Adam Simpkins:

  - Allow worker threads to terminate gracefully when all jobs are
    finished.

  From Sohail Somani:

  - Add LaTeX scanner support for finding dependencies specified with
    the \usepackage{} directive.



RELEASE 0.97 - Thu, 17 May 2007 08:59:41 -0500

  From Steven Knight:

  - Fix a bug that would make parallel builds stop in their tracks if
    Nodes that depended on lists that contained some Nodes built together
    caused the reference count to drop below 0 if the Nodes were visited
    and commands finished in the wrong order.

  - Make sure the DirEntryScanner doesn't choke if it's handed something
    that's not a directory (Node.FS.Dir) Node.



RELEASE 0.96.96 - Thu, 12 Apr 2007 12:36:25 -0500

  NOTE:  This is (Yet) a(nother) pre-release of 0.97 for testing purposes.

  From Joe Bloggs:

  - Man page fix:  remove cut-and-paste sentence in NoCache() description.

  From Dmitry Grigorenko and Gary Oberbrunner:

  - Use the Intel C++ compiler, not $CC, to link C++ source.

  From Helmut Grohne:

  - Fix the man page example of propagating a user's external environment.

  From Steven Knight:

  - Back out (most of) the Windows registry installer patch, which
    seems to not work on some versions of Windows.

  - Don't treat Java ".class" attributes as defining an inner class.

  - Fix detecting an erroneous Java anonymous class when the first
    non-skipped token after a "new" keyword is a closing brace.

  - Fix a regression when a CPPDEFINES list contains a tuple, the second
    item of which (the option value) is a construction variable expansion
    (e.g. $VALUE) and the value of the variable isn't a string.

  - Improve the error message if an IOError (like trying to read a
    directory as a file) occurs while deciding if a node is up-to-date.

  - Fix "maximum recursion" / "unhashable type" errors in $CPPPATH
    PathList expansion if a subsidiary expansion yields a stringable,
    non-Node object.

  - Generate API documentation from the docstrings (using epydoc).

  - Fix use of --debug=presub with Actions for out-of-the-box Builders.

  - Fix handling nested lists within $CPPPATH, $LIBPATH, etc.

  - Fix a "builders_used" AttributeError that real-world Qt initialization
    triggered in the refactored suffix handling for Builders.

  - Make the reported --debug=time timings meaningful when used with -j.
    Better documentation of what the times mean.

  - User Guide updates: --random, AlwaysBuild(), --tree=,
    --debug=findlibs, --debug=presub, --debug=stacktrace,
    --taskmastertrace.

  - Document (in both man page and User's Guide) that --implicit-cache
    ignores changes in $CPPPATH, $LIBPATH, etc.

  From Jean-Baptiste Lab:

  - Remove hard-coded dependency on Python 2.2 from Debian packaging files.

  From Jeff Mahovsky:

  - Handle spaces in the build target name in Visual Studio project files.

  From Rob Managan:

  - Re-run LaTeX after BibTeX has been re-run in response to a changed
    .bib file.

  From Joel B. Mohler:

  - Make additional TeX auxiliary files (.toc, .idx and .bbl files)
    Precious so their removal doesn't affect whether the necessary
    sections are included in output PDF or PostScript files.

  From Gary Oberbrunner:

  - Fix the ability to import modules in the site_scons directory from
    a subdirectory.

  From Adam Simpkins:

  - Make sure parallel (-j) builds all targets even if they show up
    multiple times in the child list (as a source and a dependency).

  From Matthias Troffaes:

  - Don't re-run TeX if the triggering strings (\makeindex, \bibliography
    \tableofcontents) are commented out.

  From Richard Viney:

  - Fix use of custom include and lib paths with Visual Studio 8.

  - Select the default .NET Framework SDK Dir based on the version of
    Visual Studio being used.



RELEASE 0.96.95 - Mon, 12 Feb 2007 20:25:16 -0600

  From Anatoly Techtonik:

  - Add the scons.org URL and a package description to the setup.py
    arguments.

  - Have the Windows installer add a registry entry for scons.bat in the
    "App Paths" key, so scons.bat can be executed without adding the
    directory to the %PATH%.  (Python itself works this way.)

  From Anonymous:

  - Fix looking for default paths in Visual Studio 8.0 (and later).

  - Add -lm to the list of default D libraries for linking.

  From Matt Doar:

  - Provide a more complete write-your-own-Scanner example in the man page.

  From Ralf W. Grosse-Kunstleve:

  - Contributed upstream Python change to our copied subprocess.py module
    for more efficient standard input processing.

  From Steven Knight:

  - Fix the Node.FS.Base.rel_path() method when the two nodes are on
    different drive letters.  (This caused an infinite loop when
    trying to write .sconsign files.)

  - Fully support Scanners that use a dictionary to map file suffixes
    to other scanners.

  - Support delayed evaluation of the $SPAWN variable to allow selection
    of a function via ${} string expansions.

  - Add --srcdir as a synonym for -Y/--repository.

  - Document limitations of #include "file.h" with Repository().

  - Fix use of a toolpath under the source directory of a BuildDir().

  - Fix env.Install() with a file name portion that begins with '#'.

  - Fix ParseConfig()'s handling of multiple options in a string that's
    replaced a *FLAGS construction variable.

  - Have the C++ tools initialize common C compilation variables ($CCFLAGS,
    $SHCCFLAGS and $_CCCOMCOM) even if the 'cc' Tool isn't loaded.

  From Leanid Nazdrynau:

  - Fix detection of Java anonymous classes if a newline precedes the
    opening brace.

  From Gary Oberbrunner:

  - Document use of ${} to execute arbitrary Python code.

  - Add support for:
    1) automatically adding a site_scons subdirectory (in the top-level
       SConstruct directory) to sys.path (PYTHONPATH);
    2) automatically importing site_scons/site_init.py;
    3) automatically adding site_scons/site_tools to the toolpath.

  From John Pye:

  - Change ParseConfig() to preserve white space in arguments passed in
    as a list.

  From a smith:

  - Fix adding explicitly-named Java inner class files (and any
    other file names that may contain a '$') to Jar files.

  From David Vitek:

  - Add a NoCache() function to mark targets as unsuitable for propagating
    to (or retrieving from) a CacheDir().

  From Ben Webb:

  - If the swig -noproxy option is used, it won't generate a .py file,
    so don't emit it as a target that we expect to be built.



RELEASE 0.96.94 - Sun, 07 Jan 2007 18:36:20 -0600

  NOTE:  This is a pre-release of 0.97 for testing purposes.

  From Anonymous:

  - Allow arbitrary white space after a SWIG %module declaration.

  From Paul:

  - When compiling resources under MinGW, make sure there's a space
    between the --include-dir option and its argument.

  From Jay Kint:

  - Alleviate long command line issues on Windows by executing command
    lines directly via os.spawnv() if the command line doesn't need
    shell interpretation (has no pipes, redirection, etc.).

  From Walter Franzini:

  - Exclude additional Debian packaging files from the copyright check.

  From Fawad Halim:

  - Handle the conflict between the impending Python 2.6 'as' keyword
    and our Tool/as.py module name.

  From Steven Knight:

  - Speed up the Node.FS.Dir.rel_path() method used to generate path names
    that get put into the .sconsign* file(s).

  - Optimize Node.FS.Base.get_suffix() by computing the suffix once, up
    front, when we set the Node's name.  (Duh...)

  - Reduce the Memoizer's responsibilities to simply counting hits and
    misses when the --debug=memoizer option is used, not to actually
    handling the key calculation and memoization itself.  This speeds
    up some configurations significantly, and should cause no functional
    differences.

  - Add a new scons-time script with subcommands for generating
    consistent timing output from SCons configurations, extracting
    various information from those timings, and displaying them in
    different formats.

  - Reduce some unnecessary stat() calls from on-disk entry type checks.

  - Fix SideEffect() when used with -j, which was badly broken in 0.96.93.

  - Propagate TypeError exceptions when evaluating construction variable
    expansions up the stack, so users can see what's going on.

  - When disambiguating a Node.FS.Entry into a Dir or File, don't look
    in the on-disk source directory until we've confirmed there's no
    on-disk entry locally and there *is* one in the srcdir.  This avoids
    creating a phantom Node that can interfere with dependencies on
    directory contents.

  - Add an AllowSubstExceptions() function that gives the SConscript
    files control over what exceptions cause a string to expand to ''
    vs. terminating processing with an error.

  - Allow the f90.py and f95.py Tool modules to compile earlier source
    source files of earlier Fortran version.

  - Fix storing signatures of files retrieved from CacheDir() so they're
    correctly identified as up-to-date next invocation.

  - Make sure lists of computed source suffixes cached by Builder objects
    don't persist across changes to the list of source Builders (so the
    addition of suffixes like .ui by the qt.py Tool module take effect).

  - Enhance the bootstrap.py script to allow it to be used to execute
    SCons more easily from a checked-out source tree.

  From Ben Leslie:

  - Fix post-Memoizer value caching misspellings in Node.FS._doLookup().

  From Rob Managan, Dmitry Mikhin and Joel B. Mohler:

  - Handle TeX/LaTeX files in subdirectories by changing directory
    before invoking TeX/LaTeX.

  - Scan LaTeX files for \bibliography lines.

  - Support multiple file names in a "\bibliography{file1,file2}" string.

  - Handle TeX warnings about undefined citations.

  - Support re-running LaTeX if necessary due to a Table of Contents.

  From Dmitry Mikhin:

  - Return LaTeX if "Rerun to get citations correct" shows up on the next
    line after the "Warning:" string.

  From Gary Oberbrunner:

  - Add #include lines to fix portability issues in two tests.

  - Eliminate some unnecessary os.path.normpath() calls.

  - Add a $CFLAGS variable for C-specific options, leaving $CCFLAGS
    for options common to C and C++.

  From Tom Parker:

  - Have the error message print the missing file that Qt can't find.

  From John Pye:

  - Fix env.MergeFlags() appending to construction variable value of None.

  From Steve Robbins:

  - Fix the "sconsign" script when the .sconsign.dblite file is explicitly
    specified on the command line (and not intuited from the old way of
    calling it with just ".sconsign").

  From Jose Pablo Ezequiel "Pupeno" Fernandez Silva:

  - Give the 'lex' tool knowledge of the additional target files produced
    by the flex "--header-file=" and "--tables-file=" options.

  - Give the 'yacc' tool knowledge of the additional target files produced
    by the bison "-g", "--defines=" and "--graph=" options.

  - Generate intermediate files with Objective C file suffixes (.m) when
    the lex and yacc source files have appropriate suffixes (.lm and .ym).

  From Sohail Somain:

  - Have the mslink.py Tool only look for a 'link' executable on Windows
    systems.

  From Vaclav Smilauer:

  - Add support for a "srcdir" keyword argument when calling a Builder,
    which will add a srcdir prefix to all non-relative string sources.

  From Jonathan Ultis:

  - Allow Options converters to take the construction environment as
    an optional argument.



RELEASE 0.96.93 - Mon, 06 Nov 2006 00:44:11 -0600

  NOTE:  This is a pre-release of 0.97 for testing purposes.

  From Anonymous:

  - Allow Python Value Nodes to be Builder targets.

  From Matthias:

  - Only filter Visual Studio common filename prefixes on complete
    directory names.

  From Chad Austin:

  - Fix the build of the SCons documentation on systems that don't
    have "python" in the $PATH.

  From Ken Boortz:

  - Enhance ParseConfig() to recognize options that begin with '+'.

  From John Calcote, Elliot Murphy:

  - Document ways to override the CCPDBFLAGS variable to use the
    Microsoft linker's /Zi option instead of the default /Z7.

  From Christopher Drexler:

  - Make SCons aware bibtex must be called if any \include files
    cause creation of a bibliography.

  - Make SCons aware that "\bilbiography" in TeX source files means
    that related .bbl and .blg bibliography files will be created.
    (NOTE:  This still needs to search for the string in \include files.)

  From David Gruener:

  - Fix inconsistent handling of Action strfunction arguments.

  - Preserve white space in display Action strfunction strings.

  From James Y. Knight and Gerard Patel:

  - Support creation of shared object files from assembly language.

  From Steven Knight:

  - Speed up the Taskmaster significantly by avoiding unnecessary
    re-scans of Nodes to find out if there's work to be done, having it
    track the currently-executed top-level target directly and not
    through its presence on the target list, and eliminating some other
    minor list(s), method(s) and manipulation.

  - Fix the expansion of $TARGET and $SOURCE in the expansion of
    $INSTALLSTR displayed for non-environment calls to InstallAs().

  - Fix the ability to have an Alias() call refer to a directory
    name that's not identified as a directory until later.

  - Enhance runtest.py with an option to use QMTest as the harness.
    This will become the default behavior as we add more functionality
    to the QMTest side.

  - Let linking on mingw use the default function that chooses $CC (gcc)
    or $CXX (g++) depending on whether there are any C++ source files.

  - Work around a bug in early versions of the Python 2.4 profile module
    that caused the --profile= option to fail.

  - Only call Options validators and converters once when initializing a
    construction environment.

  - Fix the ability of env.Append() and env.Prepend(), in all known Python
    versions, to handle different input value types when the construction
    variable being updated is a dictionary.

  - Add a --cache-debug option for information about what files it's
    looking for in a CacheDir().

  - Document the difference in construction variable expansion between
    {Action,Builder}() and env.{Action,Builder}().

  - Change the name of env.Copy() to env.Clone(), keeping the old name
    around for backwards compatibility (with the intention of eventually
    phasing it out to avoid confusion with the Copy() Action factory).

  From Arve Knudsen:

  - Support cleaning and scanning SWIG-generated files.

  From Carsten Koch:

  - Allow selection of Visual Studio version by setting $MSVS_VERSION
    after construction environment initialization.

  From Jean-Baptiste Lab:

  - Try using zipimport if we can't import Tool or Platform modules
    using the normal "imp" module.  This allows SCons to be packaged
    using py2exe's all-in-one-zip-file approach.

  From Ben Liblit:

  - Do not re-scan files if the scanner returns no implicit dependencies.

  From Sanjoy Mahajan:

  - Change use of $SOURCES to $SOURCE in all TeX-related Tool modules.

  From Joel B. Mohler:

  - Make SCons aware that "\makeindex" in TeX source files means that
    related .ilg, .ind and .idx index files will be created.
    (NOTE:  This still needs to search for the string in \include files.)

  - Prevent scanning the TeX .aux file for additional files from
    trying to remove it twice when the -c option is used.

  From Leanid Nazdrynau:

  - Give the MSVC RES (resource) Builder a src_builder list and a .rc
    src_suffix so other builders can generate .rc files.

  From Matthew A. Nicholson:

  - Enhance Install() and InstallAs() to handle directory trees as sources.

  From Jan Nijtmans:

  - Don't use the -fPIC flag when using gcc on Windows (e.g. MinGW).

  From Greg Noel:

  - Add an env.ParseFlags() method that provides separate logic for
    parsing GNU tool chain flags into a dictionary.

  - Add an env.MergeFlags() method to apply an arbitrary dictionary
    of flags to a construction environment's variables.

  From Gary Oberbrunner:

  - Fix parsing tripartite Intel C compiler version numbers on Linux.

  - Extend the ParseConfig() function to recognize -arch and
    -isysroot options.

  - Have the error message list the known suffixes when a Builder call
    can't build a source file with an unknown suffix.

  From Karol Pietrzak:

  - Avoid recursive calls to main() in the program snippet used by the
    SConf subsystem to test linking against libraries.  This changes the
    default behavior of CheckLib() and CheckLibWithHeader() to print
    "Checking for C library foo..." instead of "Checking for main()
    in C library foo...".

  From John Pye:

  - Throw an exception if a command called by ParseConfig() or
    ParseFlags() returns an error.

  From Stefan Seefeld:

  - Initial infrastructure for running SCons tests under QMTest.

  From Sohail Somani:

  - Fix tests that fail due to gcc warnings.

  From Dobes Vandermeer:

  - In stack traces, print the full paths of SConscript files.

  From Atul Varma:

  - Fix detection of Visual C++ Express Edition.

  From Dobes Vandermeer:

  - Let the src_dir option to the SConscript() function affect all the
    the source file paths, instead of treating all source files paths
    as relative to the SConscript directory itself.

  From Nicolas Vigier:

  - Fix finding Fortran modules in build directories.

  - Fix use of BuildDir() when the source file in the source directory
    is a symlink with a relative path.

  From Edward Wang:

  - Fix the Memoizer when the SCons Python modules are executed from
    .pyo files at different locations from where they were compiled.

  From Johan Zander:

  - Fix missing os.path.join() when constructing the $FRAMEWORKSDKDIR/bin.



RELEASE 0.96.92 - Mon, 10 Apr 2006 21:08:22 -0400

  NOTE:  This was a pre-release of 0.97 for testing purposes.

  From Anonymous:

  - Fix the intelc.py Tool module to not throw an exception if the
    only installed version is something other than ia32.

  - Set $CCVERSION when using gcc.

  From Matthias:

  - Support generating project and solution files for Microsoft
    Visual Studio version 8.

  - Support generating more than one project file for a Microsoft
    Visual Studio solution file.

  - Add support for a support "runfile" parameter to Microsoft
    Visual Studio project file creation.

  - Put the project GUID, not the solution GUID, in the right spot
    in the solution file.

  From Erling Andersen:

  - Fix interpretation of Node.FS objects wrapped in Proxy instances,
    allowing expansion of things like ${File(TARGET)} in command lines.

  From Stanislav Baranov:

  - Add a separate MSVSSolution() Builder, with support for the
    following new construction variables: $MSVSBUILDCOM, $MSVSCLEANCOM,
    $MSVSENCODING, $MSVSREBUILDCOM, $MSVSSCONS, $MSVSSCONSCOM,
    $MSVSSCONSFLAGS, $MSVSSCONSCRIPT and $MSVSSOLUTIONCOM.

  From Ralph W. Grosse-Kunstleve and Patrick Mezard:

  - Remove unneceesary (and incorrect) SCons.Util strings on some function
    calls in SCons.Util.

  From Bob Halley:

  - Fix C/C++ compiler selection on AIX to not always use the external $CC
    environment variable.

  From August HÃ¶randl:

  - Add a scanner for \include and \import files, with support for
    searching a directory list in $TEXINPUTS (imported from the external
    environment).

  - Support $MAKEINDEX, $MAKEINDEXCOM, $MAKEINDEXCOMSTR and
    $MAKEINDEXFLAGS for generating indices from .idx files.

  From Steven Johnson:

  - Add a NoClean() Environment method and function to override removal
    of targets during a -c clean, including documentation and tests.

  From Steven Knight:

  - Check for whether files exist on disk by listing the directory
    contents, not calling os.path.exists() file by file.  This is
    somewhat more efficient in general, and may be significantly
    more efficient on Windows.

  - Minor speedups in the internal is_Dict(), is_List() and is_String()
    functions.

  - Fix a signature refactoring bug that caused Qt header files to
    get re-generated every time.

  - Don't fail when writing signatures if the .sconsign.dblite file is
    owned by a different user (e.g. root) from a previous run.

  - When deleting variables from stacked OverrideEnvironments, don't
    throw a KeyError if we were able to delte the variable from any
    Environment in the stack.

  - Get rid of the last indentation tabs in the SCons source files and
    add -tt to the Python invocations in the packaging build and the
    tests so they don't creep back in.

  - In Visual Studio project files, put quotes around the -C directory
    so everything works even if the path has spaces in it.

  - The Intel Fortran compiler uses -object:$TARGET, not "-o $TARGET",
    when building object files on Windows.  Have the the ifort Tool
    modify the default command lines appropriately.

  - Document the --debug=explain option in the man page.  (How did we
    miss this?)

  - Add a $LATEXRETRIES variable to allow configuration of the number of
    times LaTex can be re-called to try to resolve undefined references.

  - Change the order of the arguments to Configure.Checklib() to match
    the documentation.

  - Handle signature calculation properly when the Python function used
    for a FunctionAction is an object method.

  - On Windows, assume that absolute path names without a drive letter
    refer to the drive on which the SConstruct file lives.

  - Add /usr/ccs/bin to the end of the the default external execution
    PATH on Solaris.

  - Add $PKGCHK and $PKGINFO variables for use on Solaris when searching
    for the SunPRO C++ compiler.  Make the default value for $PKGCHK
    be /usr/sbin/pgkchk (since /usr/sbin isn't usually on the external
    execution $PATH).

  - Fix a man page example of overriding variables when calling
    SharedLibrary() to also set the $LIBSUFFIXES variable.

  - Add a --taskmastertrace=FILE option to give some insight on how
    the taskmaster decides what Node to build next.

  - Changed the names of the old $WIN32DEFPREFIX, $WIN32DEFSUFFIX,
    $WIN32DLLPREFIX and $WIN32IMPLIBPREFIX construction variables to
    new $WINDOWSDEFPREFIX, $WINDOWSDEFSUFFIX, $WINDOWSDLLPREFIX and
    $WINDOWSIMPLIBPREFIX construction variables.  The old names are now
    deprecated, but preserved for backwards compatibility.

  - Fix (?) a runtest.py hang on Windows when the --xml option is used.

  - Change the message when an error occurs trying to interact with the
    file system to report the target(s) in square brackets (as before) and
    the actual file or directory that encountered the error afterwards.

  From Chen Lee:

  - Add x64 support for Microsoft Visual Studio 8.

  From Baptiste Lepilleur:

  - Support the --debug=memory option on Windows when the Python version
    has the win32process and win32api modules.

  - Add support for Visual Studio 2005 Pro.

  - Fix portability issues in various tests: test/Case.py,
    Test/Java/{JAR,JARCHDIR,JARFLAGS,JAVAC,JAVACFLAGS,JAVAH,RMIC}.py,
    test/MSVS/vs-{6.0,7.0,7.1,8.0}-exec.py,
    test/Repository/{Java,JavaH,RMIC}.py,
    test/QT/{generated-ui,installed,up-to-date,warnings}.py,
    test/ZIP/ZIP.py.

  - Ignore pkgchk errors on Solaris when searching for the C++ compiler.

  - Speed up the SCons/EnvironmentTests.py unit tests.

  - Add a --verbose= option to runtest.py to print executed commands
    and their output at various levels.

  From Christian Maaser:

  - Add support for Visual Studio Express Editions.

  - Add support for Visual Studio 8 *.manifest files, includng
    new $WINDOWS_INSERT_MANIFEST, $WINDOWSPROGMANIFESTSUFFIX,
    $WINDOWSPROGMANIFESTPREFIX, $WINDOWSPROGMANIFESTSUFFIX,
    $WINDOWSSHLIBMANIFESTPREFIX and $WINDOWSSHLIBMANIFESTSUFFIX
    construction variables.

  From Adam MacBeth:

  - Fix detection of additional Java inner classes following use of a
    "new" keyword inside an inner class.

  From Sanjoy Mahajan:

  - Correct TeX-related command lines to just $SOURCE, not $SOURCES

  From Patrick Mezard:

  - Execute build commands for a command-line target if any of the
    files built along with the target is out of date or non-existent,
    not just if the command-line target itself is out of date.

  - Fix the -n option when used with -c to print all of the targets
    that will be removed for a multi-target Builder call.

  - If there's no file in the source directory, make sure there isn't
    one in the build directory, too, to avoid dangling files left
    over from previous runs when a source file is removed.

  - Allow AppendUnique() and PrependUnique() to append strings (and
    other atomic objects) to lists.

  From Joel B. Mohler:

  - Extend latex.py, pdflatex.py, pdftex.py and tex.py so that building
    from both TeX and LaTeX files uses the same logic to call $BIBTEX
    when it's necessary, to call $MAKEINDEX when it's necessary, and to
    call $TEX or $LATEX multiple times to handle undefined references.

  - Add an emitter to the various TeX builders so that the generated
    .aux and .log files also get deleted by the -c option.

  From Leanid Nazdrynau:

  - Fix the Qt UIC scanner to work with generated .ui files (by using
    the FindFile() function instead of checking by-hand for the file).

  From Jan Nieuwenhuizen:

  - Fix a problem with interpreting quoted argument lists on command lines.

  From Greg Noel:

  - Add /sw/bin to the default execution PATH on Mac OS X.

  From Kian Win Ong:

  - When building a .jar file and there is a $JARCHDIR, put the -C
    in front of each .class file on the command line.

  - Recognize the Java 1.5 enum keyword.

  From Asfand Yar Qazi:

  - Add /opt/bin to the default execution PATH on all POSIX platforms
    (between /usr/local/bin and /bin).

  From Jon Rafkind:

  - Fix the use of Configure() contexts from nested subsidiary
    SConscript files.

  From Christoph Schulz:

  - Add support for $CONFIGUREDIR and $CONFIGURELOG variables to control
    the directory and logs for configuration tests.

  - Add support for a $INSTALLSTR variable.

  - Add support for $RANLIBCOM and $RANLIBCOMSTR variables (which fixes
    a bug when setting $ARCOMSTR).

  From Amir Szekely:

  - Add use of $CPPDEFINES to $RCCOM (resource file compilation) on MinGW.

  From Erick Tryzelaar:

  - Fix the error message when trying to report that a given option is
    not gettable/settable from an SConscript file.

  From Dobes Vandermeer:

  - Add support for SCC and other settings in Microsoft Visual
    Studio project and solution files:  $MSVS_PROJECT_BASE_PATH,
    $MSVS_PROJECT_GUID, $MSVS_SCC_AUX_PATH, $MSVS_SCC_LOCAL_PATH,
    $MSVS_SCC_PROJECT_NAME, $MSVS_SCC_PROVIDER,

  - Add support for using a $SCONS_HOME variable (imported from the
    external environment, or settable internally) to put a shortened
    SCons execution line in the Visual Studio project file.

  From David J. Van Maren:

  - Only filter common prefixes from source files names in Visual Studio
    project files if the prefix is a complete (sub)directory name.

  From Thad Ward:

  - If $MSVSVERSIONS is already set, don't overwrite it with
    information from the registry.



RELEASE 0.96.91 - Thu, 08 Sep 2005 07:18:23 -0400

  NOTE:  This was a pre-release of 0.97 for testing purposes.

  From Chad Austin:

  - Have the environment store the toolpath and re-use it to find Tools
    modules during later Copy() or Tool() calls (unless overridden).

  - Normalize the directory path names in SConsignFile() database
    files so the same signature file can interoperate on Windows and
    non-Windows systems.

  - Make --debug=stacktrace print a stacktrace when a UserError is thrown.

  - Remove an old, erroneous cut-and-paste comment in Scanner/Dir.py.

  From Stanislav Baranov:

  - Make it possible to support with custom Alias (sub-)classes.

  - Allow Builders to take empty source lists when called.

  - Allow access to both TARGET and SOURCE in $*PATH expansions.

  - Allow SConscript files to modify BUILD_TARGETS.

  From Timothee Besset:

  - Add support for Objective C/C++ .m and .mm file suffixes (for
    Mac OS X).

  From Charles Crain

  - Fix the PharLap linkloc.py module to use target+source arguments
    when calling env.subst().

  From Bjorn Eriksson:

  - Fix an incorrect Command() keyword argument in the man page.

  - Add a $TEMPFILEPREFIX variable to control the prefix or flag used
    to pass a long-command-line-execution tempfile to a command.

  From Steven Knight:

  - Enhanced the SCons setup.py script to install man pages on
    UNIX/Linux systems.

  - Add support for an Options.FormatOptionHelpText() method that can
    be overridden to customize the format of Options help text.

  - Add a global name for the Entry class (which had already been
    documented).

  - Fix re-scanning of generated source files for implicit dependencies
    when the -j option is used.

  - Fix a dependency problem that caused $LIBS scans to not be added
    to all of the targets in a multiple-target builder call, which
    could cause out-of-order builds when the -j option is used.

  - Store the paths of source files and dependencies in the .sconsign*
    file(s) relative to the target's directory, not relative to the
    top-level SConstruct directory.  This starts to make it possible to
    subdivide the dependency tree arbitrarily by putting an SConstruct
    file in every directory and using content signatures.

  - Add support for $YACCHFILESUFFIX and $YACCHXXFILESUFFIX variables
    that accomodate parser generators that write header files to a
    different suffix than the hard-coded .hpp when the -d option is used.

  - The default behavior is now to store signature information in a
    single .sconsign.dblite file in the top-level SConstruct directory.
    The old behavior of a separate .sconsign file in each directory can
    be specified by calling SConsignFile(None).

  - Remove line number byte codes within the signature calculation
    of Python function actions, so that changing the location of an
    otherwise unmodified Python function doesn't cause rebuilds.

  - Fix AddPreAction() and AddPostAction() when an action has more than
    one target file:  attach the actions to the Executor, not the Node.

  - Allow the source directory of a BuildDir / build_dir to be outside
    of the top-level SConstruct directory tree.

  - Add a --debug=nomemoizer option that disables the Memoizer for clearer
    looks at the counts and profiles of the underlying function calls,
    not the Memoizer wrappers.

  - Print various --debug= stats even if we exit early (e.g. using -h).

  - Really only use the cached content signature value if the file
    is older than --max-drift, not just if --max-drift is set.

  - Remove support for conversion from old (pre 0.96) .sconsign formats.

  - Add support for a --diskcheck option to enable or disable various
    on-disk checks:  that File and Dir nodes match on-disk entries;
    whether an RCS file exists for a missing source file; whether an
    SCCS file exists for a missing source file.

  - Add a --raw argument to the sconsign script, so it can print a
    raw representation of each entry's NodeInfo dictionary.

  - Add the 'f90' and 'f95' tools to the list of Fortran compilers
    searched for by default.

  - Add the +Z option by default when compiling shared objects on
    HP-UX.

  From Chen Lee:

  - Handle Visual Studio project and solution files in Unicode.

  From Sanjoy Mahajan:

  - Fix a bad use of Copy() in an example in the man page, and a
    bad regular expression example in the man page and User's Guide.

  From Shannon Mann:

  - Have the Visual Studio project file(s) echo "Starting SCons" before
    executing SCons, mainly to work around a quote-stripping bug in
    (some versions of?) the Windows cmd command executor.

  From Georg Mischler:

  - Remove the space after the -o option when invoking the Borland
    BCC compiler; some versions apparently require that the file name
    argument be concatenated with the option.

  From Leanid Nazdrynau:

  - Fix the Java parser's handling of backslashes in strings.

  From Greg Noel:

  - Add construction variables to support frameworks on Mac OS X:
    $FRAMEWORKS, $FRAMEWORKPREFIX, $FRAMEWORKPATH, $FRAMEWORKPATHPREFIX.

  - Re-order link lines so the -o option always comes right after the
    command name.

  From Gary Oberbrunner:

  - Add support for Intel C++ beta 9.0 (both 32 and 64 bit versions).

  - Document the new $FRAMEWORK* variables for Mac OS X.

  From Karol Pietrzak:

  - Add $RPATH (-R) support to the Sun linker Tool (sunlink).

  - Add a description of env.subst() to the man page.

  From Chris Prince:

  - Look in the right directory, not always the local directory, for a
    same-named file or directory conflict on disk.

  - On Windows, preserve the external environment's %SYSTEMDRIVE%
    variable, too.

  From Craig Scott:

  - Have the Fortran module emitter look for Fortan modules to be created
    relative to $FORTRANMODDIR, not the top-level directory.

  - When saving Options to a file, run default values through the
    converter before comparing them with the set values.  This correctly
    suppresses Boolean Option values from getting written to the saved
    file when they're one of the many synonyms for a default True or
    False value.

  - Fix the Fortran Scanner's ability to handle a module being used
    in the same file in which it is defined.

  From Steve-o:

  - Add the -KPIC option by default when compiling shared objects on
    Solaris.

  - Change the default suffix for Solaris objects to .o, to conform to
    Sun WorkShop's expectations.  Change the profix to so_ so they can
    still be differentiated from static objects in the same directory.

  From Amir Szekely:

  - When calling the resource compiler on MinGW, add --include-dir and
    the source directory so it finds the source file.

  - Update EnsureSConsVersion() to support revision numbers.

  From Greg Ward:

  - Fix a misplaced line in the man page.



RELEASE 0.96.90 - Tue, 15 Feb 2005 21:21:12 +0000

  NOTE:  This was a pre-release of 0.97 for testing purposes.

  From Anonymous:

  - Fix Java parsing to avoid erroneously identifying a new array
    of class instances as an anonymous inner class.

  - Fix a typo in the man page description of PathIsDirCreate.

  From Chad Austin:

  - Allow Help() to be called multiple times, appending to the help
    text each call.

  - Allow Tools found on a toolpath to import Python modules from
    their local directory.

  From Steve Christensen:

  - Handle exceptions from Python functions as build actions.

  - Add a set of canned PathOption validators:  PathExists (the default),
    PathIsFile, PathIsDir and PathIsDirCreate.

  From Matthew Doar:

  - Add support for .lex and .yacc file suffixes for Lex and Yacc files.

  From Eric Frias:

  - Huge performance improvement:  wrap the tuples representing an
    include path in an object, so that the time it takes to hash the
    path doesn't grow porportionally to the length of the path.

  From Gottfried Ganssauge:

  - Fix SCons on SuSE/AMD-64 Linux by having the wrapper script also
    check for the build engine in the parent directory of the Python
    library directory (/usr/lib64 instead of /usr/lib).

  From Stephen Kennedy:

  - Speed up writing the .sconsign file at the end of a run by only
    calling sync() once at the end, not after every entry.

  From Steven Knight:

  - When compiling with Microsoft Visual Studio, don't include the ATL and
    MFC directories in the default INCLUDE and LIB environment variables.

  - Remove the following deprecated features:  the ParseConfig()
    global function (deprecated in 0.93); the misspelled "validater"
    keyword to the Options.Add() method (deprecated in 0.91); the
    SetBuildSignatureType(), SetContentSignatureType(), SetJobs() and
    GetJobs() global functions (deprecated in 0.14).

  - Fix problems with corrupting the .sconsign.dblite file when
    interrupting builds by writing to a temporary file and renaming,
    not writing the file directly.

  - Fix a 0.96 regression where when running with -k, targets built from
    walking dependencies later on the command line would not realize
    that a dependency had failed an earlier build attempt, and would
    try to rebuild the dependent targets.

  - Change the final messages when using -k and errors occur from
    "{building,cleaning} terminated because of errors" to "done
    {building,cleaning} targets (errors occurred during {build,clean})."

  - Allow Configure.CheckFunc() to take an optional header argument
    (already supported by Conftest.py) to specify text at the top of
    the compiled test file.

  - Fix the --debug=explain output when a Python function action changed
    so it prints a meaningful string, not the binary representation of
    the function contents.

  - Allow a ListOption's default value(s) to be a Python list of specified
    values, not just a string containing a comma-separated list of names.

  - Add a ParseDepends() function that will parse up a list of explicit
    dependencies from a "make depend" style file.

  - Support the ability to change directory when executing an Action
    through "chdir" keyword arguments to Action and Builder creation
    and calls.

  - Fix handling of Action ojects (and other callables that don't match
    our calling arguments) in construction variable expansions.

  - On Win32, install scons.bat in the Python directory when installing
    from setup.py.  (The bdist_wininst installer was already doing this.)

  - Fix env.SConscript() when called with a list of SConscipt files.
    (The SConscript() global function already worked properly.)

  - Add a missing newline to the end of the --debug=explain "unknown
    reasons" message.

  - Enhance ParseConfig() to work properly for spaces in between the -I,
    -L and -l options and their arguments.

  - Packaging build fix:  Rebuild the files that are use to report the
    --version of SCons whenever the development version number changes.

  - Fix the ability to specify a target_factory of Dir() to a Builder,
    which the default create-a-directory Builder was interfering with.

  - Mark a directory as built if it's created as part of the preparation
    for another target, to avoid trying to build it again when it comes
    up in the target list.

  - Allow a function with the right calling signature to be put directly
    in an Environment's BUILDERS dictionary, making for easier creation
    and use of wrappers (pseudo-Builders) that call other Builders.

  - On Python 2.x, wrap lists of Nodes returned by Builders in a UserList
    object that adds a method that makes str() object return a string
    with all of the Nodes expanded to their path names.  (Builders under
    Python 1.5.2 still return lists to avoid TypeErrors when trying
    to extend() list, so Python 1.5.2 doesn't get pretty-printing of Node
    lists, but everything should still function.)

  - Allow Aliases to have actions that will be executed whenever
    any of the expanded Alias targets are out of date.

  - Fix expansion of env.Command() overrides within target and
    source file names.

  - Support easier customization of what's displayed by various default
    actions by adding lots of new construction variables: $ARCOMSTR,
    $ASCOMSTR, $ASPPCOMSTR, $BIBTEXCOMSTR, $BITKEEPERCOMSTR, $CCCOMSTR,
    $CVSCOMSTR, $CXXCOMSTR, $DCOMSTR, $DVIPDFCOMSTR, $F77COMSTR,
    $F90COMSTR, $F95COMSTR, $FORTRANCOMSTR, $GSCOMSTR, $JARCOMSTR,
    $JAVACCOMSTR, $JAVAHCOMSTR, $LATEXCOMSTR, $LEXCOMSTR, $LINKCOMSTR,
    $M4COMSTR, $MIDLCOMSTR, $P4COMSTR, $PCHCOMSTR, $PDFLATEXCOMSTR,
    $PDFTEXCOMSTR, $PSCOMSTR, $QT_MOCFROMCXXCOMSTR, $QT_MOCFROMHCOMSTR,
    $QT_UICCOMSTR, $RCCOMSTR, $REGSVRCOMSTR, $RCS_COCOMSTR, $RMICCOMSTR,
    $SCCSCOMSTR, $SHCCCOMSTR, $SHCXXCOMSTR, $SHF77COMSTR, $SHF90COMSTR,
    $SHF95COMSTR, $SHFORTRANCOMSTR, $SHLINKCOMSTR, $SWIGCOMSTR,
    $TARCOMSTR, $TEXCOMSTR, $YACCCOMSTR and $ZIPCOMSTR.

  - Add an optional "map" keyword argument to ListOption() that takes a
    dictionary to map user-specified values to legal values from the list
    (like EnumOption() already doee).

  - Add specific exceptions to try:-except: blocks without any listed,
    so that they won't catch and mask keyboard interrupts.

  - Make --debug={tree,dtree,stree} print something even when there's
    a build failure.

  - Fix how Scanners sort the found dependencies so that it doesn't
    matter whether the dependency file is in a Repository or not.
    This may cause recompilations upon upgrade to this version.

  - Make AlwaysBuild() work with Alias and Python value Nodes (making
    it much simpler to support aliases like "clean" that just invoke
    an arbitrary action).

  - Have env.ParseConfig() use AppendUnique() by default to suppress
    duplicate entries from multiple calls.  Add a "unique" keyword
    argument to allow the old behavior to be specified.

  - Allow the library modules imported by an SConscript file to get at
    all of the normally-available global functions and variables by saying
    "from SCons.Script import *".

  - Add a --debug=memoizer option to print Memoizer hit/mass statistics.

  - Allow more than one --debug= option to be set at a time.

  - Change --debug=count to report object counts before and after
    reading SConscript files and before and after building targets.

  - Change --debug=memory output to line up the numbers and to better
    match (more or less) the headers on the --debug=count columns.

  - Speed things up when there are lists of targets and/or sources by
    getting rid of some N^2 walks of the lists involved.

  - Cache evaluation of LazyActions so we don't create a new object
    for each invocation.

  - When scanning, don't create Nodes for include files that don't
    actually exist on disk.

  - Make supported global variables CScanner, DScanner, ProgramScanner and
    SourceFileScanner.  Make SourceFileScanner.add_scanner() a supported
    part of the public interface.  Keep the old SCons.Defaults.*Scan names
    around for a while longer since some people were already using them.

  - By default, don't scan directories for on-disk files.  Add a
    DirScanner global scanner that can be used in Builders or Command()
    calls that want source directory trees scanned for on-disk changes.
    Have the Tar() and Zip() Builders use the new DirScanner to preserve
    the behavior of rebuilding a .tar or .zip file if any file or
    directory under a source tree changes.  Add Command() support for
    a source_scanner keyword argument to Command() that can be set to
    DirScanner to get this behavior.

  - Documentation changes:  Explain that $CXXFLAGS contains $CCFLAGS
    by default.  Fix a bad target_factory example in the man page.
    Add appendices to the User's Guide to cover the available Tools,
    Builders and construction variables.  Comment out the build of
    the old Python 10 paper, which doesn't build on all systems and
    is old enough at this point that it probably isn't worth the
    effort to make it do so.

  From Wayne Lee:

  - Avoid "maximum recursion limit" errors when removing $(-$) pairs
    from long command lines.

  From Clive Levinson:

  - Make ParseConfig() recognize and add -mno-cygwin to $LINKFLAGS and
    $CCFLAGS, and -mwindows to $LINKFLAGS.

  From Michael McCracken:

  - Add a new "applelink" tool to handle the things like Frameworks and
    bundles that Apple has added to gcc for linking.

  - Use more appropriate default search lists of linkers, compilers and
    and other tools for the 'darwin' platform.

  - Add a LoadableModule Builder that builds a bundle on Mac OS X (Darwin)
    and a shared library on other systems.

  - Improve SWIG tests for use on Mac OS X (Darwin).

  From Elliot Murphy:

  - Enhance the tests to guarantee persistence of ListOption
    values in saved options files.

  - Supply the help text when -h is used with the -u, -U or -D options.

  From Christian Neeb:

  - Fix the Java parser's handling of string definitions to avoid ignoring
    subsequent code.

  From Han-Wen Nienhuys:

  - Optimize variable expansion by:  using the re.sub() method (when
    possible); not using "eval" for variables for which we can fetch the
    value directory; avoiding slowing substitution logic when there's no
    '$' in the string.

  From Gary Oberbrunner:

  - Add an Environment.Dump() method to print the contents of a
    construction environment.

  - Allow $LIBS (and similar variables) to contain explicit File Nodes.

  - Change ParseConfig to add the found library names directly to the
    $LIBS variable, instead of returning them.

  - Add ParseConfig() support for the -framework GNU linker option.

  - Add a PRINT_CMD_LINE_FUNC construction variable to allow people
    to filter (or log) command-line output.

  - Print an internal Python stack trace in response to an otherwise
    unexplained error when --debug=stacktrace is specified.

  - Add a --debug=findlibs option to print what's happening when
    the scanner is searching for libraries.

  - Allow Tool specifications to be passed a dictionary of keyword
    arguments.

  - Support an Options default value of None, in which case the variable
    will not be added to the construction environment unless it's set
    explicitly by the user or from an Options file.

  - Avoid copying __builtin__ values into a construction environment's
    dictionary when evaluating construction variables.

  - Add a new cross-platform intelc.py Tool that can detect and
    configure the Intel C++ v8 compiler on both Windows, where it's
    named icl, and Linux, where it's named icc.  It also checks that
    the directory specified in the Windows registry exists, and sets a
    new $INTEL_C_COMPILER_VERSION construction variable to identify the
    version being used.  (Niall Douglas contributed an early prototype
    of parts of this module.)

  - Fix the private Conftest._Have() function so it doesn't change
    non-alphanumeric characters to underscores.

  - Supply a better error message when a construction variable expansion
    has an unknown attribute.

  - Documentation changes:  Update the man page to describe use of
    filenames or Nodes in $LIBS.

  From Chris Pawling:

  - Have the linkloc tool use $MSVS_VERSION to select the Microsoft
    Visual Studio version to use.

  From Kevin Quick:

  - Fix the Builder name returned from ListBuilders and other instances
    of subclasses of the BuilderBase class.

  - Add Builders and construction variables to support rpcgen:
    RPCGenClient(), RPCGenHeader(), RPCGenService(), RPCGenXDR(),
    $RPCGEN, $RPCGENFLAGS, $RPCGENCLIENTFLAGS, $RPCGENHEADERFLAGS,
    $RPCGENSERVICEFLAGS, $RPCGENXDRFLAGS.

  - Update the man page to document that prefix and suffix Builder
    keyword arguments can be strings, callables or dictionaries.

  - Provide more info in the error message when a user tries to build
    a target multiple ways.

  - Fix Delete() when a file doesn't exist and must_exist=1.  (We were
    unintentionally dependent on a bug in versions of the Python shutil.py
    module prior to Python 2.3, which would generate an exception for
    a nonexistent file even when ignore_errors was set.)

  - Only replace a Node's builder with a non-null source builder.

  - Fix a stack trace when a suffix selection dictionary is passed
    an empty source file list.

  - Allow optional names to be attached to Builders, for default
    Builders that don't get attached to construction environments.

  - Fix problems with Parallel Task Exception handling.

  - Build targets in an associated BuildDir even if there are targets
    or subdirectories locally in the source directory.

  - If a FunctionAction has a callable class as its underlying Python
    function, use its strfunction() method (if any) to display the
    action.

  - Fix handling when BuildDir() exists but is unwriteable.  Add
    "Stop." to those error messages for consistency.

  - Catch incidents of bad builder creation (without an action) and
    supply meaningful error messages.

  - Fix handling of src_suffix values that aren't extensions (don't
    begin with a '.').

  - Don't retrieve files from a CacheDir, but report what would happen,
    when the -n option is used.

  - Use the source_scanner from the target Node, not the source node
    itself.

  - Internal Scanners fixes:  Make sure Scanners are only passed Nodes.
    Fix how a Scanner.Selector called its base class initialization.
    Make comparisons of Scanner objects more robust.  Add a name to
    an internal default ObjSourceScanner.

  - Add a deprecated warning for use of the old "scanner" keyword argument
    to Builder creation.

  - Improve the --debug=explain message when the build action changes.

  - Test enhancements in SourceCode.py, option-n.py, midl.py.  Better
    Command() and Scanner test coverage.  Improved test infrastructure
    for -c output.

  - Refactor the interface between Action and Executor objects to treat
    Actions atomically.

  - The --debug=presub option will now report the pre-substitution
    each action seprately, instead of reporting the entire list before
    executing the actions one by one.

  - The --debug=explain option explaining a changed action will now
    (more correctly) show pre-substitution action strings, instead of
    the commands with substituted file names.

  - A Node (file) will now be rebuilt if its PreAction or PostAction
    actions change.

  - Python Function actions now have their calling signature (target,
    source, env) reported correctly when displayed.

  - Fix BuildDir()/build_dir handling when the build_dir is underneath
    the source directory and trying to use entries from the build_dir
    as sources for other targets in the build-dir.

  - Fix hard-coding of JDK path names in various Java tests.

  - Handle Python stack traces consistently (stop at the SConscript stack
    frame, by default) even if the Python source code isn't available.

  - Improve the performance of the --debug={tree,dtree} options.

  - Add --debug=objects logging of creation of OverrideWarner,
    EnvironmentCopy and EnvironmentOverride objects.

  - Fix command-line expansion of Python Value Nodes.

  - Internal cleanups:  Remove an unnecessary scan argument.  Associate
    Scanners only with Builders, not nodes.  Apply overrides once when
    a Builder is called, not in multiple places.  Cache results from the
    Node.FS.get_suffix() and Node.get_build_env() methods.  Use the Python
    md5 modules' hexdigest() method, if there is one.  Have Taskmaster
    call get_stat() once for each Node and re-use the value instead of
    calling it each time it needs the value.  Have Node.depends_on()
    re-use the list from the children() method instead of calling it
    multiple times.

  - Use the correct scanner if the same source file is used for targets in
    two different environments with the same path but different scanners.

  - Collect logic for caching values in memory in a Memoizer class,
    which cleans up a lot of special-case code in various methods and
    caches additional values to speed up most configurations.

  - Add a PathAccept validator to the list of new canned PathOption
    validators.

  From Jeff Squyres:

  - Documentation changes:  Use $CPPDEFINES instead of $CCFLAGS in man
    page examples.

  From Levi Stephen:

  - Allow $JARCHDIR to be expanded to other construction variables.

  From Christoph Wiedemann:

  - Add an Environment.SetDefault() method that only sets values if
    they aren't already set.

  - Have the qt.py Tool not override variables already set by the user.

  - Add separate $QT_BINPATH, $QT_CPPPATH and $QT_LIBPATH variables
    so these can be set individually, instead of being hard-wired
    relative to $QTDIR.

  - The %TEMP% and %TMP% external environment variables are now propagated
    automatically to the command execution environment on Windows systems.

  - A new --config= command-line option allows explicit control of
    of when the Configure() tests are run:  --config=force forces all
    checks to be run, --config=cache uses all previously cached values,
    --config=auto (the default) runs tests only when dependency analysis
    determines it's necessary.

  - The Configure() subsystem can now write a config.h file with values
    like HAVE_STDIO_H, HAVE_LIBM, etc.

  - The Configure() subsystem now executes its checks silently when the
    -Q option is specified.

  - The Configure() subsystem now reports if a test result is being
    taken from cache, and prints the standard output and error output
    of tests even when cached.

  - Configure() test results are now reported as "yes" or "no" instead of
    "ok" or "failed."

  - Fixed traceback printing when calling the env.Configure() method
    instead of the Configure() global function.

  - The Configure() subsystem now caches build failures in a .sconsign
    file in the subdirectory, not a .cache file.  This may cause
    tests to be re-executed the first time after you install 0.97.

  - Additional significant internal cleanups in the Configure() subsystem
    and its tests.

  - Have the Qt Builder make uic-generated files dependent on the .ui.h
    file, if one exists.

  - Add a test to make sure that SCons source code does not contain
    try:-except: blocks that catch all errors, which potentially catch
    and mask keyboard interrupts.

  - Fix us of TargetSignatures('content') with the SConf subsystem.

  From Russell Yanofsky:

  - Add support for the Metrowerks Codewarrior compiler and linker
    (mwcc and mwld).



RELEASE 0.96.1 - Mon, 23 Aug 2004 12:55:50 +0000

  From Craig Bachelor:

  - Handle white space in the executable Python path name within in MSVS
    project files by quoting the path.

  - Correct the format of a GUID string in a solution (.dsw) file so
    MSVS can correctly "build enable" a project.

  From Steven Knight:

  - Add a must_exist flag to Delete() to let the user control whether
    it's an error if the specified entry doesn't exist.  The default
    behavior is now to silently do nothing if it doesn't exist.

  - Package up the new Platform/darwin.py, mistakenly left out of 0.96.

  - Make the scons.bat REM statements into @REM so they aren't printed.

  - Make the SCons packaging SConscript files platform independent.

  From Anthony Roach:

  - Fix scanning of pre-compiled header (.pch) files for #includes,
    broken in 0.96.



RELEASE 0.96 - Wed, 18 Aug 2004 13:36:40 +0000

  From Chad Austin:

  - Make the CacheDir() directory if it doesn't already exist.

  - Allow construction variable substitutions in $LIBS specifications.

  - Allow the emitter argument to a Builder() to be or expand to a list
    of emitter functions, which will be called in sequence.

  - Suppress null values in construction variables like $LIBS that use
    the internal _concat() function.

  - Remove .dll files from the construction variables searched for
    libraries that can be fed to Win32 compilers.

  From Chad Austin and Christoph Wiedemann:

  - Add support for a $RPATH variable to supply a list of directories
    to search for shared libraries when linking a program.  Used by
    the GNU and IRIX linkers (gnulink and sgilink).

  From Charles Crain:

  - Restore the ability to do construction variable substitutions in all
    kinds of *PATH variables, even when the substitution returns a Node
    or other object.

  From Tom Epperly:

  - Allow the Java() Builder to take more than one source directory.

  From Ralf W. Grosse-Kunstleve:

  - Have SConsignFile() use, by default, a custom "dblite.py" that we can
    control and guarantee to work on all Python versions (or nearly so).

  From Jonathan Gurley:

  - Add support for the newer "ifort" versions of the Intel Fortran
    Compiler for Linux.

  From Bob Halley:

  - Make the new *FLAGS variable type work with copied Environments.

  From Chris Hoeppler:

  - Initialize the name of a Scanner.Classic scanner correctly.

  From James Juhasz:

  - Add support for the .dylib shared library suffix and the -dynamiclib
    linker option on Mac OS X.

  From Steven Knight:

  - Add an Execute() method for executing actions directly.

  - Support passing environment override keyword arguments to Command().

  - Fix use of $MSVS_IGNORE_IDE_PATHS, which was broken when we added
    support for $MSVS_USE_MFC_DIRS last release.

  - Make env.Append() and env.Prepend() act like the underlying Python
    behavior when the variable being appended to is a UserList object.

  - Fix a regression that prevented the Command() global function in
    0.95 from working with command-line strings as actions.

  - Fix checking out a file from a source code management system when
    the env.SourceCode() method was called with an individual file name
    or node, not a directory name or node.

  - Enhance the Task.make_ready() method to create a list of the
    out-of-date Nodes for the task for use by the wrapping interface.

  - Allow Scanners to pull the list of suffixes from the construction
    environment when the "skeys" keyword argument is a string containing
    a construction variable to be expanded.

  - Support new $CPPSUFFIXES, $DSUFFIXES $FORTRANSUFFIXES, and
    $IDLSUFFIXES.  construction variables that contain the default list
    of suffixes to be scanned by a given type of scanner, allowing these
    suffix lists to be easily added to or overridden.

  - Speed up Node creation when calling a Builder by comparing whether two
    Environments are the same object, not if their underlying dictionaries
    are equivalent.

  - Add a --debug=explain option that reports the reason(s) why SCons
    thinks it must rebuild something.

  - Add support for functions that return platform-independent Actions
    to Chmod(), Copy(), Delete(), Mkdir(), Move() and Touch() files
    and/or directories.  Like any other Actions, the returned Action
    object may be executed directly using the Execute() global function
    or env.Execute() environment method, or may be used as a Builder
    action or in an env.Command() action list.

  - Add support for the strfunction argument to all types of Actions:
    CommandAction, ListAction, and CommandGeneratorAction.

  - Speed up turning file system Nodes into strings by caching the
    values after we're finished reading the SConscript files.

  - Have ParseConfig() recognize and supporting adding the -Wa, -Wl,
    and -Wp, flags to ASFLAGS, LINKFLAGS and CPPFLAGS, respectively.

  - Change the .sconsign format and the checks for whether a Node is
    up-to-date to make dependency checks more efficient and correct.

  - Add wrapper Actions to SCons.Defaults for $ASCOM, $ASPPCOM, $LINKCOM,
    $SHLINKCOM, $ARCOM, $LEXCOM and $YACCCOM.  This makes it possible
    to replace the default print behavior with a custom strfunction()
    for each of these.

  - When a Node has been built, don't walk the whole tree back to delete
    the parents's implicit dependencies, let returning up the normal
    Taskmaster descent take care of it for us.

  - Add documented support for separate target_scanner and source_scanner
    arguments to Builder creation, which allows different scanners to
    be applied to source files

  - Don't re-install or (re-generate) .h files when a subsidiary #included
    .h file changes.  This eliminates incorrect circular dependencies
    with .h files generated from other source files.

  - Slim down the internal Sig.Calculator class by eliminating methods
    whose functionality is now covered by Node methods.

  - Document use of the target_factory and source_factory keyword
    arguments when creating Builder objects.  Enhance Dir Nodes so that
    they can be created with user-specified Builder objects.

  - Don't blow up with stack trace when the external $PATH environment
    variable isn't set.

  - Make Builder calls return lists all the time, even if there's only
    one target.  This keeps things consistent and easier to program to
    across platforms.

  - Add a Flatten() function to make it easier to deal with the Builders
    all returning lists of targets, not individual targets.

  - Performance optimizations in Node.FS.__doLookup().

  - Man page fixes:  formatting typos, misspellings, bad example.

  - User's Guide fixes: Fix the signatures of the various example
    *Options() calls.  Triple-quote properly a multi-line Split example.

  - User's Guide additions:  Chapter describing File and Directory
    Nodes.  Section describing declarative nature of SCons functions in
    SConscript files.  Better organization and clarification of points
    raised by Robert P. J. Day.  Chapter describing SConf (Autoconf-like)
    functionality.  Chapter describing how to install Python and
    SCons.  Chapter describing Java builds.

  From Chris Murray:

  - Add a .win32 attribute to force file names to expand with
    Windows backslash path separators.

  - Fix escaping file names on command lines when the expansion is
    concatenated with another string.

  - Add support for Fortran 90 and Fortran 95.  This adds $FORTRAN*
    variables that specify a default compiler, command-line, flags,
    etc. for all Fortran versions, plus separate $F90* and $F95*
    variables for when different compilers/flags/etc. must be specified
    for different Fortran versions.

  - Have individual tools that create libraries override the default
    $LIBPREFIX and $LIBSUFFIX values set by the platform.  This makes
    it easier to use Microsoft Visual Studio tools on a CygWin platform.

  From Gary Oberbrunner:

  - Add a --debug=presub option to print actions prior to substitution.

  - Add a warning upon use of the override keywords "targets" and
    "sources" when calling Builders.  These are usually mistakes which
    are otherwise silently (and confusingly) turned into construction
    variable overrides.

  - Try to find the ICL license file path name in the external environment
    and the registry before resorting to the hard-coded path name.

  - Add support for fetching command-line keyword=value arguments in
    order from an ARGLIST list.

  - Avoid stack traces when trying to read dangling symlinks.

  - Treat file "extensions" that only contain digits as part of the
    file basename.  This supports version numbers as part of shared
    library names, for example.

  - Avoid problems when there are null entries (None or '') in tool
    lists or CPPPATH.

  - Add an example and explanation of how to use "tools = ['default', ..."
    when creating a construction environment.

  - Add a section describing File and Directory Nodes and some of their
    attributes and methods.

  - Have ParseConfig() add a returned -pthread flag to both $CCFLAGS
    and $LINKFLAGS.

  - Fix some test portability issues on Mac OS X (darwin).

  From Simon Perkins:

  - Fix a bug introduced in building shared libraries under MinGW.

  From Kevin Quick:

  - Handling SCons exceptions according to Pythonic standards.

  - Fix test/chained-build.py on systems that execute within one second.

  - Fix tests on systems where 'ar' warns about archive creation.

  From Anthony Roach:

  - Fix use of the --implicit-cache option with timestamp signatures.

  - If Visual Studio is installed, assume the C/C++ compiler, the linker
    and the MIDL compiler that comes with it are available, too.

  - Better error messages when evaluating a construction variable
    expansion yields a Python syntax error.

  - Change the generation of PDB files when using Visual Studio from
    compile time to link time.

  From sam th:

  - Allow SConf.CheckLib() to search a list of libraries, like the
    Autoconf AC_SEARCH_LIBS macro.

  - Allow the env.WhereIs() method to take a "reject" argument to
    let it weed out specific path names.

  From Christoph Wiedemann:

  - Add new Moc() and Uic() Builders for more explicit control over
    Qt builds, plus new construction variables to control them:
    $QT_AUTOSCAN, $QT_DEBUG, $QT_MOCCXXPREFIX, $QT_MOCCXXSUFFIX,
    $QT_MOCHPREFIX, $QT_MOCHSUFFIX, $QT_UICDECLPREFIX, $QT_UICDECLSUFFIX,
    $QT_UICIMPLPREFIX, $QT_UICIMPLSUFFIX and $QT_UISUFFIX.

  - Add a new single_source keyword argument for Builders that enforces
    a single source file on calls to the Builder.



RELEASE 0.95 - Mon, 08 Mar 2004 06:43:20 -0600

  From Chad Austin:

  - Replace print statements with calls to sys.stdout.write() so output
    lines stay together when -j is used.

  - Add portability fixes for a number of tests.

  - Accomodate the fact that Cygwin's os.path.normcase() lies about
    the underlying system being case-sensitive.

  - Fix an incorrect _concat() call in the $RCINCFLAGS definition for
    the mingw Tool.

  - Fix a problem with the msvc tool with Python versions prior to 2.3.

  - Add support for a "toolpath" Tool() and Environment keyword that
    allows Tool modules to be found in specified local directories.

  - Work around Cygwin Python's silly fiction that it's using a
    case-sensitive file system.

  - More robust handling of data in VCComponents.dat.

  - If the "env" command is available, spawn commands with the more
    general "env -" instead of "env -i".

  From Kerim Borchaev:

  - Fix a typo in a msvc.py's registry lookup:  "VCComponents.dat", not
    "VSComponents.dat".

  From Chris Burghart:

  - Fix the ability to save/restore a PackageOption to a file.

  From Steve Christensen:

  - Update the MSVS .NET and MSVC 6.0/7.0 path detection.

  From David M. Cooke:

  - Make the Fortran scanner case-insensitive for the INCLUDE string.

  From Charles Crain:

  - If no version of MSVC is detected but the tool is specified,
    use the MSVC 6.0 paths by default.

  - Ignore any "6.1" version of MSVC found in the registry; this is a
    phony version number (created by later service packs?) and would
    throw off the logic if the user had any non-default paths configure.

  - Correctly detect if the user has independently configured the MSVC
    "include," "lib" or "path" in the registry and use the appropriate
    values.  Previously, SCons would only use the values if all three
    were set in the registry.

  - Make sure side-effect nodes are prepare()d before building their
    corresponding target.

  - Preserve the ability to call BuildDir() multiple times with the
    same target and source directory arguments.

  From Andy Friesen:

  - Add support for the Digital Mars "D" programming language.

  From Scott Lystig Fritchie:

  - Fix the ability to use a custom _concat() function in the
    construction environment when calling _stripixes().

  - Make the message about ignoring a missing SConscript file into a
    suppressable Warning, not a hard-coded sys.stderr.write().

  - If a builder can be called multiple times for a target (because
    the sources and overrides are identical, or it's a builder with the
    "multi" flag set), allow the builder to be called through multiple
    environments so long as the builders have the same signature for
    the environments in questions (that is, they're the same action).

  From Bob Halley:

  - When multiple targets are built by a single action, retrieve all
    of them from cache, not just the first target, and exec the build
    command if any of the targets isn't present in the cache.

  From Zephaniah Hull:

  - Fix command-line ARGUMENTS with multiple = in them.

  From Steven Knight:

  - Fix EnsureSConsVersion() so it checks against the SCons version,
    not the Python version, on Pythons with sys.version_info.

  - Don't swallow the AttributeError when someone uses an expansion like
    $TARGET.bak, so we can supply a more informative error message.

  - Fix an odd double-quote escape sequence in the man page.

  - Fix looking up a naked drive letter as a directory (Dir('C:')).

  - Support using File nodes in the LIBS construction variable.

  - Allow the LIBS construction variable to be a single string or File
    node, not a list, when only one library is needed.

  - Fix typos in the man page:  JAVACHDIR => JARCHDIR; add "for_signature"
    to the __call__() example in the "Variable Substitution" section.

  - Correct error message spellings of "non-existant" to "non-existent."

  - When scanning for libraries to link with, don't append $LIBPREFIXES
    or $LIBSUFFIXES values to the $LIBS values if they're already present.

  - Add a ZIPCOMPRESSION construction variable to control whether the
    internal Python action for the Zip Builder compresses the file or
    not.  The default value is zipfile.ZIP_DEFLATED, which generates
    a compressed file.

  - Refactor construction variable expansion to support recursive
    expansion of variables (e.g. CCFLAGS = "$CCFLAGS -g") without going
    into an infinite loop.  Support this in all construction variable
    overrides, as well as when copying Environments.

  - Fix calling Configure() from more than one subsidiary SConscript file.

  - Fix the env.Action() method so it returns the correct type of
    Action for its argument(s).

  - Fix specifying .class files as input to JavaH with the .class suffix
    when they weren't generated using the Java Builder.

  - Make the check for whether all of the objects going into a
    SharedLibrary() are shared work even if the object was built in a
    previous run.

  - Supply meaningful error messages, not stack traces, if we try to add
    a non-Node as a source, dependency, or ignored dependency of a Node.

  - Generate MSVS Project files that re-invoke SCons properly regardless
    of whether the file was built via scons.bat or scons.py.
    (Thanks to Niall Douglas for contributing code and testing.)

  - Fix TestCmd.py, runtest.py and specific tests to accomodate being
    run from directories whose paths include white space.

  - Provide a more useful error message if a construction variable
    expansion contains a syntax error during evaluation.

  - Fix transparent checkout of implicit dependency files from SCCS
    and RCS.

  - Added new --debug=count, --debug=memory and --debug=objects options.
    --debug=count and --debug=objects only print anything when run
    under Python 2.1 or later.

  - Deprecate the "overrides" keyword argument to Builder() creation
    in favor of using keyword argument values directly (like we do
    for builder execution and the like).

  - Always use the Builder overrides in substitutions, not just if
    there isn't a target-specific environment.

  - Add new "rsrcpath" and "rsrcdir" and attributes to $TARGET/$SOURCE,
    so Builder command lines can find things in Repository source
    directories when using BuildDir.

  - Fix the M4 Builder so that it chdirs to the Repository directory
    when the input file is in the source directory of a BuildDir.

  - Save memory at build time by allowing Nodes to delete their build
    environments after they've been built.

  - Add AppendUnique() and PrependUnique() Environment methods, which
    add values to construction variables like Append() and Prepend()
    do, but suppress any duplicate elements in the list.

  - Allow the 'qt' tool to still be used successfully from a copied
    Environment.  The include and library directories previously ended up
    having the same string re-appended to the end, yielding an incorrect
    path name.

  - Supply a more descriptive error message when the source for a target
    can't be found.

  - Initialize all *FLAGS variables with objects do the right thing with
    appending flags as strings or lists.

  - Make things like ${TARGET.dir} work in *PATH construction variables.

  - Allow a $MSVS_USE_MFC_DIRS construction variable to control whether
    ATL and MFC directories are included in the default INCLUDE and
    LIB paths.

  - Document the dbm_module argument to the SConsignFile() function.

  From Vincent Risi:

  - Add support for the bcc32, ilink32 and tlib Borland tools.

  From Anthony Roach:

  - Supply an error message if the user tries to configure a BuildDir
    for a directory that already has one.

  - Remove documentation of the still-unimplemented -e option.

  - Add -H help text listing the legal --debug values.

  - Don't choke if a construction variable is a non-string value.

  - Build Type Libraries in the target directory, not the source
    directory.

  - Add an appendix to the User's Guide showing how to accomplish
    various common tasks in Python.

  From Greg Spencer:

  - Add support for Microsoft Visual Studio 2003 (version 7.1).

  - Evaluate $MSVSPROJECTSUFFIX and $MSVSSOLUTIONSUFFIX when the Builder
    is invoked, not when the tool is initialized.

  From Christoph Wiedemann:

  - When compiling Qt, make sure the moc_*.cc files are compiled using
    the flags from the environment used to specify the target, not
    the environment that first has the Qt Builders attached.



RELEASE 0.94 - Fri, 07 Nov 2003 05:29:48 -0600

  From Hartmut Goebel:

  - Add several new types of canned functions to help create options:
    BoolOption(), EnumOption(), ListOption(), PackageOption(),
    PathOption().

  From Steven Knight:

  - Fix use of CPPDEFINES with C++ source files.

  - Fix env.Append() when the operand is an object with a __cmp__()
    method (like a Scanner instance).

  - Fix subclassing the Environment and Scanner classes.

  - Add BUILD_TARGETS, COMMAND_LINE_TARGETS and DEFAULT_TARGETS variables.

  From Steve Leblanc:

  - SGI fixes:  Fix C++ compilation, add a separate Tool/sgic++.py module.

  From Gary Oberbrunner:

  - Fix how the man page un-indents after examples in some browsers.

  From Vincent Risi:

  - Fix the C and C++ tool specifications for AIX.



RELEASE 0.93 - Thu, 23 Oct 2003 07:26:55 -0500

  From J.T. Conklin:

  - On POSIX, execute commands with the more modern os.spawnvpe()
    function, if it's available.

  - Scan .S, .spp and .SPP files for C preprocessor dependencies.

  - Refactor the Job.Parallel() class to use a thread pool without a
    condition variable.  This improves parallel build performance and
    handles keyboard interrupts properly when -j is used.

  From Charles Crain:

  - Add support for a JARCHDIR variable to control changing to a
    directory using the jar -C option.

  - Add support for detecting Java manifest files when using jar,
    and specifying them using the jar m flag.

  - Fix some Python 2.2 specific things in various tool modules.

  - Support directories as build sources, so that a rebuild of a target
    can be triggered if anything underneath the directory changes.

  - Have the scons.bat and scons.py files look for the SCons modules
    in site-packages as well.

  From Christian Engel:

  - Support more flexible inclusion of separate C and C++ compilers.

  - Use package management tools on AIX and Solaris to find where
    the comilers are installed, and what version they are.

  - Add support for CCVERSION and CXXVERSION variables for a number
    of C and C++ compilers.

  From Sergey Fogel:

  - Add test cases for the new capabilities to run bibtex and to rerun
    latex as needed.

  From Ralf W. Grosse-Kunstleve:

  - Accomodate anydbm modules that don't have a sync() method.

  - Allow SConsignFile() to take an argument specifying the DBM
    module to be used.

  From Stephen Kennedy:

  - Add support for a configurable global .sconsign.dbm file which
    can be used to avoid cluttering each directory with an individual
    .sconsign file.

  From John Johnson:

  - Fix (re-)scanning of dependencies in generated or installed
    header files.

  From Steven Knight:

  - The -Q option suppressed too many messages; fix it so that it only
    suppresses the Reading/Building messages.

  - Support #include when there's no space before the opening quote
    or angle bracket.

  - Accomodate alphanumeric version strings in EnsurePythonVersion().

  - Support arbitrary expansion of construction variables within
    file and directory arguments to Builder calls and Environment methods.

  - Add Environment-method versions of the following global functions:
    Action(), AddPostAction(), AddPreAction(), Alias(), Builder(),
    BuildDir(), CacheDir(), Clean(), Configure(), Default(),
    EnsurePythonVersion(), EnsureSConsVersion(), Environment(),
    Exit(), Export(), FindFile(), GetBuildPath(), GetOption(), Help(),
    Import(), Literal(), Local(), Platform(), Repository(), Scanner(),
    SConscriptChdir(), SConsignFile(), SetOption(), SourceSignatures(),
    Split(), TargetSignatures(), Tool(), Value().

  - Add the following global functions that correspond to the same-named
    Environment methods:  AlwaysBuild(), Command(), Depends(), Ignore(),
    Install(), InstallAs(), Precious(), SideEffect() and SourceCode().

  - Add the following global functions that correspond to the default
    Builder methods supported by SCons: CFile(), CXXFile(), DVI(), Jar(),
    Java(), JavaH(), Library(), M4(), MSVSProject(), Object(), PCH(),
    PDF(), PostScript(), Program(), RES(), RMIC(), SharedLibrary(),
    SharedObject(), StaticLibrary(), StaticObject(), Tar(), TypeLibrary()
    and Zip().

  - Rearrange the man page to show construction environment methods and
    global functions in the same list, and to explain the difference.

  - Alphabetize the explanations of the builder methods in the man page.

  - Rename the Environment.Environment class to Enviroment.Base.
    Allow the wrapping interface to extend an Environment by using its own
    subclass of Environment.Base and setting a new Environment.Environment
    variable as the calling entry point.

  - Deprecate the ParseConfig() global function in favor of a same-named
    construction environment method.

  - Allow the Environment.WhereIs() method to take explicit path and
    pathext arguments (like the underlying SCons.Util.WhereIs() function).

  - Remove the long-obsolete {Get,Set}CommandHandler() functions.

  - Enhance env.Append() to suppress null values when appropriate.

  - Fix ParseConfig() so it works regardless of initial construction
    variable values.

    Extend CheckHeader(), CheckCHeader(), CheckCXXHeader() and
    CheckLibWithHeader() to accept a list of header files that will be
    #included in the test.  The last one in the list is assumed to be
    the one being checked for.  (Prototype code contributed by Gerard
    Patel and Niall Douglas).

  - Supply a warning when -j is used and threading isn't built in to
    the current version of Python.

  - First release of the User's Guide (finally, and despite a lot
    of things still missing from it...).

  From Clark McGrew:

  - Generalize the action for .tex files so that it will decide whether
    a file is TeX or LaTeX, check the .aux output to decide if it should
    run bibtex, and check the .log output to re-run LaTeX if needed.

  From Bram Moolenaar:

  - Split the non-SCons-specific functionality from SConf.py to a new,
    re-usable Conftest.py module.

  From Gary Oberbrunner:

  - Allow a directory to be the target or source or dependency of a
    Depends(), Ignore(), Precious() or SideEffect() call.

  From Gerard Patel:

  - Use the %{_mandir} macro when building our RPM package.

  From Marko Rauhamaa:

  - Have the closing message say "...terminated because of errors" if
    there were any.

  From Anthony Roach:

  - On Win32 systems, only use "rm" to delete files if Cygwin is being
    used.   ("rm" doesn't understand Win32-format path names.)

  From Christoph Wiedemann:

  - Fix test/SWIG.py to find the Python include directory in all cases.

  - Fix a bug in detection of Qt installed on the local system.

  - Support returning Python 2.3 BooleanType values from Configure checks.

  - Provide an error message if someone mistakenly tries to call a
    Configure check from within a Builder function.

  - Support calling a Builder when a Configure context is still open.

  - Handle interrupts better by eliminating all try:-except: blocks
    which caught any and all exceptions, including KeyboardInterrupt.

  - Add a --duplicate= option to control how files are duplicated.



RELEASE 0.92 - Wed, 20 Aug 2003 03:45:28 -0500

  From Charles Crain and Gary Oberbrunner:

  - Fix Tool import problems with the Intel and PharLap linkers.

  From Steven Knight

  - Refactor the DictCmdGenerator class to be a Selector subclass.

  - Allow the DefaultEnvironment() function to take arguments and pass
    them to instantiation of the default construction environment.

  - Update the Debian package so it uses Python 2.2 and more closely
    resembles the currently official Debian packaging info.

  From Gerard Patel

  - When the yacc -d flag is used, take the .h file base name from the
    target .c file, not the source (matching what yacc does).



RELEASE 0.91 - Thu, 14 Aug 2003 13:00:44 -0500

  From Chad Austin:

  - Support specifying a list of tools when calling Environment.Copy().

  - Give a Value Nodes a timestamp of the system time when they're
    created, so they'll work when using timestamp-based signatures.

  - Add a DefaultEnvironment() function that only creates a default
    environment on-demand (for fetching source files, e.g.).

  - Portability fix for test/M4.py.

  From Steven Knight:

  - Tighten up the scons -H help output.

  - When the input yacc file ends in .yy and the -d flag is specified,
    recognize that a .hpp file (not a .h file) will be created.

  - Make builder prefixes work correctly when deducing a target
    from a source file name in another directory.

  - Documentation fixes: typo in the man page; explain up-front about
    not propagating the external environment.

  - Use "cvs co -d" instead of "cvs co -p >" when checking out something
    from CVS with a specified module name.  This avoids zero-length
    files when there is a checkout error.

  - Add an "sconsign" script to print the contents of .sconsign files.

  - Speed up maintaining the various lists of Node children by using
    dictionaries to avoid "x in list" searches.

  - Cache the computed list of Node children minus those being Ignored
    so it's only calculated once.

  - Fix use of the --cache-show option when building a Program()
    (or using any other arbitrary action) by making sure all Action
    instances have strfunction() methods.

  - Allow the source of Command() to be a directory.

  - Better error handling of things like raw TypeErrors in SConscripts.

  - When installing using "setup.py install --prefix=", suppress the
    distutils warning message about adding the (incorrect) library
    directory to your search path.

  - Correct the spelling of the "validater" option to "validator."
    Add a DeprecatedWarning when the old spelling is used.

  - Allow a Builder's emitter to be a dictionary that maps source file
    suffixes to emitter functions, using the suffix of the first file
    in the source list to pick the right one.

  - Refactor the creation of the Program, *Object and *Library Builders
    so that they're moved out of SCons.Defaults and created on demand.

  - Don't split SConscript file names on white space.

  - Document the SConscript function's "dirs" and "name" keywords.

  - Remove the internal (and superfluous) SCons.Util.argmunge() function.

  - Add /TP to the default CXXFLAGS for msvc, so it can compile all
    of the suffixes we use as C++ files.

  - Allow the "prefix" and "suffix" attributes of a Builder to be
    callable objects that return generated strings, or dictionaries
    that map a source file suffix to the right prefix/suffix.

  - Support a MAXLINELINELENGTH construction variable on Win32 systems
    to control when a temporary file is used for long command lines.

  - Make how we build .rpm packages not depend on the installation
    locations from the distutils being used.

  - When deducing a target Node, create it directly from the first
    source Node, not by trying to create the right string to pass to
    arg2nodes().

  - Add support for SWIG.

  From Bram Moolenaar:

  - Test portability fixes for FreeBSD.

  From Gary Oberbrunner:

  - Report the target being built in error messages when building
    multiple sources from different extensions, or when the target file
    extension can't be deduced, or when we don't have an action for a
    file suffix.

  - Provide helpful error messages when the arguments to env.Install()
    are incorrect.

  - Fix the value returned by the Node.prevsiginfo() method to conform
    to a previous change when checking whether a node is current.

  - Supply a stack trace if the Taskmaster catches an exception.

  - When using a temporary file for a long link line on Win32 systems,
    (also) print the command line that is being executed through the
    temporary file.

  - Initialize the LIB environment variable when using the Intel
    compiler (icl).

  - Documentation fixes:  better explain the AlwaysBuild() function.

  From Laurent Pelecq:

  - When the -debug=pdb option is specified, use pdb.Pdb().runcall() to
    call pdb directly, don't call Python recursively.

  From Ben Scott:

  - Add support for a platform-independent CPPDEFINES variable.

  From Christoph Wiedemann:

  - Have the g++ Tool actually use g++ in preference to c++.

  - Have the gcc Tool actually use gcc in preference to cc.

  - Add a gnutools.py test of the GNU tool chain.

  - Be smarter about linking: use $CC by default and $CXX only if we're
    linking with any C++ objects.

  - Avoid SCons hanging when a piped command has a lot of output to read.

  - Add QT support for preprocessing .ui files into .c files.



RELEASE 0.90 - Wed, 25 Jun 2003 14:24:52 -0500

  From Chad Austin:

  - Fix the _concat() documentation, and add a test for it.

  - Portability fixes for non-GNU versions of lex and yacc.

  From Matt Balvin:

  - Fix handling of library prefixes when the subdirectory matches
    the prefix.

  From Timothee Bessett:

  - Add an M4 Builder.

  From Charles Crain:

  - Use '.lnk' as the suffix on the temporary file for linking long
    command lines (necessary for the Phar Lap linkloc linker).

  - Save non-string Options values as their actual type.

  - Save Options string values that contain a single quote correctly.

  - Save any Options values that are changed from the default
    Environment values, not just ones changed on the command line or in
    an Options file.

  - Make closing the Options file descriptor exception-safe.

  From Steven Knight:

  - SCons now enforces (with an error) that construction variables
    must have the same form as valid Python identifiers.

  - Fix man page bugs: remove duplicate AddPostAction() description;
    document no_import_lib; mention that CPPFLAGS does not contain
    $_CPPINCFLAGS; mention that F77FLAGS does not contain $_F77INCFLAGS;
    mention that LINKFLAGS and SHLINKFLAGS contains neither $_LIBFLAGS
    nor $_LIBDIRFLAGS.

  - Eliminate a dependency on the distutils.fancy_getopt module by
    copying and pasting its wrap_text() function directly.

  - Make the Script.Options() subclass match the underlying base class
    implementation.

  - When reporting a target is up to date, quote the target like make
    (backquote-quote) instead of with double quotes.

  - Fix handling of ../* targets when using -U, -D or -u.

  From Steve Leblanc:

  - Don't update the .sconsign files when run with -n.

  From Gary Oberbrunner:

  - Add support for the Intel C Compiler (icl.exe).

  From Anthony Roach

  - Fix Import('*').

  From David Snopek

  - Fix use of SConf in paths with white space in them.

  - Add CheckFunc and CheckType functionality to SConf.

  - Fix use of SConf with Builders that return a list of nodes.

  From David Snopek and Christoph Wiedemann

  - Fix use of the SConf subsystem with SConscriptChdir().

  From Greg Spencer

  - Check for the existence of MS Visual Studio on disk before using it,
    to avoid getting fooled by leftover junk in the registry.

  - Add support for MSVC++ .NET.

  - Add support for MS Visual Studio project files (DSP, DSW,
    SLN and VCPROJ files).

  From Christoph Wiedemann

  - SConf now works correctly when the -n and -q options are used.



RELEASE 0.14 - Wed, 21 May 2003 05:16:32 -0500

  From Chad Austin:

  - Use .dll (not .so) for shared libraries on Cygwin; use -fPIC
    when compiling them.

  - Use 'rm' to remove files under Cygwin.

  - Add a PLATFORM variable to construction environments.

  - Remove the "platform" argument from tool specifications.

  - Propogate PYTHONPATH when running the regression tests so distutils
    can be found in non-standard locations.

  - Using MSVC long command-line linking when running Cygwin.

  - Portability fixes for a lot of tests.

  - Add a Value Node class for dependencies on in-core Python values.

  From Allen Bierbaum:

  - Pass an Environment to the Options validator method, and
    add an Options.Save() method.

  From Steve Christensen:

  - Add an optional sort function argument to the GenerateHelpText()
    Options function.

  - Evaluate the "varlist" variables when computing the signature of a
    function action.

  From Charles Crain:

  - Parse the source .java files for class names (including inner class
    names) to figure out the target .class files that will be created.

  - Make Java support work with Repositories and SConscriptChdir(0).

  - Pass Nodes, not strings, to Builder emitter functions.

  - Refactor command-line interpolation and signature calculation
    so we can use real Node attributes.

  From Steven Knight:

  - Add Java support (javac, javah, jar and rmic).

  - Propagate the external SYSTEMROOT environment variable into ENV on
    Win32 systems, so external commands that use sockets will work.

  - Add a .posix attribute to PathList expansions.

  - Check out CVS source files using POSIX path names (forward slashes
    as separators) even on Win32.

  - Add Node.clear() and Node.FS.Entry.clear() methods to wipe out a
    Node's state, allowing it to be re-evaluated by continuous
    integration build interfaces.

  - Change the name of the Set{Build,Content}SignatureType() functions
    to {Target,Source}Signatures().  Deprecate the old names but support
    them for backwards compatibility.

  - Add internal SCons.Node.FS.{Dir,File}.Entry() methods.

  - Interpolate the null string if an out-of-range subscript is used
    for a construction variable.

  - Fix the internal Link function so that it properly links or copies
    files in subsidiary BuildDir directories.

  - Refactor the internal representation of a single execution instance
    of an action to eliminate redundant signature calculations.

  - Eliminate redundant signature calculations for Nodes.

  - Optimize out calling hasattr() before accessing attributes.

  - Say "Cleaning targets" (not "Building...") when the -c option is
    used.

  From Damyan Pepper:

  - Quote the "Entering directory" message like Make.

  From Stefan Reichor:

  - Add support for using Ghostscript to convert Postscript to PDF files.

  From Anthony Roach:

  - Add a standalone "Alias" function (separate from an Environment).

  - Make Export() work for local variables.

  - Support passing a dictionary to Export().

  - Support Import('*') to import everything that's been Export()ed.

  - Fix an undefined exitvalmap on Win32 systems.

  - Support new SetOption() and GetOption() functions for setting
    various command-line options from with an SConscript file.

  - Deprecate the old SetJobs() and GetJobs() functions in favor of
    using the new generic {Set,Get}Option() functions.

  - Fix a number of tests that searched for a Fortran compiler using the
    external PATH instead of what SCons would use.

  - Fix the interaction of SideEffect() and BuildDir() so that (for
    example) PDB files get put correctly in a BuildDir().

  From David Snopek:

  - Contribute the "Autoscons" code for Autoconf-like checking for
    the existence of libraries, header files and the like.

  - Have the Tool() function add the tool name to the $TOOLS
    construction variable.

  From Greg Spencer:

  - Support the C preprocessor #import statement.

  - Allow the SharedLibrary() Builder on Win32 systems to be able to
    register a newly-built dll using regsvr32.

  - Add a Builder for Windows type library (.tlb) files from IDL files.

  - Add an IDL scanner.

  - Refactor the Fortran, C and IDL scanners to share common logic.

  - Add .srcpath and .srcdir attributes to $TARGET and $SOURCE.

  From Christoph Wiedemann:

  - Integrate David Snopek's "Autoscons" code as the new SConf
    configuration subsystem, including caching of values between
    runs (using normal SCons dependency mechanisms), tests, and
    documentation.



RELEASE 0.13 - Mon, 31 Mar 2003 20:22:00 -0600

  From Charles Crain:

  - Fix a bug when BuildDir(duplicate=0) is used and SConscript
    files are called from within other SConscript files.

  - Support (older) versions of Perforce which don't set the Windows
    registry.



RELEASE 0.12 - Thu, 27 Mar 2003 23:52:09 -0600

  From Charles Crain:

  - Added support for the Perforce source code management system.

  - Fix str(Node.FS) so that it returns a path relative to the calling
    SConscript file's directory, not the top-level directory.

  - Added support for a separate src_dir argument to SConscript()
    that allows explicit specification of where the source files
    for an SConscript file can be found.

  - Support more easily re-usable flavors of command generators by
    calling callable variables when strings are expanded.

  From Steven Knight:

  - Added an INSTALL construction variable that can be set to a function
    to control how the Install() and InstallAs() Builders install files.
    The default INSTALL function now copies, not links, files.

  - Remove deprecated features:  the "name" argument to Builder objects,
    and the Environment.Update() method.

  - Add an Environment.SourceCode() method to support fetching files
    from source code systems.  Add factory methods that create Builders
    to support BitKeeper, CVS, RCS, and SCCS.  Add support for fetching
    files from RCS or SCCS transparently (like GNU Make).

  - Make the internal to_String() function more efficient.

  - Make the error message the same as other build errors when there's a
    problem unlinking a target file in preparation for it being built.

  - Make TARGET, TARGETS, SOURCE and SOURCES reserved variable names and
    warn if the user tries to set them in a construction environment.

  - Add support for Tar and Zip files.

  - Better documentation of the different ways to export variables to a
    subsidiary SConscript file.  Fix documentation bugs in a tools
    example, places that still assumed SCons split strings on white
    space, and typos.

  - Support fetching arbitrary files from the TARGETS or SOURCES lists
    (e.g. ${SOURCES[2]}) when calculating the build signature of a
    command.

  - Don't silently swallow exceptions thrown by Scanners (or other
    exceptions while finding a node's dependent children).

  - Push files to CacheDir() before calling the superclass built()
    method (which may clear the build signature as part of clearing
    cached implicit dependencies, if the file has a source scanner).
    (Bug reported by Jeff Petkau.)

  - Raise an internal error if we attempt to push a file to CacheDir()
    with a build signature of None.

  - Add an explicit Exit() function for terminating early.

  - Change the documentation to correctly describe that the -f option
    doesn't change to the directory in which the specified file lives.

  - Support changing directories locally with SConscript directory
    path names relative to any SConstruct file specified with -f.
    This allows you to build in another directory by simply changing
    there and pointing at the SConstruct file in another directory.

  - Change the default SConscriptChdir() behavior to change to the
    SConscript directory while it's being read.

  - Fix an exception thrown when the -U option was used with no
    Default() target specified.

  - Fix -u so that it builds things in corresponding build directories
    when used in a source directory.

  From Lachlan O'Dea:

  - Add SharedObject() support to the masm tool.

  - Fix WhereIs() to return normalized paths.

  From Jeff Petkau:

  - Don't copy a built file to a CacheDir() if it's already there.

  - Avoid partial copies of built files in a CacheDir() by copying
    to a temporary file and renaming.

  From Anthony Roach:

  - Fix incorrect dependency-cycle errors when an Aliased source doesn't
    exist.



RELEASE 0.11 - Tue, 11 Feb 2003 05:24:33 -0600

  From Chad Austin:

  - Add support for IRIX and the SGI MIPSPro tool chain.

  - Support using the MSVC tool chain when running Cygwin Python.

  From Michael Cook:

  - Avoid losing signal bits in the exit status from a command,
    helping terminate builds on interrupt (CTRL+C).

  From Charles Crain:

  - Added new AddPreAction() and AddPostAction() functions that support
    taking additional actions before or after building specific targets.

  - Add support for the PharLap ETS tool chain.

  From Steven Knight:

  - Allow Python function Actions to specify a list of construction
    variables that should be included in the Action's signature.

  - Allow libraries in the LIBS variable to explicitly include the prefix
    and suffix, even when using the GNU linker.
    (Bug reported by Neal Becker.)

  - Use DOS-standard CR-LF line endings in the scons.bat file.
    (Bug reported by Gary Ruben.)

  - Doc changes:  Eliminate description of deprecated "name" keyword
    argument from Builder definition (reported by Gary Ruben).

  - Support using env.Append() on BUILDERS (and other dictionaries).
    (Bug reported by Bj=F6rn Bylander.)

  - Setting the BUILDERS construction variable now properly clears
    the previous Builder attributes from the construction Environment.
    (Bug reported by Bj=F6rn Bylander.)

  - Fix adding a prefix to a file when the target isn't specified.
    (Bug reported by Esa Ilari Vuokko.)

  - Clean up error messages from problems duplicating into read-only
    BuildDir directories or into read-only files.

  - Add a CommandAction.strfunction() method, and add an "env" argument
    to the FunctionAction.strfunction() method, so that all Action
    objects have strfunction() methods, and the functions for building
    and returning a string both take the same arguments.

  - Add support for new CacheDir() functionality to share derived files
    between builds, with related options --cache-disable, --cache-force,
    and --cache-show.

  - Change the default behavior when no targets are specified to build
    everything in the current directory and below (like Make).  This
    can be disabled by specifying Default(None) in an SConscript.

  - Revamp SCons installation to fix a case-sensitive installation
    on Win32 systems, and to add SCons-specific --standard-lib,
    --standalone-lib, and --version-lib options for easier user
    control of where the libraries get installed.

  - Fix the ability to directly import and use Platform and Tool modules
    that have been implicitly imported into an Environment().

  - Add support for allowing an embedding interface to annotate a node
    when it's created.

  - Extend the SConscript() function to accept build_dir and duplicate
    keyword arguments that function like a BuildDir() call.

  From Steve Leblanc:

  - Fix the output of -c -n when directories are involved, so it
    matches -c.

  From Anthony Roach:

  - Use a different shared object suffix (.os) when using gcc so shared
    and static objects can exist side-by-side in the same directory.

  - Allow the same object files on Win32 to be linked into either
    shared or static libraries.

  - Cache implicit cache values when using --implicit-cache.



RELEASE 0.10 - Thu, 16 Jan 2003 04:11:46 -0600

  From Derrick 'dman' Hudson:

  - Support Repositories on other file systems by symlinking or
    copying files when hard linking won't work.

  From Steven Knight:

  - Remove Python bytecode (*.pyc) files from the scons-local packages.

  - Have FunctionActions print a description of what they're doing
    (a representation of the Python call).

  - Fix the Install() method so that, like other actions, it prints
    what would have happened when the -n option is used.

  - Don't create duplicate source files in a BuildDir when the -n
    option is used.

  - Refactor the Scanner interface to eliminate unnecessary Scanner
    calls and make it easier to write efficient scanners.

  - Added a "recursive" flag to Scanner creation that specifies the
    Scanner should be invoked recursively on dependency files returned
    by the scanner.

  - Significant performance improvement from using a more efficient
    check, throughout the code, for whether a Node has a Builder.

  - Fix specifying only the source file to MultiStepBuilders such as
    the Program Builder.  (Bug reported by Dean Bair.)

  - Fix an exception when building from a file with the same basename as
    the subdirectory in which it lives.  (Bug reported by Gerard Patel.)

  - Fix automatic deduction of a target file name when there are
    multiple source files specified; the target is now deduced from just
    the first source file in the list.

  - Documentation fixes: better initial explanation of SConscript files;
    fix a misformatted "table" in the StaticObject explanation.

  From Steven Knight and Steve Leblanc:

  - Fix the -c option so it will remove symlinks.

  From Steve Leblanc:

  - Add a Clean() method to support removing user-specified targets
    when using the -c option.

  - Add a development script for running SCons through PyChecker.

  - Clean up things found by PyChecker (mostly unnecessary imports).

  - Add a script to use HappyDoc to create HTML class documentation.

  From Lachlan O'Dea:

  - Make the Environment.get() method return None by default.

  From Anthony Roach:

  - Add SetJobs() and GetJobs() methods to allow configuration of the
    number of default jobs (still overridden by -j).

  - Convert the .sconsign file format from ASCII to a pickled Python
    data structure.

  - Error message cleanups:  Made consistent the format of error
    messages (now all start with "scons: ***") and warning messages (now
    all start with "scons: warning:").  Caught more cases with the "Do
    not know how to build" error message.

  - Added support for the MinGW tool chain.

  - Added a --debug=includes option.



RELEASE 0.09 - Thu,  5 Dec 2002 04:48:25 -0600

  From Chad Austin:

  - Add a Prepend() method to Environments, to append values to
    the beginning of construction variables.

  From Matt Balvin:

  - Add long command-line support to the "lib" Tool (Microsoft library
    archiver), too.

  From Charles Crain:

  - Allow $$ in a string to be passed through as $.

  - Support file names with odd characters in them.

  - Add support for construction variable substition on scanner
    directories (in CPPPATH, F77PATH, LIBPATH, etc.).

  From Charles Crain and Steven Knight:

  - Add Repository() functionality, including the -Y option.

  From Steven Knight:

  - Fix auto-deduction of target names so that deduced targets end
    up in the same subdirectory as the source.

  - Don't remove source files specified on the command line!

  - Suport the Intel Fortran Compiler (ifl.exe).

  - Supply an error message if there are no command-line or
    Default() targets specified.

  - Fix the ASPPCOM values for the GNU assembler.
    (Bug reported by Brett Polivka.)

  - Fix an exception thrown when a Default() directory was specified
    when using the -U option.

  - Issue a warning when -c can't remove a target.

  - Eliminate unnecessary Scanner calls by checking for the
    existence of a file before scanning it.  (This adds a generic
    hook to check an arbitrary condition before scanning.)

  - Add explicit messages to tell when we're "Reading SConscript files
    ...," "done reading SConscript files," "Building targets," and
    "done building targets."  Add a -Q option to supress these.

  - Add separate $SHOBJPREFIX and $SHOBJSUFFIX construction variables
    (by default, the same as $OBJPREFIX and $OBJSUFFIX).

  - Add Make-like error messages when asked to build a source file,
    and before trying to build a file that doesn't have all its source
    files (including when an invalid drive letter is used on WIN32).

  - Add an scons-local-{version} package (in both .tar.gz and .zip
    flavors) to help people who want to ship SCons as a stand-alone
    build tool in their software packages.

  - Prevent SCons from unlinking files in certain situations when
    the -n option is used.

  - Change the name of Tool/lib.py to Tool/mslib.py.

  From Steven Knight and Anthony Roach:

  - Man page:  document the fact that Builder calls return Node objects.

  From Steve LeBlanc:

  - Refactor option processing to use our own version of Greg Ward's
    Optik module, modified to run under Python 1.5.2.

  - Add a ParseConfig() command to modify an environment based on
    parsing output from a *-config command.

  From Jeff Petkau:

  - Fix interpretation of '#/../foo' on Win32 systems.

  From Anthony Roach:

  - Fixed use of command lines with spaces in their arguments,
    and use of Nodes with spaces in their string representation.

  - Make access and modification times of files in a BuildDir match
    the source file, even when hard linking isn't available.

  - Make -U be case insensitive on Win32 systems.

  - Issue a warning and continue when finding a corrupt .sconsign file.

  - Fix using an alias as a dependency of a target so that if one of the
    alias' dependencies gets rebuilt, the resulting target will, too.

  - Fix differently ordered targets causing unnecessary rebuilds
    on case insensitive systems.

  - Use os.system() to execute external commands whenever the "env"
    utility is available, which is much faster than fork()/exec(),
    and fixes the -j option on several platforms.

  - Fix use of -j with multiple targets.

  - Add an Options() object for friendlier accomodation of command-
    line arguments.

  - Add support for Microsoft VC++ precompiled header (.pch) files,
    debugger (.pdb) files, and resource (.rc) files.

  - Don't compute the $_CPPINCFLAGS, $_F77INCFLAGS, $_LIBFLAGS and
    $_LIBDIRFLAGS variables each time a command is executed, define
    them so they're computed only as needed.  Add a new _concat
    function to the Environment that allows people to define their
    own similar variables.

  - Fix dependency scans when $LIBS is overridden.

  - Add EnsurePythonVersion() and EnsureSConsVersion() functions.

  - Fix the overly-verbose stack trace on ListBuilder build errors.

  - Add a SetContentSignatureType() function, allowing use of file
    timestamps instead of MD5 signatures.

  - Make -U and Default('source') fail gracefully.

  - Allow the File() and Dir() methods to take a path-name string as
    the starting directory, in addition to a Dir object.

  - Allow the command handler to be selected via the SPAWN, SHELL
    and ESCAPE construction variables.

  - Allow construction variables to be overridden when a Builder
    is called.

  From sam th:

  - Dynamically check for the existence of utilities with which to
    initialize Environments by default.



RELEASE 0.08 - Mon, 15 Jul 2002 12:08:51 -0500

  From Charles Crain:

  - Fixed a bug with relative CPPPATH dirs when using BuildDir().
    (Bug reported by Bob Summerwill.)

  - Added a warnings framework and a --warn option to enable or
    disable warnings.

  - Make the C scanner warn users if files referenced by #include
    directives cannot be found and --warn=dependency is specified.

  - The BUILDERS construction variable should now be a dictionary
    that maps builder names to actions.  Existing uses of lists,
    and the Builder name= keyword argument, generate warnings
    about use of deprecated features.

  - Removed the "shared" keyword argument from the Object and
    Library builders.

  - Added separated StaticObject, SharedObject, StaticLibrary and
    SharedLibrary builders.  Made Object and Library synonyms for
    StaticObject and StaticLibrary, respectively.

  - Add LIBS and LIBPATH dependencies for shared libraries.

  - Removed support for the prefix, suffix and src_suffix arguments
    to Builder() to be callable functions.

  - Fix handling file names with multiple dots.

  - Allow a build directory to be outside of the SConstruct tree.

  - Add a FindFile() function that searches for a file node with a
    specified name.

  - Add $CPPFLAGS to the shared-object command lines for g++ and gcc.

  From Charles Crain and Steven Knight:

  - Add a "tools=" keyword argument to Environment instantiation,
    and a separate Tools() method, for more flexible specification
    of tool-specific environment changes.

  From Steven Knight:

  - Add a "platform=" keyword argument to Environment instantiation,
    and a separate Platform() method, for more flexible specification
    of platform-specific environment changes.

  - Updated README instructions and setup.py code to catch an
    installation failure from not having distutils installed.

  - Add descriptions to the -H help text for -D, -u and -U so
    people can tell them apart.

  - Remove the old feature of automatically splitting strings
    of file names on white space.

  - Add a dependency Scanner for native Fortran "include" statements,
    using a new "F77PATH" construction variable.

  - Fix C #include scanning to detect file names with characters like
    '-' in them.

  - Add more specific version / build output to the -v option.

  - Add support for the GNU as, Microsoft masm, and nasm assemblers.

  - Allow the "target" argument to a Builder call to be omitted, in
    which case the target(s) are deduced from the source file(s) and the
    Builder's specified suffix.

  - Add a tar archive builder.

  - Add preliminary support for the OS/2 Platform, including the icc
    and ilink Tools.

  From Jeff Petkau:

  - Fix --implicit-cache if the scanner returns an empty list.

  From Anthony Roach:

  - Add a "multi" keyword argument to Builder creation that specifies
    it's okay to call the builder multiple times for a target.

  - Set a "multi" on Aliases so multiple calls will append to an Alias.

  - Fix emitter functions' use of path names when using BuildDir or
    in subdirectories.

  - Fix --implicit-cache causing redundant rebuilds when the header
    file list changed.

  - Fix --implicit-cache when a file has no implicit dependencies and
    its source is generated.

  - Make the drive letters on Windows always be the same case, so that
    changes in the case of drive letters don't cause a rebuild.

  - Fall back to importing the SCons.TimeStamp module if the SCons.MD5
    module can't be imported.

  - Fix interrupt handling to guarantee that a single interrupt will
    halt SCons both when using -j and not.

  - Fix .sconsign signature storage so that output files of one build
    can be safely used as input files to another build.

  - Added a --debug=time option to print SCons execution times.

  - Print an error message if a file can't be unlinked before being
    built, rather than just silently terminating the build.

  - Add a SideEffect() method that can be used to tell the build
    engine that a given file is created as a side effect of building
    a target.  A file can be specified as a side effect of more than
    one build comand, in which case the commands will not be executed
    simultaneously.

  - Significant performance gains from not using our own version of
    the inefficient stock os.path.splitext() method, caching source
    suffix computation, code cleanup in MultiStepBuilder.__call__(),
    and replicating some logic in scons_subst().

  - Add --implicit-deps-changed and --implicit-deps-unchanged options.

  - Add a GetLaunchDir() function.

  - Add a SetBuildSignatureType() function.

  From Zed Shaw:

  - Add an Append() method to Environments, to append values to
    construction variables.

  - Change the name of Update() to Replace().  Keep Update() as a
    deprecated synonym, at least for now.

  From Terrel Shumway:

  - Use a $PYTHON construction variable, initialized to sys.executable,
    when using Python to build parts of the SCons packages.

  - Use sys.prefix, not sys.exec_prefix, to find pdb.py.



RELEASE 0.07 - Thu,  2 May 2002 13:37:16 -0500

  From Chad Austin:

  - Changes to build SCons packages on IRIX (and other *NIces).

  - Don't create a directory Node when a file already exists there,
    and vice versa.

  - Add 'dirs' and 'names' keyword arguments to SConscript for
    easier specification of subsidiary SConscript files.

  From Charles Crain:

  - Internal cleanup of environment passing to function Actions.

  - Builders can now take arbitrary keyword arguments to create
    attributes to be passed to: command generator functions,
    FunctionAction functions, Builder emitter functions (below),
    and prefix/suffix generator functions (below).

  - Command generator functions can now return ANYTHING that can be
    converted into an Action (a function, a string, a CommandGenerator
    instance, even an ActionBase instance).

  - Actions now call get_contents() with the actual target and source
    nodes used for the build.

  - A new DictCmdGenerator class replaces CompositeBuilder to support
    more flexible Builder behavior internally.

  - Builders can now take an emitter= keyword argument.  An emitter
    is a function that takes target, source, and env argument, then
    return a 2-tuple of (new sources, new targets).  The emitter is
    called when the Builder is __call__'ed, allowing a user to modify
    source and target lists.

  - The prefix, suffix and src_suffix Builder arguments now take a
    callable as well a string.  The callable is passed the Environment
    and any extra Builder keyword arguments and is expected to return
    the appropriate prefix or suffix.

  - CommandActions can now be a string, a list of command + argument
    strings, or a list of commands (strings or lists).

  - Added shared library support.  The Object and Library Builders now
    take a "shared=1" keyword argument to specify that a shared object
    or shared library should be built.  It is an error to try to build
    static objects into a shared library or vice versa.

  - Win32 support for .def files has been added.  Added the Win32-specific
    construction variables $WIN32DEFPREFIX, $WIN32DEFSUFFIX,
    $WIN32DLLPREFIX and $WIN32IMPLIBPREFIX.  When building a .dll,
    the new construction variable $WIN32_INSERT_DEF, controls whether
    the appropriately-named .def file is inserted into the target
    list (if not already present).  A .lib file is always added to
    a Library build if not present in the list of targets.

  - ListBuilder now passes all targets to the action, not just the first.

  - Fix so that -c now deletes generated yacc .h files.

  - Builder actions and emitter functions can now be initialized, through
    construction variables, to things other than strings.

  - Make top-relative '#/dir' lookups work like '#dir'.

  - Fix for relative CPPPATH directories in subsidiary SConscript files
    (broken in 0.06).

  - Add a for_signature argument to command generators, so that
    generators that need to can return distinct values for the
    command signature and for executing the command.

  From Alex Jacques:

  - Create a better scons.bat file from a py2bat.py script on the Python
    mailing list two years ago (modeled after pl2bat.pl).

  From Steven Knight:

  - Fix so that -c -n does *not* remove the targets!

  - Man page:  Add a hierarchical libraries + Program example.

  - Support long MSVC linker command lines through a builder action
    that writes to a temporary file and uses the magic MSVC "link @file"
    argument syntax if the line is longer than 2K characters.

  - Fix F77 command-line options on Win32 (use /Fo instead of -o).

  - Use the same action to build from .c (lower case) and .C (upper
    case) files on case-insensitive systems like Win32.

  - Support building a PDF file directly from a TeX or LaTeX file
    using pdftex or pdflatex.

  - Add a -x option to runtest.py to specify the script being tested.
    A -X option indicates it's an executable, not a script to feed
    to the Python interpreter.

  - Add a Split() function (identical to SCons.Util.argmunge()) for use
    in the next release, when Builders will no longer automatically split
    strings on white space.

  From Steve Leblanc:

  - Add the SConscriptChdir() method.

  From Anthony Roach:

  - Fix --debug=tree when used with directory targets.

  - Significant internal restructuring of Scanners and Taskmaster.

  - Added new --debug=dtree option.

  - Fixes for --profile option.

  - Performance improvement in construction variable substitution.

  - Implemented caching of content signatures, plus added --max-drift
    option to control caching.

  - Implemented caching of dependency signatures, enabled by new
    --implicit-cache option.

  - Added abspath construction variable modifier.

  - Added $SOURCE variable as a synonym for $SOURCES[0].

  - Write out .sconsign files on error or interrupt so intermediate
    build results are saved.

  - Change the -U option to -D.  Make a new -U that builds just the
    targets from the local SConscript file.

  - Fixed use of sys.path so Python modules can be imported from
    the SConscript directory.

  - Fix for using Aliases with the -u, -U and -D options.

  - Fix so that Nodes can be passed to SConscript files.

  From Moshe Zadka:

  - Changes for official Debian packaging.



RELEASE 0.06 - Thu, 28 Mar 2002 01:24:29 -0600

  From Charles Crain:

  - Fix command generators to expand construction variables.

  - Make FunctionAction arguments be Nodes, not strings.

  From Stephen Kennedy:

  - Performance:  Use a dictionary, not a list, for a Node's parents.

  From Steven Knight:

  - Add .zip files to the packages we build.

  - Man page:  document LIBS, fix a typo, document ARGUMENTS.

  - Added RANLIB and RANLIBFLAGS construction variables.  Only use them
    in ARCOM if there's a "ranlib" program on the system.

  - Add a configurable CFILESUFFIX for the Builder of .l and .y files
    into C files.

  - Add a CXXFile Builder that turns .ll and .yy files into .cc files
    (configurable via a CXXFILESUFFIX construction variable).

  - Use the POSIX-standard lex -t flag, not the GNU-specific -o flag.
    (Bug reported by Russell Christensen.)

  - Fixed an exception when CPPPATH or LIBPATH is a null string.
    (Bug reported by Richard Kiss.)

  - Add a --profile=FILE option to make profiling SCons easier.

  - Modify the new DVI builder to create .dvi files from LaTeX (.ltx
    and .latex) files.

  - Add support for Aliases (phony targets).

  - Add a WhereIs() method for searching for path names to executables.

  - Add PDF and PostScript document builders.

  - Add support for compiling Fortran programs from a variety of
    suffixes (a la GNU Make):  .f, .F, .for, .FOR, .fpp and .FPP

  - Support a CPPFLAGS variable on all default commands that use the
    C preprocessor.

  From Steve Leblanc:

  - Add support for the -U option.

  - Allow CPPPATH, LIBPATH and LIBS to be specified as white-space
    separated strings.

  - Add a document builder to create .dvi files from TeX (.tex) files.

  From Anthony Roach:

  - Fix:  Construction variables with values of 0 were incorrectly
    interpolated as ''.

  - Support env['VAR'] to fetch construction variable values.

  - Man page:  document Precious().



RELEASE 0.05 - Thu, 21 Feb 2002 16:50:03 -0600

  From Chad Austin:

  - Set PROGSUFFIX to .exe under Cygwin.

  From Charles Crain:

  - Allow a library to specified as a command-line source file, not just
    in the LIBS construction variable.

  - Compensate for a bug in os.path.normpath() that returns '' for './'
    on WIN32.

  - More performance optimizations:  cache #include lines from files,
    eliminate unnecessary calls.

  - If a prefix or suffix contains white space, treat the resulting
    concatenation as separate arguments.

  - Fix irregularities in the way we fetch DevStudio information from
    the Windows registry, and in our registry error handling.

  From Steven Knight:

  - Flush stdout after print so it intermixes correctly with stderr
    when redirected.

  - Allow Scanners to return a list of strings, and document how to
    write your own Scanners.

  - Look up implicit (scanned) dependencies relative to the directory
    of file being scanned.

  - Make writing .sconsign files more robust by first trying to write
    to a temp file that gets renamed.

  - Create all of the directories for a list of targets before trying
    to build any of the targets.

  - WIN32 portability fixes in tests.

  - Allow the list of variables exported to an SConscript file to be
    a UserList, too.

  - Document the overlooked LIBPATH construction variable.
    (Bug reported by Eicke Godehardt.)

  - Fix so that Ignore() ignores indirect, implicit dependencies
    (included files), not just direct dependencies.

  - Put the man page in the Debian distribution.

  - Run HTML docs through tidy to clean up the HTML (for Konqueror).

  - Add preliminary support for Unicode strings.

  - Efficiency:  don't scan dependencies more than once during the
    walk of a tree.

  - Fix the -c option so it doesn't stop removing targets if one doesn't
    already exist.
    (Bug reported by Paul Connell.)

  - Fix the --debug=pdb option when run on Windows NT.
    (Bug reported by Paul Connell.)

  - Add support for the -q option.

  From Steve Leblanc:

  - Add support for the -u option.

  - Add .cc and .hh file suffixes to the C Scanner.

  From Anthony Roach:

  - Make the scons script return an error code on failures.

  - Add support for using code to generate a command to build a target.



RELEASE 0.04 - Wed, 30 Jan 2002 11:09:42 -0600

  From Charles Crain:

  - Significant performance improvements in the Node.FS and
    Scanner subsystems.

  - Fix signatures of binary files on Win32 systems.

  - Allow LIBS and LIBPATH to be strings, not just arrays.

  - Print a traceback if a Python-function builder throws an exception.

  From Steven Knight:

  - Fix using a directory as a Default(), and allow Default() to
    support white space in file names for strings in arrays.

  - Man page updates:  corrected some mistakes, documented various
    missing Environment methods, alphabetized the construction
    variables and other functions, defined begin and end macros for
    the example sections, regularized white space separation, fixed
    the use of Export() in the Multiple Variants example.

  - Function action fixes:  None is now a successful return value.
    Exceptions are now reported.  Document function actions.

  - Add 'Action' and 'Scanner' to the global keywords so SConscript
    files can use them too.

  - Removed the Wrapper class between Nodes and Walkers.

  - Add examples using Library, LIBS, and LIBPATH.

  - The C Scanner now always returns a sorted list of dependencies
    so order changes don't cause unnecessary rebuilds.

  - Strip $(-$) bracketed text from command lines.  Use this to
    surround $_INCDIRS and $_LIBDIRS so we don't rebuild in response
    to changes to -I or -L options.

  - Add the Ignore() method to ignore dependencies.

  - Provide an error message when a nonexistent target is specified
    on the command line.

  - Remove targets before building them, and add an Environment
    Precious() method to override that.

  - Eliminate redundant calls to the same builder when the target is a
    list of targets:  Add a ListBuilder class that wraps Builders to
    handle lists atomically.  Extend the Task class to support building
    and updating multiple targets in a single Task.  Simplify the
    interface between Task and Taskmaster.

  - Add a --debug=pdb option to re-run SCons under the Python debugger.

  - Only compute a build signature once for each node.

  - Changes to our sys.path[] manipulation to support installation into
    an arbitrary --prefix value.

  From Steve Leblanc:

  - Add var=value command-line arguments.



RELEASE 0.03 - Fri, 11 Jan 2002 01:09:30 -0600

  From Charles Crain:

  - Performance improvements in the Node.FS and Sig.Calculator classes.

  - Add the InstallAs() method.

  - Execute commands through an external interpreter (sh, cmd.exe, or
    command.com) to handle redirection metacharacters.

  - Allow the user to supply a command handler.

  From Steven Knight:

  - Search both /usr/lib and /usr/local/lib for scons directories by
    adding them both to sys.path, with whichever is in sys.prefix first.

  - Fix interpreting strings of multiple white-space separated file names
    as separate file names, allowing prefixes and suffixes to be appended
    to each individually.

  - Refactor to move CompositeBuilder initialization logic from the
    factory wrapper to the __init__() method, and allow a Builder to
    have both an action and a src_builder (or array of them).

  - Refactor BuilderBase.__call__() to separate Node creation/lookup
    from initialization of the Node's builder information.

  - Add a CFile Builder object that supports turning lex (.l) and
    yacc (.y) files into .c files.

  - Document: variable interpretation attributes; how to propogate
    the user's environment variables to executed commands; how to
    build variants in multiple BuildDirs.

  - Collect String, Dict, and List type-checking in common utility
    routines so we can accept User{String,Dict,List}s all over.

  - Put the Action factory and classes into their own module.

  - Use one CPlusPlusAction in the Object Builder's action dictionary,
    instead of letting it create multiple identical instances.

  - Document the Install() and InstallAs() methods.

  From Steve Leblanc:

  - Require that a Builder be given a name argument, supplying a
    useful error message when it isn't.

  From Anthony Roach:

  - Add a "duplicate" keyword argument to BuildDir() that can be set
    to prevent linking/copying source files into build directories.

  - Add a "--debug=tree" option to print an ASCII dependency tree.

  - Fetch the location of the Microsoft Visual C++ compiler(s) from
    the Registry, instead of hard-coding the location.

  - Made Scanner objects take Nodes, not path names.

  - Have the C Scanner cache the #include file names instead of
    (re-)scanning the file each time it's called.

  - Created a separate class for parent "nodes" of file system roots,
    eliminating the need for separate is-parent-null checks everywhere.

  - Removed defined __hash__() and __cmp() methods from FS.Entry, in
    favor of Python's more efficient built-in identity comparisons.



RELEASE 0.02 - Sun, 23 Dec 2001 19:05:09 -0600

  From Charles Crain:

  - Added the Install(), BuildDir(), and Export() methods.

  - Fix the -C option by delaying setting the top of the FS tree.

  - Avoid putting the directory path on the libraries in the LIBS
    construction variable.

  - Added a GetBuildPath() method to return the full path to the
    Node for a specified string.

  - Fixed variable substitution in CPPPATH and LIBPATH.

  From Steven Knight:

  - Fixed the version comment in the scons.bat (the UNIX geek used
    # instead of @rem).

  - Fix to setup.py so it doesn't require a sys.argv[1] argument.

  - Provide make-like warning message for "command not found" and
    similar errors.

  - Added an EXAMPLES section to the man page.

  - Make Default() targets properly relative to their SConscript
    file's subdirectory.

  From Anthony Roach:

  - Documented CXXFLAGS, CXXCOM, and CPPPATH.

  - Fixed SCONS_LIB_DIR to work as documented.

  - Made Default() accept Nodes as arguments.

  - Changed Export() to make it easier to use.

  - Added the Import() and Return() methods.



RELEASE 0.01 - Thu Dec 13 19:25:23 CST 2001

A brief overview of important functionality available in release 0.01:

  - C and C++ compilation on POSIX and Windows NT.

  - Automatic scanning of C/C++ source files for #include dependencies.

  - Support for building libraries; setting construction variables
    allows creation of shared libraries.

  - Library and C preprocessor search paths.

  - File changes detected using MD5 signatures.

  - User-definable Builder objects for building files.

  - User-definable Scanner objects for scanning for dependencies.

  - Parallel build (-j) support.

  - Dependency cycles detected.

  - Linux packages available in RPM and Debian format.

  - Windows installer available.



__COPYRIGHT__
__FILE__ __REVISION__ __DATE__ __DEVELOPER__<|MERGE_RESOLUTION|>--- conflicted
+++ resolved
@@ -52,13 +52,10 @@
       product from the default Visual Studio
     - Add TEMPFILESUFFIX to allow a customizable filename extension, as
       described in the patch attached to issue #2431.
-<<<<<<< HEAD
     - scons.py and sconsign.py stopped working if script called as a symlink
       to location in scons-local location.
     - Fix issue running scons using a symlink to scons.py in an scons-local dir
-=======
     - Doc updates around Default(), and the various *TARGETS variables.
->>>>>>> 50895492
 
   From Daniel Moody:
     - Improved support for VC14.1 and Visual Studio 2017, as well as arm and arm64 targets.
