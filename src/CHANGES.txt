--- conflicted
+++ resolved
@@ -34,14 +34,13 @@
     - Updated Jar builder to flatten source list which could contain embedded lists
     - Removed some magic numbers from jar.py on behalf of Mats Wichmann (mats@linux.com)
 
-<<<<<<< HEAD
   From William Deegan:
     - Updated logic for mingw and clang on win32 to search default tool install paths if not
       found in normal SCons PATH.  If the user specifies PATH or tool specific paths they
       will be used and the default paths below will be ignored.
       - Default path for clang/clangxx : C:\Program Files\LLVM\bin
       - Default path for mingw         : c:\MinGW\bin
-=======
+
   From Gary Oberbrunner:
     - Fix bug when Installing multiple subdirs outside the source tree
     - fix to_str to handle None without raising exception
@@ -55,7 +54,6 @@
       Specifically, this fixes the test cases use by Configure.CheckCC() which
       would fail when using -Wstrict-prototypes.
 
->>>>>>> 1228c728
 
 RELEASE 3.0.1 - Mon, 12 Nov 2017 15:31:33 -0700
 
