

                 SCons - a software construction tool

                            Change Log

RELEASE 2.X.X - 

<<<<<<< HEAD
  From Juan Lang:
    - Fix WiX Tool to use .wixobj rather than .wxiobj for compiler output
=======
  From anatoly techtonik:
    + Ability to run scripts/scons.py directly from source checkout.
>>>>>>> 649f2dee

  From Alexey Klimkin:
    - Fix nested LIBPATH expansion by flattening sequences in subst_path.

  From eyan on Bitbucket:
    - Print target name with command execution time with --debug=time

  From Thomas Berg and Evgeny Podjachev:
    - Fix subprocess spawning on Windows.  Work around a Windows
      bug that can crash python occasionally when using -jN. (#2449)

  From Dirk Baechle:
    - Updated test framework to support dir and file fixtures and
      added ability to test external (out-of-tree) tools (#2862).
      See doc in QMTest/test-framework.rst.
    - Fixed several errors in the test suite (Java paths, MSVS version
      detection, Tool import), additionally
      * provided MinGW command-line support for the CXX, AS and
        Fortran tests,
      * refactored the detection of the gcc version and the according
        Fortran startup library,
      * provided a new module rpmutils.py, wrapping the RPM naming rules
        for target files and further hardware-dependent info (compatibility,
        compiler flags, ...),
      * added new test methods must_exist_one_of() and 
        must_not_exist_any_of() and
      * removed Aegis support from runtest.py. (#2872)

  From Gary Oberbrunner:
    - Add MSVC10 and MSVC11 support to get_output low-level bat script runner.
    - Fix MSVS solution generation for VS11, and fixed tests.

  From Rob Managan:
    - Updated the TeX builder to support the \newglossary command
      in LaTeX's glossaries package and the files it creates.
    - Improve support for new versions of biblatex in the TeX builder 
      so biber is called automatically if biblatex requires it.

RELEASE 2.2.0 - Mon, 05 Aug 2012 15:37:48 +0000

  From dubcanada on Bitbucket:
    - Fix 32-bit Visual Express C++ on 64-bit Windows (generate 32-bit code)

  From Paweł Tomulik:
    - Added gettext toolset
    - Fixed FindSourceFiles to find final sources (leaf nodes).

  From Greg Ward:
    - Allow Node objects in Java path (#2825)

  From Joshua Hughes:
    - Make Windows not redefine builtin file as un-inheritable (#2857)
    - Fix WINDOWS_INSERT_DEF on MinGW (Windows) (#2856)

  From smallbub on Bitbucket:
    - Fix LINKCOMSTR, SHLINKCOMSTR, and LDMODULECOMSTR on Windows (#2833).

  From Mortoray:
    - Make -s (silent mode) be silent about entering subdirs (#2976).
    - Fix cloning of builders when cloning environment (#2821).

  From Gary Oberbrunner:
    - Show valid Visual Studio architectures in error message
       when user passes invalid arch.

  From Alexey Petruchik:
    - Support for Microsoft Visual Studio 11 (both using it
      and generating MSVS11 solution files).
    
  From Alexey Klimkin:
    - Fixed the Taskmaster, curing spurious build failures in
      multi-threaded runs (#2720).
    
  From Dirk Baechle:
    - Improved documentation of command-line variables (#2809).
    - Fixed scons-doc.py to properly convert main XML files (#2812).

  From Rob Managan:
    - Updated the TeX builder to support LaTeX's multibib package.
    - Updated the TeX builder to support LaTeX's biblatex package.
    - Added support for using biber instead of bibtex by setting
      env['BIBTEX'] = 'biber'

  From Arve Knudsen:
    - Test for FORTRANPPFILESUFFIXES (#2129).


RELEASE 2.1.0 - Mon, 09 Sep 2011 20:54:57 -0700

  From Anton Lazarev:
    - Fix Windows resource compiler scanner to accept DOS line endings.

  From Matthias:
    - Update MSVS documents to remove note indicating that only one
      project is currently supported per solution file.

  From Grzegorz Bizoń:
    - Fix long compile lines in batch mode by using TEMPFILE
    - Fix MSVC_BATCH=False (was treating it as true)

  From Justin Gullingsrud:
    - support -std=c++0x and related CXXFLAGS in pkgconfig (ParseFlags)

  From Vincent Beffara:
    - Support -dylib_file in pkgconfig (ParseFlags)

  From Gary Oberbrunner and Sohail Somani:
    - new construction variable WINDOWS_EMBED_MANIFEST to automatically
      embed manifests in Windows EXEs and DLLs.

  From Gary Oberbrunner:
    - Fix Visual Studio project generation when CPPPATH contains Dir nodes
    - Ensure Visual Studio project is regenerated when CPPPATH or CPPDEFINES change
    - Fix unicode error when using non-ASCII filenames with Copy or Install
    - Put RPATH in LINKCOM rather than LINKFLAGS so resetting
      LINKFLAGS doesn't kill RPATH
    - Fix precompiled headers on Windows when variant dir name has spaces.
    - Adding None to an Action no longer fails (just returns original action)
    - New --debug=prepare option to show each target as it's being
      prepared, whether or not anything needs to be done for it.
    - New debug option --debug=duplicate to print a line for each
      unlink/relink (or copy) of a variant file from its source file.
    - Improve error message for EnumVariables to show legal values.
    - Fix Intel compiler to sort versions >9 correctly (esp. on Linux)
    - Fix Install() when the source and target are directories and the
      target directory exists.
    
  From David Garcia Garzon:
    - Fix Delete to be able to delete broken symlinks and dir
      symlinks.
  
  From Robert Lehr:
    - Handle .output file generated by bison/yacc properly. Cleaning it
      when necessary.

  From Antoine Dechaume:
    - Handle SWIG file where there is whitespace after the module name
      properly. Previously the generated files would include 
      the whitespace.

  From Dmitry R.:
    - Handle Environment in case __semi_deepcopy is None

  From Benoit Belley:

    - Much improved support for Windows UNC paths (\\SERVERNAME).

  From Jean-Baptiste Lab:

    - Fix problems with appending CPPDEFINES that contain
      dictionaries, and related issues with Parse/MergeFlags and
      CPPDEFINES.

  From Allen Weeks:

    - Fix for an issue with implicit-cache with multiple targets
      when dependencies are removed on disk.

  From Evgeny Podjachev and Alexey Petruchick:

    - Support generation of Microsoft Visual Studio 2008 (9.0) 
      and 2010 (10.0) project and solution files.

  From Ken Deeter:

    - Fix a problem when FS Entries which are actually Dirs have builders.

  From Luca Falavigna:

    - Support Fortran 03

  From Gary Oberbrunner:

    - Print the path to the SCons package in scons --version

  From Jean-Franï¿½ois Colson:

    - Improve Microsoft Visual Studio Solution generation, and fix
      various errors in the generated solutions especially when using
      MSVS_SCC_PROVIDER, and when generating multiple projects.  The
      construction variable MSVS_SCC_PROJECT_BASE_PATH, which never
      worked properly, is removed.  Users can use the new variable
      MSVS_SCC_CONNECTION_ROOT instead if desired.

  From Anatoly Techtonik:

    - Use subprocess in bootstrap.py instead of os.execve to avoid
      losing output control on Windows (http://bugs.python.org/issue9148)

    - Revert patch for adding SCons to App Paths, because standard cmd
      shell doesn't search there. This is confusing, because `scons` can
      be executed from explorer, but fail to start from console.

    - Fix broken installation with easy_install on Windows (issue #2051)
      SCons traditionally installed in a way that allowed to run multiple
      versions side by side. This custom logic was incompatible with
      easy_install way of doing things.

    - Use epydoc module for generating API docs in HTML if command line
      utility is not found in PATH. Actual for Windows.

  From Alexander Goomenyuk:

    - Add .sx to assembly source scanner list so .sx files
      get their header file dependencies detected.

  From Arve Knudsen:

    - Set module metadata when loading site_scons/site_init.py
      so it is treated as a proper module; __doc__, __file__ and
      __name__ now refer to the site_init.py file.

  From Russel Winder:

    - Users Guide updates explaining that Tools can be packages as
      well as python modules.

  From Gary Oberbrunner:

    - New systemwide and per-user site_scons dirs.

  From Dirk Baechle:

    - XML fixes in User's Guide.
    - Fixed the detection of 'jar' and 'rmic' during
      the initialization of the respective Tools (#2730).
    - Improved docs for custom Decider functions and
      custom Scanner objects (#2711, #2713).
    - Corrected SWIG module names for generated *.i files (#2707).

  From Joe Zuntz:

    - Fixed a case-sensitivity problem with Fortran modules.

  From Bauke Conijn:

    - Added Users Guide example for auto-generated source code

  From Steven Knight:

    - Fix explicit dependencies (Depends()) on Nodes that don't have
      attached Builders.

    - Fix use of the global Alias() function with command actions.

  From Matt Hughes:

    - Fix the ability to append to default $*FLAGS values (which are
      implemented as CLVar instances) in a copied construction environment
      without affecting the original construction environment's value.

  From Rob Managan:

    - Updated the TeX command strings to include a /D on Windows in
      case the new directory is on a different drive letter.

    - Fixed the LaTeX scanner so dependencies are found in commands that
      are broken across lines with a comment or have embedded spaces.

    - The TeX builders should now work with tex files that are generated
      by another program. Thanks to Hans-Martin von Gaudecker for
      isolating the cause of this bug.
      
    - Added support for INDEXSTYLE environment variable so makeindex can
      find style files.

    - Added support for the bibunits package so we call bibtex on all
      the bu*.aux files.
      
    - Add support of finding path information on OSX for TeX applications
      MacPorts and Fink paths need to be added by the user

  From Russel Winder:

    - Add support for DMD version 2 (the phobos2 library).

  From William Deegan:

    - Add initial support for VS/VC 2010 (express and non-express versions)
    - Remove warning for not finding MS VC/VS install.
      "scons: warning: No version of Visual Studio compiler found
        - C/C++ compilers most likely not set correctly"
    - Add support for Linux 3.0


RELEASE 2.0.1 - Mon, 15 Aug 2010 15:46:32 -0700

  From Dirk Baechle:

    - Fix XML in documentation.

  From Joe Zuntz:

    - Fixed a case-sensitivity problem with Fortran modules.

  From Bauke Conijn:

    - Added Users Guide example for auto-generated source code

  From Steven Knight:

    - Fix explicit dependencies (Depends()) on Nodes that don't have
      attached Builders.

  From Matt Hughes:

    - Fix the ability to append to default $*FLAGS values (which are
      implemented as CLVar instances) in a copied construction environment
      without affecting the original construction environment's value.

  From Rob Managan:

    - Updated the TeX command strings to include a /D on Windows in
      case the new directory is on a different drive letter.

    - Fixed the LaTeX scanner so dependencies are found in commands that
      are broken across lines with a comment or have embedded spaces.


RELEASE 2.0.0.final.0 - Mon, 14 Jun 2010 22:01:37 -0700

  From Dirk Baechle:

    - Fix XML in documentation.

  From Steven Knight:

    - Provide forward compatibility for the 'profile' module.

    - Provide forward compatibility for the 'pickle' module.

    - Provide forward compatibility for the 'io' module.

    - Provide forward compatibility for the 'queue' module.

    - Provide forward compatibility for the 'collections' module.

    - Provide forward compatibility for the 'builtins' module.

    - Provide forward compatibility for 'sys.intern()'.

    - Convert to os.walk() from of os.path.walk().

    - Remove compatibility logic no longer needed.

    - Add a '-3' option to runtest to print 3.x incompatibility warnings.

    - Convert old-style classes into new-style classes.

    - Fix "Ignoring corrupt sconsign entry" warnings when building
      in a tree with a pre-2.0 .sconsign file.

    - Fix propagation from environment of VS*COMNTOOLS to resolve issues 
      initializing MSVC/MSVS/SDK issues.

    - Handle detecting Visual C++ on Python verions with upper-case
      platform architectures like 'AMD64'.

  From W. Trevor King:

    - Revisions to README.

  From Greg Noel:

    - Apply numerous Python fixers to update code to more modern idioms.
      Find where fixers should be applied to code in test strings and
      apply the fixers there, too.

    - Write a fixer to convert string functions to string methods.

    - Modify the 'dict' fixer to be less conservative.

    - Modify the 'apply' fixer to handle more cases.

    - Create a modified 'types' fixer that converts types to 2.x
      equivalents rather than 3.x equivalents.

    - Write a 'division' fixer to highlight uses of the old-style
      division operator.  Correct usage where needed.

    - Add forward compatibility for the new 'memoryview' function
      (which replaces the 'buffer' function).

    - Add forward compatibility for the 'winreg' module.

    - Remove no-longer-needed 'platform' module.

    - Run tests with the '-3' option to Python 2.6 and clear up
      various reported incompatibilities.

    - Comb out code paths specialized to Pythons older than 2.4.

    - Update deprecation warnings; most now become mandatory.

    - Start deprecation cycle for BuildDir() and build_dir.

    - Start deprecation cycle for SourceCode() and related factories

    - Fixed a problem with is_Dict() not identifying some objects derived
      from UserDict.

  From Jim Randall:

    - Document the AllowSubstExceptions() function in the User's Guide.

  From William Deegan:

    - Migrate MSVC/MSVS/SDK improvements from 1.3 branch.


RELEASE 1.3.0 - Tue, 23 Mar 2010 21:44:19 -0400

  From Steven Knight:

    - Update man page and documentation.

  From William Deegan (plus minor patch from Gary Oberbrunner):

    - Support Visual Studio 8.0 Express

RELEASE 1.2.0.d20100306 - Sat, 06 Mar 2010 16:18:33 -0800

  From Luca Falavigna:

    - Fix typos in the man page.

  From Gottfried Ganssauge:

    - Support execution when SCons is installed via easy_install.

  From Steven Knight:

    - Make the messages for Configure checks of compilers consistent.

    - Issue an error message if a BUILDERS entry is not a Builder
      object or a callable wrapper.

  From Rob Managan:

    - Update tex builder to handle the case where a \input{foo}
      command tries to work with a directory named foo instead of the
      file foo.tex. The builder now ignores a directory and continues
      searching to find the correct file. Thanks to Lennart Sauerbeck
      for the test case and initial patch

      Also allow the \include of files in subdirectories when variantDir
      is used with duplicate=0. Previously latex would crash since
      the directory in which the .aux file is written was not created.
      Thanks to Stefan Hepp for finding this and part of the solution.

  From James Teh:
    - Patches to fix some issues using MS SDK V7.0

  From William Deegan:
    - Lots of testing and minor patches to handle mixed MS VC and SDK
      installations, as well as having only the SDK installed.


RELEASE 1.2.0.d20100117 - Sun, 17 Jan 2010 14:26:59 -0800

  From Jim Randall:
    - Fixed temp filename race condition on Windows with long cmd lines.

  From David Cournapeau:
    - Fixed tryRun when sconf directory is in a variant dir.
    - Do not add -fPIC for ifort tool on non-posix platforms (darwin and
      windows).
    - Fix bug 2294 (spurious CheckCC failures).
    - Fix scons bootstrap process on windows 64 (wrong wininst name)

  From William Deegan:
    - Final merge from vs_revamp branch to main

    - Added definition and usage of HOST_OS, HOST_ARCH, TARGET_OS,
      TARGET_ARCH, currently only defined/used by Visual Studio
      Compilers. This will be rolled out to other platforms/tools
      in the future.

    - Add check for python >= 3.0.0 and exit gracefully.
      For 1.3 python >= 1.5.2 and < 3.0.0 are supported

    - Fix bug 1944 - Handle non-existent .i file in swig emitter, previously
      it would crash with an IOError exception. Now it will try to make an
      educated guess on the module name based on the filename.

  From Lukas Erlinghagen:

    - Have AddOption() remove variables from the list of
      seen-but-unknown variables (which are reported later).

    - An option name and aliases can now be specified as a tuple.

  From Hartmut Goebel:

    - Textfile builder.

  From Jared Grubb:

    - use "is/is not" in comparisons with None instead of "==" or "!=".

  From Jim Hunziker:

    - Avoid adding -gphobos to a command line multiple times
      when initializing use of the DMD compiler.

  From Jason Kenney:

    - Sugguested HOST/TARGET OS/ARCH separation.

  From Steven Knight:

    - Fix the -n option when used with VariantDir(duplicate=1)
      and the variant directory doesn't already exist.

    - Fix scanning of Unicode files for both UTF-16 endian flavors.

    - Fix a TypeError on #include of file names with Unicode characters.

    - Fix an exception if a null command-line argument is passed in.

    - Evaluate Requires() prerequisites before a Node's direct children
      (sources and dependencies).

  From Greg Noel:

    - Remove redundant __metaclass__ initializations in Environment.py.

    - Correct the documentation of text returned by sconf.Result().

    - Document that filenames with '.' as the first character are
      ignored by Glob() by default (matching UNIX glob semantics).

    - Fix SWIG testing infrastructure to work on Mac OS X.

    - Restructure a test that occasionally hung so that the test would
      detect when it was stuck and fail instead.

    - Substfile builder.

  From Gary Oberbrunner:

    - When reporting a target that SCons doesn't know how to make,
      specify whether it's a File, Dir, etc.

  From Ben Webb:

    - Fix use of $SWIGOUTDIR when generating Python wrappers.

    - Add $SWIGDIRECTORSUFFIX and $SWIGVERSION construction variables.

  From Rob Managan:

    - Add -recorder flag to Latex commands and updated internals to
      use the output to find files TeX creates. This allows the MiKTeX
      installations to find the created files

    - Notify user of Latex errors that would get buried in the
      Latex output

    - Remove LATEXSUFFIXES from environments that don't initialize Tex.

    - Add support for the glossaries package for glossaries and acronyms

    - Fix problem that pdftex, latex, and pdflatex tools by themselves did
      not create the actions for bibtex, makeindex,... by creating them
      and other environment settings in one routine called by all four
      tex tools.

    - Fix problem with filenames of sideeffects when the user changes
      the name of the output file from the latex default

    - Add scanning of files included in Latex by means of \lstinputlisting{}
      Patch from Stefan Hepp.

    - Change command line for epstopdf to use --outfile= instead of -o
      since this works on all platforms.
      Patch from Stefan Hepp.

    - Change scanner to properly search for included file from the
      directory of the main file instead of the file it is included from.
      Also update the emitter to add the .aux file associated with
      \include{filename} commands. This makes sure the required directories
      if any are created for variantdir cases.
      Half of the patch from Stefan Hepp.

RELEASE 1.2.0.d20090223 - Mon, 23 Feb 2009 08:41:06 -0800

  From Stanislav Baranov:

    - Make suffix-matching for scanners case-insensitive on Windows.

  From David Cournapeau:

    - Change the way SCons finds versions of Visual C/C++ and Visual
      Studio to find and use the Microsoft v*vars.bat files.

  From Robert P. J. Day:

    - User's Guide updates.

  From Dan Eaton:

    - Fix generation of Visual Studio 8 project files on x64 platforms.

  From Allan Erskine:

    - Set IncludeSearchPath and PreprocessorDefinitions in generated
      Visual Studio 8 project files, to help IntelliSense work.

  From Mateusz Gruca:

    - Fix deletion of broken symlinks by the --clean option.

  From Steven Knight:

    - Fix the error message when use of a non-existent drive on Windows
      is detected.

    - Add sources for files whose targets don't exist in $CHANGED_SOURCES.

    - Detect implicit dependencies on commands even when the command is
      quoted.

    - Fix interaction of $CHANGED_SOURCES with the --config=force option.

    - Fix finding #include files when the string contains escaped
      backslashes like "C:\\some\\include.h".

    - Pass $CCFLAGS to Visual C/C++ precompiled header compilation.

    - Remove unnecessary nested $( $) around $_LIBDIRFLAGS on link lines
      for the Microsoft linker, the OS/2 ilink linker and the Phar Lap
      linkloc linker.

    - Spell the Windows environment variables consistently "SystemDrive"
      and "SystemRoot" instead of "SYSTEMDRIVE" and "SYSTEMROOT".



RELEASE 1.2.0.d20090113 - Tue, 13 Jan 2009 02:50:30 -0800

  From Stanislav Baranov, Ted Johnson and Steven Knight:

    - Add support for batch compilation of Visual Studio C/C++ source
      files, controlled by a new $MSVC_BATCH construction variable.

  From Steven Knight:

    - Print the message, "scons: Build interrupted." on error output,
      not standard output.

    - Add a --warn=future-deprecated option for advance warnings about
      deprecated features that still have warnings hidden by default.

    - Fix use of $SOURCE and $SOURCES attributes when there are no
      sources specified in the Builder call.

    - Add support for new $CHANGED_SOURCES, $CHANGED_TARGETS,
      $UNCHANGED_SOURCES and $UNCHANGED_TARGETS variables.

    - Add general support for batch builds through new batch_key= and
      targets= keywords to Action object creation.

  From Arve Knudsen:

    - Make linker tools differentiate properly between SharedLibrary
      and LoadableModule.

    - Document TestCommon.shobj_prefix variable.

    - Support $SWIGOUTDIR values with spaces.

  From Rob Managan:

    - Don't automatically try to build .pdf graphics files for
      .eps files in \includegraphics{} calls in TeX/LaTeX files
      when building with the PDF builder (and thus using pdflatex).

  From Gary Oberbrunner:

    - Allow AppendENVPath() and PrependENVPath() to interpret '#'
      for paths relative to the top-level SConstruct directory.

    - Use the Borland ilink -e option to specify the output file name.

    - Document that the msvc Tool module uses $PCH, $PCHSTOP and $PDB.

    - Allow WINDOWS_INSERT_DEF=0 to disable --output-def when linking
      under MinGW.

  From Zia Sobhani:

    - Fix typos in the User's Guide.

  From Greg Spencer:

    - Support implicit dependency scanning of files encoded in utf-8
      and utf-16.

  From Roberto de Vecchi:

    - Remove $CCFLAGS from the the default definitions of $CXXFLAGS for
      Visual C/C++ and MIPSpro C++ on SGI so, they match other tools
      and avoid flag duplication on C++ command lines.

  From Ben Webb:

    - Handle quoted module names in SWIG source files.

    - Emit *_wrap.h when SWIG generates header file for directors

  From Matthew Wesley:

    - Copy file attributes so we identify, and can link a shared library
      from, shared object files in a Repository.



RELEASE 1.2.0 - Sat, 20 Dec 2008 22:47:29 -0800

  From Steven Knight:

    - Don't fail if can't import a _subprocess module on Windows.

    - Add warnings for use of the deprecated Options object.



RELEASE 1.1.0.d20081207 - Sun, 07 Dec 2008 19:17:23 -0800

  From Benoit Belley:

    - Improve the robustness of GetBuildFailures() by refactoring
      SCons exception handling (especially BuildError exceptions).

    - Have the --taskmastertrace= option print information about
      individual Task methods, not just the Taskmaster control flow.

    - Eliminate some spurious dependency cycles by being more aggressive
      about pruning pending children from the Taskmaster walk.

    - Suppress mistaken reports of a dependency cycle when a child
      left on the pending list is a single Node in EXECUTED state.

  From David Cournapeau:

    - Fix $FORTRANMODDIRPREFIX for the ifort (Intel Fortran) tool.

  From Brad Fitzpatrick:

    - Don't pre-generate an exception message (which will likely be
      ignored anyway) when an EntryProxy re-raises an AttributeError.

  From Jared Grubb:

    - Clean up coding style and white space in Node/FS.py.

    - Fix a typo in the documentation for $_CPPDEFFLAGS.

    - Issue 2401: Fix usage of comparisons with None.

  From Ludwig Hï¿½hne:

    - Handle Java inner classes declared within a method.

  From Steven Knight:

    - Fix label placement by the "scons-time.py func" subcommand
      when a profile value was close to (or equal to) 0.0.

    - Fix env.Append() and env.Prepend()'s ability to add a string to
      list-like variables like $CCFLAGS under Python 2.6.

    - Other Python2.6 portability:  don't use "as" (a Python 2.6 keyword).
      Don't use the deprecated Exception.message attribute.

    - Support using the -f option to search for a different top-level
      file name when walking up with the -D, -U or -u options.

    - Fix use of VariantDir when the -n option is used and doesn't,
      therefore, actually create the variant directory.

    - Fix a stack trace from the --debug=includes option when passed a
      static or shared library as an argument.

    - Speed up the internal find_file() function (used for searching
      CPPPATH, LIBPATH, etc.).

    - Add support for using the Python "in" keyword on construction
      environments (for example, if "CPPPATH" in env: ...).

    - Fix use of Glob() when a repository or source directory contains
      an in-memory Node without a corresponding on-disk file or directory.

    - Add a warning about future reservation of $CHANGED_SOURCES,
      $CHANGED_TARGETS, $UNCHANGED_SOURCES and $UNCHANGED_TARGETS.

    - Enable by default the existing warnings about setting the resource
      $SOURCE, $SOURCES, $TARGET and $TARGETS variable.

  From Rob Managan:

    - Scan for TeX files in the paths specified in the $TEXINPUTS
      construction variable and the $TEXINPUTS environment variable.

    - Configure the PDF() and PostScript() Builders as single_source so
      they know each source file generates a separate target file.

    - Add $EPSTOPDF, $EPSTOPDFFLAGS and $EPSTOPDFCOM

    - Add .tex as a valid extension for the PDF() builder.

    - Add regular expressions to find \input, \include and
      \includegraphics.

    - Support generating a .pdf file from a .eps source.

    - Recursive scan included input TeX files.

    - Handle requiring searched-for TeX input graphics files to have
      extensions (to avoid trying to build a .eps from itself, e.g.).

  From Greg Noel:

    - Make the Action() function handle positional parameters consistently.

    - Clarify use of Configure.CheckType().

    - Make the File.{Dir,Entry,File}() methods create their entries
      relative to the calling File's directory, not the SConscript
      directory.

    - Use the Python os.devnull variable to discard error output when
      looking for the $CC or $CXX version.

    - Mention LoadableModule() in the SharedLibrary() documentation.

  From Gary Oberbrunner:

    - Update the User's Guide to clarify use of the site_scons/
      directory and the site_init.py module.

    - Make env.AppendUnique() and env.PrependUnique remove duplicates
      within a passed-in list being added, too.

  From Randall Spangler:

    - Fix Glob() so an on-disk file or directory beginning with '#'
      doesn't throw an exception.



RELEASE 1.1.0 - Thu, 09 Oct 2008 08:33:47 -0700

  From Chris AtLee

    - Use the specified environment when checking for the GCC compiler
      version.

  From Ian P. Cardenas:

    - Fix Glob() polluting LIBPATH by returning copy of list

  From David Cournapeau:

    - Add CheckCC, CheckCXX, CheckSHCC and CheckSHCXX tests to
      configuration contexts.

    - Have the --profile= argument use the much faster cProfile module
      (if it's available in the running Python version).

    - Reorder MSVC compilation arguments so the /Fo is first.

  From Bill Deegan:

    - Add scanning Windows resource (.rc) files for implicit dependencies.

  From John Gozde:

    - When scanning for a #include file, don't use a directory that
      has the same name as the file.

  From Ralf W. Grosse-Kunstleve

    - Suppress error output when checking for the GCC compiler version.

  From Jared Grubb:

    - Fix VariantDir duplication of #included files in subdirectories.

  From Ludwig Hï¿½hne:

    - Reduce memory usage when a directory is used as a dependency of
      another Node (such as an Alias) by returning a concatenation
      of the children's signatures + names, not the children's contents,
      as the directory contents.

    - Raise AttributeError, not KeyError, when a Builder can't be found.

    - Invalidate cached Node information (such as the contenst returned
      by the get_contents() method) when calling actions with Execute().

    - Avoid object reference cycles from frame objects.

    - Reduce memory usage from Null Executor objects.

    - Compute MD5 checksums of large files without reading the entire
      file contents into memory.  Add a new --md5-chunksize option to
      control the size of each chunk read into memory.

  From Steven Knight:

    - Fix the ability of the add_src_builder() method to add a new
      source builder to any other builder.

    - Avoid an infinite loop on non-Windows systems trying to find the
      SCons library directory if the Python library directory does not
      begin with the string "python".

    - Search for the SCons library directory in "scons-local" (with
      no version number) after "scons-local-{VERSION}".

  From Rob Managan:

    - Fix the user's ability to interrupt the TeX build chain.

    - Fix the TeX builder's allowing the user to specify the target name,
      instead of always using its default output name based on the source.

    - Iterate building TeX output files until all warning are gone
      and the auxiliary files stop changing, or until we reach the
      (configurable) maximum number of retries.

    - Add TeX scanner support for:  glossaries, nomenclatures, lists of
      figures, lists of tables, hyperref and beamer.

    - Use the $BIBINPUTS, $BSTINPUTS, $TEXINPUTS and $TEXPICTS construction
      variables as search paths for the relevant types of input file.

    - Fix building TeX with VariantDir(duplicate=0) in effect.

    - Fix the LaTeX scanner to search for graphics on the TEXINPUTS path.

    - Have the PDFLaTeX scanner search for .gif files as well.

  From Greg Noel:

    - Fix typos and format bugs in the man page.

    - Add a first draft of a wrapper module for Python's subprocess
      module.

    - Refactor use of the SCons.compat module so other modules don't
      have to import it individually.

    - Add .sx as a suffix for assembly language files that use the
      C preprocessor.

  From Gary Oberbrunner:

    - Make Glob() sort the returned list of Files or Nodes
      to prevent spurious rebuilds.

    - Add a delete_existing keyword argument to the AppendENVPath()
      and PrependENVPath() Environment methods.

    - Add ability to use "$SOURCE" when specifying a target to a builder

  From Damyan Pepper:

    - Add a test case to verify that SConsignFile() files can be
      created in previously non-existent subdirectories.

  From Jim Randall:

    - Make the subdirectory in which the SConsignFile() file will
      live, if the subdirectory doesn't already exist.

  From Ali Tofigh:

    - Add a test to verify duplication of files in VariantDir subdirectories.



RELEASE 1.0.1 - Sat, 06 Sep 2008 07:29:34 -0700

  From Greg Noel:

    - Add a FindFile() section to the User's Guide.

    - Fix the FindFile() documentation in the man page.

    - Fix formatting errors in the Package() description in the man page.

    - Escape parentheses that appear within variable names when spawning
      command lines using os.system().



RELEASE 1.0.0 - XXX

  From Jared Grubb:

    - Clear the Node state when turning a generic Entry into a Dir.

  From Ludwig Hï¿½hne:

    - Fix sporadic output-order failures in test/GetBuildFailures/parallel.py.

    - Document the ParseDepends() function in the User's Guide.

  From khomenko:

    - Create a separate description and long_description for RPM packages.

  From Steven Knight:

    - Document the GetLaunchDir() function in the User's Guide.

    - Have the env.Execute() method print an error message if the
      executed command fails.

    - Add a script for creating a standard SCons development system on
      Ubuntu Hardy.  Rewrite subsidiary scripts for install Python and
      SCons versions in Python (from shell).

  From Greg Noel:

    - Handle yacc/bison on newer Mac OS X versions creating file.hpp,
      not file.cpp.h.

    - In RPCGEN tests, ignore stderr messages from older versions of
      rpcgen on some versions of Mac OS X.

    - Fix typos in man page descriptions of Tag() and Package(), and in
      the scons-time man page.

    - Fix documentation of SConf.CheckLibWithHeader and other SConf methods.

    - Update documentation of SConscript(variant_dir) usage.

    - Fix SWIG tests for (some versions of) Mac OS X.

  From Jonas Olsson:

    - Print the warning about -j on Windows being potentially unreliable if
      the pywin32 extensions are unavailable or lack file handle operations.

  From Jim Randall:

    - Fix the env.WhereIs() method to expand construction variables.

  From Rogier Schouten:

    - Enable building of shared libraries with the Bordand ilink32 linker.



RELEASE 1.0.0 - Sat, 09 Aug 2008 12:19:44 -0700

  From Luca Falavigna:

    - Fix SCons man page indentation under Debian's man page macros.

  From Steven Knight:

    - Clarify the man page description of the SConscript(src_dir) argument.

    - User's Guide updates:

       -  Document the BUILD_TARGETS, COMMAND_LINE_TARGETS and
          DEFAULT_TARGETS variables.

       -  Document the AddOption(), GetOption() and SetOption() functions.

       -  Document the Requires() function; convert to the Variables
          object, its UnknownOptions() method, and its associated
          BoolVariable(), EnumVariable(), ListVariable(), PackageVariable()
          and PathVariable() functions.

       -  Document the Progress() function.

       -  Reorganize the chapter and sections describing the different
          types of environments and how they interact.  Document the
          SetDefault() method.  Document the PrependENVPath() and
          AppendENVPath() functions.

       -  Reorganize the command-line arguments chapter.  Document the
          ARGLIST variable.

       -  Collect some miscellaneous sections into a chapter about
          configuring build output.

    - Man page updates:

       -  Document suggested use of the Visual C/C++ /FC option to fix
          the ability to double-click on file names in compilation error
          messages.

       -  Document the need to use Clean() for any SideEffect() files that
          must be explicitly removed when their targets are removed.

       -  Explicitly document use of Node lists as input to Dependency().

  From Greg Noel:

    - Document MergeFlags(), ParseConfig(), ParseFlags() and SideEffect()
      in the User's Guide.

  From Gary Oberbrunner:

    - Document use of the GetBuildFailures() function in the User's Guide.

  From Adam Simpkins:

    - Add man page text clarifying the behavior of AddPreAction() and
      AddPostAction() when called with multiple targets.

  From Alexey Zezukin:

    - Fix incorrectly swapped man page descriptions of the --warn= options
      for duplicate-environment and missing-sconscript.



RELEASE 0.98.5 - Sat, 07 Jun 2008 08:20:35 -0700

  From Benoit Belley:

  - Fix the Intel C++ compiler ABI specification for EMT64 processors.

  From David Cournapeau:

  - Issue a (suppressable) warning, not an error, when trying to link
    C++ and Fortran object files into the same executable.

  From Steven Knight:

  - Update the scons.bat file so that it returns the real exit status
    from SCons, even though it uses setlocal + endlocal.

  - Fix the --interactive post-build messages so it doesn't get stuck
    mistakenly reporting failures after any individual build fails.

  - Fix calling File() as a File object method in some circumstances.

  - Fix setup.py installation on Mac OS X so SCons gets installed
    under /usr/lcoal by default, not in the Mac OS X Python framework.



RELEASE 0.98.4 - Sat, 17 May 2008 22:14:46 -0700

  From Benoit Belley:

  - Fix calculation of signatures for Python function actions with
    closures in Python versions before 2.5.

  From David Cournapeau:

  - Fix the initialization of $SHF77FLAGS so it includes $F77FLAGS.

  From Jonas Olsson:

  - Fix a syntax error in the Intel C compiler support on Windows.

  From Steven Knight:

  - Change how we represent Python Value Nodes when printing and when
    stored in .sconsign files (to avoid blowing out memory by storing
    huge strings in .sconsign files after multiple runs using Configure
    contexts cause the Value strings to be re-escaped each time).

  - Fix a regression in not executing configuration checks after failure
    of any configuration check that used the same compiler or other tool.

  - Handle multiple destinations in Visual Studio 8 settings for the
    analogues to the INCLUDE, LIBRARY and PATH variables.

  From Greg Noel:

  - Update man page text for VariantDir().



RELEASE 0.98.3 - Tue, 29 Apr 2008 22:40:12 -0700

  From Greg Noel:

  - Fix use of $CXXFLAGS when building C++ shared object files.

  From Steven Knight:

  - Fix a regression when a Builder's source_scanner doesn't select
    a more specific scanner for the suffix of a specified source file.

  - Fix the Options object backwards compatibility so people can still
    "import SCons.Options.{Bool,Enum,List,Package,Path}Option" submodules.

  - Fix searching for implicit dependencies when an Entry Node shows up
    in the search path list.

  From Stefano:

  - Fix expansion of $FORTRANMODDIR in the default Fortran command line(s)
    when it's set to something like ${TARGET.dir}.



RELEASE 0.98.2 - Sun, 20 Apr 2008 23:38:56 -0700

  From Steven Knight:

  - Fix a bug in Fortran suffix computation that would cause SCons to
    run out of memory on Windows systems.

  - Fix being able to specify --interactive mode command lines with
    \ (backslash) path name separators on Windows.

  From Gary Oberbrunner:

  - Document Glob() in the User's Guide.



RELEASE 0.98.1 - Fri, 18 Apr 2008 19:11:58 -0700

  From Benoit Belley:

  - Speed up the SCons.Util.to_string*() functions.

  - Optimize various Node intialization and calculations.

  - Optimize Executor scanning code.

  - Optimize Taskmaster execution, including dependency-cycle checking.

  - Fix the --debug=stree option so it prints its tree once, not twice.

  From Johan Boulï¿½:

  - Fix the ability to use LoadableModule() under MinGW.

  From David Cournapeau:

  - Various missing Fortran-related construction variables have been added.

  - SCons now uses the program specified in the $FORTRAN construction
    variable to link Fortran object files.

  - Fortran compilers on Linux (Intel, g77 and gfortran) now add the -fPIC
    option by default when compilling shared objects.

  - New 'sunf77', 'sunf90' and 'sunf95' Tool modules have been added to
    support Sun Fortran compilers.  On Solaris, the Sun Fortran compilers
    are used in preference to other compilers by default.

  - Fortran support now uses gfortran in preference to g77.

  - Fortran file suffixes are now configurable through the
    $F77FILESUFFIXES, $F90FILESUFFIXES, $F95FILESUFFIXES and
    $FORTRANFILESUFFIXES variables.

  From Steven Knight:

  - Make the -d, -e, -w and --no-print-directory options "Ignored for
    compatibility."  (We're not going to implement them.)

  - Fix a serious inefficiency in how SCons checks for whether any source
    files are missing when a Builder call creates many targets from many
    input source files.

  - In Java projects, make the target .class files depend only on the
    specific source .java files where the individual classes are defined.

  - Don't store duplicate source file entries  in the .sconsign file so
    we don't endlessly rebuild the target(s) for no reason.

  - Add a Variables object as the first step towards deprecating the
    Options object name.  Similarly, add BoolVariable(), EnumVariable(),
    ListVariable(), PackageVariable() and PathVariable() functions
    as first steps towards replacing BoolOption(), EnumOption(),
    ListOption(), PackageOption() and PathOption().

  - Change the options= keyword argument to the Environment() function
    to variables=, to avoid confusion with SCons command-line options.
    Continue supporting the options= keyword for backwards compatibility.

  - When $SWIGFLAGS contains the -python flag, expect the generated .py
    file to be in the same (sub)directory as the target.

  - When compiling C++ files, allow $CCFLAGS settings to show up on the
    command line even when $CXXFLAGS has been redefined.

  - Fix --interactive with -u/-U/-D when a VariantDir() is used.

  From Anatoly Techtonik:

  - Have the scons.bat file add the script execution directory to its
    local %PATH% on Windows, so the Python executable can be found.

  From Mike Wake:

  - Fix passing variable names as a list to the Return() function.

  From Matthew Wesley:

  - Add support for the GDC 'D' language compiler.



RELEASE 0.98 - Sun, 30 Mar 2008 23:33:05 -0700

  From Benoit Belley:

  - Fix the --keep-going flag so it builds all possible targets even when
    a later top-level target depends on a child that failed its build.

  - Fix being able to use $PDB and $WINDWOWS_INSERT_MANIFEST together.

  - Don't crash if un-installing the Intel C compiler leaves left-over,
    dangling entries in the Windows registry.

  - Improve support for non-standard library prefixes and suffixes by
    stripping all prefixes/suffixes from file name string as appropriate.

  - Reduce the default stack size for -j worker threads to 256 Kbytes.
    Provide user control over this value by adding --stack-size and
    --warn=stack-size options, and a SetOption('stack_size') function.

  - Fix a crash on Linux systems when trying to use the Intel C compiler
    and no /opt/intel_cc_* directories are found.

  - Improve using Python functions as actions by incorporating into
    a FunctionAction's signature:
      - literal values referenced by the byte code.
      - values of default arguments
      - code of nested functions
      - values of variables captured by closures
      - names of referenced global variables and functions

  - Fix the closing message when --clean and --keep-going are both
    used and no errors occur.

  - Add support for the Intel C compiler on Mac OS X.

  - Speed up reading SConscript files by about 20% (for some
    configurations) by:  1) optimizing the SCons.Util.is_*() and
    SCons.Util.flatten() functions; 2) avoiding unnecessary os.stat()
    calls by using a File's .suffix attribute directly instead of
    stringifying it.

  From JÃ©rÃ´me Berger:

  - Have the D language scanner search for .di files as well as .d files.

  - Add a find_include_names() method to the Scanner.Classic class to
    abstract out how included names can be generated by subclasses.

  - Allow the D language scanner to detect multiple modules imported by
    a single statement.

  From Konstantin Bozhikov:

  - Support expansion of construction variables that contain or refer
    to lists of other variables or Nodes within expansions like $CPPPATH.

  - Change variable substitution (the env.subst() method) so that an
    input sequence (list or tuple) is preserved as a list in the output.

  From David Cournapeau:

  - Add a CheckDeclaration() call to configure contexts.

  - Improve the CheckTypeSize() code.

  - Add a Define() call to configure contexts, to add arbitrary #define
    lines to a generated configure header file.

  - Add a "gfortran" Tool module for the GNU F95/F2003 compiler.

  - Avoid use of -rpath with the Mac OS X linker.

  - Add comment lines to the generated config.h file to describe what
    the various #define/#undef lines are doing.

  From Steven Knight:

  - Support the ability to subclass the new-style "str" class as input
    to Builders.

  - Improve the performance of our type-checking by using isinstance()
    with new-style classes.

  - Fix #include (and other $*PATH variables searches) of files with
    absolute path names.  Don't die if they don't exist (due to being
    #ifdef'ed out or the like).

  - Fix --interactive mode when Default(None) is used.

  - Fix --debug=memoizer to work around a bug in base Python 2.2 metaclass
    initialization (by just not allowing Memoization in Python versions
    that have the bug).

  - Have the "scons-time time" subcommand handle empty log files, and
    log files that contain no results specified by the --which option.

  - Fix the max Y of vertical bars drawn by "scons-time --fmt=gnuplot".

  - On Mac OS X, account for the fact that the header file generated
    from a C++ file will be named (e.g.) file.cpp.h, not file.hpp.

  - Fix floating-point numbers confusing the Java parser about
    generated .class file names in some configurations.

  - Document (nearly) all the values you can now fetch with GetOption().

  - Fix use of file names containing strings of multiple spaces when
    using ActionFactory instances like the Copy() or Move() function.

  - Fix a 0.97 regression when using a variable expansion (like
    $OBJSUFFIX) in a source file name to a builder with attached source
    builders that match suffix (like Program()+Object()).

  - Have the Java parser recognize generics (surrounded by angle brackets)
    so they don't interfere with identifying anonymous inner classes.

  - Avoid an infinite loop when trying to use saved copies of the
    env.Install() or env.InstallAs() after replacing the method
    attributes.

  - Improve the performance of setting construction variables.

  - When cloning a construction environment, avoid over-writing an
    attribute for an added method if the user explicitly replaced it.

  - Add a warning about deprecated support for Python 1.5, 2.0 and 2.1.

  - Fix being able to SetOption('warn', ...) in SConscript files.

  - Add a warning about env.Copy() being deprecated.

  - Add warnings about the --debug={dtree,stree,tree} options
    being deprecated.

  - Add VariantDir() as the first step towards deprecating BuildDir().
    Add the keyword argument "variant_dir" as the replacement for
    "build_dir".

  - Add warnings about the {Target,Source}Signatures() methods and
    functions being deprecated.

  From Rob Managan:

  - Enhance TeX and LaTeX support to work with BuildDir(duplicate=0).

  - Re-run LaTeX when it issues a package warning that it must be re-run.

  From Leanid Nazdrynau:

  - Have the Copy() action factory preserve file modes and times
    when copying individual files.

  From Jan Nijtmans:

  - If $JARCHDIR isn't set explicitly, use the .java_classdir attribute
    that was set when the Java() Builder built the .class files.

  From Greg Noel:

  - Document the Dir(), File() and Entry() methods of Dir and File Nodes.

  - Add the parse_flags option when creating Environments

  From Gary Oberbrunner:

  - Make File(), Dir() and Entry() return a list of Nodes when passed
    a list of names, instead of trying to make a string from the name
    list and making a Node from that string.

  - Fix the ability to build an Alias in --interactive mode.

  - Fix the ability to hash the contents of actions for nested Python
    functions on Python versions where the inability to pickle them
    returns a TypeError (instead of the documented PicklingError).

  From Jonas Olsson:

  - Fix use of the Intel C compiler when the top compiler directory,
    but not the compiler version, is specified.

  - Handle Intel C compiler network license files (port@system).

  From Jim Randall:

  - Fix how Python Value Nodes are printed in --debug=explain output.

  From Adam Simpkins:

  - Add a --interactive option that starts a session for building (or
    cleaning) targets without re-reading the SConscript files every time.

  - Fix use of readline command-line editing in --interactive mode.

  - Have the --interactive mode "build" command with no arguments
    build the specified Default() targets.

  - Fix the Chmod(), Delete(), Mkdir() and Touch() Action factories to
    take a list (of Nodes or strings) as arguments.

  From Vaclav Smilauer:

  - Fix saving and restoring an Options value of 'all' on Python
    versions where all() is a builtin function.

  From Daniel Svensson:

  - Code correction in SCons.Util.is_List().

  From Ben Webb:

  - Support the SWIG %module statement with following modifiers in
    parenthese (e.g., '%module(directors="1")').



RELEASE 0.97.0d20071212 - Wed, 12 Dec 2007 09:29:32 -0600

  From Benoit Belley:

  - Fix occasional spurious rebuilds and inefficiency when using
    --implicit-cache and Builders that produce multiple targets.

  - Allow SCons to not have to know about the builders of generated
    files when BuildDir(duplicate=0) is used, potentially allowing some
    SConscript files to be ignored for smaller builds.

  From David Cournapeau:

  - Add a CheckTypeSize() call to configure contexts.

  From Ken Deeter:

  - Make the "contents" of Alias Nodes a concatenation of the children's
    content signatures (MD5 checksums), not a concatenation of the
    children's contents, to avoid using large amounts of memory during
    signature calculation.

  From Malte Helmert:

  - Fix a lot of typos in the man page and User's Guide.

  From Geoffrey Irving:

  - Speed up conversion of paths in .sconsign files to File or Dir Nodes.

  From Steven Knight:

  - Add an Options.UnknownOptions() method that returns any settings
    (from the command line, or whatever dictionary was passed in)
    that aren't known to the Options object.

  - Add a Glob() function.

  - When removing targets with the -c option, use the absolute path (to
    avoid problems interpreting BuildDir() when the top-level directory
    is the source directory).

  - Fix problems with Install() and InstallAs() when called through a
    clone (of a clone, ...) of a cloned construction environment.

  - When executing a file containing Options() settings, add the file's
    directory to sys.path (so modules can be imported from there) and
    explicity set __name__ to the name of the file so the statement's
    in the file can deduce the location if they need to.

  - Fix an O(n^2) performance problem when adding sources to a target
    through calls to a multi Builder (including Aliases).

  - Redefine the $WINDOWSPROGMANIFESTSUFFIX and
    $WINDOWSSHLIBMANIFESTSUFFIX variables so they pick up changes to
    the underlying $SHLIBSUFFIX and $PROGSUFFIX variables.

  - Add a GetBuildFailures() function that can be called from functions
    registered with the Python atexit module to print summary information
    about any failures encountered while building.

  - Return a NodeList object, not a Python list, when a single_source
    Builder like Object() is called with more than one file.

  - When searching for implicit dependency files in the directories
    in a $*PATH list, don't create Dir Nodes for directories that
    don't actually exist on-disk.

  - Add a Requires() function to allow the specification of order-only
    prerequisites, which will be updated before specified "downstream"
    targets but which don't actually cause the target to be rebuilt.

  - Restore the FS.{Dir,File,Entry}.rel_path() method.

  - Make the default behavior of {Source,Target}Signatures('timestamp')
    be equivalent to 'timestamp-match', not 'timestamp-newer'.

  - Fix use of CacheDir with Decider('timestamp-newer') by updating
    the modification time when copying files from the cache.

  - Fix random issues with parallel (-j) builds on Windows when Python
    holds open file handles (especially for SCons temporary files,
    or targets built by Python function actions) across process creation.

  From Maxim Kartashev:

  - Fix test scripts when run on Solaris.

  From Gary Oberbrunner:

  - Fix Glob() when a pattern is in an explicitly-named subdirectory.

  From Philipp Scholl:

  - Fix setting up targets if multiple Package builders are specified
    at once.



RELEASE 0.97.0d20070918 - Tue, 18 Sep 2007 10:51:27 -0500

  From Steven Knight:

  - Fix the wix Tool module to handle null entries in $PATH variables.

  - Move the documentation of Install() and InstallAs() from the list
    of functions to the list of Builders (now that they're implemented
    as such).

  - Allow env.CacheDir() to be set per construction environment.  The
    global CacheDir() function now sets an overridable global default.

  - Add an env.Decider() method and a Node.Decider() method that allow
    flexible specification of an arbitrary function to decide if a given
    dependency has changed since the last time a target was built.

  - Don't execute Configure actions (while reading SConscript files)
    when cleaning (-c) or getting help (-h or -H).

  - Add to each target an implicit dependency on the external command(s)
    used to build the target, as found by searching env['ENV']['PATH']
    for the first argument on each executed command line.

  - Add support for a $IMPLICIT_COMMAND_DEPENDENCIES construction
    variabe that can be used to disable the automatic implicit
    dependency on executed commands.

  - Add an "ensure_suffix" keyword to Builder() definitions that, when
    true, will add the configured suffix to the targets even if it looks
    like they already have a different suffix.

  - Add a Progress() function that allows for calling a function or string
    (or list of strings) to display progress while walking the DAG.

  - Allow ParseConfig(), MergeFlags() and ParseFlags() to handle output
    from a *config command with quoted path names that contain spaces.

  - Make the Return() function stop processing the SConscript file and
    return immediately.  Add a "stop=" keyword argument that can be set
    to False to preserve the old behavior.

  - Fix use of exitstatfunc on an Action.

  - Introduce all man page function examples with "Example:" or "Examples:".

  - When a file gets added to a directory, make sure the directory gets
    re-scanned for the new implicit dependency.

  - Fix handling a file that's specified multiple times in a target
    list so that it doesn't cause dependent Nodes to "disappear" from
    the dependency graph walk.

  From Carsten Koch:

  - Avoid race conditions with same-named files and directory creation
    when pushing copies of files to CacheDir().

  From Tzvetan Mikov:

  - Handle $ in Java class names.

  From Gary Oberbrunner:

  - Add support for the Intel C compiler on Windows64.

  - On SGI IRIX, have $SHCXX use $CXX by default (like other platforms).

  From Sohail Somani:

  - When Cloning a construction environment, set any variables before
    applying tools (so the tool module can access the configured settings)
    and re-set them after (so they end up matching what the user set).

  From Matthias Troffaes:

  - Make sure extra auxiliary files generated by some LaTeX packages
    and not ending in .aux also get deleted by scons -c.

  From Greg Ward:

  - Add a $JAVABOOTCLASSPATH variable for directories to be passed to the
    javac -bootclasspath option.

  From Christoph Wiedemann:

  - Add implicit dependencies on the commands used to build a target.




RELEASE 0.97.0d20070809 - Fri, 10 Aug 2007 10:51:27 -0500

  From Lars Albertsson:

  - Don't error if a #include line happens to match a directory
    somewhere on a path (like $CPPPATH, $FORTRANPATH, etc.).

  From Mark Bertoglio:

  - Fix listing multiple projects in Visual Studio 7.[01] solution files,
    including generating individual project GUIDs instead of re-using
    the solution GUID.

  From Jean Brouwers:

  - Add /opt/SUNWspro/bin to the default execution PATH on Solaris.

  From Allan Erskine:

  - Only expect the Microsoft IDL compiler to emit *_p.c and *_data.c
    files if the /proxy and /dlldata switches are used (respectively).

  From Steven Knight:

  - Have --debug=explain report if a target is being rebuilt because
    AlwaysBuild() is specified (instead of "unknown reasons").

  - Support {Get,Set}Option('help') to make it easier for SConscript
    files to tell if a help option (-h, --help, etc.) has been specified.

  - Support {Get,Set}Option('random') so random-dependency interaction
    with CacheDir() is controllable from SConscript files.

  - Add a new AddOption() function to support user-defined command-
    line flags (like --prefix=, --force, etc.).

  - Push and retrieve built symlinks to/from a CacheDir() as actual
    symlinks, not by copying the file contents.

  - Fix how the Action module handles stringifying the shared library
    generator in the Tool/mingw.py module.

  - When generating a config.h file, print "#define HAVE_{FEATURE} 1"
    instad of just "#define HAVE_{FEATURE}", for more compatibility
    with Autoconf-style projects.

  - Fix expansion of $TARGET, $TARGETS, $SOURCE and $SOURCES keywords in
    Visual C/C++ PDB file names.

  - Fix locating Visual C/C++ PDB files in build directories.

  - Support an env.AddMethod() method and an AddMethod() global function
    for adding a new method, respectively, to a construction environment
    or an arbitrary object (such as a class).

  - Fix the --debug=time option when the -j option is specified and all
    files are up to date.

  - Add a $SWIGOUTDIR variable to allow setting the swig -outdir option,
    and use it to identify files created by the swig -java option.

  - Add a $SWIGPATH variable that specifies the path to be searched
    for included SWIG files, Also add related $SWIGINCPREFIX and
    $SWIGINCSUFFIX variables that specify the prefix and suffix to
    be be added to each $SWIGPATH directory when expanded on the SWIG
    command line.

  - More efficient copying of construction environments (mostly borrowed
    from copy.deepcopy() in the standard Python library).

  - When printing --tree=prune output, don't print [brackets] around
    source files, only do so for built targets with children.

  - Fix interpretation of Builder source arguments when the Builder has
    a src_suffix *and* a source_builder and the argument has no suffix.

  - Fix use of expansions like ${TARGET.dir} or ${SOURCE.dir} in the
    following construction variables:  $FORTRANMODDIR, $JARCHDIR,
    $JARFLAGS, $LEXFLAGS, $SWIGFLAGS, $SWIGOUTDIR and $YACCFLAGS.

  - Fix dependencies on Java files generated by SWIG so they can be
    detected and built in one pass.

  - Fix SWIG when used with a BuildDir().

  From Leanid Nazdrynau:

  - When applying Tool modules after a construction environment has
    already been created, don't overwrite existing $CFILESUFFIX and
    $CXXFILESUFFIX value.

  - Support passing the Java() builder a list of explicit .java files
    (not only a list of directories to be scanned for .java files).

  - Support passing .java files to the Jar() and JavaH() builders, which
    then use the builder underlying the Java() builder to turn them into
    .class files.  (That is, the Jar()-Java() chain of builders become
    multi-step, like the Program()-Object()-CFile() builders.)

  - Support passing SWIG .i files to the Java builders (Java(),
    Jar(), JavaH()), to cause intermediate .java files to be created
    automatically.

  - Add $JAVACLASSPATH and $JAVASOURCEPATH variables, that get added to
    the javac "-classpath" and "-sourcepath" options.  (Note that SCons
    does *not* currently search these paths for implicit dependencies.)

  - Commonize initialization of Java-related builders.

  From Jan Nijtmans:

  - Find Java anonymous classes when the next token after the name is
    an open parenthesis.

  From Gary Oberbrunner:

  - Fix a code example in the man page.

  From Tilo Prutz:

  - Add support for the file names that Java 1.5 (and 1.6) generates for
    nested anonymous inner classes, which are different from Java 1.4.

  From Adam Simpkins:

  - Allow worker threads to terminate gracefully when all jobs are
    finished.

  From Sohail Somani:

  - Add LaTeX scanner support for finding dependencies specified with
    the \usepackage{} directive.



RELEASE 0.97 - Thu, 17 May 2007 08:59:41 -0500

  From Steven Knight:

  - Fix a bug that would make parallel builds stop in their tracks if
    Nodes that depended on lists that contained some Nodes built together
    caused the reference count to drop below 0 if the Nodes were visited
    and commands finished in the wrong order.

  - Make sure the DirEntryScanner doesn't choke if it's handed something
    that's not a directory (Node.FS.Dir) Node.



RELEASE 0.96.96 - Thu, 12 Apr 2007 12:36:25 -0500

  NOTE:  This is (Yet) a(nother) pre-release of 0.97 for testing purposes.

  From Joe Bloggs:

  - Man page fix:  remove cut-and-paste sentence in NoCache() description.

  From Dmitry Grigorenko and Gary Oberbrunner:

  - Use the Intel C++ compiler, not $CC, to link C++ source.

  From Helmut Grohne:

  - Fix the man page example of propagating a user's external environment.

  From Steven Knight:

  - Back out (most of) the Windows registry installer patch, which
    seems to not work on some versions of Windows.

  - Don't treat Java ".class" attributes as defining an inner class.

  - Fix detecting an erroneous Java anonymous class when the first
    non-skipped token after a "new" keyword is a closing brace.

  - Fix a regression when a CPPDEFINES list contains a tuple, the second
    item of which (the option value) is a construction variable expansion
    (e.g. $VALUE) and the value of the variable isn't a string.

  - Improve the error message if an IOError (like trying to read a
    directory as a file) occurs while deciding if a node is up-to-date.

  - Fix "maximum recursion" / "unhashable type" errors in $CPPPATH
    PathList expansion if a subsidiary expansion yields a stringable,
    non-Node object.

  - Generate API documentation from the docstrings (using epydoc).

  - Fix use of --debug=presub with Actions for out-of-the-box Builders.

  - Fix handling nested lists within $CPPPATH, $LIBPATH, etc.

  - Fix a "builders_used" AttributeError that real-world Qt initialization
    triggered in the refactored suffix handling for Builders.

  - Make the reported --debug=time timings meaningful when used with -j.
    Better documentation of what the times mean.

  - User Guide updates: --random, AlwaysBuild(), --tree=,
    --debug=findlibs, --debug=presub, --debug=stacktrace,
    --taskmastertrace.

  - Document (in both man page and User's Guide) that --implicit-cache
    ignores changes in $CPPPATH, $LIBPATH, etc.

  From Jean-Baptiste Lab:

  - Remove hard-coded dependency on Python 2.2 from Debian packaging files.

  From Jeff Mahovsky:

  - Handle spaces in the build target name in Visual Studio project files.

  From Rob Managan:

  - Re-run LaTeX after BibTeX has been re-run in response to a changed
    .bib file.

  From Joel B. Mohler:

  - Make additional TeX auxiliary files (.toc, .idx and .bbl files)
    Precious so their removal doesn't affect whether the necessary
    sections are included in output PDF or PostScript files.

  From Gary Oberbrunner:

  - Fix the ability to import modules in the site_scons directory from
    a subdirectory.

  From Adam Simpkins:

  - Make sure parallel (-j) builds all targets even if they show up
    multiple times in the child list (as a source and a dependency).

  From Matthias Troffaes:

  - Don't re-run TeX if the triggering strings (\makeindex, \bibliography
    \tableofcontents) are commented out.

  From Richard Viney:

  - Fix use of custom include and lib paths with Visual Studio 8.

  - Select the default .NET Framework SDK Dir based on the version of
    Visual Studio being used.



RELEASE 0.96.95 - Mon, 12 Feb 2007 20:25:16 -0600

  From Anatoly Techtonik:

  - Add the scons.org URL and a package description to the setup.py
    arguments.

  - Have the Windows installer add a registry entry for scons.bat in the
    "App Paths" key, so scons.bat can be executed without adding the
    directory to the %PATH%.  (Python itself works this way.)

  From Anonymous:

  - Fix looking for default paths in Visual Studio 8.0 (and later).

  - Add -lm to the list of default D libraries for linking.

  From Matt Doar:

  - Provide a more complete write-your-own-Scanner example in the man page.

  From Ralf W. Grosse-Kunstleve:

  - Contributed upstream Python change to our copied subprocess.py module
    for more efficient standard input processing.

  From Steven Knight:

  - Fix the Node.FS.Base.rel_path() method when the two nodes are on
    different drive letters.  (This caused an infinite loop when
    trying to write .sconsign files.)

  - Fully support Scanners that use a dictionary to map file suffixes
    to other scanners.

  - Support delayed evaluation of the $SPAWN variable to allow selection
    of a function via ${} string expansions.

  - Add --srcdir as a synonym for -Y/--repository.

  - Document limitations of #include "file.h" with Repository().

  - Fix use of a toolpath under the source directory of a BuildDir().

  - Fix env.Install() with a file name portion that begins with '#'.

  - Fix ParseConfig()'s handling of multiple options in a string that's
    replaced a *FLAGS construction variable.

  - Have the C++ tools initialize common C compilation variables ($CCFLAGS,
    $SHCCFLAGS and $_CCCOMCOM) even if the 'cc' Tool isn't loaded.

  From Leanid Nazdrynau:

  - Fix detection of Java anonymous classes if a newline precedes the
    opening brace.

  From Gary Oberbrunner:

  - Document use of ${} to execute arbitrary Python code.

  - Add support for:
    1) automatically adding a site_scons subdirectory (in the top-level
       SConstruct directory) to sys.path (PYTHONPATH);
    2) automatically importing site_scons/site_init.py;
    3) automatically adding site_scons/site_tools to the toolpath.

  From John Pye:

  - Change ParseConfig() to preserve white space in arguments passed in
    as a list.

  From a smith:

  - Fix adding explicitly-named Java inner class files (and any
    other file names that may contain a '$') to Jar files.

  From David Vitek:

  - Add a NoCache() function to mark targets as unsuitable for propagating
    to (or retrieving from) a CacheDir().

  From Ben Webb:

  - If the swig -noproxy option is used, it won't generate a .py file,
    so don't emit it as a target that we expect to be built.



RELEASE 0.96.94 - Sun, 07 Jan 2007 18:36:20 -0600

  NOTE:  This is a pre-release of 0.97 for testing purposes.

  From Anonymous:

  - Allow arbitrary white space after a SWIG %module declaration.

  From Paul:

  - When compiling resources under MinGW, make sure there's a space
    between the --include-dir option and its argument.

  From Jay Kint:

  - Alleviate long command line issues on Windows by executing command
    lines directly via os.spawnv() if the command line doesn't need
    shell interpretation (has no pipes, redirection, etc.).

  From Walter Franzini:

  - Exclude additional Debian packaging files from the copyright check.

  From Fawad Halim:

  - Handle the conflict between the impending Python 2.6 'as' keyword
    and our Tool/as.py module name.

  From Steven Knight:

  - Speed up the Node.FS.Dir.rel_path() method used to generate path names
    that get put into the .sconsign* file(s).

  - Optimize Node.FS.Base.get_suffix() by computing the suffix once, up
    front, when we set the Node's name.  (Duh...)

  - Reduce the Memoizer's responsibilities to simply counting hits and
    misses when the --debug=memoizer option is used, not to actually
    handling the key calculation and memoization itself.  This speeds
    up some configurations significantly, and should cause no functional
    differences.

  - Add a new scons-time script with subcommands for generating
    consistent timing output from SCons configurations, extracting
    various information from those timings, and displaying them in
    different formats.

  - Reduce some unnecessary stat() calls from on-disk entry type checks.

  - Fix SideEffect() when used with -j, which was badly broken in 0.96.93.

  - Propagate TypeError exceptions when evaluating construction variable
    expansions up the stack, so users can see what's going on.

  - When disambiguating a Node.FS.Entry into a Dir or File, don't look
    in the on-disk source directory until we've confirmed there's no
    on-disk entry locally and there *is* one in the srcdir.  This avoids
    creating a phantom Node that can interfere with dependencies on
    directory contents.

  - Add an AllowSubstExceptions() function that gives the SConscript
    files control over what exceptions cause a string to expand to ''
    vs. terminating processing with an error.

  - Allow the f90.py and f95.py Tool modules to compile earlier source
    source files of earlier Fortran version.

  - Fix storing signatures of files retrieved from CacheDir() so they're
    correctly identified as up-to-date next invocation.

  - Make sure lists of computed source suffixes cached by Builder objects
    don't persist across changes to the list of source Builders (so the
    addition of suffixes like .ui by the qt.py Tool module take effect).

  - Enhance the bootstrap.py script to allow it to be used to execute
    SCons more easily from a checked-out source tree.

  From Ben Leslie:

  - Fix post-Memoizer value caching misspellings in Node.FS._doLookup().

  From Rob Managan, Dmitry Mikhin and Joel B. Mohler:

  - Handle TeX/LaTeX files in subdirectories by changing directory
    before invoking TeX/LaTeX.

  - Scan LaTeX files for \bibliography lines.

  - Support multiple file names in a "\bibliography{file1,file2}" string.

  - Handle TeX warnings about undefined citations.

  - Support re-running LaTeX if necessary due to a Table of Contents.

  From Dmitry Mikhin:

  - Return LaTeX if "Rerun to get citations correct" shows up on the next
    line after the "Warning:" string.

  From Gary Oberbrunner:

  - Add #include lines to fix portability issues in two tests.

  - Eliminate some unnecessary os.path.normpath() calls.

  - Add a $CFLAGS variable for C-specific options, leaving $CCFLAGS
    for options common to C and C++.

  From Tom Parker:

  - Have the error message print the missing file that Qt can't find.

  From John Pye:

  - Fix env.MergeFlags() appending to construction variable value of None.

  From Steve Robbins:

  - Fix the "sconsign" script when the .sconsign.dblite file is explicitly
    specified on the command line (and not intuited from the old way of
    calling it with just ".sconsign").

  From Jose Pablo Ezequiel "Pupeno" Fernandez Silva:

  - Give the 'lex' tool knowledge of the additional target files produced
    by the flex "--header-file=" and "--tables-file=" options.

  - Give the 'yacc' tool knowledge of the additional target files produced
    by the bison "-g", "--defines=" and "--graph=" options.

  - Generate intermediate files with Objective C file suffixes (.m) when
    the lex and yacc source files have appropriate suffixes (.lm and .ym).

  From Sohail Somain:

  - Have the mslink.py Tool only look for a 'link' executable on Windows
    systems.

  From Vaclav Smilauer:

  - Add support for a "srcdir" keyword argument when calling a Builder,
    which will add a srcdir prefix to all non-relative string sources.

  From Jonathan Ultis:

  - Allow Options converters to take the construction environment as
    an optional argument.



RELEASE 0.96.93 - Mon, 06 Nov 2006 00:44:11 -0600

  NOTE:  This is a pre-release of 0.97 for testing purposes.

  From Anonymous:

  - Allow Python Value Nodes to be Builder targets.

  From Matthias:

  - Only filter Visual Studio common filename prefixes on complete
    directory names.

  From Chad Austin:

  - Fix the build of the SCons documentation on systems that don't
    have "python" in the $PATH.

  From Ken Boortz:

  - Enhance ParseConfig() to recognize options that begin with '+'.

  From John Calcote, Elliot Murphy:

  - Document ways to override the CCPDBFLAGS variable to use the
    Microsoft linker's /Zi option instead of the default /Z7.

  From Christopher Drexler:

  - Make SCons aware bibtex must be called if any \include files
    cause creation of a bibliography.

  - Make SCons aware that "\bilbiography" in TeX source files means
    that related .bbl and .blg bibliography files will be created.
    (NOTE:  This still needs to search for the string in \include files.)

  From David Gruener:

  - Fix inconsistent handling of Action strfunction arguments.

  - Preserve white space in display Action strfunction strings.

  From James Y. Knight and Gerard Patel:

  - Support creation of shared object files from assembly language.

  From Steven Knight:

  - Speed up the Taskmaster significantly by avoiding unnecessary
    re-scans of Nodes to find out if there's work to be done, having it
    track the currently-executed top-level target directly and not
    through its presence on the target list, and eliminating some other
    minor list(s), method(s) and manipulation.

  - Fix the expansion of $TARGET and $SOURCE in the expansion of
    $INSTALLSTR displayed for non-environment calls to InstallAs().

  - Fix the ability to have an Alias() call refer to a directory
    name that's not identified as a directory until later.

  - Enhance runtest.py with an option to use QMTest as the harness.
    This will become the default behavior as we add more functionality
    to the QMTest side.

  - Let linking on mingw use the default function that chooses $CC (gcc)
    or $CXX (g++) depending on whether there are any C++ source files.

  - Work around a bug in early versions of the Python 2.4 profile module
    that caused the --profile= option to fail.

  - Only call Options validators and converters once when initializing a
    construction environment.

  - Fix the ability of env.Append() and env.Prepend(), in all known Python
    versions, to handle different input value types when the construction
    variable being updated is a dictionary.

  - Add a --cache-debug option for information about what files it's
    looking for in a CacheDir().

  - Document the difference in construction variable expansion between
    {Action,Builder}() and env.{Action,Builder}().

  - Change the name of env.Copy() to env.Clone(), keeping the old name
    around for backwards compatibility (with the intention of eventually
    phasing it out to avoid confusion with the Copy() Action factory).

  From Arve Knudsen:

  - Support cleaning and scanning SWIG-generated files.

  From Carsten Koch:

  - Allow selection of Visual Studio version by setting $MSVS_VERSION
    after construction environment initialization.

  From Jean-Baptiste Lab:

  - Try using zipimport if we can't import Tool or Platform modules
    using the normal "imp" module.  This allows SCons to be packaged
    using py2exe's all-in-one-zip-file approach.

  From Ben Liblit:

  - Do not re-scan files if the scanner returns no implicit dependencies.

  From Sanjoy Mahajan:

  - Change use of $SOURCES to $SOURCE in all TeX-related Tool modules.

  From Joel B. Mohler:

  - Make SCons aware that "\makeindex" in TeX source files means that
    related .ilg, .ind and .idx index files will be created.
    (NOTE:  This still needs to search for the string in \include files.)

  - Prevent scanning the TeX .aux file for additional files from
    trying to remove it twice when the -c option is used.

  From Leanid Nazdrynau:

  - Give the MSVC RES (resource) Builder a src_builder list and a .rc
    src_suffix so other builders can generate .rc files.

  From Matthew A. Nicholson:

  - Enhance Install() and InstallAs() to handle directory trees as sources.

  From Jan Nijtmans:

  - Don't use the -fPIC flag when using gcc on Windows (e.g. MinGW).

  From Greg Noel:

  - Add an env.ParseFlags() method that provides separate logic for
    parsing GNU tool chain flags into a dictionary.

  - Add an env.MergeFlags() method to apply an arbitrary dictionary
    of flags to a construction environment's variables.

  From Gary Oberbrunner:

  - Fix parsing tripartite Intel C compiler version numbers on Linux.

  - Extend the ParseConfig() function to recognize -arch and
    -isysroot options.

  - Have the error message list the known suffixes when a Builder call
    can't build a source file with an unknown suffix.

  From Karol Pietrzak:

  - Avoid recursive calls to main() in the program snippet used by the
    SConf subsystem to test linking against libraries.  This changes the
    default behavior of CheckLib() and CheckLibWithHeader() to print
    "Checking for C library foo..." instead of "Checking for main()
    in C library foo...".

  From John Pye:

  - Throw an exception if a command called by ParseConfig() or
    ParseFlags() returns an error.

  From Stefan Seefeld:

  - Initial infrastructure for running SCons tests under QMTest.

  From Sohail Somani:

  - Fix tests that fail due to gcc warnings.

  From Dobes Vandermeer:

  - In stack traces, print the full paths of SConscript files.

  From Atul Varma:

  - Fix detection of Visual C++ Express Edition.

  From Dobes Vandermeer:

  - Let the src_dir option to the SConscript() function affect all the
    the source file paths, instead of treating all source files paths
    as relative to the SConscript directory itself.

  From Nicolas Vigier:

  - Fix finding Fortran modules in build directories.

  - Fix use of BuildDir() when the source file in the source directory
    is a symlink with a relative path.

  From Edward Wang:

  - Fix the Memoizer when the SCons Python modules are executed from
    .pyo files at different locations from where they were compiled.

  From Johan Zander:

  - Fix missing os.path.join() when constructing the $FRAMEWORKSDKDIR/bin.



RELEASE 0.96.92 - Mon, 10 Apr 2006 21:08:22 -0400

  NOTE:  This was a pre-release of 0.97 for testing purposes.

  From Anonymous:

  - Fix the intelc.py Tool module to not throw an exception if the
    only installed version is something other than ia32.

  - Set $CCVERSION when using gcc.

  From Matthias:

  - Support generating project and solution files for Microsoft
    Visual Studio version 8.

  - Support generating more than one project file for a Microsoft
    Visual Studio solution file.

  - Add support for a support "runfile" parameter to Microsoft
    Visual Studio project file creation.

  - Put the project GUID, not the solution GUID, in the right spot
    in the solution file.

  From Erling Andersen:

  - Fix interpretation of Node.FS objects wrapped in Proxy instances,
    allowing expansion of things like ${File(TARGET)} in command lines.

  From Stanislav Baranov:

  - Add a separate MSVSSolution() Builder, with support for the
    following new construction variables: $MSVSBUILDCOM, $MSVSCLEANCOM,
    $MSVSENCODING, $MSVSREBUILDCOM, $MSVSSCONS, $MSVSSCONSCOM,
    $MSVSSCONSFLAGS, $MSVSSCONSCRIPT and $MSVSSOLUTIONCOM.

  From Ralph W. Grosse-Kunstleve and Patrick Mezard:

  - Remove unneceesary (and incorrect) SCons.Util strings on some function
    calls in SCons.Util.

  From Bob Halley:

  - Fix C/C++ compiler selection on AIX to not always use the external $CC
    environment variable.

  From August HÃ¶randl:

  - Add a scanner for \include and \import files, with support for
    searching a directory list in $TEXINPUTS (imported from the external
    environment).

  - Support $MAKEINDEX, $MAKEINDEXCOM, $MAKEINDEXCOMSTR and
    $MAKEINDEXFLAGS for generating indices from .idx files.

  From Steven Johnson:

  - Add a NoClean() Environment method and function to override removal
    of targets during a -c clean, including documentation and tests.

  From Steven Knight:

  - Check for whether files exist on disk by listing the directory
    contents, not calling os.path.exists() file by file.  This is
    somewhat more efficient in general, and may be significantly
    more efficient on Windows.

  - Minor speedups in the internal is_Dict(), is_List() and is_String()
    functions.

  - Fix a signature refactoring bug that caused Qt header files to
    get re-generated every time.

  - Don't fail when writing signatures if the .sconsign.dblite file is
    owned by a different user (e.g. root) from a previous run.

  - When deleting variables from stacked OverrideEnvironments, don't
    throw a KeyError if we were able to delte the variable from any
    Environment in the stack.

  - Get rid of the last indentation tabs in the SCons source files and
    add -tt to the Python invocations in the packaging build and the
    tests so they don't creep back in.

  - In Visual Studio project files, put quotes around the -C directory
    so everything works even if the path has spaces in it.

  - The Intel Fortran compiler uses -object:$TARGET, not "-o $TARGET",
    when building object files on Windows.  Have the the ifort Tool
    modify the default command lines appropriately.

  - Document the --debug=explain option in the man page.  (How did we
    miss this?)

  - Add a $LATEXRETRIES variable to allow configuration of the number of
    times LaTex can be re-called to try to resolve undefined references.

  - Change the order of the arguments to Configure.Checklib() to match
    the documentation.

  - Handle signature calculation properly when the Python function used
    for a FunctionAction is an object method.

  - On Windows, assume that absolute path names without a drive letter
    refer to the drive on which the SConstruct file lives.

  - Add /usr/ccs/bin to the end of the the default external execution
    PATH on Solaris.

  - Add $PKGCHK and $PKGINFO variables for use on Solaris when searching
    for the SunPRO C++ compiler.  Make the default value for $PKGCHK
    be /usr/sbin/pgkchk (since /usr/sbin isn't usually on the external
    execution $PATH).

  - Fix a man page example of overriding variables when calling
    SharedLibrary() to also set the $LIBSUFFIXES variable.

  - Add a --taskmastertrace=FILE option to give some insight on how
    the taskmaster decides what Node to build next.

  - Changed the names of the old $WIN32DEFPREFIX, $WIN32DEFSUFFIX,
    $WIN32DLLPREFIX and $WIN32IMPLIBPREFIX construction variables to
    new $WINDOWSDEFPREFIX, $WINDOWSDEFSUFFIX, $WINDOWSDLLPREFIX and
    $WINDOWSIMPLIBPREFIX construction variables.  The old names are now
    deprecated, but preserved for backwards compatibility.

  - Fix (?) a runtest.py hang on Windows when the --xml option is used.

  - Change the message when an error occurs trying to interact with the
    file system to report the target(s) in square brackets (as before) and
    the actual file or directory that encountered the error afterwards.

  From Chen Lee:

  - Add x64 support for Microsoft Visual Studio 8.

  From Baptiste Lepilleur:

  - Support the --debug=memory option on Windows when the Python version
    has the win32process and win32api modules.

  - Add support for Visual Studio 2005 Pro.

  - Fix portability issues in various tests: test/Case.py,
    Test/Java/{JAR,JARCHDIR,JARFLAGS,JAVAC,JAVACFLAGS,JAVAH,RMIC}.py,
    test/MSVS/vs-{6.0,7.0,7.1,8.0}-exec.py,
    test/Repository/{Java,JavaH,RMIC}.py,
    test/QT/{generated-ui,installed,up-to-date,warnings}.py,
    test/ZIP/ZIP.py.

  - Ignore pkgchk errors on Solaris when searching for the C++ compiler.

  - Speed up the SCons/EnvironmentTests.py unit tests.

  - Add a --verbose= option to runtest.py to print executed commands
    and their output at various levels.

  From Christian Maaser:

  - Add support for Visual Studio Express Editions.

  - Add support for Visual Studio 8 *.manifest files, includng
    new $WINDOWS_INSERT_MANIFEST, $WINDOWSPROGMANIFESTSUFFIX,
    $WINDOWSPROGMANIFESTPREFIX, $WINDOWSPROGMANIFESTSUFFIX,
    $WINDOWSSHLIBMANIFESTPREFIX and $WINDOWSSHLIBMANIFESTSUFFIX
    construction variables.

  From Adam MacBeth:

  - Fix detection of additional Java inner classes following use of a
    "new" keyword inside an inner class.

  From Sanjoy Mahajan:

  - Correct TeX-related command lines to just $SOURCE, not $SOURCES

  From Patrick Mezard:

  - Execute build commands for a command-line target if any of the
    files built along with the target is out of date or non-existent,
    not just if the command-line target itself is out of date.

  - Fix the -n option when used with -c to print all of the targets
    that will be removed for a multi-target Builder call.

  - If there's no file in the source directory, make sure there isn't
    one in the build directory, too, to avoid dangling files left
    over from previous runs when a source file is removed.

  - Allow AppendUnique() and PrependUnique() to append strings (and
    other atomic objects) to lists.

  From Joel B. Mohler:

  - Extend latex.py, pdflatex.py, pdftex.py and tex.py so that building
    from both TeX and LaTeX files uses the same logic to call $BIBTEX
    when it's necessary, to call $MAKEINDEX when it's necessary, and to
    call $TEX or $LATEX multiple times to handle undefined references.

  - Add an emitter to the various TeX builders so that the generated
    .aux and .log files also get deleted by the -c option.

  From Leanid Nazdrynau:

  - Fix the Qt UIC scanner to work with generated .ui files (by using
    the FindFile() function instead of checking by-hand for the file).

  From Jan Nieuwenhuizen:

  - Fix a problem with interpreting quoted argument lists on command lines.

  From Greg Noel:

  - Add /sw/bin to the default execution PATH on Mac OS X.

  From Kian Win Ong:

  - When building a .jar file and there is a $JARCHDIR, put the -C
    in front of each .class file on the command line.

  - Recognize the Java 1.5 enum keyword.

  From Asfand Yar Qazi:

  - Add /opt/bin to the default execution PATH on all POSIX platforms
    (between /usr/local/bin and /bin).

  From Jon Rafkind:

  - Fix the use of Configure() contexts from nested subsidiary
    SConscript files.

  From Christoph Schulz:

  - Add support for $CONFIGUREDIR and $CONFIGURELOG variables to control
    the directory and logs for configuration tests.

  - Add support for a $INSTALLSTR variable.

  - Add support for $RANLIBCOM and $RANLIBCOMSTR variables (which fixes
    a bug when setting $ARCOMSTR).

  From Amir Szekely:

  - Add use of $CPPDEFINES to $RCCOM (resource file compilation) on MinGW.

  From Erick Tryzelaar:

  - Fix the error message when trying to report that a given option is
    not gettable/settable from an SConscript file.

  From Dobes Vandermeer:

  - Add support for SCC and other settings in Microsoft Visual
    Studio project and solution files:  $MSVS_PROJECT_BASE_PATH,
    $MSVS_PROJECT_GUID, $MSVS_SCC_AUX_PATH, $MSVS_SCC_LOCAL_PATH,
    $MSVS_SCC_PROJECT_NAME, $MSVS_SCC_PROVIDER,

  - Add support for using a $SCONS_HOME variable (imported from the
    external environment, or settable internally) to put a shortened
    SCons execution line in the Visual Studio project file.

  From David J. Van Maren:

  - Only filter common prefixes from source files names in Visual Studio
    project files if the prefix is a complete (sub)directory name.

  From Thad Ward:

  - If $MSVSVERSIONS is already set, don't overwrite it with
    information from the registry.



RELEASE 0.96.91 - Thu, 08 Sep 2005 07:18:23 -0400

  NOTE:  This was a pre-release of 0.97 for testing purposes.

  From Chad Austin:

  - Have the environment store the toolpath and re-use it to find Tools
    modules during later Copy() or Tool() calls (unless overridden).

  - Normalize the directory path names in SConsignFile() database
    files so the same signature file can interoperate on Windows and
    non-Windows systems.

  - Make --debug=stacktrace print a stacktrace when a UserError is thrown.

  - Remove an old, erroneous cut-and-paste comment in Scanner/Dir.py.

  From Stanislav Baranov:

  - Make it possible to support with custom Alias (sub-)classes.

  - Allow Builders to take empty source lists when called.

  - Allow access to both TARGET and SOURCE in $*PATH expansions.

  - Allow SConscript files to modify BUILD_TARGETS.

  From Timothee Besset:

  - Add support for Objective C/C++ .m and .mm file suffixes (for
    Mac OS X).

  From Charles Crain

  - Fix the PharLap linkloc.py module to use target+source arguments
    when calling env.subst().

  From Bjorn Eriksson:

  - Fix an incorrect Command() keyword argument in the man page.

  - Add a $TEMPFILEPREFIX variable to control the prefix or flag used
    to pass a long-command-line-execution tempfile to a command.

  From Steven Knight:

  - Enhanced the SCons setup.py script to install man pages on
    UNIX/Linux systems.

  - Add support for an Options.FormatOptionHelpText() method that can
    be overridden to customize the format of Options help text.

  - Add a global name for the Entry class (which had already been
    documented).

  - Fix re-scanning of generated source files for implicit dependencies
    when the -j option is used.

  - Fix a dependency problem that caused $LIBS scans to not be added
    to all of the targets in a multiple-target builder call, which
    could cause out-of-order builds when the -j option is used.

  - Store the paths of source files and dependencies in the .sconsign*
    file(s) relative to the target's directory, not relative to the
    top-level SConstruct directory.  This starts to make it possible to
    subdivide the dependency tree arbitrarily by putting an SConstruct
    file in every directory and using content signatures.

  - Add support for $YACCHFILESUFFIX and $YACCHXXFILESUFFIX variables
    that accomodate parser generators that write header files to a
    different suffix than the hard-coded .hpp when the -d option is used.

  - The default behavior is now to store signature information in a
    single .sconsign.dblite file in the top-level SConstruct directory.
    The old behavior of a separate .sconsign file in each directory can
    be specified by calling SConsignFile(None).

  - Remove line number byte codes within the signature calculation
    of Python function actions, so that changing the location of an
    otherwise unmodified Python function doesn't cause rebuilds.

  - Fix AddPreAction() and AddPostAction() when an action has more than
    one target file:  attach the actions to the Executor, not the Node.

  - Allow the source directory of a BuildDir / build_dir to be outside
    of the top-level SConstruct directory tree.

  - Add a --debug=nomemoizer option that disables the Memoizer for clearer
    looks at the counts and profiles of the underlying function calls,
    not the Memoizer wrappers.

  - Print various --debug= stats even if we exit early (e.g. using -h).

  - Really only use the cached content signature value if the file
    is older than --max-drift, not just if --max-drift is set.

  - Remove support for conversion from old (pre 0.96) .sconsign formats.

  - Add support for a --diskcheck option to enable or disable various
    on-disk checks:  that File and Dir nodes match on-disk entries;
    whether an RCS file exists for a missing source file; whether an
    SCCS file exists for a missing source file.

  - Add a --raw argument to the sconsign script, so it can print a
    raw representation of each entry's NodeInfo dictionary.

  - Add the 'f90' and 'f95' tools to the list of Fortran compilers
    searched for by default.

  - Add the +Z option by default when compiling shared objects on
    HP-UX.

  From Chen Lee:

  - Handle Visual Studio project and solution files in Unicode.

  From Sanjoy Mahajan:

  - Fix a bad use of Copy() in an example in the man page, and a
    bad regular expression example in the man page and User's Guide.

  From Shannon Mann:

  - Have the Visual Studio project file(s) echo "Starting SCons" before
    executing SCons, mainly to work around a quote-stripping bug in
    (some versions of?) the Windows cmd command executor.

  From Georg Mischler:

  - Remove the space after the -o option when invoking the Borland
    BCC compiler; some versions apparently require that the file name
    argument be concatenated with the option.

  From Leanid Nazdrynau:

  - Fix the Java parser's handling of backslashes in strings.

  From Greg Noel:

  - Add construction variables to support frameworks on Mac OS X:
    $FRAMEWORKS, $FRAMEWORKPREFIX, $FRAMEWORKPATH, $FRAMEWORKPATHPREFIX.

  - Re-order link lines so the -o option always comes right after the
    command name.

  From Gary Oberbrunner:

  - Add support for Intel C++ beta 9.0 (both 32 and 64 bit versions).

  - Document the new $FRAMEWORK* variables for Mac OS X.

  From Karol Pietrzak:

  - Add $RPATH (-R) support to the Sun linker Tool (sunlink).

  - Add a description of env.subst() to the man page.

  From Chris Prince:

  - Look in the right directory, not always the local directory, for a
    same-named file or directory conflict on disk.

  - On Windows, preserve the external environment's %SYSTEMDRIVE%
    variable, too.

  From Craig Scott:

  - Have the Fortran module emitter look for Fortan modules to be created
    relative to $FORTRANMODDIR, not the top-level directory.

  - When saving Options to a file, run default values through the
    converter before comparing them with the set values.  This correctly
    suppresses Boolean Option values from getting written to the saved
    file when they're one of the many synonyms for a default True or
    False value.

  - Fix the Fortran Scanner's ability to handle a module being used
    in the same file in which it is defined.

  From Steve-o:

  - Add the -KPIC option by default when compiling shared objects on
    Solaris.

  - Change the default suffix for Solaris objects to .o, to conform to
    Sun WorkShop's expectations.  Change the profix to so_ so they can
    still be differentiated from static objects in the same directory.

  From Amir Szekely:

  - When calling the resource compiler on MinGW, add --include-dir and
    the source directory so it finds the source file.

  - Update EnsureSConsVersion() to support revision numbers.

  From Greg Ward:

  - Fix a misplaced line in the man page.



RELEASE 0.96.90 - Tue, 15 Feb 2005 21:21:12 +0000

  NOTE:  This was a pre-release of 0.97 for testing purposes.

  From Anonymous:

  - Fix Java parsing to avoid erroneously identifying a new array
    of class instances as an anonymous inner class.

  - Fix a typo in the man page description of PathIsDirCreate.

  From Chad Austin:

  - Allow Help() to be called multiple times, appending to the help
    text each call.

  - Allow Tools found on a toolpath to import Python modules from
    their local directory.

  From Steve Christensen:

  - Handle exceptions from Python functions as build actions.

  - Add a set of canned PathOption validators:  PathExists (the default),
    PathIsFile, PathIsDir and PathIsDirCreate.

  From Matthew Doar:

  - Add support for .lex and .yacc file suffixes for Lex and Yacc files.

  From Eric Frias:

  - Huge performance improvement:  wrap the tuples representing an
    include path in an object, so that the time it takes to hash the
    path doesn't grow porportionally to the length of the path.

  From Gottfried Ganssauge:

  - Fix SCons on SuSE/AMD-64 Linux by having the wrapper script also
    check for the build engine in the parent directory of the Python
    library directory (/usr/lib64 instead of /usr/lib).

  From Stephen Kennedy:

  - Speed up writing the .sconsign file at the end of a run by only
    calling sync() once at the end, not after every entry.

  From Steven Knight:

  - When compiling with Microsoft Visual Studio, don't include the ATL and
    MFC directories in the default INCLUDE and LIB environment variables.

  - Remove the following deprecated features:  the ParseConfig()
    global function (deprecated in 0.93); the misspelled "validater"
    keyword to the Options.Add() method (deprecated in 0.91); the
    SetBuildSignatureType(), SetContentSignatureType(), SetJobs() and
    GetJobs() global functions (deprecated in 0.14).

  - Fix problems with corrupting the .sconsign.dblite file when
    interrupting builds by writing to a temporary file and renaming,
    not writing the file directly.

  - Fix a 0.96 regression where when running with -k, targets built from
    walking dependencies later on the command line would not realize
    that a dependency had failed an earlier build attempt, and would
    try to rebuild the dependent targets.

  - Change the final messages when using -k and errors occur from
    "{building,cleaning} terminated because of errors" to "done
    {building,cleaning} targets (errors occurred during {build,clean})."

  - Allow Configure.CheckFunc() to take an optional header argument
    (already supported by Conftest.py) to specify text at the top of
    the compiled test file.

  - Fix the --debug=explain output when a Python function action changed
    so it prints a meaningful string, not the binary representation of
    the function contents.

  - Allow a ListOption's default value(s) to be a Python list of specified
    values, not just a string containing a comma-separated list of names.

  - Add a ParseDepends() function that will parse up a list of explicit
    dependencies from a "make depend" style file.

  - Support the ability to change directory when executing an Action
    through "chdir" keyword arguments to Action and Builder creation
    and calls.

  - Fix handling of Action ojects (and other callables that don't match
    our calling arguments) in construction variable expansions.

  - On Win32, install scons.bat in the Python directory when installing
    from setup.py.  (The bdist_wininst installer was already doing this.)

  - Fix env.SConscript() when called with a list of SConscipt files.
    (The SConscript() global function already worked properly.)

  - Add a missing newline to the end of the --debug=explain "unknown
    reasons" message.

  - Enhance ParseConfig() to work properly for spaces in between the -I,
    -L and -l options and their arguments.

  - Packaging build fix:  Rebuild the files that are use to report the
    --version of SCons whenever the development version number changes.

  - Fix the ability to specify a target_factory of Dir() to a Builder,
    which the default create-a-directory Builder was interfering with.

  - Mark a directory as built if it's created as part of the preparation
    for another target, to avoid trying to build it again when it comes
    up in the target list.

  - Allow a function with the right calling signature to be put directly
    in an Environment's BUILDERS dictionary, making for easier creation
    and use of wrappers (pseudo-Builders) that call other Builders.

  - On Python 2.x, wrap lists of Nodes returned by Builders in a UserList
    object that adds a method that makes str() object return a string
    with all of the Nodes expanded to their path names.  (Builders under
    Python 1.5.2 still return lists to avoid TypeErrors when trying
    to extend() list, so Python 1.5.2 doesn't get pretty-printing of Node
    lists, but everything should still function.)

  - Allow Aliases to have actions that will be executed whenever
    any of the expanded Alias targets are out of date.

  - Fix expansion of env.Command() overrides within target and
    source file names.

  - Support easier customization of what's displayed by various default
    actions by adding lots of new construction variables: $ARCOMSTR,
    $ASCOMSTR, $ASPPCOMSTR, $BIBTEXCOMSTR, $BITKEEPERCOMSTR, $CCCOMSTR,
    $CVSCOMSTR, $CXXCOMSTR, $DCOMSTR, $DVIPDFCOMSTR, $F77COMSTR,
    $F90COMSTR, $F95COMSTR, $FORTRANCOMSTR, $GSCOMSTR, $JARCOMSTR,
    $JAVACCOMSTR, $JAVAHCOMSTR, $LATEXCOMSTR, $LEXCOMSTR, $LINKCOMSTR,
    $M4COMSTR, $MIDLCOMSTR, $P4COMSTR, $PCHCOMSTR, $PDFLATEXCOMSTR,
    $PDFTEXCOMSTR, $PSCOMSTR, $QT_MOCFROMCXXCOMSTR, $QT_MOCFROMHCOMSTR,
    $QT_UICCOMSTR, $RCCOMSTR, $REGSVRCOMSTR, $RCS_COCOMSTR, $RMICCOMSTR,
    $SCCSCOMSTR, $SHCCCOMSTR, $SHCXXCOMSTR, $SHF77COMSTR, $SHF90COMSTR,
    $SHF95COMSTR, $SHFORTRANCOMSTR, $SHLINKCOMSTR, $SWIGCOMSTR,
    $TARCOMSTR, $TEXCOMSTR, $YACCCOMSTR and $ZIPCOMSTR.

  - Add an optional "map" keyword argument to ListOption() that takes a
    dictionary to map user-specified values to legal values from the list
    (like EnumOption() already doee).

  - Add specific exceptions to try:-except: blocks without any listed,
    so that they won't catch and mask keyboard interrupts.

  - Make --debug={tree,dtree,stree} print something even when there's
    a build failure.

  - Fix how Scanners sort the found dependencies so that it doesn't
    matter whether the dependency file is in a Repository or not.
    This may cause recompilations upon upgrade to this version.

  - Make AlwaysBuild() work with Alias and Python value Nodes (making
    it much simpler to support aliases like "clean" that just invoke
    an arbitrary action).

  - Have env.ParseConfig() use AppendUnique() by default to suppress
    duplicate entries from multiple calls.  Add a "unique" keyword
    argument to allow the old behavior to be specified.

  - Allow the library modules imported by an SConscript file to get at
    all of the normally-available global functions and variables by saying
    "from SCons.Script import *".

  - Add a --debug=memoizer option to print Memoizer hit/mass statistics.

  - Allow more than one --debug= option to be set at a time.

  - Change --debug=count to report object counts before and after
    reading SConscript files and before and after building targets.

  - Change --debug=memory output to line up the numbers and to better
    match (more or less) the headers on the --debug=count columns.

  - Speed things up when there are lists of targets and/or sources by
    getting rid of some N^2 walks of the lists involved.

  - Cache evaluation of LazyActions so we don't create a new object
    for each invocation.

  - When scanning, don't create Nodes for include files that don't
    actually exist on disk.

  - Make supported global variables CScanner, DScanner, ProgramScanner and
    SourceFileScanner.  Make SourceFileScanner.add_scanner() a supported
    part of the public interface.  Keep the old SCons.Defaults.*Scan names
    around for a while longer since some people were already using them.

  - By default, don't scan directories for on-disk files.  Add a
    DirScanner global scanner that can be used in Builders or Command()
    calls that want source directory trees scanned for on-disk changes.
    Have the Tar() and Zip() Builders use the new DirScanner to preserve
    the behavior of rebuilding a .tar or .zip file if any file or
    directory under a source tree changes.  Add Command() support for
    a source_scanner keyword argument to Command() that can be set to
    DirScanner to get this behavior.

  - Documentation changes:  Explain that $CXXFLAGS contains $CCFLAGS
    by default.  Fix a bad target_factory example in the man page.
    Add appendices to the User's Guide to cover the available Tools,
    Builders and construction variables.  Comment out the build of
    the old Python 10 paper, which doesn't build on all systems and
    is old enough at this point that it probably isn't worth the
    effort to make it do so.

  From Wayne Lee:

  - Avoid "maximum recursion limit" errors when removing $(-$) pairs
    from long command lines.

  From Clive Levinson:

  - Make ParseConfig() recognize and add -mno-cygwin to $LINKFLAGS and
    $CCFLAGS, and -mwindows to $LINKFLAGS.

  From Michael McCracken:

  - Add a new "applelink" tool to handle the things like Frameworks and
    bundles that Apple has added to gcc for linking.

  - Use more appropriate default search lists of linkers, compilers and
    and other tools for the 'darwin' platform.

  - Add a LoadableModule Builder that builds a bundle on Mac OS X (Darwin)
    and a shared library on other systems.

  - Improve SWIG tests for use on Mac OS X (Darwin).

  From Elliot Murphy:

  - Enhance the tests to guarantee persistence of ListOption
    values in saved options files.

  - Supply the help text when -h is used with the -u, -U or -D options.

  From Christian Neeb:

  - Fix the Java parser's handling of string definitions to avoid ignoring
    subsequent code.

  From Han-Wen Nienhuys:

  - Optimize variable expansion by:  using the re.sub() method (when
    possible); not using "eval" for variables for which we can fetch the
    value directory; avoiding slowing substitution logic when there's no
    '$' in the string.

  From Gary Oberbrunner:

  - Add an Environment.Dump() method to print the contents of a
    construction environment.

  - Allow $LIBS (and similar variables) to contain explicit File Nodes.

  - Change ParseConfig to add the found library names directly to the
    $LIBS variable, instead of returning them.

  - Add ParseConfig() support for the -framework GNU linker option.

  - Add a PRINT_CMD_LINE_FUNC construction variable to allow people
    to filter (or log) command-line output.

  - Print an internal Python stack trace in response to an otherwise
    unexplained error when --debug=stacktrace is specified.

  - Add a --debug=findlibs option to print what's happening when
    the scanner is searching for libraries.

  - Allow Tool specifications to be passed a dictionary of keyword
    arguments.

  - Support an Options default value of None, in which case the variable
    will not be added to the construction environment unless it's set
    explicitly by the user or from an Options file.

  - Avoid copying __builtin__ values into a construction environment's
    dictionary when evaluating construction variables.

  - Add a new cross-platform intelc.py Tool that can detect and
    configure the Intel C++ v8 compiler on both Windows, where it's
    named icl, and Linux, where it's named icc.  It also checks that
    the directory specified in the Windows registry exists, and sets a
    new $INTEL_C_COMPILER_VERSION construction variable to identify the
    version being used.  (Niall Douglas contributed an early prototype
    of parts of this module.)

  - Fix the private Conftest._Have() function so it doesn't change
    non-alphanumeric characters to underscores.

  - Supply a better error message when a construction variable expansion
    has an unknown attribute.

  - Documentation changes:  Update the man page to describe use of
    filenames or Nodes in $LIBS.

  From Chris Pawling:

  - Have the linkloc tool use $MSVS_VERSION to select the Microsoft
    Visual Studio version to use.

  From Kevin Quick:

  - Fix the Builder name returned from ListBuilders and other instances
    of subclasses of the BuilderBase class.

  - Add Builders and construction variables to support rpcgen:
    RPCGenClient(), RPCGenHeader(), RPCGenService(), RPCGenXDR(),
    $RPCGEN, $RPCGENFLAGS, $RPCGENCLIENTFLAGS, $RPCGENHEADERFLAGS,
    $RPCGENSERVICEFLAGS, $RPCGENXDRFLAGS.

  - Update the man page to document that prefix and suffix Builder
    keyword arguments can be strings, callables or dictionaries.

  - Provide more info in the error message when a user tries to build
    a target multiple ways.

  - Fix Delete() when a file doesn't exist and must_exist=1.  (We were
    unintentionally dependent on a bug in versions of the Python shutil.py
    module prior to Python 2.3, which would generate an exception for
    a nonexistent file even when ignore_errors was set.)

  - Only replace a Node's builder with a non-null source builder.

  - Fix a stack trace when a suffix selection dictionary is passed
    an empty source file list.

  - Allow optional names to be attached to Builders, for default
    Builders that don't get attached to construction environments.

  - Fix problems with Parallel Task Exception handling.

  - Build targets in an associated BuildDir even if there are targets
    or subdirectories locally in the source directory.

  - If a FunctionAction has a callable class as its underlying Python
    function, use its strfunction() method (if any) to display the
    action.

  - Fix handling when BuildDir() exists but is unwriteable.  Add
    "Stop." to those error messages for consistency.

  - Catch incidents of bad builder creation (without an action) and
    supply meaningful error messages.

  - Fix handling of src_suffix values that aren't extensions (don't
    begin with a '.').

  - Don't retrieve files from a CacheDir, but report what would happen,
    when the -n option is used.

  - Use the source_scanner from the target Node, not the source node
    itself.

  - Internal Scanners fixes:  Make sure Scanners are only passed Nodes.
    Fix how a Scanner.Selector called its base class initialization.
    Make comparisons of Scanner objects more robust.  Add a name to
    an internal default ObjSourceScanner.

  - Add a deprecated warning for use of the old "scanner" keyword argument
    to Builder creation.

  - Improve the --debug=explain message when the build action changes.

  - Test enhancements in SourceCode.py, option-n.py, midl.py.  Better
    Command() and Scanner test coverage.  Improved test infrastructure
    for -c output.

  - Refactor the interface between Action and Executor objects to treat
    Actions atomically.

  - The --debug=presub option will now report the pre-substitution
    each action seprately, instead of reporting the entire list before
    executing the actions one by one.

  - The --debug=explain option explaining a changed action will now
    (more correctly) show pre-substitution action strings, instead of
    the commands with substituted file names.

  - A Node (file) will now be rebuilt if its PreAction or PostAction
    actions change.

  - Python Function actions now have their calling signature (target,
    source, env) reported correctly when displayed.

  - Fix BuildDir()/build_dir handling when the build_dir is underneath
    the source directory and trying to use entries from the build_dir
    as sources for other targets in the build-dir.

  - Fix hard-coding of JDK path names in various Java tests.

  - Handle Python stack traces consistently (stop at the SConscript stack
    frame, by default) even if the Python source code isn't available.

  - Improve the performance of the --debug={tree,dtree} options.

  - Add --debug=objects logging of creation of OverrideWarner,
    EnvironmentCopy and EnvironmentOverride objects.

  - Fix command-line expansion of Python Value Nodes.

  - Internal cleanups:  Remove an unnecessary scan argument.  Associate
    Scanners only with Builders, not nodes.  Apply overrides once when
    a Builder is called, not in multiple places.  Cache results from the
    Node.FS.get_suffix() and Node.get_build_env() methods.  Use the Python
    md5 modules' hexdigest() method, if there is one.  Have Taskmaster
    call get_stat() once for each Node and re-use the value instead of
    calling it each time it needs the value.  Have Node.depends_on()
    re-use the list from the children() method instead of calling it
    multiple times.

  - Use the correct scanner if the same source file is used for targets in
    two different environments with the same path but different scanners.

  - Collect logic for caching values in memory in a Memoizer class,
    which cleans up a lot of special-case code in various methods and
    caches additional values to speed up most configurations.

  - Add a PathAccept validator to the list of new canned PathOption
    validators.

  From Jeff Squyres:

  - Documentation changes:  Use $CPPDEFINES instead of $CCFLAGS in man
    page examples.

  From Levi Stephen:

  - Allow $JARCHDIR to be expanded to other construction variables.

  From Christoph Wiedemann:

  - Add an Environment.SetDefault() method that only sets values if
    they aren't already set.

  - Have the qt.py Tool not override variables already set by the user.

  - Add separate $QT_BINPATH, $QT_CPPPATH and $QT_LIBPATH variables
    so these can be set individually, instead of being hard-wired
    relative to $QTDIR.

  - The %TEMP% and %TMP% external environment variables are now propagated
    automatically to the command execution environment on Windows systems.

  - A new --config= command-line option allows explicit control of
    of when the Configure() tests are run:  --config=force forces all
    checks to be run, --config=cache uses all previously cached values,
    --config=auto (the default) runs tests only when dependency analysis
    determines it's necessary.

  - The Configure() subsystem can now write a config.h file with values
    like HAVE_STDIO_H, HAVE_LIBM, etc.

  - The Configure() subsystem now executes its checks silently when the
    -Q option is specified.

  - The Configure() subsystem now reports if a test result is being
    taken from cache, and prints the standard output and error output
    of tests even when cached.

  - Configure() test results are now reported as "yes" or "no" instead of
    "ok" or "failed."

  - Fixed traceback printing when calling the env.Configure() method
    instead of the Configure() global function.

  - The Configure() subsystem now caches build failures in a .sconsign
    file in the subdirectory, not a .cache file.  This may cause
    tests to be re-executed the first time after you install 0.97.

  - Additional significant internal cleanups in the Configure() subsystem
    and its tests.

  - Have the Qt Builder make uic-generated files dependent on the .ui.h
    file, if one exists.

  - Add a test to make sure that SCons source code does not contain
    try:-except: blocks that catch all errors, which potentially catch
    and mask keyboard interrupts.

  - Fix us of TargetSignatures('content') with the SConf subsystem.

  From Russell Yanofsky:

  - Add support for the Metrowerks Codewarrior compiler and linker
    (mwcc and mwld).



RELEASE 0.96.1 - Mon, 23 Aug 2004 12:55:50 +0000

  From Craig Bachelor:

  - Handle white space in the executable Python path name within in MSVS
    project files by quoting the path.

  - Correct the format of a GUID string in a solution (.dsw) file so
    MSVS can correctly "build enable" a project.

  From Steven Knight:

  - Add a must_exist flag to Delete() to let the user control whether
    it's an error if the specified entry doesn't exist.  The default
    behavior is now to silently do nothing if it doesn't exist.

  - Package up the new Platform/darwin.py, mistakenly left out of 0.96.

  - Make the scons.bat REM statements into @REM so they aren't printed.

  - Make the SCons packaging SConscript files platform independent.

  From Anthony Roach:

  - Fix scanning of pre-compiled header (.pch) files for #includes,
    broken in 0.96.



RELEASE 0.96 - Wed, 18 Aug 2004 13:36:40 +0000

  From Chad Austin:

  - Make the CacheDir() directory if it doesn't already exist.

  - Allow construction variable substitutions in $LIBS specifications.

  - Allow the emitter argument to a Builder() to be or expand to a list
    of emitter functions, which will be called in sequence.

  - Suppress null values in construction variables like $LIBS that use
    the internal _concat() function.

  - Remove .dll files from the construction variables searched for
    libraries that can be fed to Win32 compilers.

  From Chad Austin and Christoph Wiedemann:

  - Add support for a $RPATH variable to supply a list of directories
    to search for shared libraries when linking a program.  Used by
    the GNU and IRIX linkers (gnulink and sgilink).

  From Charles Crain:

  - Restore the ability to do construction variable substitutions in all
    kinds of *PATH variables, even when the substitution returns a Node
    or other object.

  From Tom Epperly:

  - Allow the Java() Builder to take more than one source directory.

  From Ralf W. Grosse-Kunstleve:

  - Have SConsignFile() use, by default, a custom "dblite.py" that we can
    control and guarantee to work on all Python versions (or nearly so).

  From Jonathan Gurley:

  - Add support for the newer "ifort" versions of the Intel Fortran
    Compiler for Linux.

  From Bob Halley:

  - Make the new *FLAGS variable type work with copied Environments.

  From Chris Hoeppler:

  - Initialize the name of a Scanner.Classic scanner correctly.

  From James Juhasz:

  - Add support for the .dylib shared library suffix and the -dynamiclib
    linker option on Mac OS X.

  From Steven Knight:

  - Add an Execute() method for executing actions directly.

  - Support passing environment override keyword arguments to Command().

  - Fix use of $MSVS_IGNORE_IDE_PATHS, which was broken when we added
    support for $MSVS_USE_MFC_DIRS last release.

  - Make env.Append() and env.Prepend() act like the underlying Python
    behavior when the variable being appended to is a UserList object.

  - Fix a regression that prevented the Command() global function in
    0.95 from working with command-line strings as actions.

  - Fix checking out a file from a source code management system when
    the env.SourceCode() method was called with an individual file name
    or node, not a directory name or node.

  - Enhance the Task.make_ready() method to create a list of the
    out-of-date Nodes for the task for use by the wrapping interface.

  - Allow Scanners to pull the list of suffixes from the construction
    environment when the "skeys" keyword argument is a string containing
    a construction variable to be expanded.

  - Support new $CPPSUFFIXES, $DSUFFIXES $FORTRANSUFFIXES, and
    $IDLSUFFIXES.  construction variables that contain the default list
    of suffixes to be scanned by a given type of scanner, allowing these
    suffix lists to be easily added to or overridden.

  - Speed up Node creation when calling a Builder by comparing whether two
    Environments are the same object, not if their underlying dictionaries
    are equivalent.

  - Add a --debug=explain option that reports the reason(s) why SCons
    thinks it must rebuild something.

  - Add support for functions that return platform-independent Actions
    to Chmod(), Copy(), Delete(), Mkdir(), Move() and Touch() files
    and/or directories.  Like any other Actions, the returned Action
    object may be executed directly using the Execute() global function
    or env.Execute() environment method, or may be used as a Builder
    action or in an env.Command() action list.

  - Add support for the strfunction argument to all types of Actions:
    CommandAction, ListAction, and CommandGeneratorAction.

  - Speed up turning file system Nodes into strings by caching the
    values after we're finished reading the SConscript files.

  - Have ParseConfig() recognize and supporting adding the -Wa, -Wl,
    and -Wp, flags to ASFLAGS, LINKFLAGS and CPPFLAGS, respectively.

  - Change the .sconsign format and the checks for whether a Node is
    up-to-date to make dependency checks more efficient and correct.

  - Add wrapper Actions to SCons.Defaults for $ASCOM, $ASPPCOM, $LINKCOM,
    $SHLINKCOM, $ARCOM, $LEXCOM and $YACCCOM.  This makes it possible
    to replace the default print behavior with a custom strfunction()
    for each of these.

  - When a Node has been built, don't walk the whole tree back to delete
    the parents's implicit dependencies, let returning up the normal
    Taskmaster descent take care of it for us.

  - Add documented support for separate target_scanner and source_scanner
    arguments to Builder creation, which allows different scanners to
    be applied to source files

  - Don't re-install or (re-generate) .h files when a subsidiary #included
    .h file changes.  This eliminates incorrect circular dependencies
    with .h files generated from other source files.

  - Slim down the internal Sig.Calculator class by eliminating methods
    whose functionality is now covered by Node methods.

  - Document use of the target_factory and source_factory keyword
    arguments when creating Builder objects.  Enhance Dir Nodes so that
    they can be created with user-specified Builder objects.

  - Don't blow up with stack trace when the external $PATH environment
    variable isn't set.

  - Make Builder calls return lists all the time, even if there's only
    one target.  This keeps things consistent and easier to program to
    across platforms.

  - Add a Flatten() function to make it easier to deal with the Builders
    all returning lists of targets, not individual targets.

  - Performance optimizations in Node.FS.__doLookup().

  - Man page fixes:  formatting typos, misspellings, bad example.

  - User's Guide fixes: Fix the signatures of the various example
    *Options() calls.  Triple-quote properly a multi-line Split example.

  - User's Guide additions:  Chapter describing File and Directory
    Nodes.  Section describing declarative nature of SCons functions in
    SConscript files.  Better organization and clarification of points
    raised by Robert P. J. Day.  Chapter describing SConf (Autoconf-like)
    functionality.  Chapter describing how to install Python and
    SCons.  Chapter describing Java builds.

  From Chris Murray:

  - Add a .win32 attribute to force file names to expand with
    Windows backslash path separators.

  - Fix escaping file names on command lines when the expansion is
    concatenated with another string.

  - Add support for Fortran 90 and Fortran 95.  This adds $FORTRAN*
    variables that specify a default compiler, command-line, flags,
    etc. for all Fortran versions, plus separate $F90* and $F95*
    variables for when different compilers/flags/etc. must be specified
    for different Fortran versions.

  - Have individual tools that create libraries override the default
    $LIBPREFIX and $LIBSUFFIX values set by the platform.  This makes
    it easier to use Microsoft Visual Studio tools on a CygWin platform.

  From Gary Oberbrunner:

  - Add a --debug=presub option to print actions prior to substitution.

  - Add a warning upon use of the override keywords "targets" and
    "sources" when calling Builders.  These are usually mistakes which
    are otherwise silently (and confusingly) turned into construction
    variable overrides.

  - Try to find the ICL license file path name in the external environment
    and the registry before resorting to the hard-coded path name.

  - Add support for fetching command-line keyword=value arguments in
    order from an ARGLIST list.

  - Avoid stack traces when trying to read dangling symlinks.

  - Treat file "extensions" that only contain digits as part of the
    file basename.  This supports version numbers as part of shared
    library names, for example.

  - Avoid problems when there are null entries (None or '') in tool
    lists or CPPPATH.

  - Add an example and explanation of how to use "tools = ['default', ..."
    when creating a construction environment.

  - Add a section describing File and Directory Nodes and some of their
    attributes and methods.

  - Have ParseConfig() add a returned -pthread flag to both $CCFLAGS
    and $LINKFLAGS.

  - Fix some test portability issues on Mac OS X (darwin).

  From Simon Perkins:

  - Fix a bug introduced in building shared libraries under MinGW.

  From Kevin Quick:

  - Handling SCons exceptions according to Pythonic standards.

  - Fix test/chained-build.py on systems that execute within one second.

  - Fix tests on systems where 'ar' warns about archive creation.

  From Anthony Roach:

  - Fix use of the --implicit-cache option with timestamp signatures.

  - If Visual Studio is installed, assume the C/C++ compiler, the linker
    and the MIDL compiler that comes with it are available, too.

  - Better error messages when evaluating a construction variable
    expansion yields a Python syntax error.

  - Change the generation of PDB files when using Visual Studio from
    compile time to link time.

  From sam th:

  - Allow SConf.CheckLib() to search a list of libraries, like the
    Autoconf AC_SEARCH_LIBS macro.

  - Allow the env.WhereIs() method to take a "reject" argument to
    let it weed out specific path names.

  From Christoph Wiedemann:

  - Add new Moc() and Uic() Builders for more explicit control over
    Qt builds, plus new construction variables to control them:
    $QT_AUTOSCAN, $QT_DEBUG, $QT_MOCCXXPREFIX, $QT_MOCCXXSUFFIX,
    $QT_MOCHPREFIX, $QT_MOCHSUFFIX, $QT_UICDECLPREFIX, $QT_UICDECLSUFFIX,
    $QT_UICIMPLPREFIX, $QT_UICIMPLSUFFIX and $QT_UISUFFIX.

  - Add a new single_source keyword argument for Builders that enforces
    a single source file on calls to the Builder.



RELEASE 0.95 - Mon, 08 Mar 2004 06:43:20 -0600

  From Chad Austin:

  - Replace print statements with calls to sys.stdout.write() so output
    lines stay together when -j is used.

  - Add portability fixes for a number of tests.

  - Accomodate the fact that Cygwin's os.path.normcase() lies about
    the underlying system being case-sensitive.

  - Fix an incorrect _concat() call in the $RCINCFLAGS definition for
    the mingw Tool.

  - Fix a problem with the msvc tool with Python versions prior to 2.3.

  - Add support for a "toolpath" Tool() and Environment keyword that
    allows Tool modules to be found in specified local directories.

  - Work around Cygwin Python's silly fiction that it's using a
    case-sensitive file system.

  - More robust handling of data in VCComponents.dat.

  - If the "env" command is available, spawn commands with the more
    general "env -" instead of "env -i".

  From Kerim Borchaev:

  - Fix a typo in a msvc.py's registry lookup:  "VCComponents.dat", not
    "VSComponents.dat".

  From Chris Burghart:

  - Fix the ability to save/restore a PackageOption to a file.

  From Steve Christensen:

  - Update the MSVS .NET and MSVC 6.0/7.0 path detection.

  From David M. Cooke:

  - Make the Fortran scanner case-insensitive for the INCLUDE string.

  From Charles Crain:

  - If no version of MSVC is detected but the tool is specified,
    use the MSVC 6.0 paths by default.

  - Ignore any "6.1" version of MSVC found in the registry; this is a
    phony version number (created by later service packs?) and would
    throw off the logic if the user had any non-default paths configure.

  - Correctly detect if the user has independently configured the MSVC
    "include," "lib" or "path" in the registry and use the appropriate
    values.  Previously, SCons would only use the values if all three
    were set in the registry.

  - Make sure side-effect nodes are prepare()d before building their
    corresponding target.

  - Preserve the ability to call BuildDir() multiple times with the
    same target and source directory arguments.

  From Andy Friesen:

  - Add support for the Digital Mars "D" programming language.

  From Scott Lystig Fritchie:

  - Fix the ability to use a custom _concat() function in the
    construction environment when calling _stripixes().

  - Make the message about ignoring a missing SConscript file into a
    suppressable Warning, not a hard-coded sys.stderr.write().

  - If a builder can be called multiple times for a target (because
    the sources and overrides are identical, or it's a builder with the
    "multi" flag set), allow the builder to be called through multiple
    environments so long as the builders have the same signature for
    the environments in questions (that is, they're the same action).

  From Bob Halley:

  - When multiple targets are built by a single action, retrieve all
    of them from cache, not just the first target, and exec the build
    command if any of the targets isn't present in the cache.

  From Zephaniah Hull:

  - Fix command-line ARGUMENTS with multiple = in them.

  From Steven Knight:

  - Fix EnsureSConsVersion() so it checks against the SCons version,
    not the Python version, on Pythons with sys.version_info.

  - Don't swallow the AttributeError when someone uses an expansion like
    $TARGET.bak, so we can supply a more informative error message.

  - Fix an odd double-quote escape sequence in the man page.

  - Fix looking up a naked drive letter as a directory (Dir('C:')).

  - Support using File nodes in the LIBS construction variable.

  - Allow the LIBS construction variable to be a single string or File
    node, not a list, when only one library is needed.

  - Fix typos in the man page:  JAVACHDIR => JARCHDIR; add "for_signature"
    to the __call__() example in the "Variable Substitution" section.

  - Correct error message spellings of "non-existant" to "non-existent."

  - When scanning for libraries to link with, don't append $LIBPREFIXES
    or $LIBSUFFIXES values to the $LIBS values if they're already present.

  - Add a ZIPCOMPRESSION construction variable to control whether the
    internal Python action for the Zip Builder compresses the file or
    not.  The default value is zipfile.ZIP_DEFLATED, which generates
    a compressed file.

  - Refactor construction variable expansion to support recursive
    expansion of variables (e.g. CCFLAGS = "$CCFLAGS -g") without going
    into an infinite loop.  Support this in all construction variable
    overrides, as well as when copying Environments.

  - Fix calling Configure() from more than one subsidiary SConscript file.

  - Fix the env.Action() method so it returns the correct type of
    Action for its argument(s).

  - Fix specifying .class files as input to JavaH with the .class suffix
    when they weren't generated using the Java Builder.

  - Make the check for whether all of the objects going into a
    SharedLibrary() are shared work even if the object was built in a
    previous run.

  - Supply meaningful error messages, not stack traces, if we try to add
    a non-Node as a source, dependency, or ignored dependency of a Node.

  - Generate MSVS Project files that re-invoke SCons properly regardless
    of whether the file was built via scons.bat or scons.py.
    (Thanks to Niall Douglas for contributing code and testing.)

  - Fix TestCmd.py, runtest.py and specific tests to accomodate being
    run from directories whose paths include white space.

  - Provide a more useful error message if a construction variable
    expansion contains a syntax error during evaluation.

  - Fix transparent checkout of implicit dependency files from SCCS
    and RCS.

  - Added new --debug=count, --debug=memory and --debug=objects options.
    --debug=count and --debug=objects only print anything when run
    under Python 2.1 or later.

  - Deprecate the "overrides" keyword argument to Builder() creation
    in favor of using keyword argument values directly (like we do
    for builder execution and the like).

  - Always use the Builder overrides in substitutions, not just if
    there isn't a target-specific environment.

  - Add new "rsrcpath" and "rsrcdir" and attributes to $TARGET/$SOURCE,
    so Builder command lines can find things in Repository source
    directories when using BuildDir.

  - Fix the M4 Builder so that it chdirs to the Repository directory
    when the input file is in the source directory of a BuildDir.

  - Save memory at build time by allowing Nodes to delete their build
    environments after they've been built.

  - Add AppendUnique() and PrependUnique() Environment methods, which
    add values to construction variables like Append() and Prepend()
    do, but suppress any duplicate elements in the list.

  - Allow the 'qt' tool to still be used successfully from a copied
    Environment.  The include and library directories previously ended up
    having the same string re-appended to the end, yielding an incorrect
    path name.

  - Supply a more descriptive error message when the source for a target
    can't be found.

  - Initialize all *FLAGS variables with objects do the right thing with
    appending flags as strings or lists.

  - Make things like ${TARGET.dir} work in *PATH construction variables.

  - Allow a $MSVS_USE_MFC_DIRS construction variable to control whether
    ATL and MFC directories are included in the default INCLUDE and
    LIB paths.

  - Document the dbm_module argument to the SConsignFile() function.

  From Vincent Risi:

  - Add support for the bcc32, ilink32 and tlib Borland tools.

  From Anthony Roach:

  - Supply an error message if the user tries to configure a BuildDir
    for a directory that already has one.

  - Remove documentation of the still-unimplemented -e option.

  - Add -H help text listing the legal --debug values.

  - Don't choke if a construction variable is a non-string value.

  - Build Type Libraries in the target directory, not the source
    directory.

  - Add an appendix to the User's Guide showing how to accomplish
    various common tasks in Python.

  From Greg Spencer:

  - Add support for Microsoft Visual Studio 2003 (version 7.1).

  - Evaluate $MSVSPROJECTSUFFIX and $MSVSSOLUTIONSUFFIX when the Builder
    is invoked, not when the tool is initialized.

  From Christoph Wiedemann:

  - When compiling Qt, make sure the moc_*.cc files are compiled using
    the flags from the environment used to specify the target, not
    the environment that first has the Qt Builders attached.



RELEASE 0.94 - Fri, 07 Nov 2003 05:29:48 -0600

  From Hartmut Goebel:

  - Add several new types of canned functions to help create options:
    BoolOption(), EnumOption(), ListOption(), PackageOption(),
    PathOption().

  From Steven Knight:

  - Fix use of CPPDEFINES with C++ source files.

  - Fix env.Append() when the operand is an object with a __cmp__()
    method (like a Scanner instance).

  - Fix subclassing the Environment and Scanner classes.

  - Add BUILD_TARGETS, COMMAND_LINE_TARGETS and DEFAULT_TARGETS variables.

  From Steve Leblanc:

  - SGI fixes:  Fix C++ compilation, add a separate Tool/sgic++.py module.

  From Gary Oberbrunner:

  - Fix how the man page un-indents after examples in some browsers.

  From Vincent Risi:

  - Fix the C and C++ tool specifications for AIX.



RELEASE 0.93 - Thu, 23 Oct 2003 07:26:55 -0500

  From J.T. Conklin:

  - On POSIX, execute commands with the more modern os.spawnvpe()
    function, if it's available.

  - Scan .S, .spp and .SPP files for C preprocessor dependencies.

  - Refactor the Job.Parallel() class to use a thread pool without a
    condition variable.  This improves parallel build performance and
    handles keyboard interrupts properly when -j is used.

  From Charles Crain:

  - Add support for a JARCHDIR variable to control changing to a
    directory using the jar -C option.

  - Add support for detecting Java manifest files when using jar,
    and specifying them using the jar m flag.

  - Fix some Python 2.2 specific things in various tool modules.

  - Support directories as build sources, so that a rebuild of a target
    can be triggered if anything underneath the directory changes.

  - Have the scons.bat and scons.py files look for the SCons modules
    in site-packages as well.

  From Christian Engel:

  - Support more flexible inclusion of separate C and C++ compilers.

  - Use package management tools on AIX and Solaris to find where
    the comilers are installed, and what version they are.

  - Add support for CCVERSION and CXXVERSION variables for a number
    of C and C++ compilers.

  From Sergey Fogel:

  - Add test cases for the new capabilities to run bibtex and to rerun
    latex as needed.

  From Ralf W. Grosse-Kunstleve:

  - Accomodate anydbm modules that don't have a sync() method.

  - Allow SConsignFile() to take an argument specifying the DBM
    module to be used.

  From Stephen Kennedy:

  - Add support for a configurable global .sconsign.dbm file which
    can be used to avoid cluttering each directory with an individual
    .sconsign file.

  From John Johnson:

  - Fix (re-)scanning of dependencies in generated or installed
    header files.

  From Steven Knight:

  - The -Q option suppressed too many messages; fix it so that it only
    suppresses the Reading/Building messages.

  - Support #include when there's no space before the opening quote
    or angle bracket.

  - Accomodate alphanumeric version strings in EnsurePythonVersion().

  - Support arbitrary expansion of construction variables within
    file and directory arguments to Builder calls and Environment methods.

  - Add Environment-method versions of the following global functions:
    Action(), AddPostAction(), AddPreAction(), Alias(), Builder(),
    BuildDir(), CacheDir(), Clean(), Configure(), Default(),
    EnsurePythonVersion(), EnsureSConsVersion(), Environment(),
    Exit(), Export(), FindFile(), GetBuildPath(), GetOption(), Help(),
    Import(), Literal(), Local(), Platform(), Repository(), Scanner(),
    SConscriptChdir(), SConsignFile(), SetOption(), SourceSignatures(),
    Split(), TargetSignatures(), Tool(), Value().

  - Add the following global functions that correspond to the same-named
    Environment methods:  AlwaysBuild(), Command(), Depends(), Ignore(),
    Install(), InstallAs(), Precious(), SideEffect() and SourceCode().

  - Add the following global functions that correspond to the default
    Builder methods supported by SCons: CFile(), CXXFile(), DVI(), Jar(),
    Java(), JavaH(), Library(), M4(), MSVSProject(), Object(), PCH(),
    PDF(), PostScript(), Program(), RES(), RMIC(), SharedLibrary(),
    SharedObject(), StaticLibrary(), StaticObject(), Tar(), TypeLibrary()
    and Zip().

  - Rearrange the man page to show construction environment methods and
    global functions in the same list, and to explain the difference.

  - Alphabetize the explanations of the builder methods in the man page.

  - Rename the Environment.Environment class to Enviroment.Base.
    Allow the wrapping interface to extend an Environment by using its own
    subclass of Environment.Base and setting a new Environment.Environment
    variable as the calling entry point.

  - Deprecate the ParseConfig() global function in favor of a same-named
    construction environment method.

  - Allow the Environment.WhereIs() method to take explicit path and
    pathext arguments (like the underlying SCons.Util.WhereIs() function).

  - Remove the long-obsolete {Get,Set}CommandHandler() functions.

  - Enhance env.Append() to suppress null values when appropriate.

  - Fix ParseConfig() so it works regardless of initial construction
    variable values.

    Extend CheckHeader(), CheckCHeader(), CheckCXXHeader() and
    CheckLibWithHeader() to accept a list of header files that will be
    #included in the test.  The last one in the list is assumed to be
    the one being checked for.  (Prototype code contributed by Gerard
    Patel and Niall Douglas).

  - Supply a warning when -j is used and threading isn't built in to
    the current version of Python.

  - First release of the User's Guide (finally, and despite a lot
    of things still missing from it...).

  From Clark McGrew:

  - Generalize the action for .tex files so that it will decide whether
    a file is TeX or LaTeX, check the .aux output to decide if it should
    run bibtex, and check the .log output to re-run LaTeX if needed.

  From Bram Moolenaar:

  - Split the non-SCons-specific functionality from SConf.py to a new,
    re-usable Conftest.py module.

  From Gary Oberbrunner:

  - Allow a directory to be the target or source or dependency of a
    Depends(), Ignore(), Precious() or SideEffect() call.

  From Gerard Patel:

  - Use the %{_mandir} macro when building our RPM package.

  From Marko Rauhamaa:

  - Have the closing message say "...terminated because of errors" if
    there were any.

  From Anthony Roach:

  - On Win32 systems, only use "rm" to delete files if Cygwin is being
    used.   ("rm" doesn't understand Win32-format path names.)

  From Christoph Wiedemann:

  - Fix test/SWIG.py to find the Python include directory in all cases.

  - Fix a bug in detection of Qt installed on the local system.

  - Support returning Python 2.3 BooleanType values from Configure checks.

  - Provide an error message if someone mistakenly tries to call a
    Configure check from within a Builder function.

  - Support calling a Builder when a Configure context is still open.

  - Handle interrupts better by eliminating all try:-except: blocks
    which caught any and all exceptions, including KeyboardInterrupt.

  - Add a --duplicate= option to control how files are duplicated.



RELEASE 0.92 - Wed, 20 Aug 2003 03:45:28 -0500

  From Charles Crain and Gary Oberbrunner:

  - Fix Tool import problems with the Intel and PharLap linkers.

  From Steven Knight

  - Refactor the DictCmdGenerator class to be a Selector subclass.

  - Allow the DefaultEnvironment() function to take arguments and pass
    them to instantiation of the default construction environment.

  - Update the Debian package so it uses Python 2.2 and more closely
    resembles the currently official Debian packaging info.

  From Gerard Patel

  - When the yacc -d flag is used, take the .h file base name from the
    target .c file, not the source (matching what yacc does).



RELEASE 0.91 - Thu, 14 Aug 2003 13:00:44 -0500

  From Chad Austin:

  - Support specifying a list of tools when calling Environment.Copy().

  - Give a Value Nodes a timestamp of the system time when they're
    created, so they'll work when using timestamp-based signatures.

  - Add a DefaultEnvironment() function that only creates a default
    environment on-demand (for fetching source files, e.g.).

  - Portability fix for test/M4.py.

  From Steven Knight:

  - Tighten up the scons -H help output.

  - When the input yacc file ends in .yy and the -d flag is specified,
    recognize that a .hpp file (not a .h file) will be created.

  - Make builder prefixes work correctly when deducing a target
    from a source file name in another directory.

  - Documentation fixes: typo in the man page; explain up-front about
    not propagating the external environment.

  - Use "cvs co -d" instead of "cvs co -p >" when checking out something
    from CVS with a specified module name.  This avoids zero-length
    files when there is a checkout error.

  - Add an "sconsign" script to print the contents of .sconsign files.

  - Speed up maintaining the various lists of Node children by using
    dictionaries to avoid "x in list" searches.

  - Cache the computed list of Node children minus those being Ignored
    so it's only calculated once.

  - Fix use of the --cache-show option when building a Program()
    (or using any other arbitrary action) by making sure all Action
    instances have strfunction() methods.

  - Allow the source of Command() to be a directory.

  - Better error handling of things like raw TypeErrors in SConscripts.

  - When installing using "setup.py install --prefix=", suppress the
    distutils warning message about adding the (incorrect) library
    directory to your search path.

  - Correct the spelling of the "validater" option to "validator."
    Add a DeprecatedWarning when the old spelling is used.

  - Allow a Builder's emitter to be a dictionary that maps source file
    suffixes to emitter functions, using the suffix of the first file
    in the source list to pick the right one.

  - Refactor the creation of the Program, *Object and *Library Builders
    so that they're moved out of SCons.Defaults and created on demand.

  - Don't split SConscript file names on white space.

  - Document the SConscript function's "dirs" and "name" keywords.

  - Remove the internal (and superfluous) SCons.Util.argmunge() function.

  - Add /TP to the default CXXFLAGS for msvc, so it can compile all
    of the suffixes we use as C++ files.

  - Allow the "prefix" and "suffix" attributes of a Builder to be
    callable objects that return generated strings, or dictionaries
    that map a source file suffix to the right prefix/suffix.

  - Support a MAXLINELINELENGTH construction variable on Win32 systems
    to control when a temporary file is used for long command lines.

  - Make how we build .rpm packages not depend on the installation
    locations from the distutils being used.

  - When deducing a target Node, create it directly from the first
    source Node, not by trying to create the right string to pass to
    arg2nodes().

  - Add support for SWIG.

  From Bram Moolenaar:

  - Test portability fixes for FreeBSD.

  From Gary Oberbrunner:

  - Report the target being built in error messages when building
    multiple sources from different extensions, or when the target file
    extension can't be deduced, or when we don't have an action for a
    file suffix.

  - Provide helpful error messages when the arguments to env.Install()
    are incorrect.

  - Fix the value returned by the Node.prevsiginfo() method to conform
    to a previous change when checking whether a node is current.

  - Supply a stack trace if the Taskmaster catches an exception.

  - When using a temporary file for a long link line on Win32 systems,
    (also) print the command line that is being executed through the
    temporary file.

  - Initialize the LIB environment variable when using the Intel
    compiler (icl).

  - Documentation fixes:  better explain the AlwaysBuild() function.

  From Laurent Pelecq:

  - When the -debug=pdb option is specified, use pdb.Pdb().runcall() to
    call pdb directly, don't call Python recursively.

  From Ben Scott:

  - Add support for a platform-independent CPPDEFINES variable.

  From Christoph Wiedemann:

  - Have the g++ Tool actually use g++ in preference to c++.

  - Have the gcc Tool actually use gcc in preference to cc.

  - Add a gnutools.py test of the GNU tool chain.

  - Be smarter about linking: use $CC by default and $CXX only if we're
    linking with any C++ objects.

  - Avoid SCons hanging when a piped command has a lot of output to read.

  - Add QT support for preprocessing .ui files into .c files.



RELEASE 0.90 - Wed, 25 Jun 2003 14:24:52 -0500

  From Chad Austin:

  - Fix the _concat() documentation, and add a test for it.

  - Portability fixes for non-GNU versions of lex and yacc.

  From Matt Balvin:

  - Fix handling of library prefixes when the subdirectory matches
    the prefix.

  From Timothee Bessett:

  - Add an M4 Builder.

  From Charles Crain:

  - Use '.lnk' as the suffix on the temporary file for linking long
    command lines (necessary for the Phar Lap linkloc linker).

  - Save non-string Options values as their actual type.

  - Save Options string values that contain a single quote correctly.

  - Save any Options values that are changed from the default
    Environment values, not just ones changed on the command line or in
    an Options file.

  - Make closing the Options file descriptor exception-safe.

  From Steven Knight:

  - SCons now enforces (with an error) that construction variables
    must have the same form as valid Python identifiers.

  - Fix man page bugs: remove duplicate AddPostAction() description;
    document no_import_lib; mention that CPPFLAGS does not contain
    $_CPPINCFLAGS; mention that F77FLAGS does not contain $_F77INCFLAGS;
    mention that LINKFLAGS and SHLINKFLAGS contains neither $_LIBFLAGS
    nor $_LIBDIRFLAGS.

  - Eliminate a dependency on the distutils.fancy_getopt module by
    copying and pasting its wrap_text() function directly.

  - Make the Script.Options() subclass match the underlying base class
    implementation.

  - When reporting a target is up to date, quote the target like make
    (backquote-quote) instead of with double quotes.

  - Fix handling of ../* targets when using -U, -D or -u.

  From Steve Leblanc:

  - Don't update the .sconsign files when run with -n.

  From Gary Oberbrunner:

  - Add support for the Intel C Compiler (icl.exe).

  From Anthony Roach

  - Fix Import('*').

  From David Snopek

  - Fix use of SConf in paths with white space in them.

  - Add CheckFunc and CheckType functionality to SConf.

  - Fix use of SConf with Builders that return a list of nodes.

  From David Snopek and Christoph Wiedemann

  - Fix use of the SConf subsystem with SConscriptChdir().

  From Greg Spencer

  - Check for the existence of MS Visual Studio on disk before using it,
    to avoid getting fooled by leftover junk in the registry.

  - Add support for MSVC++ .NET.

  - Add support for MS Visual Studio project files (DSP, DSW,
    SLN and VCPROJ files).

  From Christoph Wiedemann

  - SConf now works correctly when the -n and -q options are used.



RELEASE 0.14 - Wed, 21 May 2003 05:16:32 -0500

  From Chad Austin:

  - Use .dll (not .so) for shared libraries on Cygwin; use -fPIC
    when compiling them.

  - Use 'rm' to remove files under Cygwin.

  - Add a PLATFORM variable to construction environments.

  - Remove the "platform" argument from tool specifications.

  - Propogate PYTHONPATH when running the regression tests so distutils
    can be found in non-standard locations.

  - Using MSVC long command-line linking when running Cygwin.

  - Portability fixes for a lot of tests.

  - Add a Value Node class for dependencies on in-core Python values.

  From Allen Bierbaum:

  - Pass an Environment to the Options validator method, and
    add an Options.Save() method.

  From Steve Christensen:

  - Add an optional sort function argument to the GenerateHelpText()
    Options function.

  - Evaluate the "varlist" variables when computing the signature of a
    function action.

  From Charles Crain:

  - Parse the source .java files for class names (including inner class
    names) to figure out the target .class files that will be created.

  - Make Java support work with Repositories and SConscriptChdir(0).

  - Pass Nodes, not strings, to Builder emitter functions.

  - Refactor command-line interpolation and signature calculation
    so we can use real Node attributes.

  From Steven Knight:

  - Add Java support (javac, javah, jar and rmic).

  - Propagate the external SYSTEMROOT environment variable into ENV on
    Win32 systems, so external commands that use sockets will work.

  - Add a .posix attribute to PathList expansions.

  - Check out CVS source files using POSIX path names (forward slashes
    as separators) even on Win32.

  - Add Node.clear() and Node.FS.Entry.clear() methods to wipe out a
    Node's state, allowing it to be re-evaluated by continuous
    integration build interfaces.

  - Change the name of the Set{Build,Content}SignatureType() functions
    to {Target,Source}Signatures().  Deprecate the old names but support
    them for backwards compatibility.

  - Add internal SCons.Node.FS.{Dir,File}.Entry() methods.

  - Interpolate the null string if an out-of-range subscript is used
    for a construction variable.

  - Fix the internal Link function so that it properly links or copies
    files in subsidiary BuildDir directories.

  - Refactor the internal representation of a single execution instance
    of an action to eliminate redundant signature calculations.

  - Eliminate redundant signature calculations for Nodes.

  - Optimize out calling hasattr() before accessing attributes.

  - Say "Cleaning targets" (not "Building...") when the -c option is
    used.

  From Damyan Pepper:

  - Quote the "Entering directory" message like Make.

  From Stefan Reichor:

  - Add support for using Ghostscript to convert Postscript to PDF files.

  From Anthony Roach:

  - Add a standalone "Alias" function (separate from an Environment).

  - Make Export() work for local variables.

  - Support passing a dictionary to Export().

  - Support Import('*') to import everything that's been Export()ed.

  - Fix an undefined exitvalmap on Win32 systems.

  - Support new SetOption() and GetOption() functions for setting
    various command-line options from with an SConscript file.

  - Deprecate the old SetJobs() and GetJobs() functions in favor of
    using the new generic {Set,Get}Option() functions.

  - Fix a number of tests that searched for a Fortran compiler using the
    external PATH instead of what SCons would use.

  - Fix the interaction of SideEffect() and BuildDir() so that (for
    example) PDB files get put correctly in a BuildDir().

  From David Snopek:

  - Contribute the "Autoscons" code for Autoconf-like checking for
    the existence of libraries, header files and the like.

  - Have the Tool() function add the tool name to the $TOOLS
    construction variable.

  From Greg Spencer:

  - Support the C preprocessor #import statement.

  - Allow the SharedLibrary() Builder on Win32 systems to be able to
    register a newly-built dll using regsvr32.

  - Add a Builder for Windows type library (.tlb) files from IDL files.

  - Add an IDL scanner.

  - Refactor the Fortran, C and IDL scanners to share common logic.

  - Add .srcpath and .srcdir attributes to $TARGET and $SOURCE.

  From Christoph Wiedemann:

  - Integrate David Snopek's "Autoscons" code as the new SConf
    configuration subsystem, including caching of values between
    runs (using normal SCons dependency mechanisms), tests, and
    documentation.



RELEASE 0.13 - Mon, 31 Mar 2003 20:22:00 -0600

  From Charles Crain:

  - Fix a bug when BuildDir(duplicate=0) is used and SConscript
    files are called from within other SConscript files.

  - Support (older) versions of Perforce which don't set the Windows
    registry.



RELEASE 0.12 - Thu, 27 Mar 2003 23:52:09 -0600

  From Charles Crain:

  - Added support for the Perforce source code management system.

  - Fix str(Node.FS) so that it returns a path relative to the calling
    SConscript file's directory, not the top-level directory.

  - Added support for a separate src_dir argument to SConscript()
    that allows explicit specification of where the source files
    for an SConscript file can be found.

  - Support more easily re-usable flavors of command generators by
    calling callable variables when strings are expanded.

  From Steven Knight:

  - Added an INSTALL construction variable that can be set to a function
    to control how the Install() and InstallAs() Builders install files.
    The default INSTALL function now copies, not links, files.

  - Remove deprecated features:  the "name" argument to Builder objects,
    and the Environment.Update() method.

  - Add an Environment.SourceCode() method to support fetching files
    from source code systems.  Add factory methods that create Builders
    to support BitKeeper, CVS, RCS, and SCCS.  Add support for fetching
    files from RCS or SCCS transparently (like GNU Make).

  - Make the internal to_String() function more efficient.

  - Make the error message the same as other build errors when there's a
    problem unlinking a target file in preparation for it being built.

  - Make TARGET, TARGETS, SOURCE and SOURCES reserved variable names and
    warn if the user tries to set them in a construction environment.

  - Add support for Tar and Zip files.

  - Better documentation of the different ways to export variables to a
    subsidiary SConscript file.  Fix documentation bugs in a tools
    example, places that still assumed SCons split strings on white
    space, and typos.

  - Support fetching arbitrary files from the TARGETS or SOURCES lists
    (e.g. ${SOURCES[2]}) when calculating the build signature of a
    command.

  - Don't silently swallow exceptions thrown by Scanners (or other
    exceptions while finding a node's dependent children).

  - Push files to CacheDir() before calling the superclass built()
    method (which may clear the build signature as part of clearing
    cached implicit dependencies, if the file has a source scanner).
    (Bug reported by Jeff Petkau.)

  - Raise an internal error if we attempt to push a file to CacheDir()
    with a build signature of None.

  - Add an explicit Exit() function for terminating early.

  - Change the documentation to correctly describe that the -f option
    doesn't change to the directory in which the specified file lives.

  - Support changing directories locally with SConscript directory
    path names relative to any SConstruct file specified with -f.
    This allows you to build in another directory by simply changing
    there and pointing at the SConstruct file in another directory.

  - Change the default SConscriptChdir() behavior to change to the
    SConscript directory while it's being read.

  - Fix an exception thrown when the -U option was used with no
    Default() target specified.

  - Fix -u so that it builds things in corresponding build directories
    when used in a source directory.

  From Lachlan O'Dea:

  - Add SharedObject() support to the masm tool.

  - Fix WhereIs() to return normalized paths.

  From Jeff Petkau:

  - Don't copy a built file to a CacheDir() if it's already there.

  - Avoid partial copies of built files in a CacheDir() by copying
    to a temporary file and renaming.

  From Anthony Roach:

  - Fix incorrect dependency-cycle errors when an Aliased source doesn't
    exist.



RELEASE 0.11 - Tue, 11 Feb 2003 05:24:33 -0600

  From Chad Austin:

  - Add support for IRIX and the SGI MIPSPro tool chain.

  - Support using the MSVC tool chain when running Cygwin Python.

  From Michael Cook:

  - Avoid losing signal bits in the exit status from a command,
    helping terminate builds on interrupt (CTRL+C).

  From Charles Crain:

  - Added new AddPreAction() and AddPostAction() functions that support
    taking additional actions before or after building specific targets.

  - Add support for the PharLap ETS tool chain.

  From Steven Knight:

  - Allow Python function Actions to specify a list of construction
    variables that should be included in the Action's signature.

  - Allow libraries in the LIBS variable to explicitly include the prefix
    and suffix, even when using the GNU linker.
    (Bug reported by Neal Becker.)

  - Use DOS-standard CR-LF line endings in the scons.bat file.
    (Bug reported by Gary Ruben.)

  - Doc changes:  Eliminate description of deprecated "name" keyword
    argument from Builder definition (reported by Gary Ruben).

  - Support using env.Append() on BUILDERS (and other dictionaries).
    (Bug reported by Bj=F6rn Bylander.)

  - Setting the BUILDERS construction variable now properly clears
    the previous Builder attributes from the construction Environment.
    (Bug reported by Bj=F6rn Bylander.)

  - Fix adding a prefix to a file when the target isn't specified.
    (Bug reported by Esa Ilari Vuokko.)

  - Clean up error messages from problems duplicating into read-only
    BuildDir directories or into read-only files.

  - Add a CommandAction.strfunction() method, and add an "env" argument
    to the FunctionAction.strfunction() method, so that all Action
    objects have strfunction() methods, and the functions for building
    and returning a string both take the same arguments.

  - Add support for new CacheDir() functionality to share derived files
    between builds, with related options --cache-disable, --cache-force,
    and --cache-show.

  - Change the default behavior when no targets are specified to build
    everything in the current directory and below (like Make).  This
    can be disabled by specifying Default(None) in an SConscript.

  - Revamp SCons installation to fix a case-sensitive installation
    on Win32 systems, and to add SCons-specific --standard-lib,
    --standalone-lib, and --version-lib options for easier user
    control of where the libraries get installed.

  - Fix the ability to directly import and use Platform and Tool modules
    that have been implicitly imported into an Environment().

  - Add support for allowing an embedding interface to annotate a node
    when it's created.

  - Extend the SConscript() function to accept build_dir and duplicate
    keyword arguments that function like a BuildDir() call.

  From Steve Leblanc:

  - Fix the output of -c -n when directories are involved, so it
    matches -c.

  From Anthony Roach:

  - Use a different shared object suffix (.os) when using gcc so shared
    and static objects can exist side-by-side in the same directory.

  - Allow the same object files on Win32 to be linked into either
    shared or static libraries.

  - Cache implicit cache values when using --implicit-cache.



RELEASE 0.10 - Thu, 16 Jan 2003 04:11:46 -0600

  From Derrick 'dman' Hudson:

  - Support Repositories on other file systems by symlinking or
    copying files when hard linking won't work.

  From Steven Knight:

  - Remove Python bytecode (*.pyc) files from the scons-local packages.

  - Have FunctionActions print a description of what they're doing
    (a representation of the Python call).

  - Fix the Install() method so that, like other actions, it prints
    what would have happened when the -n option is used.

  - Don't create duplicate source files in a BuildDir when the -n
    option is used.

  - Refactor the Scanner interface to eliminate unnecessary Scanner
    calls and make it easier to write efficient scanners.

  - Added a "recursive" flag to Scanner creation that specifies the
    Scanner should be invoked recursively on dependency files returned
    by the scanner.

  - Significant performance improvement from using a more efficient
    check, throughout the code, for whether a Node has a Builder.

  - Fix specifying only the source file to MultiStepBuilders such as
    the Program Builder.  (Bug reported by Dean Bair.)

  - Fix an exception when building from a file with the same basename as
    the subdirectory in which it lives.  (Bug reported by Gerard Patel.)

  - Fix automatic deduction of a target file name when there are
    multiple source files specified; the target is now deduced from just
    the first source file in the list.

  - Documentation fixes: better initial explanation of SConscript files;
    fix a misformatted "table" in the StaticObject explanation.

  From Steven Knight and Steve Leblanc:

  - Fix the -c option so it will remove symlinks.

  From Steve Leblanc:

  - Add a Clean() method to support removing user-specified targets
    when using the -c option.

  - Add a development script for running SCons through PyChecker.

  - Clean up things found by PyChecker (mostly unnecessary imports).

  - Add a script to use HappyDoc to create HTML class documentation.

  From Lachlan O'Dea:

  - Make the Environment.get() method return None by default.

  From Anthony Roach:

  - Add SetJobs() and GetJobs() methods to allow configuration of the
    number of default jobs (still overridden by -j).

  - Convert the .sconsign file format from ASCII to a pickled Python
    data structure.

  - Error message cleanups:  Made consistent the format of error
    messages (now all start with "scons: ***") and warning messages (now
    all start with "scons: warning:").  Caught more cases with the "Do
    not know how to build" error message.

  - Added support for the MinGW tool chain.

  - Added a --debug=includes option.



RELEASE 0.09 - Thu,  5 Dec 2002 04:48:25 -0600

  From Chad Austin:

  - Add a Prepend() method to Environments, to append values to
    the beginning of construction variables.

  From Matt Balvin:

  - Add long command-line support to the "lib" Tool (Microsoft library
    archiver), too.

  From Charles Crain:

  - Allow $$ in a string to be passed through as $.

  - Support file names with odd characters in them.

  - Add support for construction variable substition on scanner
    directories (in CPPPATH, F77PATH, LIBPATH, etc.).

  From Charles Crain and Steven Knight:

  - Add Repository() functionality, including the -Y option.

  From Steven Knight:

  - Fix auto-deduction of target names so that deduced targets end
    up in the same subdirectory as the source.

  - Don't remove source files specified on the command line!

  - Suport the Intel Fortran Compiler (ifl.exe).

  - Supply an error message if there are no command-line or
    Default() targets specified.

  - Fix the ASPPCOM values for the GNU assembler.
    (Bug reported by Brett Polivka.)

  - Fix an exception thrown when a Default() directory was specified
    when using the -U option.

  - Issue a warning when -c can't remove a target.

  - Eliminate unnecessary Scanner calls by checking for the
    existence of a file before scanning it.  (This adds a generic
    hook to check an arbitrary condition before scanning.)

  - Add explicit messages to tell when we're "Reading SConscript files
    ...," "done reading SConscript files," "Building targets," and
    "done building targets."  Add a -Q option to supress these.

  - Add separate $SHOBJPREFIX and $SHOBJSUFFIX construction variables
    (by default, the same as $OBJPREFIX and $OBJSUFFIX).

  - Add Make-like error messages when asked to build a source file,
    and before trying to build a file that doesn't have all its source
    files (including when an invalid drive letter is used on WIN32).

  - Add an scons-local-{version} package (in both .tar.gz and .zip
    flavors) to help people who want to ship SCons as a stand-alone
    build tool in their software packages.

  - Prevent SCons from unlinking files in certain situations when
    the -n option is used.

  - Change the name of Tool/lib.py to Tool/mslib.py.

  From Steven Knight and Anthony Roach:

  - Man page:  document the fact that Builder calls return Node objects.

  From Steve LeBlanc:

  - Refactor option processing to use our own version of Greg Ward's
    Optik module, modified to run under Python 1.5.2.

  - Add a ParseConfig() command to modify an environment based on
    parsing output from a *-config command.

  From Jeff Petkau:

  - Fix interpretation of '#/../foo' on Win32 systems.

  From Anthony Roach:

  - Fixed use of command lines with spaces in their arguments,
    and use of Nodes with spaces in their string representation.

  - Make access and modification times of files in a BuildDir match
    the source file, even when hard linking isn't available.

  - Make -U be case insensitive on Win32 systems.

  - Issue a warning and continue when finding a corrupt .sconsign file.

  - Fix using an alias as a dependency of a target so that if one of the
    alias' dependencies gets rebuilt, the resulting target will, too.

  - Fix differently ordered targets causing unnecessary rebuilds
    on case insensitive systems.

  - Use os.system() to execute external commands whenever the "env"
    utility is available, which is much faster than fork()/exec(),
    and fixes the -j option on several platforms.

  - Fix use of -j with multiple targets.

  - Add an Options() object for friendlier accomodation of command-
    line arguments.

  - Add support for Microsoft VC++ precompiled header (.pch) files,
    debugger (.pdb) files, and resource (.rc) files.

  - Don't compute the $_CPPINCFLAGS, $_F77INCFLAGS, $_LIBFLAGS and
    $_LIBDIRFLAGS variables each time a command is executed, define
    them so they're computed only as needed.  Add a new _concat
    function to the Environment that allows people to define their
    own similar variables.

  - Fix dependency scans when $LIBS is overridden.

  - Add EnsurePythonVersion() and EnsureSConsVersion() functions.

  - Fix the overly-verbose stack trace on ListBuilder build errors.

  - Add a SetContentSignatureType() function, allowing use of file
    timestamps instead of MD5 signatures.

  - Make -U and Default('source') fail gracefully.

  - Allow the File() and Dir() methods to take a path-name string as
    the starting directory, in addition to a Dir object.

  - Allow the command handler to be selected via the SPAWN, SHELL
    and ESCAPE construction variables.

  - Allow construction variables to be overridden when a Builder
    is called.

  From sam th:

  - Dynamically check for the existence of utilities with which to
    initialize Environments by default.



RELEASE 0.08 - Mon, 15 Jul 2002 12:08:51 -0500

  From Charles Crain:

  - Fixed a bug with relative CPPPATH dirs when using BuildDir().
    (Bug reported by Bob Summerwill.)

  - Added a warnings framework and a --warn option to enable or
    disable warnings.

  - Make the C scanner warn users if files referenced by #include
    directives cannot be found and --warn=dependency is specified.

  - The BUILDERS construction variable should now be a dictionary
    that maps builder names to actions.  Existing uses of lists,
    and the Builder name= keyword argument, generate warnings
    about use of deprecated features.

  - Removed the "shared" keyword argument from the Object and
    Library builders.

  - Added separated StaticObject, SharedObject, StaticLibrary and
    SharedLibrary builders.  Made Object and Library synonyms for
    StaticObject and StaticLibrary, respectively.

  - Add LIBS and LIBPATH dependencies for shared libraries.

  - Removed support for the prefix, suffix and src_suffix arguments
    to Builder() to be callable functions.

  - Fix handling file names with multiple dots.

  - Allow a build directory to be outside of the SConstruct tree.

  - Add a FindFile() function that searches for a file node with a
    specified name.

  - Add $CPPFLAGS to the shared-object command lines for g++ and gcc.

  From Charles Crain and Steven Knight:

  - Add a "tools=" keyword argument to Environment instantiation,
    and a separate Tools() method, for more flexible specification
    of tool-specific environment changes.

  From Steven Knight:

  - Add a "platform=" keyword argument to Environment instantiation,
    and a separate Platform() method, for more flexible specification
    of platform-specific environment changes.

  - Updated README instructions and setup.py code to catch an
    installation failure from not having distutils installed.

  - Add descriptions to the -H help text for -D, -u and -U so
    people can tell them apart.

  - Remove the old feature of automatically splitting strings
    of file names on white space.

  - Add a dependency Scanner for native Fortran "include" statements,
    using a new "F77PATH" construction variable.

  - Fix C #include scanning to detect file names with characters like
    '-' in them.

  - Add more specific version / build output to the -v option.

  - Add support for the GNU as, Microsoft masm, and nasm assemblers.

  - Allow the "target" argument to a Builder call to be omitted, in
    which case the target(s) are deduced from the source file(s) and the
    Builder's specified suffix.

  - Add a tar archive builder.

  - Add preliminary support for the OS/2 Platform, including the icc
    and ilink Tools.

  From Jeff Petkau:

  - Fix --implicit-cache if the scanner returns an empty list.

  From Anthony Roach:

  - Add a "multi" keyword argument to Builder creation that specifies
    it's okay to call the builder multiple times for a target.

  - Set a "multi" on Aliases so multiple calls will append to an Alias.

  - Fix emitter functions' use of path names when using BuildDir or
    in subdirectories.

  - Fix --implicit-cache causing redundant rebuilds when the header
    file list changed.

  - Fix --implicit-cache when a file has no implicit dependencies and
    its source is generated.

  - Make the drive letters on Windows always be the same case, so that
    changes in the case of drive letters don't cause a rebuild.

  - Fall back to importing the SCons.TimeStamp module if the SCons.MD5
    module can't be imported.

  - Fix interrupt handling to guarantee that a single interrupt will
    halt SCons both when using -j and not.

  - Fix .sconsign signature storage so that output files of one build
    can be safely used as input files to another build.

  - Added a --debug=time option to print SCons execution times.

  - Print an error message if a file can't be unlinked before being
    built, rather than just silently terminating the build.

  - Add a SideEffect() method that can be used to tell the build
    engine that a given file is created as a side effect of building
    a target.  A file can be specified as a side effect of more than
    one build comand, in which case the commands will not be executed
    simultaneously.

  - Significant performance gains from not using our own version of
    the inefficient stock os.path.splitext() method, caching source
    suffix computation, code cleanup in MultiStepBuilder.__call__(),
    and replicating some logic in scons_subst().

  - Add --implicit-deps-changed and --implicit-deps-unchanged options.

  - Add a GetLaunchDir() function.

  - Add a SetBuildSignatureType() function.

  From Zed Shaw:

  - Add an Append() method to Environments, to append values to
    construction variables.

  - Change the name of Update() to Replace().  Keep Update() as a
    deprecated synonym, at least for now.

  From Terrel Shumway:

  - Use a $PYTHON construction variable, initialized to sys.executable,
    when using Python to build parts of the SCons packages.

  - Use sys.prefix, not sys.exec_prefix, to find pdb.py.



RELEASE 0.07 - Thu,  2 May 2002 13:37:16 -0500

  From Chad Austin:

  - Changes to build SCons packages on IRIX (and other *NIces).

  - Don't create a directory Node when a file already exists there,
    and vice versa.

  - Add 'dirs' and 'names' keyword arguments to SConscript for
    easier specification of subsidiary SConscript files.

  From Charles Crain:

  - Internal cleanup of environment passing to function Actions.

  - Builders can now take arbitrary keyword arguments to create
    attributes to be passed to: command generator functions,
    FunctionAction functions, Builder emitter functions (below),
    and prefix/suffix generator functions (below).

  - Command generator functions can now return ANYTHING that can be
    converted into an Action (a function, a string, a CommandGenerator
    instance, even an ActionBase instance).

  - Actions now call get_contents() with the actual target and source
    nodes used for the build.

  - A new DictCmdGenerator class replaces CompositeBuilder to support
    more flexible Builder behavior internally.

  - Builders can now take an emitter= keyword argument.  An emitter
    is a function that takes target, source, and env argument, then
    return a 2-tuple of (new sources, new targets).  The emitter is
    called when the Builder is __call__'ed, allowing a user to modify
    source and target lists.

  - The prefix, suffix and src_suffix Builder arguments now take a
    callable as well a string.  The callable is passed the Environment
    and any extra Builder keyword arguments and is expected to return
    the appropriate prefix or suffix.

  - CommandActions can now be a string, a list of command + argument
    strings, or a list of commands (strings or lists).

  - Added shared library support.  The Object and Library Builders now
    take a "shared=1" keyword argument to specify that a shared object
    or shared library should be built.  It is an error to try to build
    static objects into a shared library or vice versa.

  - Win32 support for .def files has been added.  Added the Win32-specific
    construction variables $WIN32DEFPREFIX, $WIN32DEFSUFFIX,
    $WIN32DLLPREFIX and $WIN32IMPLIBPREFIX.  When building a .dll,
    the new construction variable $WIN32_INSERT_DEF, controls whether
    the appropriately-named .def file is inserted into the target
    list (if not already present).  A .lib file is always added to
    a Library build if not present in the list of targets.

  - ListBuilder now passes all targets to the action, not just the first.

  - Fix so that -c now deletes generated yacc .h files.

  - Builder actions and emitter functions can now be initialized, through
    construction variables, to things other than strings.

  - Make top-relative '#/dir' lookups work like '#dir'.

  - Fix for relative CPPPATH directories in subsidiary SConscript files
    (broken in 0.06).

  - Add a for_signature argument to command generators, so that
    generators that need to can return distinct values for the
    command signature and for executing the command.

  From Alex Jacques:

  - Create a better scons.bat file from a py2bat.py script on the Python
    mailing list two years ago (modeled after pl2bat.pl).

  From Steven Knight:

  - Fix so that -c -n does *not* remove the targets!

  - Man page:  Add a hierarchical libraries + Program example.

  - Support long MSVC linker command lines through a builder action
    that writes to a temporary file and uses the magic MSVC "link @file"
    argument syntax if the line is longer than 2K characters.

  - Fix F77 command-line options on Win32 (use /Fo instead of -o).

  - Use the same action to build from .c (lower case) and .C (upper
    case) files on case-insensitive systems like Win32.

  - Support building a PDF file directly from a TeX or LaTeX file
    using pdftex or pdflatex.

  - Add a -x option to runtest.py to specify the script being tested.
    A -X option indicates it's an executable, not a script to feed
    to the Python interpreter.

  - Add a Split() function (identical to SCons.Util.argmunge()) for use
    in the next release, when Builders will no longer automatically split
    strings on white space.

  From Steve Leblanc:

  - Add the SConscriptChdir() method.

  From Anthony Roach:

  - Fix --debug=tree when used with directory targets.

  - Significant internal restructuring of Scanners and Taskmaster.

  - Added new --debug=dtree option.

  - Fixes for --profile option.

  - Performance improvement in construction variable substitution.

  - Implemented caching of content signatures, plus added --max-drift
    option to control caching.

  - Implemented caching of dependency signatures, enabled by new
    --implicit-cache option.

  - Added abspath construction variable modifier.

  - Added $SOURCE variable as a synonym for $SOURCES[0].

  - Write out .sconsign files on error or interrupt so intermediate
    build results are saved.

  - Change the -U option to -D.  Make a new -U that builds just the
    targets from the local SConscript file.

  - Fixed use of sys.path so Python modules can be imported from
    the SConscript directory.

  - Fix for using Aliases with the -u, -U and -D options.

  - Fix so that Nodes can be passed to SConscript files.

  From Moshe Zadka:

  - Changes for official Debian packaging.



RELEASE 0.06 - Thu, 28 Mar 2002 01:24:29 -0600

  From Charles Crain:

  - Fix command generators to expand construction variables.

  - Make FunctionAction arguments be Nodes, not strings.

  From Stephen Kennedy:

  - Performance:  Use a dictionary, not a list, for a Node's parents.

  From Steven Knight:

  - Add .zip files to the packages we build.

  - Man page:  document LIBS, fix a typo, document ARGUMENTS.

  - Added RANLIB and RANLIBFLAGS construction variables.  Only use them
    in ARCOM if there's a "ranlib" program on the system.

  - Add a configurable CFILESUFFIX for the Builder of .l and .y files
    into C files.

  - Add a CXXFile Builder that turns .ll and .yy files into .cc files
    (configurable via a CXXFILESUFFIX construction variable).

  - Use the POSIX-standard lex -t flag, not the GNU-specific -o flag.
    (Bug reported by Russell Christensen.)

  - Fixed an exception when CPPPATH or LIBPATH is a null string.
    (Bug reported by Richard Kiss.)

  - Add a --profile=FILE option to make profiling SCons easier.

  - Modify the new DVI builder to create .dvi files from LaTeX (.ltx
    and .latex) files.

  - Add support for Aliases (phony targets).

  - Add a WhereIs() method for searching for path names to executables.

  - Add PDF and PostScript document builders.

  - Add support for compiling Fortran programs from a variety of
    suffixes (a la GNU Make):  .f, .F, .for, .FOR, .fpp and .FPP

  - Support a CPPFLAGS variable on all default commands that use the
    C preprocessor.

  From Steve Leblanc:

  - Add support for the -U option.

  - Allow CPPPATH, LIBPATH and LIBS to be specified as white-space
    separated strings.

  - Add a document builder to create .dvi files from TeX (.tex) files.

  From Anthony Roach:

  - Fix:  Construction variables with values of 0 were incorrectly
    interpolated as ''.

  - Support env['VAR'] to fetch construction variable values.

  - Man page:  document Precious().



RELEASE 0.05 - Thu, 21 Feb 2002 16:50:03 -0600

  From Chad Austin:

  - Set PROGSUFFIX to .exe under Cygwin.

  From Charles Crain:

  - Allow a library to specified as a command-line source file, not just
    in the LIBS construction variable.

  - Compensate for a bug in os.path.normpath() that returns '' for './'
    on WIN32.

  - More performance optimizations:  cache #include lines from files,
    eliminate unnecessary calls.

  - If a prefix or suffix contains white space, treat the resulting
    concatenation as separate arguments.

  - Fix irregularities in the way we fetch DevStudio information from
    the Windows registry, and in our registry error handling.

  From Steven Knight:

  - Flush stdout after print so it intermixes correctly with stderr
    when redirected.

  - Allow Scanners to return a list of strings, and document how to
    write your own Scanners.

  - Look up implicit (scanned) dependencies relative to the directory
    of file being scanned.

  - Make writing .sconsign files more robust by first trying to write
    to a temp file that gets renamed.

  - Create all of the directories for a list of targets before trying
    to build any of the targets.

  - WIN32 portability fixes in tests.

  - Allow the list of variables exported to an SConscript file to be
    a UserList, too.

  - Document the overlooked LIBPATH construction variable.
    (Bug reported by Eicke Godehardt.)

  - Fix so that Ignore() ignores indirect, implicit dependencies
    (included files), not just direct dependencies.

  - Put the man page in the Debian distribution.

  - Run HTML docs through tidy to clean up the HTML (for Konqueror).

  - Add preliminary support for Unicode strings.

  - Efficiency:  don't scan dependencies more than once during the
    walk of a tree.

  - Fix the -c option so it doesn't stop removing targets if one doesn't
    already exist.
    (Bug reported by Paul Connell.)

  - Fix the --debug=pdb option when run on Windows NT.
    (Bug reported by Paul Connell.)

  - Add support for the -q option.

  From Steve Leblanc:

  - Add support for the -u option.

  - Add .cc and .hh file suffixes to the C Scanner.

  From Anthony Roach:

  - Make the scons script return an error code on failures.

  - Add support for using code to generate a command to build a target.



RELEASE 0.04 - Wed, 30 Jan 2002 11:09:42 -0600

  From Charles Crain:

  - Significant performance improvements in the Node.FS and
    Scanner subsystems.

  - Fix signatures of binary files on Win32 systems.

  - Allow LIBS and LIBPATH to be strings, not just arrays.

  - Print a traceback if a Python-function builder throws an exception.

  From Steven Knight:

  - Fix using a directory as a Default(), and allow Default() to
    support white space in file names for strings in arrays.

  - Man page updates:  corrected some mistakes, documented various
    missing Environment methods, alphabetized the construction
    variables and other functions, defined begin and end macros for
    the example sections, regularized white space separation, fixed
    the use of Export() in the Multiple Variants example.

  - Function action fixes:  None is now a successful return value.
    Exceptions are now reported.  Document function actions.

  - Add 'Action' and 'Scanner' to the global keywords so SConscript
    files can use them too.

  - Removed the Wrapper class between Nodes and Walkers.

  - Add examples using Library, LIBS, and LIBPATH.

  - The C Scanner now always returns a sorted list of dependencies
    so order changes don't cause unnecessary rebuilds.

  - Strip $(-$) bracketed text from command lines.  Use this to
    surround $_INCDIRS and $_LIBDIRS so we don't rebuild in response
    to changes to -I or -L options.

  - Add the Ignore() method to ignore dependencies.

  - Provide an error message when a nonexistent target is specified
    on the command line.

  - Remove targets before building them, and add an Environment
    Precious() method to override that.

  - Eliminate redundant calls to the same builder when the target is a
    list of targets:  Add a ListBuilder class that wraps Builders to
    handle lists atomically.  Extend the Task class to support building
    and updating multiple targets in a single Task.  Simplify the
    interface between Task and Taskmaster.

  - Add a --debug=pdb option to re-run SCons under the Python debugger.

  - Only compute a build signature once for each node.

  - Changes to our sys.path[] manipulation to support installation into
    an arbitrary --prefix value.

  From Steve Leblanc:

  - Add var=value command-line arguments.



RELEASE 0.03 - Fri, 11 Jan 2002 01:09:30 -0600

  From Charles Crain:

  - Performance improvements in the Node.FS and Sig.Calculator classes.

  - Add the InstallAs() method.

  - Execute commands through an external interpreter (sh, cmd.exe, or
    command.com) to handle redirection metacharacters.

  - Allow the user to supply a command handler.

  From Steven Knight:

  - Search both /usr/lib and /usr/local/lib for scons directories by
    adding them both to sys.path, with whichever is in sys.prefix first.

  - Fix interpreting strings of multiple white-space separated file names
    as separate file names, allowing prefixes and suffixes to be appended
    to each individually.

  - Refactor to move CompositeBuilder initialization logic from the
    factory wrapper to the __init__() method, and allow a Builder to
    have both an action and a src_builder (or array of them).

  - Refactor BuilderBase.__call__() to separate Node creation/lookup
    from initialization of the Node's builder information.

  - Add a CFile Builder object that supports turning lex (.l) and
    yacc (.y) files into .c files.

  - Document: variable interpretation attributes; how to propogate
    the user's environment variables to executed commands; how to
    build variants in multiple BuildDirs.

  - Collect String, Dict, and List type-checking in common utility
    routines so we can accept User{String,Dict,List}s all over.

  - Put the Action factory and classes into their own module.

  - Use one CPlusPlusAction in the Object Builder's action dictionary,
    instead of letting it create multiple identical instances.

  - Document the Install() and InstallAs() methods.

  From Steve Leblanc:

  - Require that a Builder be given a name argument, supplying a
    useful error message when it isn't.

  From Anthony Roach:

  - Add a "duplicate" keyword argument to BuildDir() that can be set
    to prevent linking/copying source files into build directories.

  - Add a "--debug=tree" option to print an ASCII dependency tree.

  - Fetch the location of the Microsoft Visual C++ compiler(s) from
    the Registry, instead of hard-coding the location.

  - Made Scanner objects take Nodes, not path names.

  - Have the C Scanner cache the #include file names instead of
    (re-)scanning the file each time it's called.

  - Created a separate class for parent "nodes" of file system roots,
    eliminating the need for separate is-parent-null checks everywhere.

  - Removed defined __hash__() and __cmp() methods from FS.Entry, in
    favor of Python's more efficient built-in identity comparisons.



RELEASE 0.02 - Sun, 23 Dec 2001 19:05:09 -0600

  From Charles Crain:

  - Added the Install(), BuildDir(), and Export() methods.

  - Fix the -C option by delaying setting the top of the FS tree.

  - Avoid putting the directory path on the libraries in the LIBS
    construction variable.

  - Added a GetBuildPath() method to return the full path to the
    Node for a specified string.

  - Fixed variable substitution in CPPPATH and LIBPATH.

  From Steven Knight:

  - Fixed the version comment in the scons.bat (the UNIX geek used
    # instead of @rem).

  - Fix to setup.py so it doesn't require a sys.argv[1] argument.

  - Provide make-like warning message for "command not found" and
    similar errors.

  - Added an EXAMPLES section to the man page.

  - Make Default() targets properly relative to their SConscript
    file's subdirectory.

  From Anthony Roach:

  - Documented CXXFLAGS, CXXCOM, and CPPPATH.

  - Fixed SCONS_LIB_DIR to work as documented.

  - Made Default() accept Nodes as arguments.

  - Changed Export() to make it easier to use.

  - Added the Import() and Return() methods.



RELEASE 0.01 - Thu Dec 13 19:25:23 CST 2001

A brief overview of important functionality available in release 0.01:

  - C and C++ compilation on POSIX and Windows NT.

  - Automatic scanning of C/C++ source files for #include dependencies.

  - Support for building libraries; setting construction variables
    allows creation of shared libraries.

  - Library and C preprocessor search paths.

  - File changes detected using MD5 signatures.

  - User-definable Builder objects for building files.

  - User-definable Scanner objects for scanning for dependencies.

  - Parallel build (-j) support.

  - Dependency cycles detected.

  - Linux packages available in RPM and Debian format.

  - Windows installer available.


__COPYRIGHT__
__FILE__ __REVISION__ __DATE__ __DEVELOPER__<|MERGE_RESOLUTION|>--- conflicted
+++ resolved
@@ -6,13 +6,11 @@
 
 RELEASE 2.X.X - 
 
-<<<<<<< HEAD
+  From Anatoly Techtonik:
+    - Added ability to run scripts/scons.py directly from source checkout
+
   From Juan Lang:
     - Fix WiX Tool to use .wixobj rather than .wxiobj for compiler output
-=======
-  From anatoly techtonik:
-    + Ability to run scripts/scons.py directly from source checkout.
->>>>>>> 649f2dee
 
   From Alexey Klimkin:
     - Fix nested LIBPATH expansion by flattening sequences in subst_path.
