--- conflicted
+++ resolved
@@ -21,7 +21,7 @@
 
 #
 # __COPYRIGHT__
-# 
+#
 # Permission is hereby granted, free of charge, to any person obtaining
 # a copy of this software and associated documentation files (the
 # "Software"), to deal in the Software without restriction, including
@@ -131,7 +131,7 @@
 
     def __str__(self):
         return self.name
-        
+
 class TempFileMunge(object):
     """A callable class.  You can set an Environment variable to this,
     then call it with a string argument, then it will perform temporary
@@ -184,9 +184,9 @@
         node = target[0] if SCons.Util.is_List(target) else target
         cmdlist = getattr(node.attributes, 'tempfile_cmdlist', None) \
                     if node is not None else None
-        if cmdlist is not None : 
+        if cmdlist is not None :
             return cmdlist
-        
+
         # We do a normpath because mktemp() has what appears to be
         # a bug in Windows that will use a forward slash as a path
         # delimiter.  Windows's link mistakes that for a command line
@@ -234,19 +234,14 @@
         # purity get in the way of just being helpful, so we'll
         # reach into SCons.Action directly.
         if SCons.Action.print_actions:
-<<<<<<< HEAD
-            print(("Using tempfile "+native_tmp+" for command line:\n"+
-                  str(cmd[0]) + " " + " ".join(args)))
-        return [ cmd[0], prefix + native_tmp + '\n' + rm, native_tmp ]
-=======
-            cmdstr = env.subst(self.cmdstr, SCons.Subst.SUBST_RAW, target, 
+            cmdstr = env.subst(self.cmdstr, SCons.Subst.SUBST_RAW, target,
                                source) if self.cmdstr is not None else ''
             # Print our message only if XXXCOMSTR returns an empty string
             if len(cmdstr) == 0 :
                 print("Using tempfile "+native_tmp+" for command line:\n"+
                       str(cmd[0]) + " " + " ".join(args))
-            
-        # Store the temporary file command list into the target Node.attributes 
+
+        # Store the temporary file command list into the target Node.attributes
         # to avoid creating two temporary files one for print and one for execute.
         cmdlist = [ cmd[0], prefix + native_tmp + '\n' + rm, native_tmp ]
         if node is not None:
@@ -255,8 +250,8 @@
             except AttributeError:
                 pass
         return cmdlist
->>>>>>> 9d558dd6
-    
+
+
 def Platform(name = platform_default()):
     """Select a canned Platform specification.
     """
