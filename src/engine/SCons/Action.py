"""SCons.Action

This encapsulates information about executing any sort of action that
can build one or more target Nodes (typically files) from one or more
source Nodes (also typically files) given a specific Environment.

The base class here is ActionBase.  The base class supplies just a few
OO utility methods and some generic methods for displaying information
about an Action in response to the various commands that control printing.

A second-level base class is _ActionAction.  This extends ActionBase
by providing the methods that can be used to show and perform an
action.  True Action objects will subclass _ActionAction; Action
factory class objects will subclass ActionBase.

The heavy lifting is handled by subclasses for the different types of
actions we might execute:

    CommandAction
    CommandGeneratorAction
    FunctionAction
    ListAction

The subclasses supply the following public interface methods used by
other modules:

    __call__()
        THE public interface, "calling" an Action object executes the
        command or Python function.  This also takes care of printing
        a pre-substitution command for debugging purposes.

    get_contents()
        Fetches the "contents" of an Action for signature calculation
        plus the varlist.  This is what gets MD5 checksummed to decide
        if a target needs to be rebuilt because its action changed.

    genstring()
        Returns a string representation of the Action *without*
        command substitution, but allows a CommandGeneratorAction to
        generate the right action based on the specified target,
        source and env.  This is used by the Signature subsystem
        (through the Executor) to obtain an (imprecise) representation
        of the Action operation for informative purposes.


Subclasses also supply the following methods for internal use within
this module:

    __str__()
        Returns a string approximation of the Action; no variable
        substitution is performed.

    execute()
        The internal method that really, truly, actually handles the
        execution of a command or Python function.  This is used so
        that the __call__() methods can take care of displaying any
        pre-substitution representations, and *then* execute an action
        without worrying about the specific Actions involved.

    get_presig()
        Fetches the "contents" of a subclass for signature calculation.
        The varlist is added to this to produce the Action's contents.

    strfunction()
        Returns a substituted string representation of the Action.
        This is used by the _ActionAction.show() command to display the
        command/function that will be executed to generate the target(s).

There is a related independent ActionCaller class that looks like a
regular Action, and which serves as a wrapper for arbitrary functions
that we want to let the user specify the arguments to now, but actually
execute later (when an out-of-date check determines that it's needed to
be executed, for example).  Objects of this class are returned by an
ActionFactory class that provides a __call__() method as a convenient
way for wrapping up the functions.

"""

# __COPYRIGHT__
#
# Permission is hereby granted, free of charge, to any person obtaining
# a copy of this software and associated documentation files (the
# "Software"), to deal in the Software without restriction, including
# without limitation the rights to use, copy, modify, merge, publish,
# distribute, sublicense, and/or sell copies of the Software, and to
# permit persons to whom the Software is furnished to do so, subject to
# the following conditions:
#
# The above copyright notice and this permission notice shall be included
# in all copies or substantial portions of the Software.
#
# THE SOFTWARE IS PROVIDED "AS IS", WITHOUT WARRANTY OF ANY
# KIND, EXPRESS OR IMPLIED, INCLUDING BUT NOT LIMITED TO THE
# WARRANTIES OF MERCHANTABILITY, FITNESS FOR A PARTICULAR PURPOSE AND
# NONINFRINGEMENT. IN NO EVENT SHALL THE AUTHORS OR COPYRIGHT HOLDERS BE
# LIABLE FOR ANY CLAIM, DAMAGES OR OTHER LIABILITY, WHETHER IN AN ACTION
# OF CONTRACT, TORT OR OTHERWISE, ARISING FROM, OUT OF OR IN CONNECTION
# WITH THE SOFTWARE OR THE USE OR OTHER DEALINGS IN THE SOFTWARE.

__revision__ = "__FILE__ __REVISION__ __DATE__ __DEVELOPER__"

import dis
import os
# compat layer imports "cPickle" for us if it's available.
import pickle
import re
import sys
import subprocess

import SCons.Debug
from SCons.Debug import logInstanceCreation
import SCons.Errors
import SCons.Util
import SCons.Subst

# we use these a lot, so try to optimize them
is_String = SCons.Util.is_String
is_List = SCons.Util.is_List

class _null(object):
    pass

print_actions = 1
execute_actions = 1
print_actions_presub = 0

def rfile(n):
    try:
        return n.rfile()
    except AttributeError:
        return n

def default_exitstatfunc(s):
    return s

try:
    SET_LINENO = dis.SET_LINENO
    HAVE_ARGUMENT = dis.HAVE_ARGUMENT
except AttributeError:
    remove_set_lineno_codes = lambda x: x
else:
    def remove_set_lineno_codes(code):
        result = []
        n = len(code)
        i = 0
        while i < n:
            c = code[i]
            op = ord(c)
            if op >= HAVE_ARGUMENT:
                if op != SET_LINENO:
                    result.append(code[i:i+3])
                i = i+3
            else:
                result.append(c)
                i = i+1
        return ''.join(result)

strip_quotes = re.compile('^[\'"](.*)[\'"]$')


def _callable_contents(obj):
    """Return the signature contents of a callable Python object.
    """
    try:
        # Test if obj is a method.
        return _function_contents(obj.__func__)

    except AttributeError:
        try:
            # Test if obj is a callable object.
            return _function_contents(obj.__call__.__func__)

        except AttributeError:
            try:
                # Test if obj is a code object.
                return _code_contents(obj)

            except AttributeError:
                    # Test if obj is a function object.
                    return _function_contents(obj)


def _object_contents(obj):
    """Return the signature contents of any Python object.

    We have to handle the case where object contains a code object
    since it can be pickled directly.
    """
    try:
        # Test if obj is a method.
        return _function_contents(obj.__func__)

    except AttributeError:
        try:
            # Test if obj is a callable object.
            return _function_contents(obj.__call__.__func__)

        except AttributeError:
            try:
                # Test if obj is a code object.
                return _code_contents(obj)

            except AttributeError:
                try:
                    # Test if obj is a function object.
                    return _function_contents(obj)

                except AttributeError:
                    # Should be a pickable Python object.
                    try:
                        return pickle.dumps(obj)
                    except (pickle.PicklingError, TypeError):
                        # This is weird, but it seems that nested classes
                        # are unpickable. The Python docs say it should
                        # always be a PicklingError, but some Python
                        # versions seem to return TypeError.  Just do
                        # the best we can.
                        return str(obj)


def _code_contents(code):
    """Return the signature contents of a code object.

    By providing direct access to the code object of the
    function, Python makes this extremely easy.  Hooray!

    Unfortunately, older versions of Python include line
    number indications in the compiled byte code.  Boo!
    So we remove the line number byte codes to prevent
    recompilations from moving a Python function.
    """

    contents = []

    # The code contents depends on the number of local variables
    # but not their actual names.
<<<<<<< HEAD
    contents.append(str.encode("%s,%s" % (code.co_argcount, len(code.co_varnames))))
    try:
        contents.append(str.encode(",%s,%s" % (len(code.co_cellvars), len(code.co_freevars))))
    except AttributeError:
        # Older versions of Python do not support closures.
        contents.append(",0,0")
=======
    contents.append("%s,%s" % (code.co_argcount, len(code.co_varnames)))
    contents.append(",%s,%s" % (len(code.co_cellvars), len(code.co_freevars)))
>>>>>>> 9d558dd6

    # The code contents depends on any constants accessed by the
    # function. Note that we have to call _object_contents on each
    # constants because the code object of nested functions can
    # show-up among the constants.
    #
    # Note that we also always ignore the first entry of co_consts
    # which contains the function doc string. We assume that the
    # function does not access its doc string.
    contents.append(b',(' + b','.join(map(_object_contents,code.co_consts[1:])) + b')')

    # The code contents depends on the variable names used to
    # accessed global variable, as changing the variable name changes
    # the variable actually accessed and therefore changes the
    # function result.
    contents.append(b',(' + b','.join(map(_object_contents,code.co_names)) + b')')


    # The code contents depends on its actual code!!!
    contents.append(b',(' + remove_set_lineno_codes(code.co_code) + b')')

    return b''.join(contents)


def _function_contents(func):
    """Return the signature contents of a function."""

    contents = [_code_contents(func.__code__)]

    # The function contents depends on the value of defaults arguments
    if func.__defaults__:
        contents.append(b',(' + b','.join(map(_object_contents,func.__defaults__)) + b')')
    else:
        contents.append(b',()')

    # The function contents depends on the closure captured cell values.
<<<<<<< HEAD
    try:
        closure = func.__closure__ or []
    except AttributeError:
        # Older versions of Python do not support closures.
        closure = []
=======
    closure = func.func_closure or []
>>>>>>> 9d558dd6

    #xxx = [_object_contents(x.cell_contents) for x in closure]
    try:
        xxx = [_object_contents(x.cell_contents) for x in closure]
    except AttributeError:
        xxx = []
    contents.append(b',(' + ','.join(xxx).encode('ascii') + b')')

    return b''.join(contents)


def _actionAppend(act1, act2):
    # This function knows how to slap two actions together.
    # Mainly, it handles ListActions by concatenating into
    # a single ListAction.
    a1 = Action(act1)
    a2 = Action(act2)
    if a1 is None:
        return a2
    if a2 is None:
        return a1
    if isinstance(a1, ListAction):
        if isinstance(a2, ListAction):
            return ListAction(a1.list + a2.list)
        else:
            return ListAction(a1.list + [ a2 ])
    else:
        if isinstance(a2, ListAction):
            return ListAction([ a1 ] + a2.list)
        else:
            return ListAction([ a1, a2 ])

def _do_create_keywords(args, kw):
    """This converts any arguments after the action argument into
    their equivalent keywords and adds them to the kw argument.
    """
    v = kw.get('varlist', ())
    # prevent varlist="FOO" from being interpreted as ['F', 'O', 'O']
    if is_String(v): v = (v,)
    kw['varlist'] = tuple(v)
    if args:
        # turn positional args into equivalent keywords
        cmdstrfunc = args[0]
        if cmdstrfunc is None or is_String(cmdstrfunc):
            kw['cmdstr'] = cmdstrfunc
        elif callable(cmdstrfunc):
            kw['strfunction'] = cmdstrfunc
        else:
            raise SCons.Errors.UserError(
                'Invalid command display variable type. '
                'You must either pass a string or a callback which '
                'accepts (target, source, env) as parameters.')
        if len(args) > 1:
            kw['varlist'] = tuple(SCons.Util.flatten(args[1:])) + kw['varlist']
    if kw.get('strfunction', _null) is not _null \
                      and kw.get('cmdstr', _null) is not _null:
        raise SCons.Errors.UserError(
            'Cannot have both strfunction and cmdstr args to Action()')

def _do_create_action(act, kw):
    """This is the actual "implementation" for the
    Action factory method, below.  This handles the
    fact that passing lists to Action() itself has
    different semantics than passing lists as elements
    of lists.

    The former will create a ListAction, the latter
    will create a CommandAction by converting the inner
    list elements to strings."""

    if isinstance(act, ActionBase):
        return act

    if is_String(act):
        var=SCons.Util.get_environment_var(act)
        if var:
            # This looks like a string that is purely an Environment
            # variable reference, like "$FOO" or "${FOO}".  We do
            # something special here...we lazily evaluate the contents
            # of that Environment variable, so a user could put something
            # like a function or a CommandGenerator in that variable
            # instead of a string.
            return LazyAction(var, kw)
        commands = str(act).split('\n')
        if len(commands) == 1:
            return CommandAction(commands[0], **kw)
        # The list of string commands may include a LazyAction, so we
        # reprocess them via _do_create_list_action.
        return _do_create_list_action(commands, kw)
    
    if is_List(act):
        return CommandAction(act, **kw)

    if callable(act):
        try:
            gen = kw['generator']
            del kw['generator']
        except KeyError:
            gen = 0
        if gen:
            action_type = CommandGeneratorAction
        else:
            action_type = FunctionAction
        return action_type(act, kw)

    # Catch a common error case with a nice message:
    if isinstance(act, int) or isinstance(act, float):
        raise TypeError("Don't know how to create an Action from a number (%s)"%act)
    # Else fail silently (???)
    return None

def _do_create_list_action(act, kw):
    """A factory for list actions.  Convert the input list into Actions
    and then wrap them in a ListAction."""
    acts = []
    for a in act:
        aa = _do_create_action(a, kw)
        if aa is not None: acts.append(aa)
    if not acts:
        return ListAction([])
    elif len(acts) == 1:
        return acts[0]
    else:
        return ListAction(acts)

def Action(act, *args, **kw):
    """A factory for action objects."""
    # Really simple: the _do_create_* routines do the heavy lifting.
    _do_create_keywords(args, kw)
    if is_List(act):
        return _do_create_list_action(act, kw)
    return _do_create_action(act, kw)

class ActionBase(object):
    """Base class for all types of action objects that can be held by
    other objects (Builders, Executors, etc.)  This provides the
    common methods for manipulating and combining those actions."""

    def __eq__(self, other):
        return self.__dict__ == other

    def no_batch_key(self, env, target, source):
        return None

    batch_key = no_batch_key

    def genstring(self, target, source, env):
        return str(self)

    def get_contents(self, target, source, env):
        result = [ self.get_presig(target, source, env) ]
        result = [ SCons.Util.to_bytes(r) for r in result ]
        # This should never happen, as the Action() factory should wrap
        # the varlist, but just in case an action is created directly,
        # we duplicate this check here.
        vl = self.get_varlist(target, source, env)
        if is_String(vl): vl = (vl,)
        for v in vl:
            # do the subst this way to ignore $(...$) parts:
            result.append(SCons.Util.to_bytes(env.subst_target_source('${'+v+'}', SCons.Subst.SUBST_SIG, target, source)))
        return b''.join(result)

    def __add__(self, other):
        return _actionAppend(self, other)

    def __radd__(self, other):
        return _actionAppend(other, self)

    def presub_lines(self, env):
        # CommandGeneratorAction needs a real environment
        # in order to return the proper string here, since
        # it may call LazyAction, which looks up a key
        # in that env.  So we temporarily remember the env here,
        # and CommandGeneratorAction will use this env
        # when it calls its _generate method.
        self.presub_env = env
        lines = str(self).split('\n')
        self.presub_env = None      # don't need this any more
        return lines

    def get_varlist(self, target, source, env, executor=None):
        return self.varlist

    def get_targets(self, env, executor):
        """
        Returns the type of targets ($TARGETS, $CHANGED_TARGETS) used
        by this action.
        """
        return self.targets

class _ActionAction(ActionBase):
    """Base class for actions that create output objects."""
    def __init__(self, cmdstr=_null, strfunction=_null, varlist=(),
                       presub=_null, chdir=None, exitstatfunc=None,
                       batch_key=None, targets='$TARGETS',
                 **kw):
        self.cmdstr = cmdstr
        if strfunction is not _null:
            if strfunction is None:
                self.cmdstr = None
            else:
                self.strfunction = strfunction
        self.varlist = varlist
        self.presub = presub
        self.chdir = chdir
        if not exitstatfunc:
            exitstatfunc = default_exitstatfunc
        self.exitstatfunc = exitstatfunc

        self.targets = targets

        if batch_key:
            if not callable(batch_key):
                # They have set batch_key, but not to their own
                # callable.  The default behavior here will batch
                # *all* targets+sources using this action, separated
                # for each construction environment.
                def default_batch_key(self, env, target, source):
                    return (id(self), id(env))
                batch_key = default_batch_key
            SCons.Util.AddMethod(self, batch_key, 'batch_key')

    def print_cmd_line(self, s, target, source, env):
        # In python 3, and in some of our tests, sys.stdout is
        # a String io object, and it takes unicode strings only
        # In other cases it's a regular Python 2.x file object
        # which takes strings (bytes), and if you pass those a
        # unicode object they try to decode with 'ascii' codec
        # which fails if the cmd line has any hi-bit-set chars.
        # This code assumes s is a regular string, but should
        # work if it's unicode too.
        try:
            sys.stdout.write(s + u"\n")
        except UnicodeDecodeError:
            sys.stdout.write(s + "\n")

    def __call__(self, target, source, env,
                               exitstatfunc=_null,
                               presub=_null,
                               show=_null,
                               execute=_null,
                               chdir=_null,
                               executor=None):
        if not is_List(target):
            target = [target]
        if not is_List(source):
            source = [source]

        if presub is _null:
            presub = self.presub
            if presub is _null:
                presub = print_actions_presub
        if exitstatfunc is _null: exitstatfunc = self.exitstatfunc
        if show is _null:  show = print_actions
        if execute is _null:  execute = execute_actions
        if chdir is _null: chdir = self.chdir
        save_cwd = None
        if chdir:
            save_cwd = os.getcwd()
            try:
                chdir = str(chdir.get_abspath())
            except AttributeError:
                if not is_String(chdir):
                    if executor:
                        chdir = str(executor.batches[0].targets[0].dir)
                    else:
                        chdir = str(target[0].dir)
        if presub:
            if executor:
                target = executor.get_all_targets()
                source = executor.get_all_sources()
            t = ' and '.join(map(str, target))
            l = '\n  '.join(self.presub_lines(env))
            out = u"Building %s with action:\n  %s\n" % (t, l)
            sys.stdout.write(out)
        cmd = None
        if show and self.strfunction:
            if executor:
                target = executor.get_all_targets()
                source = executor.get_all_sources()
            try:
                cmd = self.strfunction(target, source, env, executor)
            except TypeError:
                cmd = self.strfunction(target, source, env)
            if cmd:
                if chdir:
                    cmd = ('os.chdir(%s)\n' % repr(chdir)) + cmd
                try:
                    get = env.get
                except AttributeError:
                    print_func = self.print_cmd_line
                else:
                    print_func = get('PRINT_CMD_LINE_FUNC')
                    if not print_func:
                        print_func = self.print_cmd_line
                print_func(cmd, target, source, env)
        stat = 0
        if execute:
            if chdir:
                os.chdir(chdir)
            try:
                stat = self.execute(target, source, env, executor=executor)
                if isinstance(stat, SCons.Errors.BuildError):
                    s = exitstatfunc(stat.status)
                    if s:
                        stat.status = s
                    else:
                        stat = s
                else:
                    stat = exitstatfunc(stat)
            finally:
                if save_cwd:
                    os.chdir(save_cwd)
        if cmd and save_cwd:
            print_func('os.chdir(%s)' % repr(save_cwd), target, source, env)

        return stat


def _string_from_cmd_list(cmd_list):
    """Takes a list of command line arguments and returns a pretty
    representation for printing."""
    cl = []
    for arg in map(str, cmd_list):
        if ' ' in arg or '\t' in arg:
            arg = '"' + arg + '"'
        cl.append(arg)
    return ' '.join(cl)

# A fiddlin' little function that has an 'import SCons.Environment' which
# can't be moved to the top level without creating an import loop.  Since
# this import creates a local variable named 'SCons', it blocks access to
# the global variable, so we move it here to prevent complaints about local
# variables being used uninitialized.
default_ENV = None
def get_default_ENV(env):
    global default_ENV
    try:
        return env['ENV']
    except KeyError:
        if not default_ENV:
            import SCons.Environment
            # This is a hideously expensive way to get a default shell
            # environment.  What it really should do is run the platform
            # setup to get the default ENV.  Fortunately, it's incredibly
            # rare for an Environment not to have a shell environment, so
            # we're not going to worry about it overmuch.
            default_ENV = SCons.Environment.Environment()['ENV']
        return default_ENV

# This function is still in draft mode.  We're going to need something like
# it in the long run as more and more places use subprocess, but I'm sure
# it'll have to be tweaked to get the full desired functionality.
# one special arg (so far?), 'error', to tell what to do with exceptions.
def _subproc(scons_env, cmd, error = 'ignore', **kw):
    """Do common setup for a subprocess.Popen() call"""
    # allow std{in,out,err} to be "'devnull'"
    io = kw.get('stdin')
    if is_String(io) and io == 'devnull':
        kw['stdin'] = open(os.devnull)
    io = kw.get('stdout')
    if is_String(io) and io == 'devnull':
        kw['stdout'] = open(os.devnull, 'w')
    io = kw.get('stderr')
    if is_String(io) and io == 'devnull':
        kw['stderr'] = open(os.devnull, 'w')

    # Figure out what shell environment to use
    ENV = kw.get('env', None)
    if ENV is None: ENV = get_default_ENV(scons_env)

    # Ensure that the ENV values are all strings:
    new_env = {}
    for key, value in ENV.items():
        if is_List(value):
            # If the value is a list, then we assume it is a path list,
            # because that's a pretty common list-like value to stick
            # in an environment variable:
            value = SCons.Util.flatten_sequence(value)
            new_env[key] = os.pathsep.join(map(str, value))
        else:
            # It's either a string or something else.  If it's a string,
            # we still want to call str() because it might be a *Unicode*
            # string, which makes subprocess.Popen() gag.  If it isn't a
            # string or a list, then we just coerce it to a string, which
            # is the proper way to handle Dir and File instances and will
            # produce something reasonable for just about everything else:
            new_env[key] = str(value)
    kw['env'] = new_env

    try:
        return subprocess.Popen(cmd, **kw)
    except EnvironmentError as e:
        if error == 'raise': raise
        # return a dummy Popen instance that only returns error
        class dummyPopen(object):
            def __init__(self, e): self.exception = e
            def communicate(self,input=None): return ('','')
            def wait(self): return -self.exception.errno
            stdin = None
            class f(object):
                def read(self): return ''
                def readline(self): return ''
                def __iter__(self): return iter(())
            stdout = stderr = f()
        return dummyPopen(e)

class CommandAction(_ActionAction):
    """Class for command-execution actions."""
    def __init__(self, cmd, **kw):
        # Cmd can actually be a list or a single item; if it's a
        # single item it should be the command string to execute; if a
        # list then it should be the words of the command string to
        # execute.  Only a single command should be executed by this
        # object; lists of commands should be handled by embedding
        # these objects in a ListAction object (which the Action()
        # factory above does).  cmd will be passed to
        # Environment.subst_list() for substituting environment
        # variables.
        if SCons.Debug.track_instances: logInstanceCreation(self, 'Action.CommandAction')

        _ActionAction.__init__(self, **kw)
        if is_List(cmd):
            if list(filter(is_List, cmd)):
                raise TypeError("CommandAction should be given only " \
                      "a single command")
        self.cmd_list = cmd

    def __str__(self):
        if is_List(self.cmd_list):
            return ' '.join(map(str, self.cmd_list))
        return str(self.cmd_list)

    def process(self, target, source, env, executor=None):
        if executor:
            result = env.subst_list(self.cmd_list, 0, executor=executor)
        else:
            result = env.subst_list(self.cmd_list, 0, target, source)
        silent = None
        ignore = None
        while True:
            try: c = result[0][0][0]
            except IndexError: c = None
            if c == '@': silent = 1
            elif c == '-': ignore = 1
            else: break
            result[0][0] = result[0][0][1:]
        try:
            if not result[0][0]:
                result[0] = result[0][1:]
        except IndexError:
            pass
        return result, ignore, silent

    def strfunction(self, target, source, env, executor=None):
        if self.cmdstr is None:
            return None
        if self.cmdstr is not _null:
            from SCons.Subst import SUBST_RAW
            if executor:
                c = env.subst(self.cmdstr, SUBST_RAW, executor=executor)
            else:
                c = env.subst(self.cmdstr, SUBST_RAW, target, source)
            if c:
                return c
        cmd_list, ignore, silent = self.process(target, source, env, executor)
        if silent:
            return ''
        return _string_from_cmd_list(cmd_list[0])

    def execute(self, target, source, env, executor=None):
        """Execute a command action.

        This will handle lists of commands as well as individual commands,
        because construction variable substitution may turn a single
        "command" into a list.  This means that this class can actually
        handle lists of commands, even though that's not how we use it
        externally.
        """
        escape_list = SCons.Subst.escape_list
        flatten_sequence = SCons.Util.flatten_sequence

        try:
            shell = env['SHELL']
        except KeyError:
            raise SCons.Errors.UserError('Missing SHELL construction variable.')

        try:
            spawn = env['SPAWN']
        except KeyError:
            raise SCons.Errors.UserError('Missing SPAWN construction variable.')
        else:
            if is_String(spawn):
                spawn = env.subst(spawn, raw=1, conv=lambda x: x)

        escape = env.get('ESCAPE', lambda x: x)

        ENV = get_default_ENV(env)

        # Ensure that the ENV values are all strings:
        for key, value in ENV.items():
            if not is_String(value):
                if is_List(value):
                    # If the value is a list, then we assume it is a
                    # path list, because that's a pretty common list-like
                    # value to stick in an environment variable:
                    value = flatten_sequence(value)
                    ENV[key] = os.pathsep.join(map(str, value))
                else:
                    # If it isn't a string or a list, then we just coerce
                    # it to a string, which is the proper way to handle
                    # Dir and File instances and will produce something
                    # reasonable for just about everything else:
                    ENV[key] = str(value)

        if executor:
            target = executor.get_all_targets()
            source = executor.get_all_sources()
        cmd_list, ignore, silent = self.process(target, list(map(rfile, source)), env, executor)

        # Use len() to filter out any "command" that's zero-length.
        for cmd_line in filter(len, cmd_list):
            # Escape the command line for the interpreter we are using.
            cmd_line = escape_list(cmd_line, escape)
            result = spawn(shell, escape, cmd_line[0], cmd_line, ENV)
            if not ignore and result:
                msg = "Error %s" % result
                return SCons.Errors.BuildError(errstr=msg,
                                               status=result,
                                               action=self,
                                               command=cmd_line)
        return 0

    def get_presig(self, target, source, env, executor=None):
        """Return the signature contents of this action's command line.

        This strips $(-$) and everything in between the string,
        since those parts don't affect signatures.
        """
        from SCons.Subst import SUBST_SIG
        cmd = self.cmd_list
        if is_List(cmd):
            cmd = ' '.join(map(str, cmd))
        else:
            cmd = str(cmd)
        if executor:
            return env.subst_target_source(cmd, SUBST_SIG, executor=executor)
        else:
            return env.subst_target_source(cmd, SUBST_SIG, target, source)

    def get_implicit_deps(self, target, source, env, executor=None):
        icd = env.get('IMPLICIT_COMMAND_DEPENDENCIES', True)
        if is_String(icd) and icd[:1] == '$':
            icd = env.subst(icd)
        if not icd or icd in ('0', 'None'):
            return []
        from SCons.Subst import SUBST_SIG
        if executor:
            cmd_list = env.subst_list(self.cmd_list, SUBST_SIG, executor=executor)
        else:
            cmd_list = env.subst_list(self.cmd_list, SUBST_SIG, target, source)
        res = []
        for cmd_line in cmd_list:
            if cmd_line:
                d = str(cmd_line[0])
                m = strip_quotes.match(d)
                if m:
                    d = m.group(1)
                d = env.WhereIs(d)
                if d:
                    res.append(env.fs.File(d))
        return res

class CommandGeneratorAction(ActionBase):
    """Class for command-generator actions."""
    def __init__(self, generator, kw):
        if SCons.Debug.track_instances: logInstanceCreation(self, 'Action.CommandGeneratorAction')
        self.generator = generator
        self.gen_kw = kw
        self.varlist = kw.get('varlist', ())
        self.targets = kw.get('targets', '$TARGETS')

    def _generate(self, target, source, env, for_signature, executor=None):
        # ensure that target is a list, to make it easier to write
        # generator functions:
        if not is_List(target):
            target = [target]

        if executor:
            target = executor.get_all_targets()
            source = executor.get_all_sources()
        ret = self.generator(target=target,
                             source=source,
                             env=env,
                             for_signature=for_signature)
        gen_cmd = Action(ret, **self.gen_kw)
        if not gen_cmd:
            raise SCons.Errors.UserError("Object returned from command generator: %s cannot be used to create an Action." % repr(ret))
        return gen_cmd

    def __str__(self):
        try:
            env = self.presub_env
        except AttributeError:
            env = None
        if env is None:
            env = SCons.Defaults.DefaultEnvironment()
        act = self._generate([], [], env, 1)
        return str(act)

    def batch_key(self, env, target, source):
        return self._generate(target, source, env, 1).batch_key(env, target, source)

    def genstring(self, target, source, env, executor=None):
        return self._generate(target, source, env, 1, executor).genstring(target, source, env)

    def __call__(self, target, source, env, exitstatfunc=_null, presub=_null,
                 show=_null, execute=_null, chdir=_null, executor=None):
        act = self._generate(target, source, env, 0, executor)
        if act is None:
            raise SCons.Errors.UserError("While building `%s': "
                            "Cannot deduce file extension from source files: %s"
                % (repr(list(map(str, target))), repr(list(map(str, source)))))
        return act(target, source, env, exitstatfunc, presub,
                   show, execute, chdir, executor)

    def get_presig(self, target, source, env, executor=None):
        """Return the signature contents of this action's command line.

        This strips $(-$) and everything in between the string,
        since those parts don't affect signatures.
        """
        return self._generate(target, source, env, 1, executor).get_presig(target, source, env)

    def get_implicit_deps(self, target, source, env, executor=None):
        return self._generate(target, source, env, 1, executor).get_implicit_deps(target, source, env)

    def get_varlist(self, target, source, env, executor=None):
        return self._generate(target, source, env, 1, executor).get_varlist(target, source, env, executor)

    def get_targets(self, env, executor):
        return self._generate(None, None, env, 1, executor).get_targets(env, executor)



# A LazyAction is a kind of hybrid generator and command action for
# strings of the form "$VAR".  These strings normally expand to other
# strings (think "$CCCOM" to "$CC -c -o $TARGET $SOURCE"), but we also
# want to be able to replace them with functions in the construction
# environment.  Consequently, we want lazy evaluation and creation of
# an Action in the case of the function, but that's overkill in the more
# normal case of expansion to other strings.
#
# So we do this with a subclass that's both a generator *and*
# a command action.  The overridden methods all do a quick check
# of the construction variable, and if it's a string we just call
# the corresponding CommandAction method to do the heavy lifting.
# If not, then we call the same-named CommandGeneratorAction method.
# The CommandGeneratorAction methods work by using the overridden
# _generate() method, that is, our own way of handling "generation" of
# an action based on what's in the construction variable.

class LazyAction(CommandGeneratorAction, CommandAction):

    def __init__(self, var, kw):
        if SCons.Debug.track_instances: logInstanceCreation(self, 'Action.LazyAction')
        CommandAction.__init__(self, '${'+var+'}', **kw)
        self.var = SCons.Util.to_String(var)
        self.gen_kw = kw

    def get_parent_class(self, env):
        c = env.get(self.var)
        if is_String(c) and not '\n' in c:
            return CommandAction
        return CommandGeneratorAction

    def _generate_cache(self, env):
        if env:
            c = env.get(self.var, '')
        else:
            c = ''
        gen_cmd = Action(c, **self.gen_kw)
        if not gen_cmd:
            raise SCons.Errors.UserError("$%s value %s cannot be used to create an Action." % (self.var, repr(c)))
        return gen_cmd

    def _generate(self, target, source, env, for_signature, executor=None):
        return self._generate_cache(env)

    def __call__(self, target, source, env, *args, **kw):
        c = self.get_parent_class(env)
        return c.__call__(self, target, source, env, *args, **kw)

    def get_presig(self, target, source, env):
        c = self.get_parent_class(env)
        return c.get_presig(self, target, source, env)

    def get_varlist(self, target, source, env, executor=None):
        c = self.get_parent_class(env)
        return c.get_varlist(self, target, source, env, executor)


class FunctionAction(_ActionAction):
    """Class for Python function actions."""

    def __init__(self, execfunction, kw):
        if SCons.Debug.track_instances: logInstanceCreation(self, 'Action.FunctionAction')

        self.execfunction = execfunction
        try:
            self.funccontents = _callable_contents(execfunction)
        except AttributeError:
            try:
                # See if execfunction will do the heavy lifting for us.
                self.gc = execfunction.get_contents
            except AttributeError:
                # This is weird, just do the best we can.
                self.funccontents = _object_contents(execfunction)

        _ActionAction.__init__(self, **kw)

    def function_name(self):
        try:
            return self.execfunction.__name__
        except AttributeError:
            try:
                return self.execfunction.__class__.__name__
            except AttributeError:
                return "unknown_python_function"

    def strfunction(self, target, source, env, executor=None):
        if self.cmdstr is None:
            return None
        if self.cmdstr is not _null:
            from SCons.Subst import SUBST_RAW
            if executor:
                c = env.subst(self.cmdstr, SUBST_RAW, executor=executor)
            else:
                c = env.subst(self.cmdstr, SUBST_RAW, target, source)
            if c:
                return c
        def array(a):
            def quote(s):
                try:
                    str_for_display = s.str_for_display
                except AttributeError:
                    s = repr(s)
                else:
                    s = str_for_display()
                return s
            return '[' + ", ".join(map(quote, a)) + ']'
        try:
            strfunc = self.execfunction.strfunction
        except AttributeError:
            pass
        else:
            if strfunc is None:
                return None
            if callable(strfunc):
                return strfunc(target, source, env)
        name = self.function_name()
        tstr = array(target)
        sstr = array(source)
        return "%s(%s, %s)" % (name, tstr, sstr)

    def __str__(self):
        name = self.function_name()
        if name == 'ActionCaller':
            return str(self.execfunction)
        return "%s(target, source, env)" % name

    def execute(self, target, source, env, executor=None):
        exc_info = (None,None,None)
        try:
            if executor:
                target = executor.get_all_targets()
                source = executor.get_all_sources()
            rsources = list(map(rfile, source))
            try:
                result = self.execfunction(target=target, source=rsources, env=env)
            except KeyboardInterrupt as e:
                raise
            except SystemExit as e:
                raise
            except Exception as e:
                result = e
                exc_info = sys.exc_info()

            if result:
                result = SCons.Errors.convert_to_BuildError(result, exc_info)
                result.node=target
                result.action=self
                try:
                    result.command=self.strfunction(target, source, env, executor)
                except TypeError:
                    result.command=self.strfunction(target, source, env)

                # FIXME: This maintains backward compatibility with respect to
                # which type of exceptions were returned by raising an
                # exception and which ones were returned by value. It would
                # probably be best to always return them by value here, but
                # some codes do not check the return value of Actions and I do
                # not have the time to modify them at this point.
                if (exc_info[1] and
                    not isinstance(exc_info[1],EnvironmentError)):
                    raise result

            return result
        finally:
            # Break the cycle between the traceback object and this
            # function stack frame. See the sys.exc_info() doc info for
            # more information about this issue.
            del exc_info


    def get_presig(self, target, source, env):
        """Return the signature contents of this callable action."""
        try:
            return self.gc(target, source, env)
        except AttributeError:
            return self.funccontents

    def get_implicit_deps(self, target, source, env):
        return []

class ListAction(ActionBase):
    """Class for lists of other actions."""
    def __init__(self, actionlist):
        if SCons.Debug.track_instances: logInstanceCreation(self, 'Action.ListAction')
        def list_of_actions(x):
            if isinstance(x, ActionBase):
                return x
            return Action(x)
        self.list = list(map(list_of_actions, actionlist))
        # our children will have had any varlist
        # applied; we don't need to do it again
        self.varlist = ()
        self.targets = '$TARGETS'

    def genstring(self, target, source, env):
        return '\n'.join([a.genstring(target, source, env) for a in self.list])

    def __str__(self):
        return '\n'.join(map(str, self.list))

    def presub_lines(self, env):
        return SCons.Util.flatten_sequence(
            [a.presub_lines(env) for a in self.list])

    def get_presig(self, target, source, env):
        """Return the signature contents of this action list.

        Simple concatenation of the signatures of the elements.
        """
        return b"".join([x.get_contents(target, source, env) for x in self.list])

    def __call__(self, target, source, env, exitstatfunc=_null, presub=_null,
                 show=_null, execute=_null, chdir=_null, executor=None):
        if executor:
            target = executor.get_all_targets()
            source = executor.get_all_sources()
        for act in self.list:
            stat = act(target, source, env, exitstatfunc, presub,
                       show, execute, chdir, executor)
            if stat:
                return stat
        return 0

    def get_implicit_deps(self, target, source, env):
        result = []
        for act in self.list:
            result.extend(act.get_implicit_deps(target, source, env))
        return result

    def get_varlist(self, target, source, env, executor=None):
        result = SCons.Util.OrderedDict()
        for act in self.list:
            for var in act.get_varlist(target, source, env, executor):
                result[var] = True
        return list(result.keys())

class ActionCaller(object):
    """A class for delaying calling an Action function with specific
    (positional and keyword) arguments until the Action is actually
    executed.

    This class looks to the rest of the world like a normal Action object,
    but what it's really doing is hanging on to the arguments until we
    have a target, source and env to use for the expansion.
    """
    def __init__(self, parent, args, kw):
        self.parent = parent
        self.args = args
        self.kw = kw

    def get_contents(self, target, source, env):
        actfunc = self.parent.actfunc
        try:
            # "self.actfunc" is a function.
            contents = str(actfunc.__code__.co_code)
        except AttributeError:
            # "self.actfunc" is a callable object.
            try:
                contents = str(actfunc.__call__.__func__.__code__.co_code)
            except AttributeError:
                # No __call__() method, so it might be a builtin
                # or something like that.  Do the best we can.
                contents = str(actfunc)
        contents = remove_set_lineno_codes(contents)
        return contents

    def subst(self, s, target, source, env):
        # If s is a list, recursively apply subst()
        # to every element in the list
        if is_List(s):
            result = []
            for elem in s:
                result.append(self.subst(elem, target, source, env))
            return self.parent.convert(result)

        # Special-case hack:  Let a custom function wrapped in an
        # ActionCaller get at the environment through which the action
        # was called by using this hard-coded value as a special return.
        if s == '$__env__':
            return env
        elif is_String(s):
            return env.subst(s, 1, target, source)
        return self.parent.convert(s)

    def subst_args(self, target, source, env):
        return [self.subst(x, target, source, env) for x in self.args]

    def subst_kw(self, target, source, env):
        kw = {}
        for key in self.kw.keys():
            kw[key] = self.subst(self.kw[key], target, source, env)
        return kw

    def __call__(self, target, source, env, executor=None):
        args = self.subst_args(target, source, env)
        kw = self.subst_kw(target, source, env)
        return self.parent.actfunc(*args, **kw)

    def strfunction(self, target, source, env):
        args = self.subst_args(target, source, env)
        kw = self.subst_kw(target, source, env)
        return self.parent.strfunc(*args, **kw)

    def __str__(self):
        return self.parent.strfunc(*self.args, **self.kw)

class ActionFactory(object):
    """A factory class that will wrap up an arbitrary function
    as an SCons-executable Action object.

    The real heavy lifting here is done by the ActionCaller class.
    We just collect the (positional and keyword) arguments that we're
    called with and give them to the ActionCaller object we create,
    so it can hang onto them until it needs them.
    """
    def __init__(self, actfunc, strfunc, convert=lambda x: x):
        self.actfunc = actfunc
        self.strfunc = strfunc
        self.convert = convert

    def __call__(self, *args, **kw):
        ac = ActionCaller(self, args, kw)
        action = Action(ac, strfunction=ac.strfunction)
        return action

# Local Variables:
# tab-width:4
# indent-tabs-mode:nil
# End:
# vim: set expandtab tabstop=4 shiftwidth=4:<|MERGE_RESOLUTION|>--- conflicted
+++ resolved
@@ -234,17 +234,8 @@
 
     # The code contents depends on the number of local variables
     # but not their actual names.
-<<<<<<< HEAD
-    contents.append(str.encode("%s,%s" % (code.co_argcount, len(code.co_varnames))))
-    try:
-        contents.append(str.encode(",%s,%s" % (len(code.co_cellvars), len(code.co_freevars))))
-    except AttributeError:
-        # Older versions of Python do not support closures.
-        contents.append(",0,0")
-=======
-    contents.append("%s,%s" % (code.co_argcount, len(code.co_varnames)))
-    contents.append(",%s,%s" % (len(code.co_cellvars), len(code.co_freevars)))
->>>>>>> 9d558dd6
+    contents.append("{}, {}".format(code.co_argcount, len(code.co_varnames)))
+    contents.append(", {}, {}".format(len(code.co_cellvars), len(code.co_freevars)))
 
     # The code contents depends on any constants accessed by the
     # function. Note that we have to call _object_contents on each
@@ -281,15 +272,7 @@
         contents.append(b',()')
 
     # The function contents depends on the closure captured cell values.
-<<<<<<< HEAD
-    try:
-        closure = func.__closure__ or []
-    except AttributeError:
-        # Older versions of Python do not support closures.
-        closure = []
-=======
     closure = func.func_closure or []
->>>>>>> 9d558dd6
 
     #xxx = [_object_contents(x.cell_contents) for x in closure]
     try:
@@ -379,7 +362,7 @@
         # The list of string commands may include a LazyAction, so we
         # reprocess them via _do_create_list_action.
         return _do_create_list_action(commands, kw)
-    
+
     if is_List(act):
         return CommandAction(act, **kw)
 
