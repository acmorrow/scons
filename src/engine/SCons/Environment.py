"""SCons.Environment

Base class for construction Environments.  These are
the primary objects used to communicate dependency and
construction information to the build engine.

Keyword arguments supplied when the construction Environment
is created are construction variables used to initialize the
Environment
"""

#
# __COPYRIGHT__
#
# Permission is hereby granted, free of charge, to any person obtaining
# a copy of this software and associated documentation files (the
# "Software"), to deal in the Software without restriction, including
# without limitation the rights to use, copy, modify, merge, publish,
# distribute, sublicense, and/or sell copies of the Software, and to
# permit persons to whom the Software is furnished to do so, subject to
# the following conditions:
#
# The above copyright notice and this permission notice shall be included
# in all copies or substantial portions of the Software.
#
# THE SOFTWARE IS PROVIDED "AS IS", WITHOUT WARRANTY OF ANY
# KIND, EXPRESS OR IMPLIED, INCLUDING BUT NOT LIMITED TO THE
# WARRANTIES OF MERCHANTABILITY, FITNESS FOR A PARTICULAR PURPOSE AND
# NONINFRINGEMENT. IN NO EVENT SHALL THE AUTHORS OR COPYRIGHT HOLDERS BE
# LIABLE FOR ANY CLAIM, DAMAGES OR OTHER LIABILITY, WHETHER IN AN ACTION
# OF CONTRACT, TORT OR OTHERWISE, ARISING FROM, OUT OF OR IN CONNECTION
# WITH THE SOFTWARE OR THE USE OR OTHER DEALINGS IN THE SOFTWARE.

__revision__ = "__FILE__ __REVISION__ __DATE__ __DEVELOPER__"

import copy
import os
import sys
import re
import shlex
from collections import UserDict

import SCons.Action
import SCons.Builder
import SCons.Debug
from SCons.Debug import logInstanceCreation
import SCons.Defaults

import SCons.EnvironmentValues
import SCons.Errors
import SCons.Memoize
import SCons.Node
import SCons.Node.Alias
import SCons.Node.FS
import SCons.Node.Python
import SCons.Platform
import SCons.SConf
import SCons.SConsign
import SCons.Subst
import SCons.Tool
import SCons.Util
import SCons.Warnings


class _Null(object):
    pass


_null = _Null

_warn_copy_deprecated = True
_warn_source_signatures_deprecated = True
_warn_target_signatures_deprecated = True

CleanTargets = {}
CalculatorArgs = {}

semi_deepcopy = SCons.Util.semi_deepcopy
semi_deepcopy_dict = SCons.Util.semi_deepcopy_dict

# Pull UserError into the global name space for the benefit of
# Environment().SourceSignatures(), which has some import statements
# which seem to mess up its ability to reference SCons directly.
UserError = SCons.Errors.UserError


def alias_builder(env, target, source):
    pass


AliasBuilder = SCons.Builder.Builder(action=alias_builder,
                                     target_factory=SCons.Node.Alias.default_ans.Alias,
                                     source_factory=SCons.Node.FS.Entry,
                                     multi=1,
                                     is_explicit=None,
                                     name='AliasBuilder')


def apply_tools(env, tools, toolpath):
    # Store the toolpath in the Environment.
    if toolpath is not None:
        env['toolpath'] = toolpath

    if not tools:
        return
    # Filter out null tools from the list.
    for tool in [_f for _f in tools if _f]:
        if SCons.Util.is_List(tool) or isinstance(tool, tuple):
            toolname = tool[0]
            toolargs = tool[1]  # should be a dict of kw args
            tool = env.Tool(toolname, **toolargs)
        else:
            env.Tool(tool)


# These names are (or will be) controlled by SCons; users should never
# set or override them.  This warning can optionally be turned off,
# but scons will still ignore the illegal variable names even if it's off.
reserved_construction_var_names = [
    'CHANGED_SOURCES',
    'CHANGED_TARGETS',
    'SOURCE',
    'SOURCES',
    'TARGET',
    'TARGETS',
    'UNCHANGED_SOURCES',
    'UNCHANGED_TARGETS',
]

reserved_construction_var_names_set = set(reserved_construction_var_names)

future_reserved_construction_var_names = [
    # 'HOST_OS',
    # 'HOST_ARCH',
    # 'HOST_CPU',
]


def copy_non_reserved_keywords(dict):
    result = semi_deepcopy(dict)
    for k in list(result.keys()):
        if k in reserved_construction_var_names:
            msg = "Ignoring attempt to set reserved variable `$%s'"
            SCons.Warnings.warn(SCons.Warnings.ReservedVariableWarning, msg % k)
            del result[k]
    return result


def _set_reserved(env, key, value):
    msg = "Ignoring attempt to set reserved variable `$%s'"
    SCons.Warnings.warn(SCons.Warnings.ReservedVariableWarning, msg % key)


def _set_future_reserved(env, key, value):
    env._dict[key] = value
    msg = "`$%s' will be reserved in a future release and setting it will become ignored"
    SCons.Warnings.warn(SCons.Warnings.FutureReservedVariableWarning, msg % key)


def _set_BUILDERS(env, key, value):
    try:
        bd = env._dict[key]
        for k in list(bd.keys()):
            del bd[k]
    except KeyError:
        bd = BuilderDict(bd, env)
        env._dict[key] = bd
    for k, v in value.items():
        if not SCons.Builder.is_a_Builder(v):
            raise SCons.Errors.UserError('%s is not a Builder.' % repr(v))
    bd.update(value)


def _del_SCANNERS(env, key):
    del env._dict[key]
    env.scanner_map_delete()


def _set_SCANNERS(env, key, value):
    env._dict[key] = value
    env.scanner_map_delete()


def _delete_duplicates(l, keep_last):
    """Delete duplicates from a sequence, keeping the first or last."""
    seen = set()
    result = []
    if keep_last:  # reverse in & out, then keep first
        l.reverse()
    for i in l:
        try:
            if i not in seen:
                result.append(i)
                seen.add(i)
        except TypeError:
            # probably unhashable.  Just keep it.
            result.append(i)
    if keep_last:
        result.reverse()
    return result


# The following is partly based on code in a comment added by Peter
# Shannon at the following page (there called the "transplant" class):
#
# ASPN : Python Cookbook : Dynamically added methods to a class
# http://aspn.activestate.com/ASPN/Cookbook/Python/Recipe/81732
#
# We had independently been using the idiom as BuilderWrapper, but
# factoring out the common parts into this base class, and making
# BuilderWrapper a subclass that overrides __call__() to enforce specific
# Builder calling conventions, simplified some of our higher-layer code.

class MethodWrapper(object):
    """
    A generic Wrapper class that associates a method (which can
    actually be any callable) with an object.  As part of creating this
    MethodWrapper object an attribute with the specified (by default,
    the name of the supplied method) is added to the underlying object.
    When that new "method" is called, our __call__() method adds the
    object as the first argument, simulating the Python behavior of
    supplying "self" on method calls.

    We hang on to the name by which the method was added to the underlying
    base class so that we can provide a method to "clone" ourselves onto
    a new underlying object being copied (without which we wouldn't need
    to save that info).
    """

    def __init__(self, object, method, name=None):
        if name is None:
            name = method.__name__
        self.object = object
        self.method = method
        self.name = name
        setattr(self.object, name, self)

    def __call__(self, *args, **kwargs):
        nargs = (self.object,) + args
        return self.method(*nargs, **kwargs)

    def clone(self, new_object):
        """
        Returns an object that re-binds the underlying "method" to
        the specified new object.
        """
        return self.__class__(new_object, self.method, self.name)


class BuilderWrapper(MethodWrapper):
    """
    A MethodWrapper subclass that that associates an environment with
    a Builder.

    This mainly exists to wrap the __call__() function so that all calls
    to Builders can have their argument lists massaged in the same way
    (treat a lone argument as the source, treat two arguments as target
    then source, make sure both target and source are lists) without
    having to have cut-and-paste code to do it.

    As a bit of obsessive backwards compatibility, we also intercept
    attempts to get or set the "env" or "builder" attributes, which were
    the names we used before we put the common functionality into the
    MethodWrapper base class.  We'll keep this around for a while in case
    people shipped Tool modules that reached into the wrapper (like the
    Tool/qt.py module does, or did).  There shouldn't be a lot attribute
    fetching or setting on these, so a little extra work shouldn't hurt.
    """

    def __call__(self, target=None, source=_null, *args, **kw):
        if source is _null:
            source = target
            target = None
        if target is not None and not SCons.Util.is_List(target):
            target = [target]
        if source is not None and not SCons.Util.is_List(source):
            source = [source]
        return MethodWrapper.__call__(self, target, source, *args, **kw)

    def __repr__(self):
        return '<BuilderWrapper %s>' % repr(self.name)

    def __str__(self):
        return self.__repr__()

    def __getattr__(self, name):
        if name == 'env':
            return self.object
        elif name == 'builder':
            return self.method
        else:
            raise AttributeError(name)

    def __setattr__(self, name, value):
        if name == 'env':
            self.object = value
        elif name == 'builder':
            self.method = value
        else:
            self.__dict__[name] = value

            # This allows a Builder to be executed directly
            # through the Environment to which it's attached.
            # In practice, we shouldn't need this, because
            # builders actually get executed through a Node.
            # But we do have a unit test for this, and can't
            # yet rule out that it would be useful in the
            # future, so leave it for now.
            # def execute(self, **kw):
            #    kw['env'] = self.env
            #    self.builder.execute(**kw)


class BuilderDict(UserDict):
    """This is a dictionary-like class used by an Environment to hold
    the Builders.  We need to do this because every time someone changes
    the Builders in the Environment's BUILDERS dictionary, we must
    update the Environment's attributes."""

    def __init__(self, dict, env):
        # Set self.env before calling the superclass initialization,
        # because it will end up calling our other methods, which will
        # need to point the values in this dictionary to self.env.
        self.env = env
        UserDict.__init__(self, dict)

    def __semi_deepcopy__(self):
        # These cannot be copied since they would both modify the same builder object, and indeed
        # just copying would modify the original builder
        raise TypeError('cannot semi_deepcopy a BuilderDict')

    def __setitem__(self, item, val):
        try:
            method = getattr(self.env, item).method
        except AttributeError:
            pass
        else:
            self.env.RemoveMethod(method)
        UserDict.__setitem__(self, item, val)
        BuilderWrapper(self.env, val, item)

    def __delitem__(self, item):
        UserDict.__delitem__(self, item)
        delattr(self.env, item)

    def update(self, dict):
        for i, v in dict.items():
            self.__setitem__(i, v)


_is_valid_var = re.compile(r'[_a-zA-Z]\w*$')


def is_valid_construction_var(varstr):
    """Return if the specified string is a legitimate construction
    variable.
    """
    return _is_valid_var.match(varstr)


class SubstitutionEnvironment(object):
    """Base class for different flavors of construction environments.

    This class contains a minimal set of methods that handle construction
    variable expansion and conversion of strings to Nodes, which may or
    may not be actually useful as a stand-alone class.  Which methods
    ended up in this class is pretty arbitrary right now.  They're
    basically the ones which we've empirically determined are common to
    the different construction environment subclasses, and most of the
    others that use or touch the underlying dictionary of construction
    variables.

    Eventually, this class should contain all the methods that we
    determine are necessary for a "minimal" interface to the build engine.
    A full "native Python" SCons environment has gotten pretty heavyweight
    with all of the methods and Tools and construction variables we've
    jammed in there, so it would be nice to have a lighter weight
    alternative for interfaces that don't need all of the bells and
    whistles.  (At some point, we'll also probably rename this class
    "Base," since that more reflects what we want this class to become,
    but because we've released comments that tell people to subclass
    Environment.Base to create their own flavors of construction
    environment, we'll save that for a future refactoring when this
    class actually becomes useful.)
    """

    def __init__(self, **kw):
        """Initialization of an underlying SubstitutionEnvironment class.
        """
        if SCons.Debug.track_instances: logInstanceCreation(self, 'Environment.SubstitutionEnvironment')
        self.fs = SCons.Node.FS.get_default_fs()
        self.ans = SCons.Node.Alias.default_ans
        self.lookup_list = SCons.Node.arg2nodes_lookups
        self._dict = kw.copy()
        self._init_special()
        self.added_methods = []

        # Testing EnvironmentValues
        self._env_values = SCons.EnvironmentValues(**kw)
        # self._memo = {}

    def _init_special(self):
        """Initial the dispatch tables for special handling of
        special construction variables."""
        self._special_del = {}
        self._special_del['SCANNERS'] = _del_SCANNERS

        self._special_set = {}
        for key in reserved_construction_var_names:
            self._special_set[key] = _set_reserved
        for key in future_reserved_construction_var_names:
            self._special_set[key] = _set_future_reserved
        self._special_set['BUILDERS'] = _set_BUILDERS
        self._special_set['SCANNERS'] = _set_SCANNERS

        # Freeze the keys of self._special_set in a list for use by
        # methods that need to check.  (Empirically, list scanning has
        # gotten better than dict.has_key() in Python 2.5.)
        self._special_set_keys = list(self._special_set.keys())

    def __eq__(self, other):
        return self._dict == other._dict

    def __delitem__(self, key):
        special = self._special_del.get(key)
        if special:
            special(self, key)
        else:
            del self._dict[key]

    def __getitem__(self, key):

        # TEST EnvironmentValues
        # if hasattr(self, '_env_values'):
        #     print("XXX->%s  == %s"%(self._dict[key],self._env_values[key].value))

        return self._dict[key]

    def __setitem__(self, key, value):
        # This is heavily used.  This implementation is the best we have
        # according to the timings in bench/env.__setitem__.py.
        #
        # The "key in self._special_set_keys" test here seems to perform
        # pretty well for the number of keys we have.  A hard-coded
        # list works a little better in Python 2.5, but that has the
        # disadvantage of maybe getting out of sync if we ever add more
        # variable names.  Using self._special_set.has_key() works a
        # little better in Python 2.4, but is worse than this test.
        # So right now it seems like a good trade-off, but feel free to
        # revisit this with bench/env.__setitem__.py as needed (and
        # as newer versions of Python come out).
        if key in self._special_set_keys:
            self._special_set[key](self, key, value)
        else:
            # If we already have the entry, then it's obviously a valid
            # key and we don't need to check.  If we do check, using a
            # global, pre-compiled regular expression directly is more
            # efficient than calling another function or a method.
            if key not in self._dict \
                    and not _is_valid_var.match(key):
                raise SCons.Errors.UserError("Illegal construction variable `%s'" % key)
            self._dict[key] = value

            # Testing
            if hasattr(self, '_env_values'):
                self._env_values[key] = value

    def get(self, key, default=None):
        """Emulates the get() method of dictionaries."""
        return self._dict.get(key, default)

    def has_key(self, key):
        return key in self._dict

    def __contains__(self, key):
        return self._dict.__contains__(key)

    def items(self):
        return list(self._dict.items())

    def arg2nodes(self, args, node_factory=_null, lookup_list=_null, **kw):
        if node_factory is _null:
            node_factory = self.fs.File
        if lookup_list is _null:
            lookup_list = self.lookup_list

        if not args:
            return []

        args = SCons.Util.flatten(args)

        nodes = []
        for v in args:
            if SCons.Util.is_String(v):
                n = None
                for l in lookup_list:
                    n = l(v)
                    if n is not None:
                        break
                if n is not None:
                    if SCons.Util.is_String(n):
                        # n = self.subst(n, raw=1, **kw)
                        kw['raw'] = 1
                        n = self.subst(n, **kw)
                        if node_factory:
                            n = node_factory(n)
                    if SCons.Util.is_List(n):
                        nodes.extend(n)
                    else:
                        nodes.append(n)
                elif node_factory:
                    # v = node_factory(self.subst(v, raw=1, **kw))
                    kw['raw'] = 1
                    v = node_factory(self.subst(v, **kw))
                    if SCons.Util.is_List(v):
                        nodes.extend(v)
                    else:
                        nodes.append(v)
            else:
                nodes.append(v)

        return nodes

    def gvars(self):
        return self._dict

    def lvars(self):
        return {}

    def subst(self, string, raw=0, target=None, source=None, conv=None, executor=None):
        """Recursively interpolates construction variables from the
        Environment into the specified string, returning the expanded
        result.  Construction variables are specified by a $ prefix
        in the string and begin with an initial underscore or
        alphabetic character followed by any number of underscores
        or alphanumeric characters.  The construction variable names
        may be surrounded by curly braces to separate the name from
        trailing characters.
        """
        gvars = self.gvars()
        lvars = self.lvars()
        lvars['__env__'] = self
        if executor:
            lvars.update(executor.get_lvars())

        # TODO: Wire in assert to check against new subst caching logic.
        return SCons.Subst.scons_subst(string, self, raw, target, source, gvars, lvars, conv)

    def subst_kw(self, kw, raw=0, target=None, source=None):
        nkw = {}
        for k, v in kw.items():
            # TODO: Wire in assert to check against new subst caching logic.
            k = self.subst(k, raw, target, source)
            if SCons.Util.is_String(v):
                # TODO: Wire in assert to check against new subst caching logic.
                v = self.subst(v, raw, target, source)
            nkw[k] = v
        return nkw

    def subst_list(self, string, raw=0, target=None, source=None, conv=None, executor=None):
        """Calls through to SCons.Subst.scons_subst_list().  See
        the documentation for that function."""
        gvars = self.gvars()
        lvars = self.lvars()
        lvars['__env__'] = self
        if executor:
            lvars.update(executor.get_lvars())

        # TODO: Wire in assert to check against new subst caching logic.
        return SCons.Subst.scons_subst_list(string, self, raw, target, source, gvars, lvars, conv)

    def subst_path(self, path, target=None, source=None):
        """Substitute a path list, turning EntryProxies into Nodes
        and leaving Nodes (and other objects) as-is."""

        if not SCons.Util.is_List(path):
            path = [path]

        def s(obj):
            """This is the "string conversion" routine that we have our
            substitutions use to return Nodes, not strings.  This relies
            on the fact that an EntryProxy object has a get() method that
            returns the underlying Node that it wraps, which is a bit of
            architectural dependence that we might need to break or modify
            in the future in response to additional requirements."""
            try:
                get = obj.get
            except AttributeError:
                obj = SCons.Util.to_String_for_subst(obj)
            else:
                obj = get()
            return obj

        r = []
        for p in path:
            if SCons.Util.is_String(p):
                # TODO: Wire in assert to check against new subst caching logic.
                p = self.subst(p, target=target, source=source, conv=s)
                if SCons.Util.is_List(p):
                    if len(p) == 1:
                        p = p[0]
                    else:
                        # We have an object plus a string, or multiple
                        # objects that we need to smush together.  No choice
                        # but to make them into a string.
                        p = ''.join(map(SCons.Util.to_String_for_subst, p))
            else:
                p = s(p)
            r.append(p)
        return r

    subst_target_source = subst

    def backtick(self, command):
        import subprocess
        # common arguments
        kw = {'stdin': 'devnull',
              'stdout': subprocess.PIPE,
              'stderr': subprocess.PIPE,
              'universal_newlines': True,
              }
        # if the command is a list, assume it's been quoted
        # otherwise force a shell
        if not SCons.Util.is_List(command):
            kw['shell'] = True

        # run constructed command
        p = SCons.Action._subproc(self, command, **kw)
        out, err = p.communicate()
        status = p.wait()
        if err:
            sys.stderr.write(u"" + err)
        if status:
            raise OSError("'%s' exited %d" % (command, status))
        return out

    def AddMethod(self, function, name=None):
        """
        Adds the specified function as a method of this construction
        environment with the specified name.  If the name is omitted,
        the default name is the name of the function itself.
        """
        method = MethodWrapper(self, function, name)
        self.added_methods.append(method)

    def RemoveMethod(self, function):
        """
        Removes the specified function's MethodWrapper from the
        added_methods list, so we don't re-bind it when making a clone.
        """
        self.added_methods = [dm for dm in self.added_methods if not dm.method is function]

    def Override(self, overrides):
        """
        Produce a modified environment whose variables are overridden by
        the overrides dictionaries.  "overrides" is a dictionary that
        will override the variables of this environment.

        This function is much more efficient than Clone() or creating
        a new Environment because it doesn't copy the construction
        environment dictionary, it just wraps the underlying construction
        environment, and doesn't even create a wrapper object if there
        are no overrides.
        """
        if not overrides:
            return self

        o = copy_non_reserved_keywords(overrides)
        if not o:
            return self

        overrides = {}
        merges = None
        for key, value in o.items():
            if key == 'parse_flags':
                merges = value
            else:
                overrides[key] = SCons.Subst.scons_subst_once(value, self, key)
        env = OverrideEnvironment(self, overrides)
        if merges:
            env.MergeFlags(merges)
        return env

    def ParseFlags(self, *flags):
        """
        Parse the set of flags and return a dict with the flags placed
        in the appropriate entry.  The flags are treated as a typical
        set of command-line flags for a GNU-like toolchain and used to
        populate the entries in the dict immediately below.  If one of
        the flag strings begins with a bang (exclamation mark), it is
        assumed to be a command and the rest of the string is executed;
        the result of that evaluation is then added to the dict.
        """
        dict = {
            'ASFLAGS': SCons.Util.CLVar(''),
            'CFLAGS': SCons.Util.CLVar(''),
            'CCFLAGS': SCons.Util.CLVar(''),
            'CXXFLAGS': SCons.Util.CLVar(''),
            'CPPDEFINES': [],
            'CPPFLAGS': SCons.Util.CLVar(''),
            'CPPPATH': [],
            'FRAMEWORKPATH': SCons.Util.CLVar(''),
            'FRAMEWORKS': SCons.Util.CLVar(''),
            'LIBPATH': [],
            'LIBS': [],
            'LINKFLAGS': SCons.Util.CLVar(''),
            'RPATH': [],
        }

        def do_parse(arg):
            # if arg is a sequence, recurse with each element
            if not arg:
                return

            if not SCons.Util.is_String(arg):
                for t in arg: do_parse(t)
                return

            # if arg is a command, execute it
            if arg[0] == '!':
                arg = self.backtick(arg[1:])

            # utility function to deal with -D option
            def append_define(name, dict=dict):
                t = name.split('=')
                if len(t) == 1:
                    dict['CPPDEFINES'].append(name)
                else:
                    dict['CPPDEFINES'].append([t[0], '='.join(t[1:])])

            # Loop through the flags and add them to the appropriate option.
            # This tries to strike a balance between checking for all possible
            # flags and keeping the logic to a finite size, so it doesn't
            # check for some that don't occur often.  It particular, if the
            # flag is not known to occur in a config script and there's a way
            # of passing the flag to the right place (by wrapping it in a -W
            # flag, for example) we don't check for it.  Note that most
            # preprocessor options are not handled, since unhandled options
            # are placed in CCFLAGS, so unless the preprocessor is invoked
            # separately, these flags will still get to the preprocessor.
            # Other options not currently handled:
            #  -iqoutedir      (preprocessor search path)
            #  -u symbol       (linker undefined symbol)
            #  -s              (linker strip files)
            #  -static*        (linker static binding)
            #  -shared*        (linker dynamic binding)
            #  -symbolic       (linker global binding)
            #  -R dir          (deprecated linker rpath)
            # IBM compilers may also accept -qframeworkdir=foo

            params = shlex.split(arg)
            append_next_arg_to = None  # for multi-word args
            for arg in params:
                if append_next_arg_to:
                    if append_next_arg_to == 'CPPDEFINES':
                        append_define(arg)
                    elif append_next_arg_to == '-include':
                        t = ('-include', self.fs.File(arg))
                        dict['CCFLAGS'].append(t)
                    elif append_next_arg_to == '-isysroot':
                        t = ('-isysroot', arg)
                        dict['CCFLAGS'].append(t)
                        dict['LINKFLAGS'].append(t)
                    elif append_next_arg_to == '-isystem':
                        t = ('-isystem', arg)
                        dict['CCFLAGS'].append(t)
                    elif append_next_arg_to == '-arch':
                        t = ('-arch', arg)
                        dict['CCFLAGS'].append(t)
                        dict['LINKFLAGS'].append(t)
                    else:
                        dict[append_next_arg_to].append(arg)
                    append_next_arg_to = None
                elif not arg[0] in ['-', '+']:
                    dict['LIBS'].append(self.fs.File(arg))
                elif arg == '-dylib_file':
                    dict['LINKFLAGS'].append(arg)
                    append_next_arg_to = 'LINKFLAGS'
                elif arg[:2] == '-L':
                    if arg[2:]:
                        dict['LIBPATH'].append(arg[2:])
                    else:
                        append_next_arg_to = 'LIBPATH'
                elif arg[:2] == '-l':
                    if arg[2:]:
                        dict['LIBS'].append(arg[2:])
                    else:
                        append_next_arg_to = 'LIBS'
                elif arg[:2] == '-I':
                    if arg[2:]:
                        dict['CPPPATH'].append(arg[2:])
                    else:
                        append_next_arg_to = 'CPPPATH'
                elif arg[:4] == '-Wa,':
                    dict['ASFLAGS'].append(arg[4:])
                    dict['CCFLAGS'].append(arg)
                elif arg[:4] == '-Wl,':
                    if arg[:11] == '-Wl,-rpath=':
                        dict['RPATH'].append(arg[11:])
                    elif arg[:7] == '-Wl,-R,':
                        dict['RPATH'].append(arg[7:])
                    elif arg[:6] == '-Wl,-R':
                        dict['RPATH'].append(arg[6:])
                    else:
                        dict['LINKFLAGS'].append(arg)
                elif arg[:4] == '-Wp,':
                    dict['CPPFLAGS'].append(arg)
                elif arg[:2] == '-D':
                    if arg[2:]:
                        append_define(arg[2:])
                    else:
                        append_next_arg_to = 'CPPDEFINES'
                elif arg == '-framework':
                    append_next_arg_to = 'FRAMEWORKS'
                elif arg[:14] == '-frameworkdir=':
                    dict['FRAMEWORKPATH'].append(arg[14:])
                elif arg[:2] == '-F':
                    if arg[2:]:
                        dict['FRAMEWORKPATH'].append(arg[2:])
                    else:
                        append_next_arg_to = 'FRAMEWORKPATH'
                elif arg in ['-mno-cygwin',
                             '-pthread',
                             '-openmp',
                             '-fopenmp']:
                    dict['CCFLAGS'].append(arg)
                    dict['LINKFLAGS'].append(arg)
                elif arg == '-mwindows':
                    dict['LINKFLAGS'].append(arg)
                elif arg[:5] == '-std=':
                    if arg[5:].find('++') != -1:
                        key = 'CXXFLAGS'
                    else:
                        key = 'CFLAGS'
                    dict[key].append(arg)
                elif arg[0] == '+':
                    dict['CCFLAGS'].append(arg)
                    dict['LINKFLAGS'].append(arg)
                elif arg in ['-include', '-isysroot', '-isystem', '-arch']:
                    append_next_arg_to = arg
                else:
                    dict['CCFLAGS'].append(arg)

        for arg in flags:
            do_parse(arg)
        return dict

    def MergeFlags(self, args, unique=1, dict=None):
        """
        Merge the dict in args into the construction variables of this
        env, or the passed-in dict.  If args is not a dict, it is
        converted into a dict using ParseFlags.  If unique is not set,
        the flags are appended rather than merged.
        """

        if dict is None:
            dict = self
        if not SCons.Util.is_Dict(args):
            args = self.ParseFlags(args)
        if not unique:
            self.Append(**args)
            return self
        for key, value in args.items():
            if not value:
                continue
            try:
                orig = self[key]
            except KeyError:
                orig = value
            else:
                if not orig:
                    orig = value
                elif value:
                    # Add orig and value.  The logic here was lifted from
                    # part of env.Append() (see there for a lot of comments
                    # about the order in which things are tried) and is
                    # used mainly to handle coercion of strings to CLVar to
                    # "do the right thing" given (e.g.) an original CCFLAGS
                    # string variable like '-pipe -Wall'.
                    try:
                        orig = orig + value
                    except (KeyError, TypeError):
                        try:
                            add_to_orig = orig.append
                        except AttributeError:
                            value.insert(0, orig)
                            orig = value
                        else:
                            add_to_orig(value)
            t = []
            if key[-4:] == 'PATH':
                ### keep left-most occurence
                for v in orig:
                    if v not in t:
                        t.append(v)
            else:
                ### keep right-most occurence
                orig.reverse()
                for v in orig:
                    if v not in t:
                        t.insert(0, v)
            self[key] = t
        return self


def default_decide_source(dependency, target, prev_ni):
    f = SCons.Defaults.DefaultEnvironment().decide_source
    return f(dependency, target, prev_ni)


def default_decide_target(dependency, target, prev_ni):
    f = SCons.Defaults.DefaultEnvironment().decide_target
    return f(dependency, target, prev_ni)


def default_copy_from_cache(src, dst):
    f = SCons.Defaults.DefaultEnvironment().copy_from_cache
    return f(src, dst)


class Base(SubstitutionEnvironment):
    """Base class for "real" construction Environments.  These are the
    primary objects used to communicate dependency and construction
    information to the build engine.

    Keyword arguments supplied when the construction Environment
    is created are construction variables used to initialize the
    Environment.
    """

    #######################################################################
    # This is THE class for interacting with the SCons build engine,
    # and it contains a lot of stuff, so we're going to try to keep this
    # a little organized by grouping the methods.
    #######################################################################

    #######################################################################
    # Methods that make an Environment act like a dictionary.  These have
    # the expected standard names for Python mapping objects.  Note that
    # we don't actually make an Environment a subclass of UserDict for
    # performance reasons.  Note also that we only supply methods for
    # dictionary functionality that we actually need and use.
    #######################################################################

    def __init__(self,
                 platform=None,
                 tools=None,
                 toolpath=None,
                 variables=None,
                 parse_flags=None,
                 **kw):
        """
        Initialization of a basic SCons construction environment,
        including setting up special construction variables like BUILDER,
        PLATFORM, etc., and searching for and applying available Tools.

        Note that we do *not* call the underlying base class
        (SubsitutionEnvironment) initialization, because we need to
        initialize things in a very specific order that doesn't work
        with the much simpler base class initialization.
        """
        if SCons.Debug.track_instances: logInstanceCreation(self, 'Environment.Base')
        self._memo = {}
        self.fs = SCons.Node.FS.get_default_fs()
        self.ans = SCons.Node.Alias.default_ans
        self.lookup_list = SCons.Node.arg2nodes_lookups
        self._dict = semi_deepcopy(SCons.Defaults.ConstructionEnvironment)
        self._init_special()
        self.added_methods = []

        # Testing EnvironmentValues
        # self._env_values = EnvironmentValues(**SCons.Defaults.ConstructionEnvironment)


        # We don't use AddMethod, or define these as methods in this
        # class, because we *don't* want these functions to be bound
        # methods.  They need to operate independently so that the
        # settings will work properly regardless of whether a given
        # target ends up being built with a Base environment or an
        # OverrideEnvironment or what have you.
        self.decide_target = default_decide_target
        self.decide_source = default_decide_source

        self.copy_from_cache = default_copy_from_cache

        self._dict['BUILDERS'] = BuilderDict(self._dict['BUILDERS'], self)

        if platform is None:
            platform = self._dict.get('PLATFORM', None)
            if platform is None:
                platform = SCons.Platform.Platform()
        if SCons.Util.is_String(platform):
            platform = SCons.Platform.Platform(platform)
        self._dict['PLATFORM'] = str(platform)
        platform(self)

        self._dict['HOST_OS'] = self._dict.get('HOST_OS', None)
        self._dict['HOST_ARCH'] = self._dict.get('HOST_ARCH', None)

        # Now set defaults for TARGET_{OS|ARCH}
        self._dict['TARGET_OS'] = self._dict.get('TARGET_OS', None)
        self._dict['TARGET_ARCH'] = self._dict.get('TARGET_ARCH', None)

        # Apply the passed-in and customizable variables to the
        # environment before calling the tools, because they may use
        # some of them during initialization.
        if 'options' in kw:
            # Backwards compatibility:  they may still be using the
            # old "options" keyword.
            variables = kw['options']
            del kw['options']

        self.Replace(**kw)

        keys = list(kw.keys())
        if variables:
            keys = keys + list(variables.keys())
            variables.Update(self)

        save = {}
        for k in keys:
            try:
                save[k] = self._dict[k]
            except KeyError:
                # No value may have been set if they tried to pass in a
                # reserved variable name like TARGETS.
                pass

        SCons.Tool.Initializers(self)

        if tools is None:
            tools = self._dict.get('TOOLS', None)
            if tools is None:
                tools = ['default']
        apply_tools(self, tools, toolpath)

        # Now restore the passed-in and customized variables
        # to the environment, since the values the user set explicitly
        # should override any values set by the tools.
        for key, val in save.items():
            self._dict[key] = val

        # Finally, apply any flags to be merged in
        if parse_flags: self.MergeFlags(parse_flags)

        # Testing EnvironmentValues
        self._env_values = EnvironmentValues(**self._dict)

    #######################################################################
    # Utility methods that are primarily for internal use by SCons.
    # These begin with lower-case letters.
    #######################################################################

    def get_builder(self, name):
        """Fetch the builder with the specified name from the environment.
        """
        try:
            return self._dict['BUILDERS'][name]
        except KeyError:
            return None

    def get_CacheDir(self):
        try:
            path = self._CacheDir_path
        except AttributeError:
            path = SCons.Defaults.DefaultEnvironment()._CacheDir_path
        try:
            if path == self._last_CacheDir_path:
                return self._last_CacheDir
        except AttributeError:
            pass
        cd = SCons.CacheDir.CacheDir(path)
        self._last_CacheDir_path = path
        self._last_CacheDir = cd
        return cd

    def get_factory(self, factory, default='File'):
        """Return a factory function for creating Nodes for this
        construction environment.
        """
        name = default
        try:
            is_node = issubclass(factory, SCons.Node.FS.Base)
        except TypeError:
            # The specified factory isn't a Node itself--it's
            # most likely None, or possibly a callable.
            pass
        else:
            if is_node:
                # The specified factory is a Node (sub)class.  Try to
                # return the FS method that corresponds to the Node's
                # name--that is, we return self.fs.Dir if they want a Dir,
                # self.fs.File for a File, etc.
                try:
                    name = factory.__name__
                except AttributeError:
                    pass
                else:
                    factory = None
        if not factory:
            # They passed us None, or we picked up a name from a specified
            # class, so return the FS method.  (Note that we *don't*
            # use our own self.{Dir,File} methods because that would
            # cause env.subst() to be called twice on the file name,
            # interfering with files that have $$ in them.)
            factory = getattr(self.fs, name)
        return factory

    @SCons.Memoize.CountMethodCall
    def _gsm(self):
        try:
            return self._memo['_gsm']
        except KeyError:
            pass

        result = {}

        try:
            scanners = self._dict['SCANNERS']
        except KeyError:
            pass
        else:
            # Reverse the scanner list so that, if multiple scanners
            # claim they can scan the same suffix, earlier scanners
            # in the list will overwrite later scanners, so that
            # the result looks like a "first match" to the user.
            if not SCons.Util.is_List(scanners):
                scanners = [scanners]
            else:
                scanners = scanners[:]  # copy so reverse() doesn't mod original
            scanners.reverse()
            for scanner in scanners:
                for k in scanner.get_skeys(self):
                    if k and self['PLATFORM'] == 'win32':
                        k = k.lower()
                    result[k] = scanner

        self._memo['_gsm'] = result

        return result

    def get_scanner(self, skey):
        """Find the appropriate scanner given a key (usually a file suffix).
        """
        if skey and self['PLATFORM'] == 'win32':
            skey = skey.lower()
        return self._gsm().get(skey)

    def scanner_map_delete(self, kw=None):
        """Delete the cached scanner map (if we need to).
        """
        try:
            del self._memo['_gsm']
        except KeyError:
            pass

    def _update(self, dict):
        """Update an environment's values directly, bypassing the normal
        checks that occur when users try to set items.
        """
        self._dict.update(dict)

    def get_src_sig_type(self):
        try:
            return self.src_sig_type
        except AttributeError:
            t = SCons.Defaults.DefaultEnvironment().src_sig_type
            self.src_sig_type = t
            return t

    def get_tgt_sig_type(self):
        try:
            return self.tgt_sig_type
        except AttributeError:
            t = SCons.Defaults.DefaultEnvironment().tgt_sig_type
            self.tgt_sig_type = t
            return t

    #######################################################################
    # Public methods for manipulating an Environment.  These begin with
    # upper-case letters.  The essential characteristic of methods in
    # this section is that they do *not* have corresponding same-named
    # global functions.  For example, a stand-alone Append() function
    # makes no sense, because Append() is all about appending values to
    # an Environment's construction variables.
    #######################################################################

    def Append(self, **kw):
        """Append values to existing construction variables
        in an Environment.
        """
        kw = copy_non_reserved_keywords(kw)
        for key, val in kw.items():
            # It would be easier on the eyes to write this using
            # "continue" statements whenever we finish processing an item,
            # but Python 1.5.2 apparently doesn't let you use "continue"
            # within try:-except: blocks, so we have to nest our code.
            try:
                if key == 'CPPDEFINES' and SCons.Util.is_String(self._dict[key]):
                    self._dict[key] = [self._dict[key]]
                orig = self._dict[key]
            except KeyError:
                # No existing variable in the environment, so just set
                # it to the new value.
                if key == 'CPPDEFINES' and SCons.Util.is_String(val):
                    self._dict[key] = [val]
                else:
                    self._dict[key] = val
            else:
                try:
                    # Check if the original looks like a dictionary.
                    # If it is, we can't just try adding the value because
                    # dictionaries don't have __add__() methods, and
                    # things like UserList will incorrectly coerce the
                    # original dict to a list (which we don't want).
                    update_dict = orig.update
                except AttributeError:
                    try:
                        # Most straightforward:  just try to add them
                        # together.  This will work in most cases, when the
                        # original and new values are of compatible types.
                        self._dict[key] = orig + val
                    except (KeyError, TypeError):
                        try:
                            # Check if the original is a list.
                            add_to_orig = orig.append
                        except AttributeError:
                            # The original isn't a list, but the new
                            # value is (by process of elimination),
                            # so insert the original in the new value
                            # (if there's one to insert) and replace
                            # the variable with it.
                            if orig:
                                val.insert(0, orig)
                            self._dict[key] = val
                        else:
                            # The original is a list, so append the new
                            # value to it (if there's a value to append).
                            if val:
                                add_to_orig(val)
                else:
                    # The original looks like a dictionary, so update it
                    # based on what we think the value looks like.
                    if SCons.Util.is_List(val):
                        if key == 'CPPDEFINES':
                            tmp = []
                            for (k, v) in orig.items():
                                if v is not None:
                                    tmp.append((k, v))
                                else:
                                    tmp.append((k,))
                            orig = tmp
                            orig += val
                            self._dict[key] = orig
                        else:
                            for v in val:
                                orig[v] = None
                    else:
                        try:
                            update_dict(val)
                        except (AttributeError, TypeError, ValueError):
                            if SCons.Util.is_Dict(val):
                                for k, v in val.items():
                                    orig[k] = v
                            else:
                                orig[val] = None
        self.scanner_map_delete(kw)

    # allow Dirs and strings beginning with # for top-relative
    # Note this uses the current env's fs (in self).
    def _canonicalize(self, path):
        if not SCons.Util.is_String(path):  # typically a Dir
            path = str(path)
        if path and path[0] == '#':
            path = str(self.fs.Dir(path))
        return path

<<<<<<< HEAD
    def AppendENVPath(self, name, newpath, envname='ENV',
                      sep=os.pathsep, delete_existing=1):
=======
    def AppendENVPath(self, name, newpath, envname = 'ENV',
                      sep = os.pathsep, delete_existing=0):
>>>>>>> 334e11d0
        """Append path elements to the path 'name' in the 'ENV'
        dictionary for this environment.  Will only add any particular
        path once, and will normpath and normcase all paths to help
        assure this.  This can also handle the case where the env
        variable is a list instead of a string.

        If delete_existing is 0, a newpath which is already in the path
        will not be moved to the end (it will be left where it is).
        """

        orig = ''
        if envname in self._dict and name in self._dict[envname]:
            orig = self._dict[envname][name]

        nv = SCons.Util.AppendPath(orig, newpath, sep, delete_existing,
                                   canonicalize=self._canonicalize)

        if envname not in self._dict:
            self._dict[envname] = {}

        self._dict[envname][name] = nv

    def AppendUnique(self, delete_existing=0, **kw):
        """Append values to existing construction variables
        in an Environment, if they're not already there.
        If delete_existing is 1, removes existing values first, so
        values move to end.
        """
        kw = copy_non_reserved_keywords(kw)
        for key, val in kw.items():
            if SCons.Util.is_List(val):
                val = _delete_duplicates(val, delete_existing)
            if key not in self._dict or self._dict[key] in ('', None):
                self._dict[key] = val
            elif SCons.Util.is_Dict(self._dict[key]) and \
                    SCons.Util.is_Dict(val):
                self._dict[key].update(val)
            elif SCons.Util.is_List(val):
                dk = self._dict[key]
                if key == 'CPPDEFINES':
                    tmp = []
                    for i in val:
                        if SCons.Util.is_List(i):
                            if len(i) >= 2:
                                tmp.append((i[0], i[1]))
                            else:
                                tmp.append((i[0],))
                        elif SCons.Util.is_Tuple(i):
                            tmp.append(i)
                        else:
                            tmp.append((i,))
                    val = tmp
                    # Construct a list of (key, value) tuples.
                    if SCons.Util.is_Dict(dk):
                        tmp = []
                        for (k, v) in dk.items():
                            if v is not None:
                                tmp.append((k, v))
                            else:
                                tmp.append((k,))
                        dk = tmp
                    elif SCons.Util.is_String(dk):
                        dk = [(dk,)]
                    else:
                        tmp = []
                        for i in dk:
                            if SCons.Util.is_List(i):
                                if len(i) >= 2:
                                    tmp.append((i[0], i[1]))
                                else:
                                    tmp.append((i[0],))
                            elif SCons.Util.is_Tuple(i):
                                tmp.append(i)
                            else:
                                tmp.append((i,))
                        dk = tmp
                else:
                    if not SCons.Util.is_List(dk):
                        dk = [dk]
                if delete_existing:
                    dk = [x for x in dk if x not in val]
                else:
                    val = [x for x in val if x not in dk]
                self._dict[key] = dk + val
            else:
                dk = self._dict[key]
                if SCons.Util.is_List(dk):
                    if key == 'CPPDEFINES':
                        tmp = []
                        for i in dk:
                            if SCons.Util.is_List(i):
                                if len(i) >= 2:
                                    tmp.append((i[0], i[1]))
                                else:
                                    tmp.append((i[0],))
                            elif SCons.Util.is_Tuple(i):
                                tmp.append(i)
                            else:
                                tmp.append((i,))
                        dk = tmp
                        # Construct a list of (key, value) tuples.
                        if SCons.Util.is_Dict(val):
                            tmp = []
                            for (k, v) in val.items():
                                if v is not None:
                                    tmp.append((k, v))
                                else:
                                    tmp.append((k,))
                            val = tmp
                        elif SCons.Util.is_String(val):
                            val = [(val,)]
                        if delete_existing:
                            dk = list(filter(lambda x, val=val: x not in val, dk))
                            self._dict[key] = dk + val
                        else:
                            dk = [x for x in dk if x not in val]
                            self._dict[key] = dk + val
                    else:
                        # By elimination, val is not a list.  Since dk is a
                        # list, wrap val in a list first.
                        if delete_existing:
                            dk = list(filter(lambda x, val=val: x not in val, dk))
                            self._dict[key] = dk + [val]
                        else:
                            if not val in dk:
                                self._dict[key] = dk + [val]
                else:
                    if key == 'CPPDEFINES':
                        if SCons.Util.is_String(dk):
                            dk = [dk]
                        elif SCons.Util.is_Dict(dk):
                            tmp = []
                            for (k, v) in dk.items():
                                if v is not None:
                                    tmp.append((k, v))
                                else:
                                    tmp.append((k,))
                            dk = tmp
                        if SCons.Util.is_String(val):
                            if val in dk:
                                val = []
                            else:
                                val = [val]
                        elif SCons.Util.is_Dict(val):
                            tmp = []
                            for i, j in val.items():
                                if j is not None:
                                    tmp.append((i, j))
                                else:
                                    tmp.append(i)
                            val = tmp
                    if delete_existing:
                        dk = [x for x in dk if x not in val]
                    self._dict[key] = dk + val
        self.scanner_map_delete(kw)

    def Clone(self, tools=[], toolpath=None, parse_flags=None, **kw):
        """Return a copy of a construction Environment.  The
        copy is like a Python "deep copy"--that is, independent
        copies are made recursively of each objects--except that
        a reference is copied when an object is not deep-copyable
        (like a function).  There are no references to any mutable
        objects in the original Environment.
        """

        builders = self._dict.get('BUILDERS', {})

        clone = copy.copy(self)
        # BUILDERS is not safe to do a simple copy
        clone._dict = semi_deepcopy_dict(self._dict, ['BUILDERS'])
        clone._dict['BUILDERS'] = BuilderDict(builders, clone)

        # Check the methods added via AddMethod() and re-bind them to
        # the cloned environment.  Only do this if the attribute hasn't
        # been overwritten by the user explicitly and still points to
        # the added method.
        clone.added_methods = []
        for mw in self.added_methods:
            if mw == getattr(self, mw.name):
                clone.added_methods.append(mw.clone(clone))

        clone._memo = {}

        # Apply passed-in variables before the tools
        # so the tools can use the new variables
        kw = copy_non_reserved_keywords(kw)
        new = {}
        for key, value in kw.items():
            new[key] = SCons.Subst.scons_subst_once(value, self, key)
        clone.Replace(**new)

        apply_tools(clone, tools, toolpath)

        # apply them again in case the tools overwrote them
        clone.Replace(**new)

        # Finally, apply any flags to be merged in
        if parse_flags: clone.MergeFlags(parse_flags)

        if SCons.Debug.track_instances: logInstanceCreation(self, 'Environment.EnvironmentClone')
        return clone

    def Copy(self, *args, **kw):
        global _warn_copy_deprecated
        if _warn_copy_deprecated:
            msg = "The env.Copy() method is deprecated; use the env.Clone() method instead."
            SCons.Warnings.warn(SCons.Warnings.DeprecatedCopyWarning, msg)
            _warn_copy_deprecated = False
        return self.Clone(*args, **kw)

    def _changed_build(self, dependency, target, prev_ni):
        if dependency.changed_state(target, prev_ni):
            return 1
        return self.decide_source(dependency, target, prev_ni)

    def _changed_content(self, dependency, target, prev_ni):
        return dependency.changed_content(target, prev_ni)

    def _changed_source(self, dependency, target, prev_ni):
        target_env = dependency.get_build_env()
        type = target_env.get_tgt_sig_type()
        if type == 'source':
            return target_env.decide_source(dependency, target, prev_ni)
        else:
            return target_env.decide_target(dependency, target, prev_ni)

    def _changed_timestamp_then_content(self, dependency, target, prev_ni):
        return dependency.changed_timestamp_then_content(target, prev_ni)

    def _changed_timestamp_newer(self, dependency, target, prev_ni):
        return dependency.changed_timestamp_newer(target, prev_ni)

    def _changed_timestamp_match(self, dependency, target, prev_ni):
        return dependency.changed_timestamp_match(target, prev_ni)

    def _copy_from_cache(self, src, dst):
        return self.fs.copy(src, dst)

    def _copy2_from_cache(self, src, dst):
        return self.fs.copy2(src, dst)

    def Decider(self, function):
        copy_function = self._copy2_from_cache
        if function in ('MD5', 'content'):
            if not SCons.Util.md5:
                raise UserError("MD5 signatures are not available in this version of Python.")
            function = self._changed_content
        elif function == 'MD5-timestamp':
            function = self._changed_timestamp_then_content
        elif function in ('timestamp-newer', 'make'):
            function = self._changed_timestamp_newer
            copy_function = self._copy_from_cache
        elif function == 'timestamp-match':
            function = self._changed_timestamp_match
        elif not callable(function):
            raise UserError("Unknown Decider value %s" % repr(function))

        # We don't use AddMethod because we don't want to turn the
        # function, which only expects three arguments, into a bound
        # method, which would add self as an initial, fourth argument.
        self.decide_target = function
        self.decide_source = function

        self.copy_from_cache = copy_function

    def Detect(self, progs):
        """Return the first available program in progs.
        """
        if not SCons.Util.is_List(progs):
            progs = [progs]
        for prog in progs:
            path = self.WhereIs(prog)
            if path: return prog
        return None

    def Dictionary(self, *args):
        if not args:
            return self._dict
        dlist = [self._dict[x] for x in args]
        if len(dlist) == 1:
            dlist = dlist[0]
        return dlist

    def Dump(self, key=None):
        """
        Using the standard Python pretty printer, return the contents of the
        scons build environment as a string.

        If the key passed in is anything other than None, then that will
        be used as an index into the build environment dictionary and
        whatever is found there will be fed into the pretty printer. Note
        that this key is case sensitive.
        """
        import pprint
        pp = pprint.PrettyPrinter(indent=2)
        if key:
            dict = self.Dictionary(key)
        else:
            dict = self.Dictionary()
        return pp.pformat(dict)

    def FindIxes(self, paths, prefix, suffix):
        """
        Search a list of paths for something that matches the prefix and suffix.

        paths - the list of paths or nodes.
        prefix - construction variable for the prefix.
        suffix - construction variable for the suffix.
        """

        suffix = self.subst('$' + suffix)
        prefix = self.subst('$' + prefix)

        for path in paths:
            dir, name = os.path.split(str(path))
            if name[:len(prefix)] == prefix and name[-len(suffix):] == suffix:
                return path

    def ParseConfig(self, command, function=None, unique=1):
        """
        Use the specified function to parse the output of the command
        in order to modify the current environment.  The 'command' can
        be a string or a list of strings representing a command and
        its arguments.  'Function' is an optional argument that takes
        the environment, the output of the command, and the unique flag.
        If no function is specified, MergeFlags, which treats the output
        as the result of a typical 'X-config' command (i.e. gtk-config),
        will merge the output into the appropriate variables.
        """
        if function is None:
            def parse_conf(env, cmd, unique=unique):
                return env.MergeFlags(cmd, unique)

            function = parse_conf
        if SCons.Util.is_List(command):
            command = ' '.join(command)
        command = self.subst(command)
        return function(self, self.backtick(command))

    def ParseDepends(self, filename, must_exist=None, only_one=0):
        """
        Parse a mkdep-style file for explicit dependencies.  This is
        completely abusable, and should be unnecessary in the "normal"
        case of proper SCons configuration, but it may help make
        the transition from a Make hierarchy easier for some people
        to swallow.  It can also be genuinely useful when using a tool
        that can write a .d file, but for which writing a scanner would
        be too complicated.
        """
        filename = self.subst(filename)
        try:
            fp = open(filename, 'r')
        except IOError:
            if must_exist:
                raise
            return
        lines = SCons.Util.LogicalLines(fp).readlines()
        lines = [l for l in lines if l[0] != '#']
        tdlist = []
        for line in lines:
            try:
                target, depends = line.split(':', 1)
            except (AttributeError, ValueError):
                # Throws AttributeError if line isn't a string.  Can throw
                # ValueError if line doesn't split into two or more elements.
                pass
            else:
                tdlist.append((target.split(), depends.split()))
        if only_one:
            targets = []
            for td in tdlist:
                targets.extend(td[0])
            if len(targets) > 1:
                raise SCons.Errors.UserError(
                    "More than one dependency target found in `%s':  %s"
                    % (filename, targets))
        for target, depends in tdlist:
            self.Depends(target, depends)

    def Platform(self, platform):
        platform = self.subst(platform)
        return SCons.Platform.Platform(platform)(self)

    def Prepend(self, **kw):
        """Prepend values to existing construction variables
        in an Environment.
        """
        kw = copy_non_reserved_keywords(kw)
        for key, val in kw.items():
            # It would be easier on the eyes to write this using
            # "continue" statements whenever we finish processing an item,
            # but Python 1.5.2 apparently doesn't let you use "continue"
            # within try:-except: blocks, so we have to nest our code.
            try:
                orig = self._dict[key]
            except KeyError:
                # No existing variable in the environment, so just set
                # it to the new value.
                self._dict[key] = val
            else:
                try:
                    # Check if the original looks like a dictionary.
                    # If it is, we can't just try adding the value because
                    # dictionaries don't have __add__() methods, and
                    # things like UserList will incorrectly coerce the
                    # original dict to a list (which we don't want).
                    update_dict = orig.update
                except AttributeError:
                    try:
                        # Most straightforward:  just try to add them
                        # together.  This will work in most cases, when the
                        # original and new values are of compatible types.
                        self._dict[key] = val + orig
                    except (KeyError, TypeError):
                        try:
                            # Check if the added value is a list.
                            add_to_val = val.append
                        except AttributeError:
                            # The added value isn't a list, but the
                            # original is (by process of elimination),
                            # so insert the the new value in the original
                            # (if there's one to insert).
                            if val:
                                orig.insert(0, val)
                        else:
                            # The added value is a list, so append
                            # the original to it (if there's a value
                            # to append).
                            if orig:
                                add_to_val(orig)
                            self._dict[key] = val
                else:
                    # The original looks like a dictionary, so update it
                    # based on what we think the value looks like.
                    if SCons.Util.is_List(val):
                        for v in val:
                            orig[v] = None
                    else:
                        try:
                            update_dict(val)
                        except (AttributeError, TypeError, ValueError):
                            if SCons.Util.is_Dict(val):
                                for k, v in val.items():
                                    orig[k] = v
                            else:
                                orig[val] = None
        self.scanner_map_delete(kw)

    def PrependENVPath(self, name, newpath, envname='ENV', sep=os.pathsep,
                       delete_existing=1):
        """Prepend path elements to the path 'name' in the 'ENV'
        dictionary for this environment.  Will only add any particular
        path once, and will normpath and normcase all paths to help
        assure this.  This can also handle the case where the env
        variable is a list instead of a string.

        If delete_existing is 0, a newpath which is already in the path
        will not be moved to the front (it will be left where it is).
        """

        orig = ''
        if envname in self._dict and name in self._dict[envname]:
            orig = self._dict[envname][name]

        nv = SCons.Util.PrependPath(orig, newpath, sep, delete_existing,
                                    canonicalize=self._canonicalize)

        if envname not in self._dict:
            self._dict[envname] = {}

        self._dict[envname][name] = nv

    def PrependUnique(self, delete_existing=0, **kw):
        """Prepend values to existing construction variables
        in an Environment, if they're not already there.
        If delete_existing is 1, removes existing values first, so
        values move to front.
        """
        kw = copy_non_reserved_keywords(kw)
        for key, val in kw.items():
            if SCons.Util.is_List(val):
                val = _delete_duplicates(val, not delete_existing)
            if key not in self._dict or self._dict[key] in ('', None):
                self._dict[key] = val
            elif SCons.Util.is_Dict(self._dict[key]) and \
                    SCons.Util.is_Dict(val):
                self._dict[key].update(val)
            elif SCons.Util.is_List(val):
                dk = self._dict[key]
                if not SCons.Util.is_List(dk):
                    dk = [dk]
                if delete_existing:
                    dk = [x for x in dk if x not in val]
                else:
                    val = [x for x in val if x not in dk]
                self._dict[key] = val + dk
            else:
                dk = self._dict[key]
                if SCons.Util.is_List(dk):
                    # By elimination, val is not a list.  Since dk is a
                    # list, wrap val in a list first.
                    if delete_existing:
                        dk = [x for x in dk if x not in val]
                        self._dict[key] = [val] + dk
                    else:
                        if not val in dk:
                            self._dict[key] = [val] + dk
                else:
                    if delete_existing:
                        dk = [x for x in dk if x not in val]
                    self._dict[key] = val + dk
        self.scanner_map_delete(kw)

    def Replace(self, **kw):
        """Replace existing construction variables in an Environment
        with new construction variables and/or values.
        """
        try:
            kwbd = kw['BUILDERS']
        except KeyError:
            pass
        else:
            kwbd = BuilderDict(kwbd, self)
            del kw['BUILDERS']
            self.__setitem__('BUILDERS', kwbd)
        kw = copy_non_reserved_keywords(kw)
        self._update(semi_deepcopy(kw))
        self.scanner_map_delete(kw)

    def ReplaceIxes(self, path, old_prefix, old_suffix, new_prefix, new_suffix):
        """
        Replace old_prefix with new_prefix and old_suffix with new_suffix.

        env - Environment used to interpolate variables.
        path - the path that will be modified.
        old_prefix - construction variable for the old prefix.
        old_suffix - construction variable for the old suffix.
        new_prefix - construction variable for the new prefix.
        new_suffix - construction variable for the new suffix.
        """
        old_prefix = self.subst('$' + old_prefix)
        old_suffix = self.subst('$' + old_suffix)

        new_prefix = self.subst('$' + new_prefix)
        new_suffix = self.subst('$' + new_suffix)

        dir, name = os.path.split(str(path))
        if name[:len(old_prefix)] == old_prefix:
            name = name[len(old_prefix):]
        if name[-len(old_suffix):] == old_suffix:
            name = name[:-len(old_suffix)]
        return os.path.join(dir, new_prefix + name + new_suffix)

    def SetDefault(self, **kw):
        for k in list(kw.keys()):
            if k in self._dict:
                del kw[k]
        self.Replace(**kw)

    def _find_toolpath_dir(self, tp):
        return self.fs.Dir(self.subst(tp)).srcnode().get_abspath()

    def Tool(self, tool, toolpath=None, **kw):
        if SCons.Util.is_String(tool):
            tool = self.subst(tool)
            if toolpath is None:
                toolpath = self.get('toolpath', [])
            toolpath = list(map(self._find_toolpath_dir, toolpath))
            tool = SCons.Tool.Tool(tool, toolpath, **kw)
        tool(self)

    def WhereIs(self, prog, path=None, pathext=None, reject=[]):
        """Find prog in the path.
        """
        if path is None:
            try:
                path = self['ENV']['PATH']
            except KeyError:
                pass
        elif SCons.Util.is_String(path):
            path = self.subst(path)
        if pathext is None:
            try:
                pathext = self['ENV']['PATHEXT']
            except KeyError:
                pass
        elif SCons.Util.is_String(pathext):
            pathext = self.subst(pathext)
        prog = SCons.Util.CLVar(self.subst(prog))  # support "program --with-args"
        path = SCons.Util.WhereIs(prog[0], path, pathext, reject)
        if path: return path
        return None

    #######################################################################
    # Public methods for doing real "SCons stuff" (manipulating
    # dependencies, setting attributes on targets, etc.).  These begin
    # with upper-case letters.  The essential characteristic of methods
    # in this section is that they all *should* have corresponding
    # same-named global functions.
    #######################################################################

    def Action(self, *args, **kw):
        def subst_string(a, self=self):
            if SCons.Util.is_String(a):
                a = self.subst(a)
            return a

        nargs = list(map(subst_string, args))
        nkw = self.subst_kw(kw)
        return SCons.Action.Action(*nargs, **nkw)

    def AddPreAction(self, files, action):
        nodes = self.arg2nodes(files, self.fs.Entry)
        action = SCons.Action.Action(action)
        uniq = {}
        for executor in [n.get_executor() for n in nodes]:
            uniq[executor] = 1
        for executor in list(uniq.keys()):
            executor.add_pre_action(action)
        return nodes

    def AddPostAction(self, files, action):
        nodes = self.arg2nodes(files, self.fs.Entry)
        action = SCons.Action.Action(action)
        uniq = {}
        for executor in [n.get_executor() for n in nodes]:
            uniq[executor] = 1
        for executor in list(uniq.keys()):
            executor.add_post_action(action)
        return nodes

    def Alias(self, target, source=[], action=None, **kw):
        tlist = self.arg2nodes(target, self.ans.Alias)
        if not SCons.Util.is_List(source):
            source = [source]
        source = [_f for _f in source if _f]

        if not action:
            if not source:
                # There are no source files and no action, so just
                # return a target list of classic Alias Nodes, without
                # any builder.  The externally visible effect is that
                # this will make the wrapping Script.BuildTask class
                # say that there's "Nothing to be done" for this Alias,
                # instead of that it's "up to date."
                return tlist

            # No action, but there are sources.  Re-call all the target
            # builders to add the sources to each target.
            result = []
            for t in tlist:
                bld = t.get_builder(AliasBuilder)
                result.extend(bld(self, t, source))
            return result

        nkw = self.subst_kw(kw)
        nkw.update({
            'action': SCons.Action.Action(action),
            'source_factory': self.fs.Entry,
            'multi': 1,
            'is_explicit': None,
        })
        bld = SCons.Builder.Builder(**nkw)

        # Apply the Builder separately to each target so that the Aliases
        # stay separate.  If we did one "normal" Builder call with the
        # whole target list, then all of the target Aliases would be
        # associated under a single Executor.
        result = []
        for t in tlist:
            # Calling the convert() method will cause a new Executor to be
            # created from scratch, so we have to explicitly initialize
            # it with the target's existing sources, plus our new ones,
            # so nothing gets lost.
            b = t.get_builder()
            if b is None or b is AliasBuilder:
                b = bld
            else:
                nkw['action'] = b.action + action
                b = SCons.Builder.Builder(**nkw)
            t.convert()
            result.extend(b(self, t, t.sources + source))
        return result

    def AlwaysBuild(self, *targets):
        tlist = []
        for t in targets:
            tlist.extend(self.arg2nodes(t, self.fs.Entry))
        for t in tlist:
            t.set_always_build()
        return tlist

    def BuildDir(self, *args, **kw):
        msg = """BuildDir() and the build_dir keyword have been deprecated;\n\tuse VariantDir() and the variant_dir keyword instead."""
        SCons.Warnings.warn(SCons.Warnings.DeprecatedBuildDirWarning, msg)
        if 'build_dir' in kw:
            kw['variant_dir'] = kw['build_dir']
            del kw['build_dir']
        return self.VariantDir(*args, **kw)

    def Builder(self, **kw):
        nkw = self.subst_kw(kw)
        return SCons.Builder.Builder(**nkw)

    def CacheDir(self, path):
        import SCons.CacheDir
        if path is not None:
            path = self.subst(path)
        self._CacheDir_path = path

    def Clean(self, targets, files):
        global CleanTargets
        tlist = self.arg2nodes(targets, self.fs.Entry)
        flist = self.arg2nodes(files, self.fs.Entry)
        for t in tlist:
            try:
                CleanTargets[t].extend(flist)
            except KeyError:
                CleanTargets[t] = flist

    def Configure(self, *args, **kw):
        nargs = [self]
        if args:
            nargs = nargs + self.subst_list(args)[0]
        nkw = self.subst_kw(kw)
        nkw['_depth'] = kw.get('_depth', 0) + 1
        try:
            nkw['custom_tests'] = self.subst_kw(nkw['custom_tests'])
        except KeyError:
            pass
        return SCons.SConf.SConf(*nargs, **nkw)

    def Command(self, target, source, action, **kw):
        """Builds the supplied target files from the supplied
        source files using the supplied action.  Action may
        be any type that the Builder constructor will accept
        for an action."""
        bkw = {
            'action': action,
            'target_factory': self.fs.Entry,
            'source_factory': self.fs.Entry,
        }
        try:
            bkw['source_scanner'] = kw['source_scanner']
        except KeyError:
            pass
        else:
            del kw['source_scanner']
        bld = SCons.Builder.Builder(**bkw)
        return bld(self, target, source, **kw)

    def Depends(self, target, dependency):
        """Explicity specify that 'target's depend on 'dependency'."""
        tlist = self.arg2nodes(target, self.fs.Entry)
        dlist = self.arg2nodes(dependency, self.fs.Entry)
        for t in tlist:
            t.add_dependency(dlist)
        return tlist

    def Dir(self, name, *args, **kw):
        """
        """
        s = self.subst(name)
        if SCons.Util.is_Sequence(s):
            result = []
            for e in s:
                result.append(self.fs.Dir(e, *args, **kw))
            return result
        return self.fs.Dir(s, *args, **kw)

    def PyPackageDir(self, modulename):
        s = self.subst(modulename)
        if SCons.Util.is_Sequence(s):
            result = []
            for e in s:
                result.append(self.fs.PyPackageDir(e))
            return result
        return self.fs.PyPackageDir(s)

    def NoClean(self, *targets):
        """Tags a target so that it will not be cleaned by -c"""
        tlist = []
        for t in targets:
            tlist.extend(self.arg2nodes(t, self.fs.Entry))
        for t in tlist:
            t.set_noclean()
        return tlist

    def NoCache(self, *targets):
        """Tags a target so that it will not be cached"""
        tlist = []
        for t in targets:
            tlist.extend(self.arg2nodes(t, self.fs.Entry))
        for t in tlist:
            t.set_nocache()
        return tlist

    def Entry(self, name, *args, **kw):
        """
        """
        s = self.subst(name)
        if SCons.Util.is_Sequence(s):
            result = []
            for e in s:
                result.append(self.fs.Entry(e, *args, **kw))
            return result
        return self.fs.Entry(s, *args, **kw)

    def Environment(self, **kw):
        return SCons.Environment.Environment(**self.subst_kw(kw))

    def Execute(self, action, *args, **kw):
        """Directly execute an action through an Environment
        """
        action = self.Action(action, *args, **kw)
        result = action([], [], self)
        if isinstance(result, SCons.Errors.BuildError):
            errstr = result.errstr
            if result.filename:
                errstr = result.filename + ': ' + errstr
            sys.stderr.write("scons: *** %s\n" % errstr)
            return result.status
        else:
            return result

    def File(self, name, *args, **kw):
        """
        """
        s = self.subst(name)
        if SCons.Util.is_Sequence(s):
            result = []
            for e in s:
                result.append(self.fs.File(e, *args, **kw))
            return result
        return self.fs.File(s, *args, **kw)

    def FindFile(self, file, dirs):
        file = self.subst(file)
        nodes = self.arg2nodes(dirs, self.fs.Dir)
        return SCons.Node.FS.find_file(file, tuple(nodes))

    def Flatten(self, sequence):
        return SCons.Util.flatten(sequence)

    def GetBuildPath(self, files):
        result = list(map(str, self.arg2nodes(files, self.fs.Entry)))
        if SCons.Util.is_List(files):
            return result
        else:
            return result[0]

    def Glob(self, pattern, ondisk=True, source=False, strings=False, exclude=None):
        return self.fs.Glob(self.subst(pattern), ondisk, source, strings, exclude)

    def Ignore(self, target, dependency):
        """Ignore a dependency."""
        tlist = self.arg2nodes(target, self.fs.Entry)
        dlist = self.arg2nodes(dependency, self.fs.Entry)
        for t in tlist:
            t.add_ignore(dlist)
        return tlist

    def Literal(self, string):
        return SCons.Subst.Literal(string)

    def Local(self, *targets):
        ret = []
        for targ in targets:
            if isinstance(targ, SCons.Node.Node):
                targ.set_local()
                ret.append(targ)
            else:
                for t in self.arg2nodes(targ, self.fs.Entry):
                    t.set_local()
                    ret.append(t)
        return ret

    def Precious(self, *targets):
        tlist = []
        for t in targets:
            tlist.extend(self.arg2nodes(t, self.fs.Entry))
        for t in tlist:
            t.set_precious()
        return tlist

    def Pseudo(self, *targets):
        tlist = []
        for t in targets:
            tlist.extend(self.arg2nodes(t, self.fs.Entry))
        for t in tlist:
            t.set_pseudo()
        return tlist

    def Repository(self, *dirs, **kw):
        dirs = self.arg2nodes(list(dirs), self.fs.Dir)
        self.fs.Repository(*dirs, **kw)

    def Requires(self, target, prerequisite):
        """Specify that 'prerequisite' must be built before 'target',
        (but 'target' does not actually depend on 'prerequisite'
        and need not be rebuilt if it changes)."""
        tlist = self.arg2nodes(target, self.fs.Entry)
        plist = self.arg2nodes(prerequisite, self.fs.Entry)
        for t in tlist:
            t.add_prerequisite(plist)
        return tlist

    def Scanner(self, *args, **kw):
        nargs = []
        for arg in args:
            if SCons.Util.is_String(arg):
                arg = self.subst(arg)
            nargs.append(arg)
        nkw = self.subst_kw(kw)
        return SCons.Scanner.Base(*nargs, **nkw)

    def SConsignFile(self, name=".sconsign", dbm_module=None):
        if name is not None:
            name = self.subst(name)
            if not os.path.isabs(name):
                name = os.path.join(str(self.fs.SConstruct_dir), name)
        if name:
            name = os.path.normpath(name)
            sconsign_dir = os.path.dirname(name)
            if sconsign_dir and not os.path.exists(sconsign_dir):
                self.Execute(SCons.Defaults.Mkdir(sconsign_dir))
        SCons.SConsign.File(name, dbm_module)

    def SideEffect(self, side_effect, target):
        """Tell scons that side_effects are built as side
        effects of building targets."""
        side_effects = self.arg2nodes(side_effect, self.fs.Entry)
        targets = self.arg2nodes(target, self.fs.Entry)

        for side_effect in side_effects:
            if side_effect.multiple_side_effect_has_builder():
                raise SCons.Errors.UserError(
                    "Multiple ways to build the same target were specified for: %s" % str(side_effect))
            side_effect.add_source(targets)
            side_effect.side_effect = 1
            self.Precious(side_effect)
            for target in targets:
                target.side_effects.append(side_effect)
        return side_effects

    def SourceCode(self, entry, builder):
        """Arrange for a source code builder for (part of) a tree."""
        msg = """SourceCode() has been deprecated and there is no replacement.
\tIf you need this function, please contact scons-dev@scons.org"""
        SCons.Warnings.warn(SCons.Warnings.DeprecatedSourceCodeWarning, msg)
        entries = self.arg2nodes(entry, self.fs.Entry)
        for entry in entries:
            entry.set_src_builder(builder)
        return entries

    def SourceSignatures(self, type):
        global _warn_source_signatures_deprecated
        if _warn_source_signatures_deprecated:
            msg = "The env.SourceSignatures() method is deprecated;\n" + \
                  "\tconvert your build to use the env.Decider() method instead."
            SCons.Warnings.warn(SCons.Warnings.DeprecatedSourceSignaturesWarning, msg)
            _warn_source_signatures_deprecated = False
        type = self.subst(type)
        self.src_sig_type = type
        if type == 'MD5':
            if not SCons.Util.md5:
                raise UserError("MD5 signatures are not available in this version of Python.")
            self.decide_source = self._changed_content
        elif type == 'timestamp':
            self.decide_source = self._changed_timestamp_match
        else:
            raise UserError("Unknown source signature type '%s'" % type)

    def Split(self, arg):
        """This function converts a string or list into a list of strings
        or Nodes.  This makes things easier for users by allowing files to
        be specified as a white-space separated list to be split.

        The input rules are:
            - A single string containing names separated by spaces. These will be
              split apart at the spaces.
            - A single Node instance
            - A list containing either strings or Node instances. Any strings
              in the list are not split at spaces.

        In all cases, the function returns a list of Nodes and strings."""

        if SCons.Util.is_List(arg):
            return list(map(self.subst, arg))
        elif SCons.Util.is_String(arg):
            return self.subst(arg).split()
        else:
            return [self.subst(arg)]

    def TargetSignatures(self, type):
        global _warn_target_signatures_deprecated
        if _warn_target_signatures_deprecated:
            msg = "The env.TargetSignatures() method is deprecated;\n" + \
                  "\tconvert your build to use the env.Decider() method instead."
            SCons.Warnings.warn(SCons.Warnings.DeprecatedTargetSignaturesWarning, msg)
            _warn_target_signatures_deprecated = False
        type = self.subst(type)
        self.tgt_sig_type = type
        if type in ('MD5', 'content'):
            if not SCons.Util.md5:
                raise UserError("MD5 signatures are not available in this version of Python.")
            self.decide_target = self._changed_content
        elif type == 'timestamp':
            self.decide_target = self._changed_timestamp_match
        elif type == 'build':
            self.decide_target = self._changed_build
        elif type == 'source':
            self.decide_target = self._changed_source
        else:
            raise UserError("Unknown target signature type '%s'" % type)

    def Value(self, value, built_value=None):
        """
        """
        return SCons.Node.Python.Value(value, built_value)

    def VariantDir(self, variant_dir, src_dir, duplicate=1):
        variant_dir = self.arg2nodes(variant_dir, self.fs.Dir)[0]
        src_dir = self.arg2nodes(src_dir, self.fs.Dir)[0]
        self.fs.VariantDir(variant_dir, src_dir, duplicate)

    def FindSourceFiles(self, node='.'):
        """ returns a list of all source files.
        """
        node = self.arg2nodes(node, self.fs.Entry)[0]

        sources = []

        def build_source(ss):
            for s in ss:
                if isinstance(s, SCons.Node.FS.Dir):
                    build_source(s.all_children())
                elif s.has_builder():
                    build_source(s.sources)
                elif isinstance(s.disambiguate(), SCons.Node.FS.File):
                    sources.append(s)

        build_source(node.all_children())

        def final_source(node):
            while node != node.srcnode():
                node = node.srcnode()
            return node

        sources = list(map(final_source, sources))

        # remove duplicates
        return list(set(sources))

    def FindInstalledFiles(self):
        """ returns the list of all targets of the Install and InstallAs Builder.
        """
        from SCons.Tool import install
        if install._UNIQUE_INSTALLED_FILES is None:
            install._UNIQUE_INSTALLED_FILES = SCons.Util.uniquer_hashables(install._INSTALLED_FILES)
        return install._UNIQUE_INSTALLED_FILES


class OverrideEnvironment(Base):
    """A proxy that overrides variables in a wrapped construction
    environment by returning values from an overrides dictionary in
    preference to values from the underlying subject environment.

    This is a lightweight (I hope) proxy that passes through most use of
    attributes to the underlying Environment.Base class, but has just
    enough additional methods defined to act like a real construction
    environment with overridden values.  It can wrap either a Base
    construction environment, or another OverrideEnvironment, which
    can in turn nest arbitrary OverrideEnvironments...

    Note that we do *not* call the underlying base class
    (SubsitutionEnvironment) initialization, because we get most of those
    from proxying the attributes of the subject construction environment.
    But because we subclass SubstitutionEnvironment, this class also
    has inherited arg2nodes() and subst*() methods; those methods can't
    be proxied because they need *this* object's methods to fetch the
    values from the overrides dictionary.
    """

    def __init__(self, subject, overrides={}):
        if SCons.Debug.track_instances: logInstanceCreation(self, 'Environment.OverrideEnvironment')
        self.__dict__['__subject'] = subject
        self.__dict__['overrides'] = overrides

    # Methods that make this class act like a proxy.
    def __getattr__(self, name):
        return getattr(self.__dict__['__subject'], name)

    def __setattr__(self, name, value):
        setattr(self.__dict__['__subject'], name, value)

    # Methods that make this class act like a dictionary.
    def __getitem__(self, key):
        try:
            return self.__dict__['overrides'][key]
        except KeyError:
            return self.__dict__['__subject'].__getitem__(key)

    def __setitem__(self, key, value):
        if not is_valid_construction_var(key):
            raise SCons.Errors.UserError("Illegal construction variable `%s'" % key)
        self.__dict__['overrides'][key] = value

    def __delitem__(self, key):
        try:
            del self.__dict__['overrides'][key]
        except KeyError:
            deleted = 0
        else:
            deleted = 1
        try:
            result = self.__dict__['__subject'].__delitem__(key)
        except KeyError:
            if not deleted:
                raise
            result = None
        return result

    def get(self, key, default=None):
        """Emulates the get() method of dictionaries."""
        try:
            return self.__dict__['overrides'][key]
        except KeyError:
            return self.__dict__['__subject'].get(key, default)

    def has_key(self, key):
        try:
            self.__dict__['overrides'][key]
            return 1
        except KeyError:
            return key in self.__dict__['__subject']

    def __contains__(self, key):
        if self.__dict__['overrides'].__contains__(key):
            return 1
        return self.__dict__['__subject'].__contains__(key)

    def Dictionary(self):
        """Emulates the items() method of dictionaries."""
        d = self.__dict__['__subject'].Dictionary().copy()
        d.update(self.__dict__['overrides'])
        return d

    def items(self):
        """Emulates the items() method of dictionaries."""
        return list(self.Dictionary().items())

    # Overridden private construction environment methods.
    def _update(self, dict):
        """Update an environment's values directly, bypassing the normal
        checks that occur when users try to set items.
        """
        self.__dict__['overrides'].update(dict)

    def gvars(self):
        return self.__dict__['__subject'].gvars()

    def lvars(self):
        lvars = self.__dict__['__subject'].lvars()
        lvars.update(self.__dict__['overrides'])
        return lvars

    # Overridden public construction environment methods.
    def Replace(self, **kw):
        kw = copy_non_reserved_keywords(kw)
        self.__dict__['overrides'].update(semi_deepcopy(kw))


# The entry point that will be used by the external world
# to refer to a construction environment.  This allows the wrapper
# interface to extend a construction environment for its own purposes
# by subclassing SCons.Environment.Base and then assigning the
# class to SCons.Environment.Environment.

Environment = Base


def NoSubstitutionProxy(subject):
    """
    An entry point for returning a proxy subclass instance that overrides
    the subst*() methods so they don't actually perform construction
    variable substitution.  This is specifically intended to be the shim
    layer in between global function calls (which don't want construction
    variable substitution) and the DefaultEnvironment() (which would
    substitute variables if left to its own devices).

    We have to wrap this in a function that allows us to delay definition of
    the class until it's necessary, so that when it subclasses Environment
    it will pick up whatever Environment subclass the wrapper interface
    might have assigned to SCons.Environment.Environment.
    """

    class _NoSubstitutionProxy(Environment):
        def __init__(self, subject):
            self.__dict__['__subject'] = subject

        def __getattr__(self, name):
            return getattr(self.__dict__['__subject'], name)

        def __setattr__(self, name, value):
            return setattr(self.__dict__['__subject'], name, value)

        def executor_to_lvars(self, kwdict):
            if 'executor' in kwdict:
                kwdict['lvars'] = kwdict['executor'].get_lvars()
                del kwdict['executor']
            else:
                kwdict['lvars'] = {}

        def raw_to_mode(self, dict):
            try:
                raw = dict['raw']
            except KeyError:
                pass
            else:
                del dict['raw']
                dict['mode'] = raw

        def subst(self, string, *args, **kwargs):
            return string

        def subst_kw(self, kw, *args, **kwargs):
            return kw

        def subst_list(self, string, *args, **kwargs):
            nargs = (string, self,) + args
            nkw = kwargs.copy()
            nkw['gvars'] = {}
            self.executor_to_lvars(nkw)
            self.raw_to_mode(nkw)
            return SCons.Subst.scons_subst_list(*nargs, **nkw)

        def subst_target_source(self, string, *args, **kwargs):
            nargs = (string, self,) + args
            nkw = kwargs.copy()
            nkw['gvars'] = {}
            self.executor_to_lvars(nkw)
            self.raw_to_mode(nkw)
            return SCons.Subst.scons_subst(*nargs, **nkw)

    return _NoSubstitutionProxy(subject)

# Local Variables:
# tab-width:4
# indent-tabs-mode:nil
# End:
# vim: set expandtab tabstop=4 shiftwidth=4:<|MERGE_RESOLUTION|>--- conflicted
+++ resolved
@@ -1275,13 +1275,8 @@
             path = str(self.fs.Dir(path))
         return path
 
-<<<<<<< HEAD
-    def AppendENVPath(self, name, newpath, envname='ENV',
-                      sep=os.pathsep, delete_existing=1):
-=======
     def AppendENVPath(self, name, newpath, envname = 'ENV',
                       sep = os.pathsep, delete_existing=0):
->>>>>>> 334e11d0
         """Append path elements to the path 'name' in the 'ENV'
         dictionary for this environment.  Will only add any particular
         path once, and will normpath and normcase all paths to help
