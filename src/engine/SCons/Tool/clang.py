--- conflicted
+++ resolved
@@ -56,12 +56,8 @@
 
     if env['PLATFORM'] == 'win32':
         # Ensure that we have a proper path for clang
-<<<<<<< HEAD
-        clang = SCons.Tool.find_program_path(env, compilers[0], default_paths=get_clang_install_dirs(env['PLATFORM']))
-=======
         clang = SCons.Tool.find_program_path(env, compilers[0], 
                                              default_paths=get_clang_install_dirs(env['PLATFORM']))
->>>>>>> cf74ad1f
         if clang:
             clang_bin_dir = os.path.dirname(clang)
             env.AppendENVPath('PATH', clang_bin_dir)
