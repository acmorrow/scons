--- conflicted
+++ resolved
@@ -99,11 +99,11 @@
     ("amd64", "amd64"): "amd64",
     ("amd64", "x86"): "x86",
     ("x86", "ia64"): "x86_ia64",         # gone since 14.0
-    #("arm", "arm"): "arm",              # since 14.0, maybe gone 14.1?
-    #("x86", "arm"): "x86_arm",          # since 14.0
-    #("x86", "arm64"): "x86_arm64",      # since 14.1
-    #("amd64", "arm"): "amd64_arm",      # since 14.0
-    #("amd64", "arm64"): "amd64_arm64",  # since 14.1
+    ("arm", "arm"): "arm",              # since 14.0, maybe gone 14.1?
+    ("x86", "arm"): "x86_arm",          # since 14.0
+    ("x86", "arm64"): "x86_arm64",      # since 14.1
+    ("amd64", "arm"): "amd64_arm",      # since 14.0
+    ("amd64", "arm64"): "amd64_arm64",  # since 14.1
 }
 
 def get_msvc_version_numeric(msvc_version):
@@ -440,35 +440,8 @@
 
     return __INSTALLED_VCS_RUN
 
-<<<<<<< HEAD
 def get_installed_vcs(env):
-=======
-def get_installed_vcs():
-    '''Query which versions of compiler suites are installed.
-
-    Returns:
-        list: version strings from _VCVER that appear to be installed.
-    '''
->>>>>>> 070d3101
     installed_versions = []
-
-    def clfind(name, path):
-        '''Search for a filename in a given path.
-
-        Look for 'name' (normally cl.exe) recursively in 'path'.  No need
-        to return the path found, someplace else will dig deeper, this is
-        just used to confirm a given suite from _VCVER contains that file.
-        Note it does not promise the cl.exe is the combination of
-        host/target we actually need, that is also done elsewhere.
-
-        Returns:
-            bool:
-        '''
-        for root, _, files in os.walk(path):
-            if name in files:
-                debug('get_installed_vcs cl.exe found %s' % os.path.join(root, name))
-                return True
-        return False
 
     for ver in _VCVER:
         debug('trying to find VC %s' % ver)
@@ -476,12 +449,7 @@
             VC_DIR = find_vc_pdir(ver)
             if VC_DIR:
                 debug('found VC %s' % ver)
-<<<<<<< HEAD
                 if _check_cl_exists_in_vc_dir(env, VC_DIR, ver):
-=======
-                # now make sure there's a cl.exe in that path
-                if clfind('cl.exe', VC_DIR):
->>>>>>> 070d3101
                     installed_versions.append(ver)
                 else:
                     debug('find_vc_pdir no compiler found %s' % ver)
@@ -564,12 +532,8 @@
         msvc_setup_env(env)
         env["MSVC_SETUP_RUN"] = True
 
-<<<<<<< HEAD
 def msvc_find_valid_batch_script(env,version,modify_env=True):
     debug('vc.py:msvc_find_valid_batch_script()')
-=======
-def msvc_find_valid_batch_script(env,version):
->>>>>>> 070d3101
     # Find the host platform, target platform, and if present the requested
     # target platform
     platforms = get_host_target(env)
