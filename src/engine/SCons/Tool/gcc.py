"""SCons.Tool.gcc

Tool-specific initialization for gcc.

There normally shouldn't be any need to import this module directly.
It will usually be imported through the generic SCons.Tool.Tool()
selection method.

"""

#
# __COPYRIGHT__
#
# Permission is hereby granted, free of charge, to any person obtaining
# a copy of this software and associated documentation files (the
# "Software"), to deal in the Software without restriction, including
# without limitation the rights to use, copy, modify, merge, publish,
# distribute, sublicense, and/or sell copies of the Software, and to
# permit persons to whom the Software is furnished to do so, subject to
# the following conditions:
#
# The above copyright notice and this permission notice shall be included
# in all copies or substantial portions of the Software.
#
# THE SOFTWARE IS PROVIDED "AS IS", WITHOUT WARRANTY OF ANY
# KIND, EXPRESS OR IMPLIED, INCLUDING BUT NOT LIMITED TO THE
# WARRANTIES OF MERCHANTABILITY, FITNESS FOR A PARTICULAR PURPOSE AND
# NONINFRINGEMENT. IN NO EVENT SHALL THE AUTHORS OR COPYRIGHT HOLDERS BE
# LIABLE FOR ANY CLAIM, DAMAGES OR OTHER LIABILITY, WHETHER IN AN ACTION
# OF CONTRACT, TORT OR OTHERWISE, ARISING FROM, OUT OF OR IN CONNECTION
# WITH THE SOFTWARE OR THE USE OR OTHER DEALINGS IN THE SOFTWARE.
#

__revision__ = "__FILE__ __REVISION__ __DATE__ __DEVELOPER__"

from . import cc
import os
import re
import subprocess

import SCons.Util

compilers = ['gcc', 'cc']

def generate(env):
    """Add Builders and construction variables for gcc to an Environment."""

    if 'CC' not in env:
        env['CC'] = env.Detect(compilers) or compilers[0]

    cc.generate(env)

    if env['PLATFORM'] in ['cygwin', 'win32']:
        env['SHCCFLAGS'] = SCons.Util.CLVar('$CCFLAGS')
    else:
        env['SHCCFLAGS'] = SCons.Util.CLVar('$CCFLAGS -fPIC')
    # determine compiler version
<<<<<<< HEAD
    if env['CC']:
        #pipe = SCons.Action._subproc(env, [env['CC'], '-dumpversion'],
        pipe = SCons.Action._subproc(env, [env['CC'], '--version'],
                                     stdin = 'devnull',
                                     stderr = 'devnull',
                                     stdout = subprocess.PIPE)
        if pipe.wait() != 0: return
        # -dumpversion was added in GCC 3.0.  As long as we're supporting
        # GCC versions older than that, we should use --version and a
        # regular expression.
        #line = pipe.stdout.read().strip()
        #if line:
        #    env['CCVERSION'] = line
        line = SCons.Util.to_str (pipe.stdout.readline())
        match = re.search(r'[0-9]+(\.[0-9]+)+', line)
        if match:
            env['CCVERSION'] = match.group(0)
=======
    version = detect_version(env, env['CC'])
    if version:
        env['CCVERSION'] = version
>>>>>>> 6db60dbe

def exists(env):
    # is executable, and is a GNU compiler (or accepts '--version' at least)
    return detect_version(env, env.Detect(env.get('CC', compilers)))

def detect_version(env, cc):
    """Return the version of the GNU compiler, or None if it is not a GNU compiler."""
    cc = env.subst(cc)
    if not cc:
        return None
    version = None
    #pipe = SCons.Action._subproc(env, SCons.Util.CLVar(cc) + ['-dumpversion'],
    pipe = SCons.Action._subproc(env, SCons.Util.CLVar(cc) + ['--version'],
                                 stdin = 'devnull',
                                 stderr = 'devnull',
                                 stdout = subprocess.PIPE)
    # -dumpversion was added in GCC 3.0.  As long as we're supporting
    # GCC versions older than that, we should use --version and a
    # regular expression.
    #line = pipe.stdout.read().strip()
    #if line:
    #    version = line
    line = pipe.stdout.readline()
    match = re.search(r'[0-9]+(\.[0-9]+)+', line)
    if match:
        version = match.group(0)
    # Non-GNU compiler's output (like AIX xlc's) may exceed the stdout buffer:
    # So continue with reading to let the child process actually terminate.
    while pipe.stdout.readline():
        pass
    ret = pipe.wait()
    if ret != 0:
        return None
    return version

# Local Variables:
# tab-width:4
# indent-tabs-mode:nil
# End:
# vim: set expandtab tabstop=4 shiftwidth=4:<|MERGE_RESOLUTION|>--- conflicted
+++ resolved
@@ -55,29 +55,9 @@
     else:
         env['SHCCFLAGS'] = SCons.Util.CLVar('$CCFLAGS -fPIC')
     # determine compiler version
-<<<<<<< HEAD
-    if env['CC']:
-        #pipe = SCons.Action._subproc(env, [env['CC'], '-dumpversion'],
-        pipe = SCons.Action._subproc(env, [env['CC'], '--version'],
-                                     stdin = 'devnull',
-                                     stderr = 'devnull',
-                                     stdout = subprocess.PIPE)
-        if pipe.wait() != 0: return
-        # -dumpversion was added in GCC 3.0.  As long as we're supporting
-        # GCC versions older than that, we should use --version and a
-        # regular expression.
-        #line = pipe.stdout.read().strip()
-        #if line:
-        #    env['CCVERSION'] = line
-        line = SCons.Util.to_str (pipe.stdout.readline())
-        match = re.search(r'[0-9]+(\.[0-9]+)+', line)
-        if match:
-            env['CCVERSION'] = match.group(0)
-=======
     version = detect_version(env, env['CC'])
     if version:
         env['CCVERSION'] = version
->>>>>>> 6db60dbe
 
 def exists(env):
     # is executable, and is a GNU compiler (or accepts '--version' at least)
@@ -100,13 +80,13 @@
     #line = pipe.stdout.read().strip()
     #if line:
     #    version = line
-    line = pipe.stdout.readline()
+    line = SCons.Util.to_str(pipe.stdout.readline())
     match = re.search(r'[0-9]+(\.[0-9]+)+', line)
     if match:
         version = match.group(0)
     # Non-GNU compiler's output (like AIX xlc's) may exceed the stdout buffer:
     # So continue with reading to let the child process actually terminate.
-    while pipe.stdout.readline():
+    while SCons.Util.to_str(pipe.stdout.readline()):
         pass
     ret = pipe.wait()
     if ret != 0:
