"""SCons.Script

This file implements the main() function used by the scons script.

Architecturally, this *is* the scons script, and will likely only be
called from the external "scons" wrapper.  Consequently, anything here
should not be, or be considered, part of the build engine.  If it's
something that we expect other software to want to use, it should go in
some other module.  If it's specific to the "scons" script invocation,
it goes here.
"""

unsupported_python_version = (2, 6, 0)
deprecated_python_version = (2, 7, 0)

# __COPYRIGHT__
#
# Permission is hereby granted, free of charge, to any person obtaining
# a copy of this software and associated documentation files (the
# "Software"), to deal in the Software without restriction, including
# without limitation the rights to use, copy, modify, merge, publish,
# distribute, sublicense, and/or sell copies of the Software, and to
# permit persons to whom the Software is furnished to do so, subject to
# the following conditions:
#
# The above copyright notice and this permission notice shall be included
# in all copies or substantial portions of the Software.
#
# THE SOFTWARE IS PROVIDED "AS IS", WITHOUT WARRANTY OF ANY
# KIND, EXPRESS OR IMPLIED, INCLUDING BUT NOT LIMITED TO THE
# WARRANTIES OF MERCHANTABILITY, FITNESS FOR A PARTICULAR PURPOSE AND
# NONINFRINGEMENT. IN NO EVENT SHALL THE AUTHORS OR COPYRIGHT HOLDERS BE
# LIABLE FOR ANY CLAIM, DAMAGES OR OTHER LIABILITY, WHETHER IN AN ACTION
# OF CONTRACT, TORT OR OTHERWISE, ARISING FROM, OUT OF OR IN CONNECTION
# WITH THE SOFTWARE OR THE USE OR OTHER DEALINGS IN THE SOFTWARE.

__revision__ = "__FILE__ __REVISION__ __DATE__ __DEVELOPER__"

import SCons.compat

import os
import sys
import time
import traceback

import SCons.CacheDir
import SCons.Debug
import SCons.Defaults
import SCons.Environment
import SCons.Errors
import SCons.Job
import SCons.Node
import SCons.Node.FS
import SCons.Platform
import SCons.SConf
import SCons.Script
import SCons.Taskmaster
import SCons.Util
import SCons.Warnings

import SCons.Script.Interactive

def fetch_win32_parallel_msg():
    # A subsidiary function that exists solely to isolate this import
    # so we don't have to pull it in on all platforms, and so that an
    # in-line "import" statement in the _main() function below doesn't
    # cause warnings about local names shadowing use of the 'SCons'
    # global in nest scopes and UnboundLocalErrors and the like in some
    # versions (2.1) of Python.
    import SCons.Platform.win32
    return SCons.Platform.win32.parallel_msg

def revert_io():
    # This call is added to revert stderr and stdout to the original
    # ones just in case some build rule or something else in the system
    # has redirected them elsewhere.
    sys.stderr = sys.__stderr__
    sys.stdout = sys.__stdout__

class SConsPrintHelpException(Exception):
    pass

display = SCons.Util.display
progress_display = SCons.Util.DisplayEngine()

first_command_start = None
last_command_end = None

class Progressor(object):
    prev = ''
    count = 0
    target_string = '$TARGET'

    def __init__(self, obj, interval=1, file=None, overwrite=False):
        if file is None:
            file = sys.stdout

        self.obj = obj
        self.file = file
        self.interval = interval
        self.overwrite = overwrite

        if callable(obj):
            self.func = obj
        elif SCons.Util.is_List(obj):
            self.func = self.spinner
        elif obj.find(self.target_string) != -1:
            self.func = self.replace_string
        else:
            self.func = self.string

    def write(self, s):
        self.file.write(s)
        self.file.flush()
        self.prev = s

    def erase_previous(self):
        if self.prev:
            length = len(self.prev)
            if self.prev[-1] in ('\n', '\r'):
                length = length - 1
            self.write(' ' * length + '\r')
            self.prev = ''

    def spinner(self, node):
        self.write(self.obj[self.count % len(self.obj)])

    def string(self, node):
        self.write(self.obj)

    def replace_string(self, node):
        self.write(self.obj.replace(self.target_string, str(node)))

    def __call__(self, node):
        self.count = self.count + 1
        if (self.count % self.interval) == 0:
            if self.overwrite:
                self.erase_previous()
            self.func(node)

ProgressObject = SCons.Util.Null()

def Progress(*args, **kw):
    global ProgressObject
    ProgressObject = Progressor(*args, **kw)

# Task control.
#

_BuildFailures = []

def GetBuildFailures():
    return _BuildFailures

class BuildTask(SCons.Taskmaster.OutOfDateTask):
    """An SCons build task."""
    progress = ProgressObject

    def display(self, message):
        display('scons: ' + message)

    def prepare(self):
        self.progress(self.targets[0])
        return SCons.Taskmaster.OutOfDateTask.prepare(self)

    def needs_execute(self):
        if SCons.Taskmaster.OutOfDateTask.needs_execute(self):
            return True
        if self.top and self.targets[0].has_builder():
            display("scons: `%s' is up to date." % str(self.node))
        return False

    def execute(self):
        if print_time:
            start_time = time.time()
            global first_command_start
            if first_command_start is None:
                first_command_start = start_time
        SCons.Taskmaster.OutOfDateTask.execute(self)
        if print_time:
            global cumulative_command_time
            global last_command_end
            finish_time = time.time()
            last_command_end = finish_time
            cumulative_command_time = cumulative_command_time+finish_time-start_time
            sys.stdout.write("Command execution time: %s: %f seconds\n"%(str(self.node), finish_time-start_time))

    def do_failed(self, status=2):
        _BuildFailures.append(self.exception[1])
        global exit_status
        global this_build_status
        if self.options.ignore_errors:
            SCons.Taskmaster.OutOfDateTask.executed(self)
        elif self.options.keep_going:
            SCons.Taskmaster.OutOfDateTask.fail_continue(self)
            exit_status = status
            this_build_status = status
        else:
            SCons.Taskmaster.OutOfDateTask.fail_stop(self)
            exit_status = status
            this_build_status = status

    def executed(self):
        t = self.targets[0]
        if self.top and not t.has_builder() and not t.side_effect:
            if not t.exists():
                if t.__class__.__name__ in ('File', 'Dir', 'Entry'):
                    errstr="Do not know how to make %s target `%s' (%s)." % (t.__class__.__name__, t, t.get_abspath())
                else: # Alias or Python or ...
                    errstr="Do not know how to make %s target `%s'." % (t.__class__.__name__, t)
                sys.stderr.write("scons: *** " + errstr)
                if not self.options.keep_going:
                    sys.stderr.write("  Stop.")
                sys.stderr.write("\n")
                try:
                    raise SCons.Errors.BuildError(t, errstr)
                except KeyboardInterrupt:
                    raise
                except:
                    self.exception_set()
                self.do_failed()
            else:
                print("scons: Nothing to be done for `%s'." % t)
                SCons.Taskmaster.OutOfDateTask.executed(self)
        else:
            SCons.Taskmaster.OutOfDateTask.executed(self)

    def failed(self):
        # Handle the failure of a build task.  The primary purpose here
        # is to display the various types of Errors and Exceptions
        # appropriately.
        exc_info = self.exc_info()
        try:
            t, e, tb = exc_info
        except ValueError:
            t, e = exc_info
            tb = None

        if t is None:
            # The Taskmaster didn't record an exception for this Task;
            # see if the sys module has one.
            try:
                t, e, tb = sys.exc_info()[:]
            except ValueError:
                t, e = exc_info
                tb = None

        # Deprecated string exceptions will have their string stored
        # in the first entry of the tuple.
        if e is None:
            e = t

        buildError = SCons.Errors.convert_to_BuildError(e)
        if not buildError.node:
            buildError.node = self.node

        node = buildError.node
        if not SCons.Util.is_List(node):
                node = [ node ]
        nodename = ', '.join(map(str, node))

        errfmt = "scons: *** [%s] %s\n"
        sys.stderr.write(errfmt % (nodename, buildError))

        if (buildError.exc_info[2] and buildError.exc_info[1] and
           not isinstance(
               buildError.exc_info[1],
               (EnvironmentError, SCons.Errors.StopError,
                            SCons.Errors.UserError))):
            type, value, trace = buildError.exc_info
            if tb and print_stacktrace:
                sys.stderr.write("scons: internal stack trace:\n")
                traceback.print_tb(tb, file=sys.stderr)
            traceback.print_exception(type, value, trace)
        elif tb and print_stacktrace:
            sys.stderr.write("scons: internal stack trace:\n")
            traceback.print_tb(tb, file=sys.stderr)

        self.exception = (e, buildError, tb) # type, value, traceback
        self.do_failed(buildError.exitstatus)

        self.exc_clear()

    def postprocess(self):
        if self.top:
            t = self.targets[0]
            for tp in self.options.tree_printers:
                tp.display(t)
            if self.options.debug_includes:
                tree = t.render_include_tree()
                if tree:
                    print()
                    print(tree)
        SCons.Taskmaster.OutOfDateTask.postprocess(self)

    def make_ready(self):
        """Make a task ready for execution"""
        SCons.Taskmaster.OutOfDateTask.make_ready(self)
        if self.out_of_date and self.options.debug_explain:
            explanation = self.out_of_date[0].explain()
            if explanation:
                sys.stdout.write("scons: " + explanation)

class CleanTask(SCons.Taskmaster.AlwaysTask):
    """An SCons clean task."""
    def fs_delete(self, path, pathstr, remove=True):
        try:
            if os.path.lexists(path):
                if os.path.isfile(path) or os.path.islink(path):
                    if remove: os.unlink(path)
                    display("Removed " + pathstr)
                elif os.path.isdir(path) and not os.path.islink(path):
                    # delete everything in the dir
                    for e in sorted(os.listdir(path)):
                        p = os.path.join(path, e)
                        s = os.path.join(pathstr, e)
                        if os.path.isfile(p):
                            if remove: os.unlink(p)
                            display("Removed " + s)
                        else:
                            self.fs_delete(p, s, remove)
                    # then delete dir itself
                    if remove: os.rmdir(path)
                    display("Removed directory " + pathstr)
                else:
                    errstr = "Path '%s' exists but isn't a file or directory."
                    raise SCons.Errors.UserError(errstr % (pathstr))
        except SCons.Errors.UserError as e:
            print(e)
        except (IOError, OSError) as e:
            print("scons: Could not remove '%s':" % pathstr, e.strerror)

    def _get_files_to_clean(self):
        result = []
        target = self.targets[0]
        if target.has_builder() or target.side_effect:
            result = [t for t in self.targets if not t.noclean]
        return result

    def _clean_targets(self, remove=True):
        target = self.targets[0]
        if target in SCons.Environment.CleanTargets:
            files = SCons.Environment.CleanTargets[target]
            for f in files:
                self.fs_delete(f.get_abspath(), str(f), remove)

    def show(self):
        for t in self._get_files_to_clean():
            if not t.isdir():
                display("Removed " + str(t))
        self._clean_targets(remove=False)

    def remove(self):
        for t in self._get_files_to_clean():
            try:
                removed = t.remove()
            except OSError as e:
                # An OSError may indicate something like a permissions
                # issue, an IOError would indicate something like
                # the file not existing.  In either case, print a
                # message and keep going to try to remove as many
<<<<<<< HEAD
                # targets aa possible.
                print("scons: Could not remove '%s':" % str(t), e.strerror)
=======
                # targets as possible.
                print(("scons: Could not remove '{}':".format(str(t)), e.strerror))
>>>>>>> 6a371891
            else:
                if removed:
                    display("Removed " + str(t))
        self._clean_targets(remove=True)

    execute = remove

    # We want the Taskmaster to update the Node states (and therefore
    # handle reference counts, etc.), but we don't want to call
    # back to the Node's post-build methods, which would do things
    # we don't want, like store .sconsign information.
    executed = SCons.Taskmaster.Task.executed_without_callbacks

    # Have the Taskmaster arrange to "execute" all of the targets, because
    # we'll figure out ourselves (in remove() or show() above) whether
    # anything really needs to be done.
    make_ready = SCons.Taskmaster.Task.make_ready_all

    def prepare(self):
        pass

class QuestionTask(SCons.Taskmaster.AlwaysTask):
    """An SCons task for the -q (question) option."""
    def prepare(self):
        pass

    def execute(self):
        if self.targets[0].get_state() != SCons.Node.up_to_date or \
           (self.top and not self.targets[0].exists()):
            global exit_status
            global this_build_status
            exit_status = 1
            this_build_status = 1
            self.tm.stop()

    def executed(self):
        pass


class TreePrinter(object):
    def __init__(self, derived=False, prune=False, status=False):
        self.derived = derived
        self.prune = prune
        self.status = status
    def get_all_children(self, node):
        return node.all_children()
    def get_derived_children(self, node):
        children = node.all_children(None)
        return [x for x in children if x.has_builder()]
    def display(self, t):
        if self.derived:
            func = self.get_derived_children
        else:
            func = self.get_all_children
        s = self.status and 2 or 0
        SCons.Util.print_tree(t, func, prune=self.prune, showtags=s)


def python_version_string():
    return sys.version.split()[0]

def python_version_unsupported(version=sys.version_info):
    return version < unsupported_python_version

def python_version_deprecated(version=sys.version_info):
    return version < deprecated_python_version


# Global variables

print_objects = 0
print_memoizer = 0
print_stacktrace = 0
print_time = 0
sconscript_time = 0
cumulative_command_time = 0
exit_status = 0 # final exit status, assume success by default
this_build_status = 0 # "exit status" of an individual build
num_jobs = None
delayed_warnings = []

class FakeOptionParser(object):
    """
    A do-nothing option parser, used for the initial OptionsParser variable.

    During normal SCons operation, the OptionsParser is created right
    away by the main() function.  Certain tests scripts however, can
    introspect on different Tool modules, the initialization of which
    can try to add a new, local option to an otherwise uninitialized
    OptionsParser object.  This allows that introspection to happen
    without blowing up.

    """
    class FakeOptionValues(object):
        def __getattr__(self, attr):
            return None
    values = FakeOptionValues()
    def add_local_option(self, *args, **kw):
        pass

OptionsParser = FakeOptionParser()

def AddOption(*args, **kw):
    if 'default' not in kw:
        kw['default'] = None
    result = OptionsParser.add_local_option(*args, **kw)
    return result

def GetOption(name):
    return getattr(OptionsParser.values, name)

def SetOption(name, value):
    return OptionsParser.values.set_option(name, value)

def PrintHelp(file=None):
    OptionsParser.print_help(file=file)

class Stats(object):
    def __init__(self):
        self.stats = []
        self.labels = []
        self.append = self.do_nothing
        self.print_stats = self.do_nothing
    def enable(self, outfp):
        self.outfp = outfp
        self.append = self.do_append
        self.print_stats = self.do_print
    def do_nothing(self, *args, **kw):
        pass

class CountStats(Stats):
    def do_append(self, label):
        self.labels.append(label)
        self.stats.append(SCons.Debug.fetchLoggedInstances())
    def do_print(self):
        stats_table = {}
        for s in self.stats:
            for n in [t[0] for t in s]:
                stats_table[n] = [0, 0, 0, 0]
        i = 0
        for s in self.stats:
            for n, c in s:
                stats_table[n][i] = c
            i = i + 1
        self.outfp.write("Object counts:\n")
        pre = ["   "]
        post = ["   %s\n"]
        l = len(self.stats)
        fmt1 = ''.join(pre + [' %7s']*l + post)
        fmt2 = ''.join(pre + [' %7d']*l + post)
        labels = self.labels[:l]
        labels.append(("", "Class"))
        self.outfp.write(fmt1 % tuple([x[0] for x in labels]))
        self.outfp.write(fmt1 % tuple([x[1] for x in labels]))
        for k in sorted(stats_table.keys()):
            r = stats_table[k][:l] + [k]
            self.outfp.write(fmt2 % tuple(r))

count_stats = CountStats()

class MemStats(Stats):
    def do_append(self, label):
        self.labels.append(label)
        self.stats.append(SCons.Debug.memory())
    def do_print(self):
        fmt = 'Memory %-32s %12d\n'
        for label, stats in zip(self.labels, self.stats):
            self.outfp.write(fmt % (label, stats))

memory_stats = MemStats()

# utility functions

def _scons_syntax_error(e):
    """Handle syntax errors. Print out a message and show where the error
    occurred.
    """
    etype, value, tb = sys.exc_info()
    lines = traceback.format_exception_only(etype, value)
    for line in lines:
        sys.stderr.write(line+'\n')
    sys.exit(2)

def find_deepest_user_frame(tb):
    """
    Find the deepest stack frame that is not part of SCons.

    Input is a "pre-processed" stack trace in the form
    returned by traceback.extract_tb() or traceback.extract_stack()
    """

    tb.reverse()

    # find the deepest traceback frame that is not part
    # of SCons:
    for frame in tb:
        filename = frame[0]
        if filename.find(os.sep+'SCons'+os.sep) == -1:
            return frame
    return tb[0]

def _scons_user_error(e):
    """Handle user errors. Print out a message and a description of the
    error, along with the line number and routine where it occured.
    The file and line number will be the deepest stack frame that is
    not part of SCons itself.
    """
    global print_stacktrace
    etype, value, tb = sys.exc_info()
    if print_stacktrace:
        traceback.print_exception(etype, value, tb)
    filename, lineno, routine, dummy = find_deepest_user_frame(traceback.extract_tb(tb))
    sys.stderr.write("\nscons: *** %s\n" % value)
    sys.stderr.write('File "%s", line %d, in %s\n' % (filename, lineno, routine))
    sys.exit(2)

def _scons_user_warning(e):
    """Handle user warnings. Print out a message and a description of
    the warning, along with the line number and routine where it occured.
    The file and line number will be the deepest stack frame that is
    not part of SCons itself.
    """
    etype, value, tb = sys.exc_info()
    filename, lineno, routine, dummy = find_deepest_user_frame(traceback.extract_tb(tb))
    sys.stderr.write("\nscons: warning: %s\n" % e)
    sys.stderr.write('File "%s", line %d, in %s\n' % (filename, lineno, routine))

def _scons_internal_warning(e):
    """Slightly different from _scons_user_warning in that we use the
    *current call stack* rather than sys.exc_info() to get our stack trace.
    This is used by the warnings framework to print warnings."""
    filename, lineno, routine, dummy = find_deepest_user_frame(traceback.extract_stack())
    sys.stderr.write("\nscons: warning: %s\n" % e.args[0])
    sys.stderr.write('File "%s", line %d, in %s\n' % (filename, lineno, routine))

def _scons_internal_error():
    """Handle all errors but user errors. Print out a message telling
    the user what to do in this case and print a normal trace.
    """
    print('internal error')
    traceback.print_exc()
    sys.exit(2)

def _SConstruct_exists(dirname='', repositories=[], filelist=None):
    """This function checks that an SConstruct file exists in a directory.
    If so, it returns the path of the file. By default, it checks the
    current directory.
    """
    if not filelist:
        filelist = ['SConstruct', 'Sconstruct', 'sconstruct']
    for file in filelist:
        sfile = os.path.join(dirname, file)
        if os.path.isfile(sfile):
            return sfile
        if not os.path.isabs(sfile):
            for rep in repositories:
                if os.path.isfile(os.path.join(rep, sfile)):
                    return sfile
    return None

def _set_debug_values(options):
    global print_memoizer, print_objects, print_stacktrace, print_time

    debug_values = options.debug

    if "count" in debug_values:
        # All of the object counts are within "if track_instances:" blocks,
        # which get stripped when running optimized (with python -O or
        # from compiled *.pyo files).  Provide a warning if __debug__ is
        # stripped, so it doesn't just look like --debug=count is broken.
        enable_count = False
        if __debug__: enable_count = True
        if enable_count:
            count_stats.enable(sys.stdout)
            SCons.Debug.track_instances = True
        else:
            msg = "--debug=count is not supported when running SCons\n" + \
                  "\twith the python -O option or optimized (.pyo) modules."
            SCons.Warnings.warn(SCons.Warnings.NoObjectCountWarning, msg)
    if "dtree" in debug_values:
        options.tree_printers.append(TreePrinter(derived=True))
    options.debug_explain = ("explain" in debug_values)
    if "findlibs" in debug_values:
        SCons.Scanner.Prog.print_find_libs = "findlibs"
    options.debug_includes = ("includes" in debug_values)
    print_memoizer = ("memoizer" in debug_values)
    if "memory" in debug_values:
        memory_stats.enable(sys.stdout)
    print_objects = ("objects" in debug_values)
    if print_objects:
        SCons.Debug.track_instances = True
    if "presub" in debug_values:
        SCons.Action.print_actions_presub = 1
    if "stacktrace" in debug_values:
        print_stacktrace = 1
    if "stree" in debug_values:
        options.tree_printers.append(TreePrinter(status=True))
    if "time" in debug_values:
        print_time = 1
    if "tree" in debug_values:
        options.tree_printers.append(TreePrinter())
    if "prepare" in debug_values:
        SCons.Taskmaster.print_prepare = 1
    if "duplicate" in debug_values:
        SCons.Node.print_duplicate = 1

def _create_path(plist):
    path = '.'
    for d in plist:
        if os.path.isabs(d):
            path = d
        else:
            path = path + '/' + d
    return path

def _load_site_scons_dir(topdir, site_dir_name=None):
    """Load the site_scons dir under topdir.
    Prepends site_scons to sys.path, imports site_scons/site_init.py,
    and prepends site_scons/site_tools to default toolpath."""
    if site_dir_name:
        err_if_not_found = True       # user specified: err if missing
    else:
        site_dir_name = "site_scons"
        err_if_not_found = False

    site_dir = os.path.join(topdir, site_dir_name)
    if not os.path.exists(site_dir):
        if err_if_not_found:
            raise SCons.Errors.UserError("site dir %s not found."%site_dir)
        return

    site_init_filename = "site_init.py"
    site_init_modname = "site_init"
    site_tools_dirname = "site_tools"
    # prepend to sys.path
    sys.path = [os.path.abspath(site_dir)] + sys.path
    site_init_file = os.path.join(site_dir, site_init_filename)
    site_tools_dir = os.path.join(site_dir, site_tools_dirname)
    if os.path.exists(site_init_file):
        import imp, re
        try:
            try:
                fp, pathname, description = imp.find_module(site_init_modname,
                                                            [site_dir])
                # Load the file into SCons.Script namespace.  This is
                # opaque and clever; m is the module object for the
                # SCons.Script module, and the exec ... in call executes a
                # file (or string containing code) in the context of the
                # module's dictionary, so anything that code defines ends
                # up adding to that module.  This is really short, but all
                # the error checking makes it longer.
                try:
                    m = sys.modules['SCons.Script']
                except Exception as e:
                    fmt = 'cannot import site_init.py: missing SCons.Script module %s'
                    raise SCons.Errors.InternalError(fmt % repr(e))
                try:
                    sfx = description[0]
                    modname = os.path.basename(pathname)[:-len(sfx)]
                    site_m = {"__file__": pathname, "__name__": modname, "__doc__": None}
                    re_special = re.compile("__[^_]+__")
                    for k in m.__dict__.keys():
                        if not re_special.match(k):
                            site_m[k] = m.__dict__[k]

                    # This is the magic.
                    exec(compile(fp.read(), fp.name, 'exec'), site_m)
                except KeyboardInterrupt:
                    raise
                except Exception as e:
                    fmt = '*** Error loading site_init file %s:\n'
                    sys.stderr.write(fmt % repr(site_init_file))
                    raise
                else:
                    for k in site_m:
                        if not re_special.match(k):
                            m.__dict__[k] = site_m[k]
            except KeyboardInterrupt:
                raise
            except ImportError as e:
                fmt = '*** cannot import site init file %s:\n'
                sys.stderr.write(fmt % repr(site_init_file))
                raise
        finally:
            if fp:
                fp.close()
    if os.path.exists(site_tools_dir):
        # prepend to DefaultToolpath
        SCons.Tool.DefaultToolpath.insert(0, os.path.abspath(site_tools_dir))

def _load_all_site_scons_dirs(topdir, verbose=None):
    """Load all of the predefined site_scons dir.
    Order is significant; we load them in order from most generic
    (machine-wide) to most specific (topdir).
    The verbose argument is only for testing.
    """
    platform = SCons.Platform.platform_default()

    def homedir(d):
        return os.path.expanduser('~/'+d)

    if platform == 'win32' or platform == 'cygwin':
        # Note we use $ here instead of %...% because older
        # pythons (prior to 2.6?) didn't expand %...% on Windows.
        # This set of dirs should work on XP, Vista, 7 and later.
        sysdirs=[
            os.path.expandvars('$ALLUSERSPROFILE\\Application Data\\scons'),
            os.path.expandvars('$USERPROFILE\\Local Settings\\Application Data\\scons')]
        appdatadir = os.path.expandvars('$APPDATA\\scons')
        if appdatadir not in sysdirs:
            sysdirs.append(appdatadir)
        sysdirs.append(homedir('.scons'))

    elif platform == 'darwin':  # MacOS X
        sysdirs=['/Library/Application Support/SCons',
                 '/opt/local/share/scons', # (for MacPorts)
                 '/sw/share/scons', # (for Fink)
                  homedir('Library/Application Support/SCons'),
                  homedir('.scons')]
    elif platform == 'sunos':   # Solaris
        sysdirs=['/opt/sfw/scons',
                 '/usr/share/scons',
                 homedir('.scons')]
    else:                       # Linux, HPUX, etc.
        # assume posix-like, i.e. platform == 'posix'
        sysdirs=['/usr/share/scons',
                 homedir('.scons')]

    dirs=sysdirs + [topdir]
    for d in dirs:
        if verbose:    # this is used by unit tests.
            print("Loading site dir ", d)
        _load_site_scons_dir(d)

def test_load_all_site_scons_dirs(d):
    _load_all_site_scons_dirs(d, True)

def version_string(label, module):
    version = module.__version__
    build = module.__build__
    if build:
        if build[0] != '.':
            build = '.' + build
        version = version + build
    fmt = "\t%s: v%s, %s, by %s on %s\n"
    return fmt % (label,
                  version,
                  module.__date__,
                  module.__developer__,
                  module.__buildsys__)

def path_string(label, module):
    path = module.__path__
    return "\t%s path: %s\n"%(label,path)

def _main(parser):
    global exit_status
    global this_build_status

    options = parser.values

    # Here's where everything really happens.

    # First order of business:  set up default warnings and then
    # handle the user's warning options, so that we can issue (or
    # suppress) appropriate warnings about anything that might happen,
    # as configured by the user.

    default_warnings = [ SCons.Warnings.WarningOnByDefault,
                         SCons.Warnings.DeprecatedWarning,
                       ]

    for warning in default_warnings:
        SCons.Warnings.enableWarningClass(warning)
    SCons.Warnings._warningOut = _scons_internal_warning
    SCons.Warnings.process_warn_strings(options.warn)

    # Now that we have the warnings configuration set up, we can actually
    # issue (or suppress) any warnings about warning-worthy things that
    # occurred while the command-line options were getting parsed.
    try:
        dw = options.delayed_warnings
    except AttributeError:
        pass
    else:
        delayed_warnings.extend(dw)
    for warning_type, message in delayed_warnings:
        SCons.Warnings.warn(warning_type, message)

    if options.diskcheck:
        SCons.Node.FS.set_diskcheck(options.diskcheck)

    # Next, we want to create the FS object that represents the outside
    # world's file system, as that's central to a lot of initialization.
    # To do this, however, we need to be in the directory from which we
    # want to start everything, which means first handling any relevant
    # options that might cause us to chdir somewhere (-C, -D, -U, -u).
    if options.directory:
        script_dir = os.path.abspath(_create_path(options.directory))
    else:
        script_dir = os.getcwd()

    target_top = None
    if options.climb_up:
        target_top = '.'  # directory to prepend to targets
        while script_dir and not _SConstruct_exists(script_dir,
                                                    options.repository,
                                                    options.file):
            script_dir, last_part = os.path.split(script_dir)
            if last_part:
                target_top = os.path.join(last_part, target_top)
            else:
                script_dir = ''

    if script_dir and script_dir != os.getcwd():
        if not options.silent:
            display("scons: Entering directory `%s'" % script_dir)
        try:
            os.chdir(script_dir)
        except OSError:
            sys.stderr.write("Could not change directory to %s\n" % script_dir)

    # Now that we're in the top-level SConstruct directory, go ahead
    # and initialize the FS object that represents the file system,
    # and make it the build engine default.
    fs = SCons.Node.FS.get_default_fs()

    for rep in options.repository:
        fs.Repository(rep)

    # Now that we have the FS object, the next order of business is to
    # check for an SConstruct file (or other specified config file).
    # If there isn't one, we can bail before doing any more work.
    scripts = []
    if options.file:
        scripts.extend(options.file)
    if not scripts:
        sfile = _SConstruct_exists(repositories=options.repository,
                                   filelist=options.file)
        if sfile:
            scripts.append(sfile)

    if not scripts:
        if options.help:
            # There's no SConstruct, but they specified -h.
            # Give them the options usage now, before we fail
            # trying to read a non-existent SConstruct file.
            raise SConsPrintHelpException
        raise SCons.Errors.UserError("No SConstruct file found.")

    if scripts[0] == "-":
        d = fs.getcwd()
    else:
        d = fs.File(scripts[0]).dir
    fs.set_SConstruct_dir(d)

    _set_debug_values(options)
    SCons.Node.implicit_cache = options.implicit_cache
    SCons.Node.implicit_deps_changed = options.implicit_deps_changed
    SCons.Node.implicit_deps_unchanged = options.implicit_deps_unchanged

    if options.no_exec:
        SCons.SConf.dryrun = 1
        SCons.Action.execute_actions = None
    if options.question:
        SCons.SConf.dryrun = 1
    if options.clean:
        SCons.SConf.SetBuildType('clean')
    if options.help:
        SCons.SConf.SetBuildType('help')
    SCons.SConf.SetCacheMode(options.config)
    SCons.SConf.SetProgressDisplay(progress_display)

    if options.no_progress or options.silent:
        progress_display.set_mode(0)

    if options.site_dir:
        _load_site_scons_dir(d.get_internal_path(), options.site_dir)
    elif not options.no_site_dir:
        _load_all_site_scons_dirs(d.get_internal_path())

    if options.include_dir:
        sys.path = options.include_dir + sys.path

    # If we're about to start SCons in the interactive mode,
    # inform the FS about this right here. Else, the release_target_info
    # method could get called on some nodes, like the used "gcc" compiler,
    # when using the Configure methods within the SConscripts.
    # This would then cause subtle bugs, as already happened in #2971.
    if options.interactive:
        SCons.Node.interactive = True

    # That should cover (most of) the options.  Next, set up the variables
    # that hold command-line arguments, so the SConscript files that we
    # read and execute have access to them.
    targets = []
    xmit_args = []
    for a in parser.largs:
        if a[:1] == '-':
            continue
        if '=' in a:
            xmit_args.append(a)
        else:
            targets.append(a)
    SCons.Script._Add_Targets(targets + parser.rargs)
    SCons.Script._Add_Arguments(xmit_args)

    # If stdout is not a tty, replace it with a wrapper object to call flush
    # after every write.
    #
    # Tty devices automatically flush after every newline, so the replacement
    # isn't necessary.  Furthermore, if we replace sys.stdout, the readline
    # module will no longer work.  This affects the behavior during
    # --interactive mode.  --interactive should only be used when stdin and
    # stdout refer to a tty.
    if not hasattr(sys.stdout, 'isatty') or not sys.stdout.isatty():
        sys.stdout = SCons.Util.Unbuffered(sys.stdout)
    if not hasattr(sys.stderr, 'isatty') or not sys.stderr.isatty():
        sys.stderr = SCons.Util.Unbuffered(sys.stderr)

    memory_stats.append('before reading SConscript files:')
    count_stats.append(('pre-', 'read'))

    # And here's where we (finally) read the SConscript files.

    progress_display("scons: Reading SConscript files ...")

    start_time = time.time()
    try:
        for script in scripts:
            SCons.Script._SConscript._SConscript(fs, script)
    except SCons.Errors.StopError as e:
        # We had problems reading an SConscript file, such as it
        # couldn't be copied in to the VariantDir.  Since we're just
        # reading SConscript files and haven't started building
        # things yet, stop regardless of whether they used -i or -k
        # or anything else.
        revert_io()
        sys.stderr.write("scons: *** %s  Stop.\n" % e)
        sys.exit(2)
    global sconscript_time
    sconscript_time = time.time() - start_time

    progress_display("scons: done reading SConscript files.")

    memory_stats.append('after reading SConscript files:')
    count_stats.append(('post-', 'read'))

    # Re-{enable,disable} warnings in case they disabled some in
    # the SConscript file.
    #
    # We delay enabling the PythonVersionWarning class until here so that,
    # if they explicitly disabled it in either in the command line or in
    # $SCONSFLAGS, or in the SConscript file, then the search through
    # the list of deprecated warning classes will find that disabling
    # first and not issue the warning.
    #SCons.Warnings.enableWarningClass(SCons.Warnings.PythonVersionWarning)
    SCons.Warnings.process_warn_strings(options.warn)

    # Now that we've read the SConscript files, we can check for the
    # warning about deprecated Python versions--delayed until here
    # in case they disabled the warning in the SConscript files.
    if python_version_deprecated():
        msg = "Support for pre-%s Python version (%s) is deprecated.\n" + \
              "    If this will cause hardship, contact scons-dev@scons.org"
        deprecated_version_string = ".".join(map(str, deprecated_python_version))
        SCons.Warnings.warn(SCons.Warnings.PythonVersionWarning,
                            msg % (deprecated_version_string, python_version_string()))

    if not options.help:
        # [ ] Clarify why we need to create Builder here at all, and
        #     why it is created in DefaultEnvironment
        # https://bitbucket.org/scons/scons/commits/d27a548aeee8ad5e67ea75c2d19a7d305f784e30
        if SCons.SConf.NeedConfigHBuilder():
            SCons.SConf.CreateConfigHBuilder(SCons.Defaults.DefaultEnvironment())

    # Now re-parse the command-line options (any to the left of a '--'
    # argument, that is) with any user-defined command-line options that
    # the SConscript files may have added to the parser object.  This will
    # emit the appropriate error message and exit if any unknown option
    # was specified on the command line.

    parser.preserve_unknown_options = False
    parser.parse_args(parser.largs, options)

    if options.help:
        help_text = SCons.Script.help_text
        if help_text is None:
            # They specified -h, but there was no Help() inside the
            # SConscript files.  Give them the options usage.
            raise SConsPrintHelpException
        else:
            print(help_text)
            print("Use scons -H for help about command-line options.")
        exit_status = 0
        return

    # Change directory to the top-level SConstruct directory, then tell
    # the Node.FS subsystem that we're all done reading the SConscript
    # files and calling Repository() and VariantDir() and changing
    # directories and the like, so it can go ahead and start memoizing
    # the string values of file system nodes.

    fs.chdir(fs.Top)

    SCons.Node.FS.save_strings(1)

    # Now that we've read the SConscripts we can set the options
    # that are SConscript settable:
    SCons.Node.implicit_cache = options.implicit_cache
    SCons.Node.FS.set_duplicate(options.duplicate)
    fs.set_max_drift(options.max_drift)

    SCons.Job.explicit_stack_size = options.stack_size

    if options.md5_chunksize:
        SCons.Node.FS.File.md5_chunksize = options.md5_chunksize

    platform = SCons.Platform.platform_module()

    if options.interactive:
        SCons.Script.Interactive.interact(fs, OptionsParser, options,
                                          targets, target_top)

    else:

        # Build the targets
        nodes = _build_targets(fs, options, targets, target_top)
        if not nodes:
            revert_io()
            print('Found nothing to build')
            exit_status = 2

def _build_targets(fs, options, targets, target_top):

    global this_build_status
    this_build_status = 0

    progress_display.set_mode(not (options.no_progress or options.silent))
    display.set_mode(not options.silent)
    SCons.Action.print_actions          = not options.silent
    SCons.Action.execute_actions        = not options.no_exec
    SCons.Node.do_store_info            = not options.no_exec
    SCons.SConf.dryrun                  = options.no_exec

    if options.diskcheck:
        SCons.Node.FS.set_diskcheck(options.diskcheck)

    SCons.CacheDir.cache_enabled = not options.cache_disable
    SCons.CacheDir.cache_readonly = options.cache_readonly
    SCons.CacheDir.cache_debug = options.cache_debug
    SCons.CacheDir.cache_force = options.cache_force
    SCons.CacheDir.cache_show = options.cache_show

    if options.no_exec:
        CleanTask.execute = CleanTask.show
    else:
        CleanTask.execute = CleanTask.remove

    lookup_top = None
    if targets or SCons.Script.BUILD_TARGETS != SCons.Script._build_plus_default:
        # They specified targets on the command line or modified
        # BUILD_TARGETS in the SConscript file(s), so if they used -u,
        # -U or -D, we have to look up targets relative to the top,
        # but we build whatever they specified.
        if target_top:
            lookup_top = fs.Dir(target_top)
            target_top = None

        targets = SCons.Script.BUILD_TARGETS
    else:
        # There are no targets specified on the command line,
        # so if they used -u, -U or -D, we may have to restrict
        # what actually gets built.
        d = None
        if target_top:
            if options.climb_up == 1:
                # -u, local directory and below
                target_top = fs.Dir(target_top)
                lookup_top = target_top
            elif options.climb_up == 2:
                # -D, all Default() targets
                target_top = None
                lookup_top = None
            elif options.climb_up == 3:
                # -U, local SConscript Default() targets
                target_top = fs.Dir(target_top)
                def check_dir(x, target_top=target_top):
                    if hasattr(x, 'cwd') and not x.cwd is None:
                        cwd = x.cwd.srcnode()
                        return cwd == target_top
                    else:
                        # x doesn't have a cwd, so it's either not a target,
                        # or not a file, so go ahead and keep it as a default
                        # target and let the engine sort it out:
                        return 1
                d = list(filter(check_dir, SCons.Script.DEFAULT_TARGETS))
                SCons.Script.DEFAULT_TARGETS[:] = d
                target_top = None
                lookup_top = None

        targets = SCons.Script._Get_Default_Targets(d, fs)

    if not targets:
        sys.stderr.write("scons: *** No targets specified and no Default() targets found.  Stop.\n")
        return None

    def Entry(x, ltop=lookup_top, ttop=target_top, fs=fs):
        if isinstance(x, SCons.Node.Node):
            node = x
        else:
            node = None
            # Why would ltop be None? Unfortunately this happens.
            if ltop is None: ltop = ''
            # Curdir becomes important when SCons is called with -u, -C,
            # or similar option that changes directory, and so the paths
            # of targets given on the command line need to be adjusted.
            curdir = os.path.join(os.getcwd(), str(ltop))
            for lookup in SCons.Node.arg2nodes_lookups:
                node = lookup(x, curdir=curdir)
                if node is not None:
                    break
            if node is None:
                node = fs.Entry(x, directory=ltop, create=1)
        if ttop and not node.is_under(ttop):
            if isinstance(node, SCons.Node.FS.Dir) and ttop.is_under(node):
                node = ttop
            else:
                node = None
        return node

    nodes = [_f for _f in map(Entry, targets) if _f]

    task_class = BuildTask      # default action is to build targets
    opening_message = "Building targets ..."
    closing_message = "done building targets."
    if options.keep_going:
        failure_message = "done building targets (errors occurred during build)."
    else:
        failure_message = "building terminated because of errors."
    if options.question:
        task_class = QuestionTask
    try:
        if options.clean:
            task_class = CleanTask
            opening_message = "Cleaning targets ..."
            closing_message = "done cleaning targets."
            if options.keep_going:
                failure_message = "done cleaning targets (errors occurred during clean)."
            else:
                failure_message = "cleaning terminated because of errors."
    except AttributeError:
        pass

    task_class.progress = ProgressObject

    if options.random:
        def order(dependencies):
            """Randomize the dependencies."""
            import random
            random.shuffle(dependencies)
            return dependencies
    else:
        def order(dependencies):
            """Leave the order of dependencies alone."""
            return dependencies

    if options.taskmastertrace_file == '-':
        tmtrace = sys.stdout
    elif options.taskmastertrace_file:
        tmtrace = open(options.taskmastertrace_file, 'wb')
    else:
        tmtrace = None
    taskmaster = SCons.Taskmaster.Taskmaster(nodes, task_class, order, tmtrace)

    # Let the BuildTask objects get at the options to respond to the
    # various print_* settings, tree_printer list, etc.
    BuildTask.options = options

    global num_jobs
    num_jobs = options.num_jobs
    jobs = SCons.Job.Jobs(num_jobs, taskmaster)
    if num_jobs > 1:
        msg = None
        if jobs.num_jobs == 1:
            msg = "parallel builds are unsupported by this version of Python;\n" + \
                  "\tignoring -j or num_jobs option.\n"
        elif sys.platform == 'win32':
            msg = fetch_win32_parallel_msg()
        if msg:
            SCons.Warnings.warn(SCons.Warnings.NoParallelSupportWarning, msg)

    memory_stats.append('before building targets:')
    count_stats.append(('pre-', 'build'))

    def jobs_postfunc(
        jobs=jobs,
        options=options,
        closing_message=closing_message,
        failure_message=failure_message
        ):
        if jobs.were_interrupted():
            if not options.no_progress and not options.silent:
                sys.stderr.write("scons: Build interrupted.\n")
            global exit_status
            global this_build_status
            exit_status = 2
            this_build_status = 2

        if this_build_status:
            progress_display("scons: " + failure_message)
        else:
            progress_display("scons: " + closing_message)
        if not options.no_exec:
            if jobs.were_interrupted():
                progress_display("scons: writing .sconsign file.")
            SCons.SConsign.write()

    progress_display("scons: " + opening_message)
    jobs.run(postfunc = jobs_postfunc)

    memory_stats.append('after building targets:')
    count_stats.append(('post-', 'build'))

    return nodes

def _exec_main(parser, values):
    sconsflags = os.environ.get('SCONSFLAGS', '')
    all_args = sconsflags.split() + sys.argv[1:]

    options, args = parser.parse_args(all_args, values)

    if isinstance(options.debug, list) and "pdb" in options.debug:
        import pdb
        pdb.Pdb().runcall(_main, parser)
    elif options.profile_file:
        # compat layer imports "cProfile" for us if it's available.
        from profile import Profile

        prof = Profile()
        try:
            prof.runcall(_main, parser)
        finally:
            prof.dump_stats(options.profile_file)
    else:
        _main(parser)

def main():
    global OptionsParser
    global exit_status
    global first_command_start

    # Check up front for a Python version we do not support.  We
    # delay the check for deprecated Python versions until later,
    # after the SConscript files have been read, in case they
    # disable that warning.
    if python_version_unsupported():
        msg = "scons: *** SCons version %s does not run under Python version %s.\n"
        sys.stderr.write(msg % (SCons.__version__, python_version_string()))
        sys.exit(1)

    parts = ["SCons by Steven Knight et al.:\n"]
    try:
        import __main__
        parts.append(version_string("script", __main__))
    except (ImportError, AttributeError):
        # On Windows there is no scons.py, so there is no
        # __main__.__version__, hence there is no script version.
        pass
    parts.append(version_string("engine", SCons))
    parts.append(path_string("engine", SCons))
    parts.append("__COPYRIGHT__")
    version = ''.join(parts)

    from . import SConsOptions
    parser = SConsOptions.Parser(version)
    values = SConsOptions.SConsValues(parser.get_default_values())

    OptionsParser = parser

    try:
        try:
            _exec_main(parser, values)
        finally:
            revert_io()
    except SystemExit as s:
        if s:
            exit_status = s
    except KeyboardInterrupt:
        print("scons: Build interrupted.")
        sys.exit(2)
    except SyntaxError as e:
        _scons_syntax_error(e)
    except SCons.Errors.InternalError:
        _scons_internal_error()
    except SCons.Errors.UserError as e:
        _scons_user_error(e)
    except SConsPrintHelpException:
        parser.print_help()
        exit_status = 0
    except SCons.Errors.BuildError as e:
        print(e)
        exit_status = e.exitstatus
    except:
        # An exception here is likely a builtin Python exception Python
        # code in an SConscript file.  Show them precisely what the
        # problem was and where it happened.
        SCons.Script._SConscript.SConscript_exception()
        sys.exit(2)

    memory_stats.print_stats()
    count_stats.print_stats()

    if print_objects:
        SCons.Debug.listLoggedInstances('*')
        #SCons.Debug.dumpLoggedInstances('*')

    if print_memoizer:
        SCons.Memoize.Dump("Memoizer (memory cache) hits and misses:")

    # Dump any development debug info that may have been enabled.
    # These are purely for internal debugging during development, so
    # there's no need to control them with --debug= options; they're
    # controlled by changing the source code.
    SCons.Debug.dump_caller_counts()
    SCons.Taskmaster.dump_stats()

    if print_time:
        total_time = time.time() - SCons.Script.start_time
        if num_jobs == 1:
            ct = cumulative_command_time
        else:
            if last_command_end is None or first_command_start is None:
                ct = 0.0
            else:
                ct = last_command_end - first_command_start
        scons_time = total_time - sconscript_time - ct
        print("Total build time: %f seconds"%total_time)
        print("Total SConscript file execution time: %f seconds"%sconscript_time)
        print("Total SCons execution time: %f seconds"%scons_time)
        print("Total command execution time: %f seconds"%ct)

    sys.exit(exit_status)

# Local Variables:
# tab-width:4
# indent-tabs-mode:nil
# End:
# vim: set expandtab tabstop=4 shiftwidth=4:<|MERGE_RESOLUTION|>--- conflicted
+++ resolved
@@ -359,13 +359,8 @@
                 # issue, an IOError would indicate something like
                 # the file not existing.  In either case, print a
                 # message and keep going to try to remove as many
-<<<<<<< HEAD
-                # targets aa possible.
-                print("scons: Could not remove '%s':" % str(t), e.strerror)
-=======
                 # targets as possible.
                 print(("scons: Could not remove '{}':".format(str(t)), e.strerror))
->>>>>>> 6a371891
             else:
                 if removed:
                     display("Removed " + str(t))
