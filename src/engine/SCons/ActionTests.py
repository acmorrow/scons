--- conflicted
+++ resolved
@@ -174,8 +174,6 @@
         for k, v in kw.items():
             res.d[k] = v
         return res
-<<<<<<< HEAD
-=======
 
     def sig_dict(self):
         d = {}
@@ -185,7 +183,6 @@
         d['SOURCES'] = ['__s1__', '__s2__', '__s3__', '__s4__', '__s5__', '__s6__']
         d['SOURCE'] = d['SOURCES'][0]
         return d
->>>>>>> e342d031
 
 
 class DummyNode(object):
